/*
 * Copyright 2012-2023 Advanced Micro Devices, Inc.
 *
 * Permission is hereby granted, free of charge, to any person obtaining a
 * copy of this software and associated documentation files (the "Software"),
 * to deal in the Software without restriction, including without limitation
 * the rights to use, copy, modify, merge, publish, distribute, sublicense,
 * and/or sell copies of the Software, and to permit persons to whom the
 * Software is furnished to do so, subject to the following conditions:
 *
 * The above copyright notice and this permission notice shall be included in
 * all copies or substantial portions of the Software.
 *
 * THE SOFTWARE IS PROVIDED "AS IS", WITHOUT WARRANTY OF ANY KIND, EXPRESS OR
 * IMPLIED, INCLUDING BUT NOT LIMITED TO THE WARRANTIES OF MERCHANTABILITY,
 * FITNESS FOR A PARTICULAR PURPOSE AND NONINFRINGEMENT.  IN NO EVENT SHALL
 * THE COPYRIGHT HOLDER(S) OR AUTHOR(S) BE LIABLE FOR ANY CLAIM, DAMAGES OR
 * OTHER LIABILITY, WHETHER IN AN ACTION OF CONTRACT, TORT OR OTHERWISE,
 * ARISING FROM, OUT OF OR IN CONNECTION WITH THE SOFTWARE OR THE USE OR
 * OTHER DEALINGS IN THE SOFTWARE.
 *
 * Authors: AMD
 *
 */

#ifndef DC_INTERFACE_H_
#define DC_INTERFACE_H_

#include "dc_types.h"
#include "grph_object_defs.h"
#include "logger_types.h"
#include "hdcp_msg_types.h"
#include "gpio_types.h"
#include "link_service_types.h"
#include "grph_object_ctrl_defs.h"
#include <inc/hw/opp.h>

#include "inc/hw_sequencer.h"
#include "inc/compressor.h"
#include "inc/hw/dmcu.h"
#include "dml/display_mode_lib.h"

struct abm_save_restore;

/* forward declaration */
struct aux_payload;
struct set_config_cmd_payload;
struct dmub_notification;

#define DC_VER "3.2.247"

#define MAX_SURFACES 3
#define MAX_PLANES 6
#define MAX_STREAMS 6
#define MIN_VIEWPORT_SIZE 12
#define MAX_NUM_EDP 2

/* Display Core Interfaces */
struct dc_versions {
	const char *dc_ver;
	struct dmcu_version dmcu_version;
};

enum dp_protocol_version {
	DP_VERSION_1_4 = 0,
	DP_VERSION_2_1,
	DP_VERSION_UNKNOWN,
};

enum dc_plane_type {
	DC_PLANE_TYPE_INVALID,
	DC_PLANE_TYPE_DCE_RGB,
	DC_PLANE_TYPE_DCE_UNDERLAY,
	DC_PLANE_TYPE_DCN_UNIVERSAL,
};

// Sizes defined as multiples of 64KB
enum det_size {
	DET_SIZE_DEFAULT = 0,
	DET_SIZE_192KB = 3,
	DET_SIZE_256KB = 4,
	DET_SIZE_320KB = 5,
	DET_SIZE_384KB = 6
};


struct dc_plane_cap {
	enum dc_plane_type type;
	uint32_t per_pixel_alpha : 1;
	struct {
		uint32_t argb8888 : 1;
		uint32_t nv12 : 1;
		uint32_t fp16 : 1;
		uint32_t p010 : 1;
		uint32_t ayuv : 1;
	} pixel_format_support;
	// max upscaling factor x1000
	// upscaling factors are always >= 1
	// for example, 1080p -> 8K is 4.0, or 4000 raw value
	struct {
		uint32_t argb8888;
		uint32_t nv12;
		uint32_t fp16;
	} max_upscale_factor;
	// max downscale factor x1000
	// downscale factors are always <= 1
	// for example, 8K -> 1080p is 0.25, or 250 raw value
	struct {
		uint32_t argb8888;
		uint32_t nv12;
		uint32_t fp16;
	} max_downscale_factor;
	// minimal width/height
	uint32_t min_width;
	uint32_t min_height;
};

/**
 * DOC: color-management-caps
 *
 * **Color management caps (DPP and MPC)**
 *
 * Modules/color calculates various color operations which are translated to
 * abstracted HW. DCE 5-12 had almost no important changes, but starting with
 * DCN1, every new generation comes with fairly major differences in color
 * pipeline. Therefore, we abstract color pipe capabilities so modules/DM can
 * decide mapping to HW block based on logical capabilities.
 */

/**
 * struct rom_curve_caps - predefined transfer function caps for degamma and regamma
 * @srgb: RGB color space transfer func
 * @bt2020: BT.2020 transfer func
 * @gamma2_2: standard gamma
 * @pq: perceptual quantizer transfer function
 * @hlg: hybrid log–gamma transfer function
 */
struct rom_curve_caps {
	uint16_t srgb : 1;
	uint16_t bt2020 : 1;
	uint16_t gamma2_2 : 1;
	uint16_t pq : 1;
	uint16_t hlg : 1;
};

/**
 * struct dpp_color_caps - color pipeline capabilities for display pipe and
 * plane blocks
 *
 * @dcn_arch: all DCE generations treated the same
 * @input_lut_shared: shared with DGAM. Input LUT is different than most LUTs,
 * just plain 256-entry lookup
 * @icsc: input color space conversion
 * @dgam_ram: programmable degamma LUT
 * @post_csc: post color space conversion, before gamut remap
 * @gamma_corr: degamma correction
 * @hw_3d_lut: 3D LUT support. It implies a shaper LUT before. It may be shared
 * with MPC by setting mpc:shared_3d_lut flag
 * @ogam_ram: programmable out/blend gamma LUT
 * @ocsc: output color space conversion
 * @dgam_rom_for_yuv: pre-defined degamma LUT for YUV planes
 * @dgam_rom_caps: pre-definied curve caps for degamma 1D LUT
 * @ogam_rom_caps: pre-definied curve caps for regamma 1D LUT
 *
 * Note: hdr_mult and gamut remap (CTM) are always available in DPP (in that order)
 */
struct dpp_color_caps {
	uint16_t dcn_arch : 1;
	uint16_t input_lut_shared : 1;
	uint16_t icsc : 1;
	uint16_t dgam_ram : 1;
	uint16_t post_csc : 1;
	uint16_t gamma_corr : 1;
	uint16_t hw_3d_lut : 1;
	uint16_t ogam_ram : 1;
	uint16_t ocsc : 1;
	uint16_t dgam_rom_for_yuv : 1;
	struct rom_curve_caps dgam_rom_caps;
	struct rom_curve_caps ogam_rom_caps;
};

/**
 * struct mpc_color_caps - color pipeline capabilities for multiple pipe and
 * plane combined blocks
 *
 * @gamut_remap: color transformation matrix
 * @ogam_ram: programmable out gamma LUT
 * @ocsc: output color space conversion matrix
 * @num_3dluts: MPC 3D LUT; always assumes a preceding shaper LUT
 * @shared_3d_lut: shared 3D LUT flag. Can be either DPP or MPC, but single
 * instance
 * @ogam_rom_caps: pre-definied curve caps for regamma 1D LUT
 */
struct mpc_color_caps {
	uint16_t gamut_remap : 1;
	uint16_t ogam_ram : 1;
	uint16_t ocsc : 1;
	uint16_t num_3dluts : 3;
	uint16_t shared_3d_lut:1;
	struct rom_curve_caps ogam_rom_caps;
};

/**
 * struct dc_color_caps - color pipes capabilities for DPP and MPC hw blocks
 * @dpp: color pipes caps for DPP
 * @mpc: color pipes caps for MPC
 */
struct dc_color_caps {
	struct dpp_color_caps dpp;
	struct mpc_color_caps mpc;
};

struct dc_dmub_caps {
	bool psr;
	bool mclk_sw;
	bool subvp_psr;
	bool gecc_enable;
};

struct dc_caps {
	uint32_t max_streams;
	uint32_t max_links;
	uint32_t max_audios;
	uint32_t max_slave_planes;
	uint32_t max_slave_yuv_planes;
	uint32_t max_slave_rgb_planes;
	uint32_t max_planes;
	uint32_t max_downscale_ratio;
	uint32_t i2c_speed_in_khz;
	uint32_t i2c_speed_in_khz_hdcp;
	uint32_t dmdata_alloc_size;
	unsigned int max_cursor_size;
	unsigned int max_video_width;
	/*
	 * max video plane width that can be safely assumed to be always
	 * supported by single DPP pipe.
	 */
	unsigned int max_optimizable_video_width;
	unsigned int min_horizontal_blanking_period;
	int linear_pitch_alignment;
	bool dcc_const_color;
	bool dynamic_audio;
	bool is_apu;
	bool dual_link_dvi;
	bool post_blend_color_processing;
	bool force_dp_tps4_for_cp2520;
	bool disable_dp_clk_share;
	bool psp_setup_panel_mode;
	bool extended_aux_timeout_support;
	bool dmcub_support;
	bool zstate_support;
	uint32_t num_of_internal_disp;
	enum dp_protocol_version max_dp_protocol_version;
	unsigned int mall_size_per_mem_channel;
	unsigned int mall_size_total;
	unsigned int cursor_cache_size;
	struct dc_plane_cap planes[MAX_PLANES];
	struct dc_color_caps color;
	struct dc_dmub_caps dmub_caps;
	bool dp_hpo;
	bool dp_hdmi21_pcon_support;
	bool edp_dsc_support;
	bool vbios_lttpr_aware;
	bool vbios_lttpr_enable;
	uint32_t max_otg_num;
	uint32_t max_cab_allocation_bytes;
	uint32_t cache_line_size;
	uint32_t cache_num_ways;
	uint16_t subvp_fw_processing_delay_us;
	uint8_t subvp_drr_max_vblank_margin_us;
	uint16_t subvp_prefetch_end_to_mall_start_us;
	uint8_t subvp_swath_height_margin_lines; // subvp start line must be aligned to 2 x swath height
	uint16_t subvp_pstate_allow_width_us;
	uint16_t subvp_vertical_int_margin_us;
	bool seamless_odm;
	uint32_t max_v_total;
	uint8_t subvp_drr_vblank_start_margin_us;
};

struct dc_bug_wa {
	bool no_connect_phy_config;
	bool dedcn20_305_wa;
	bool skip_clock_update;
	bool lt_early_cr_pattern;
	struct {
		uint8_t uclk : 1;
		uint8_t fclk : 1;
		uint8_t dcfclk : 1;
		uint8_t dcfclk_ds: 1;
	} clock_update_disable_mask;
};
struct dc_dcc_surface_param {
	struct dc_size surface_size;
	enum surface_pixel_format format;
	enum swizzle_mode_values swizzle_mode;
	enum dc_scan_direction scan;
};

struct dc_dcc_setting {
	unsigned int max_compressed_blk_size;
	unsigned int max_uncompressed_blk_size;
	bool independent_64b_blks;
	//These bitfields to be used starting with DCN
	struct {
		uint32_t dcc_256_64_64 : 1;//available in ASICs before DCN (the worst compression case)
		uint32_t dcc_128_128_uncontrained : 1;  //available in ASICs before DCN
		uint32_t dcc_256_128_128 : 1;		//available starting with DCN
		uint32_t dcc_256_256_unconstrained : 1;  //available in ASICs before DCN (the best compression case)
	} dcc_controls;
};

struct dc_surface_dcc_cap {
	union {
		struct {
			struct dc_dcc_setting rgb;
		} grph;

		struct {
			struct dc_dcc_setting luma;
			struct dc_dcc_setting chroma;
		} video;
	};

	bool capable;
	bool const_color_support;
};

struct dc_static_screen_params {
	struct {
		bool force_trigger;
		bool cursor_update;
		bool surface_update;
		bool overlay_update;
	} triggers;
	unsigned int num_frames;
};


/* Surface update type is used by dc_update_surfaces_and_stream
 * The update type is determined at the very beginning of the function based
 * on parameters passed in and decides how much programming (or updating) is
 * going to be done during the call.
 *
 * UPDATE_TYPE_FAST is used for really fast updates that do not require much
 * logical calculations or hardware register programming. This update MUST be
 * ISR safe on windows. Currently fast update will only be used to flip surface
 * address.
 *
 * UPDATE_TYPE_MED is used for slower updates which require significant hw
 * re-programming however do not affect bandwidth consumption or clock
 * requirements. At present, this is the level at which front end updates
 * that do not require us to run bw_calcs happen. These are in/out transfer func
 * updates, viewport offset changes, recout size changes and pixel depth changes.
 * This update can be done at ISR, but we want to minimize how often this happens.
 *
 * UPDATE_TYPE_FULL is slow. Really slow. This requires us to recalculate our
 * bandwidth and clocks, possibly rearrange some pipes and reprogram anything front
 * end related. Any time viewport dimensions, recout dimensions, scaling ratios or
 * gamma need to be adjusted or pipe needs to be turned on (or disconnected) we do
 * a full update. This cannot be done at ISR level and should be a rare event.
 * Unless someone is stress testing mpo enter/exit, playing with colour or adjusting
 * underscan we don't expect to see this call at all.
 */

enum surface_update_type {
	UPDATE_TYPE_FAST, /* super fast, safe to execute in isr */
	UPDATE_TYPE_MED,  /* ISR safe, most of programming needed, no bw/clk change*/
	UPDATE_TYPE_FULL, /* may need to shuffle resources */
};

/* Forward declaration*/
struct dc;
struct dc_plane_state;
struct dc_state;


struct dc_cap_funcs {
	bool (*get_dcc_compression_cap)(const struct dc *dc,
			const struct dc_dcc_surface_param *input,
			struct dc_surface_dcc_cap *output);
};

struct link_training_settings;

union allow_lttpr_non_transparent_mode {
	struct {
		bool DP1_4A : 1;
		bool DP2_0 : 1;
	} bits;
	unsigned char raw;
};

/* Structure to hold configuration flags set by dm at dc creation. */
struct dc_config {
	bool gpu_vm_support;
	bool disable_disp_pll_sharing;
	bool fbc_support;
	bool disable_fractional_pwm;
	bool allow_seamless_boot_optimization;
	bool seamless_boot_edp_requested;
	bool edp_not_connected;
	bool edp_no_power_sequencing;
	bool force_enum_edp;
	bool forced_clocks;
	union allow_lttpr_non_transparent_mode allow_lttpr_non_transparent_mode;
	bool multi_mon_pp_mclk_switch;
	bool disable_dmcu;
	bool enable_4to1MPC;
	bool enable_windowed_mpo_odm;
	bool forceHBR2CP2520; // Used for switching between test patterns TPS4 and CP2520
	uint32_t allow_edp_hotplug_detection;
	bool clamp_min_dcfclk;
	uint64_t vblank_alignment_dto_params;
	uint8_t  vblank_alignment_max_frame_time_diff;
	bool is_asymmetric_memory;
	bool is_single_rank_dimm;
	bool is_vmin_only_asic;
	bool use_pipe_ctx_sync_logic;
	bool ignore_dpref_ss;
	bool enable_mipi_converter_optimization;
	bool use_default_clock_table;
	bool force_bios_enable_lttpr;
	uint8_t force_bios_fixed_vs;
	int sdpif_request_limit_words_per_umc;
	bool use_old_fixed_vs_sequence;
	bool dc_mode_clk_limit_support;
};

enum visual_confirm {
	VISUAL_CONFIRM_DISABLE = 0,
	VISUAL_CONFIRM_SURFACE = 1,
	VISUAL_CONFIRM_HDR = 2,
	VISUAL_CONFIRM_MPCTREE = 4,
	VISUAL_CONFIRM_PSR = 5,
	VISUAL_CONFIRM_SWAPCHAIN = 6,
	VISUAL_CONFIRM_FAMS = 7,
	VISUAL_CONFIRM_SWIZZLE = 9,
	VISUAL_CONFIRM_REPLAY = 12,
	VISUAL_CONFIRM_SUBVP = 14,
	VISUAL_CONFIRM_MCLK_SWITCH = 16,
};

enum dc_psr_power_opts {
	psr_power_opt_invalid = 0x0,
	psr_power_opt_smu_opt_static_screen = 0x1,
	psr_power_opt_z10_static_screen = 0x10,
	psr_power_opt_ds_disable_allow = 0x100,
};

enum dml_hostvm_override_opts {
	DML_HOSTVM_NO_OVERRIDE = 0x0,
	DML_HOSTVM_OVERRIDE_FALSE = 0x1,
	DML_HOSTVM_OVERRIDE_TRUE = 0x2,
};

enum dcc_option {
	DCC_ENABLE = 0,
	DCC_DISABLE = 1,
	DCC_HALF_REQ_DISALBE = 2,
};

/**
 * enum pipe_split_policy - Pipe split strategy supported by DCN
 *
 * This enum is used to define the pipe split policy supported by DCN. By
 * default, DC favors MPC_SPLIT_DYNAMIC.
 */
enum pipe_split_policy {
	/**
	 * @MPC_SPLIT_DYNAMIC: DC will automatically decide how to split the
	 * pipe in order to bring the best trade-off between performance and
	 * power consumption. This is the recommended option.
	 */
	MPC_SPLIT_DYNAMIC = 0,

	/**
	 * @MPC_SPLIT_AVOID: Avoid pipe split, which means that DC will not
	 * try any sort of split optimization.
	 */
	MPC_SPLIT_AVOID = 1,

	/**
	 * @MPC_SPLIT_AVOID_MULT_DISP: With this option, DC will only try to
	 * optimize the pipe utilization when using a single display; if the
	 * user connects to a second display, DC will avoid pipe split.
	 */
	MPC_SPLIT_AVOID_MULT_DISP = 2,
};

enum wm_report_mode {
	WM_REPORT_DEFAULT = 0,
	WM_REPORT_OVERRIDE = 1,
};
enum dtm_pstate{
	dtm_level_p0 = 0,/*highest voltage*/
	dtm_level_p1,
	dtm_level_p2,
	dtm_level_p3,
	dtm_level_p4,/*when active_display_count = 0*/
};

enum dcn_pwr_state {
	DCN_PWR_STATE_UNKNOWN = -1,
	DCN_PWR_STATE_MISSION_MODE = 0,
	DCN_PWR_STATE_LOW_POWER = 3,
};

enum dcn_zstate_support_state {
	DCN_ZSTATE_SUPPORT_UNKNOWN,
	DCN_ZSTATE_SUPPORT_ALLOW,
	DCN_ZSTATE_SUPPORT_ALLOW_Z8_ONLY,
	DCN_ZSTATE_SUPPORT_ALLOW_Z8_Z10_ONLY,
	DCN_ZSTATE_SUPPORT_ALLOW_Z10_ONLY,
	DCN_ZSTATE_SUPPORT_DISALLOW,
};

<<<<<<< HEAD
/**
 * dc_clocks - DC pipe clocks
=======
/*
 * struct dc_clocks - DC pipe clocks
>>>>>>> 98817289
 *
 * For any clocks that may differ per pipe only the max is stored in this
 * structure
 */
struct dc_clocks {
	int dispclk_khz;
	int actual_dispclk_khz;
	int dppclk_khz;
	int actual_dppclk_khz;
	int disp_dpp_voltage_level_khz;
	int dcfclk_khz;
	int socclk_khz;
	int dcfclk_deep_sleep_khz;
	int fclk_khz;
	int phyclk_khz;
	int dramclk_khz;
	bool p_state_change_support;
	enum dcn_zstate_support_state zstate_support;
	bool dtbclk_en;
	int ref_dtbclk_khz;
	bool fclk_p_state_change_support;
	enum dcn_pwr_state pwr_state;
	/*
	 * Elements below are not compared for the purposes of
	 * optimization required
	 */
	bool prev_p_state_change_support;
	bool fclk_prev_p_state_change_support;
	int num_ways;

<<<<<<< HEAD
	/**
=======
	/*
>>>>>>> 98817289
	 * @fw_based_mclk_switching
	 *
	 * DC has a mechanism that leverage the variable refresh rate to switch
	 * memory clock in cases that we have a large latency to achieve the
	 * memory clock change and a short vblank window. DC has some
	 * requirements to enable this feature, and this field describes if the
	 * system support or not such a feature.
	 */
	bool fw_based_mclk_switching;
	bool fw_based_mclk_switching_shut_down;
	int prev_num_ways;
	enum dtm_pstate dtm_level;
	int max_supported_dppclk_khz;
	int max_supported_dispclk_khz;
	int bw_dppclk_khz; /*a copy of dppclk_khz*/
	int bw_dispclk_khz;
};

struct dc_bw_validation_profile {
	bool enable;

	unsigned long long total_ticks;
	unsigned long long voltage_level_ticks;
	unsigned long long watermark_ticks;
	unsigned long long rq_dlg_ticks;

	unsigned long long total_count;
	unsigned long long skip_fast_count;
	unsigned long long skip_pass_count;
	unsigned long long skip_fail_count;
};

#define BW_VAL_TRACE_SETUP() \
		unsigned long long end_tick = 0; \
		unsigned long long voltage_level_tick = 0; \
		unsigned long long watermark_tick = 0; \
		unsigned long long start_tick = dc->debug.bw_val_profile.enable ? \
				dm_get_timestamp(dc->ctx) : 0

#define BW_VAL_TRACE_COUNT() \
		if (dc->debug.bw_val_profile.enable) \
			dc->debug.bw_val_profile.total_count++

#define BW_VAL_TRACE_SKIP(status) \
		if (dc->debug.bw_val_profile.enable) { \
			if (!voltage_level_tick) \
				voltage_level_tick = dm_get_timestamp(dc->ctx); \
			dc->debug.bw_val_profile.skip_ ## status ## _count++; \
		}

#define BW_VAL_TRACE_END_VOLTAGE_LEVEL() \
		if (dc->debug.bw_val_profile.enable) \
			voltage_level_tick = dm_get_timestamp(dc->ctx)

#define BW_VAL_TRACE_END_WATERMARKS() \
		if (dc->debug.bw_val_profile.enable) \
			watermark_tick = dm_get_timestamp(dc->ctx)

#define BW_VAL_TRACE_FINISH() \
		if (dc->debug.bw_val_profile.enable) { \
			end_tick = dm_get_timestamp(dc->ctx); \
			dc->debug.bw_val_profile.total_ticks += end_tick - start_tick; \
			dc->debug.bw_val_profile.voltage_level_ticks += voltage_level_tick - start_tick; \
			if (watermark_tick) { \
				dc->debug.bw_val_profile.watermark_ticks += watermark_tick - voltage_level_tick; \
				dc->debug.bw_val_profile.rq_dlg_ticks += end_tick - watermark_tick; \
			} \
		}

union mem_low_power_enable_options {
	struct {
		bool vga: 1;
		bool i2c: 1;
		bool dmcu: 1;
		bool dscl: 1;
		bool cm: 1;
		bool mpc: 1;
		bool optc: 1;
		bool vpg: 1;
		bool afmt: 1;
	} bits;
	uint32_t u32All;
};

union root_clock_optimization_options {
	struct {
		bool dpp: 1;
		bool dsc: 1;
		bool hdmistream: 1;
		bool hdmichar: 1;
		bool dpstream: 1;
		bool symclk32_se: 1;
		bool symclk32_le: 1;
		bool symclk_fe: 1;
		bool physymclk: 1;
		bool dpiasymclk: 1;
		uint32_t reserved: 22;
	} bits;
	uint32_t u32All;
};

union dpia_debug_options {
	struct {
		uint32_t disable_dpia:1; /* bit 0 */
		uint32_t force_non_lttpr:1; /* bit 1 */
		uint32_t extend_aux_rd_interval:1; /* bit 2 */
		uint32_t disable_mst_dsc_work_around:1; /* bit 3 */
		uint32_t enable_force_tbt3_work_around:1; /* bit 4 */
		uint32_t reserved:27;
	} bits;
	uint32_t raw;
};

/* AUX wake work around options
 * 0: enable/disable work around
 * 1: use default timeout LINK_AUX_WAKE_TIMEOUT_MS
 * 15-2: reserved
 * 31-16: timeout in ms
 */
union aux_wake_wa_options {
	struct {
		uint32_t enable_wa : 1;
		uint32_t use_default_timeout : 1;
		uint32_t rsvd: 14;
		uint32_t timeout_ms : 16;
	} bits;
	uint32_t raw;
};

struct dc_debug_data {
	uint32_t ltFailCount;
	uint32_t i2cErrorCount;
	uint32_t auxErrorCount;
};

struct dc_phy_addr_space_config {
	struct {
		uint64_t start_addr;
		uint64_t end_addr;
		uint64_t fb_top;
		uint64_t fb_offset;
		uint64_t fb_base;
		uint64_t agp_top;
		uint64_t agp_bot;
		uint64_t agp_base;
	} system_aperture;

	struct {
		uint64_t page_table_start_addr;
		uint64_t page_table_end_addr;
		uint64_t page_table_base_addr;
		bool base_addr_is_mc_addr;
	} gart_config;

	bool valid;
	bool is_hvm_enabled;
	uint64_t page_table_default_page_addr;
};

struct dc_virtual_addr_space_config {
	uint64_t	page_table_base_addr;
	uint64_t	page_table_start_addr;
	uint64_t	page_table_end_addr;
	uint32_t	page_table_block_size_in_bytes;
	uint8_t		page_table_depth; // 1 = 1 level, 2 = 2 level, etc.  0 = invalid
};

struct dc_bounding_box_overrides {
	int sr_exit_time_ns;
	int sr_enter_plus_exit_time_ns;
	int sr_exit_z8_time_ns;
	int sr_enter_plus_exit_z8_time_ns;
	int urgent_latency_ns;
	int percent_of_ideal_drambw;
	int dram_clock_change_latency_ns;
	int dummy_clock_change_latency_ns;
	int fclk_clock_change_latency_ns;
	/* This forces a hard min on the DCFCLK we use
	 * for DML.  Unlike the debug option for forcing
	 * DCFCLK, this override affects watermark calculations
	 */
	int min_dcfclk_mhz;
};

struct dc_state;
struct resource_pool;
struct dce_hwseq;
struct link_service;

/*
 * struct dc_debug_options - DC debug struct
 *
 * This struct provides a simple mechanism for developers to change some
 * configurations, enable/disable features, and activate extra debug options.
 * This can be very handy to narrow down whether some specific feature is
 * causing an issue or not.
 */
struct dc_debug_options {
	bool native422_support;
	bool disable_dsc;
	enum visual_confirm visual_confirm;
	int visual_confirm_rect_height;

	bool sanity_checks;
	bool max_disp_clk;
	bool surface_trace;
	bool timing_trace;
	bool clock_trace;
	bool validation_trace;
	bool bandwidth_calcs_trace;
	int max_downscale_src_width;

	/* stutter efficiency related */
	bool disable_stutter;
	bool use_max_lb;
	enum dcc_option disable_dcc;

	/*
	 * @pipe_split_policy: Define which pipe split policy is used by the
	 * display core.
	 */
	enum pipe_split_policy pipe_split_policy;
	bool force_single_disp_pipe_split;
	bool voltage_align_fclk;
	bool disable_min_fclk;

	bool disable_dfs_bypass;
	bool disable_dpp_power_gate;
	bool disable_hubp_power_gate;
	bool disable_dsc_power_gate;
	int dsc_min_slice_height_override;
	int dsc_bpp_increment_div;
	bool disable_pplib_wm_range;
	enum wm_report_mode pplib_wm_report_mode;
	unsigned int min_disp_clk_khz;
	unsigned int min_dpp_clk_khz;
	unsigned int min_dram_clk_khz;
	int sr_exit_time_dpm0_ns;
	int sr_enter_plus_exit_time_dpm0_ns;
	int sr_exit_time_ns;
	int sr_enter_plus_exit_time_ns;
	int sr_exit_z8_time_ns;
	int sr_enter_plus_exit_z8_time_ns;
	int urgent_latency_ns;
	uint32_t underflow_assert_delay_us;
	int percent_of_ideal_drambw;
	int dram_clock_change_latency_ns;
	bool optimized_watermark;
	int always_scale;
	bool disable_pplib_clock_request;
	bool disable_clock_gate;
	bool disable_mem_low_power;
	bool pstate_enabled;
	bool disable_dmcu;
	bool force_abm_enable;
	bool disable_stereo_support;
	bool vsr_support;
	bool performance_trace;
	bool az_endpoint_mute_only;
	bool always_use_regamma;
	bool recovery_enabled;
	bool avoid_vbios_exec_table;
	bool scl_reset_length10;
	bool hdmi20_disable;
	bool skip_detection_link_training;
	uint32_t edid_read_retry_times;
	unsigned int force_odm_combine; //bit vector based on otg inst
	unsigned int seamless_boot_odm_combine;
	unsigned int force_odm_combine_4to1; //bit vector based on otg inst
	int minimum_z8_residency_time;
	bool disable_z9_mpc;
	unsigned int force_fclk_khz;
	bool enable_tri_buf;
	bool dmub_offload_enabled;
	bool dmcub_emulation;
	bool disable_idle_power_optimizations;
	unsigned int mall_size_override;
	unsigned int mall_additional_timer_percent;
	bool mall_error_as_fatal;
	bool dmub_command_table; /* for testing only */
	struct dc_bw_validation_profile bw_val_profile;
	bool disable_fec;
	bool disable_48mhz_pwrdwn;
	/* This forces a hard min on the DCFCLK requested to SMU/PP
	 * watermarks are not affected.
	 */
	unsigned int force_min_dcfclk_mhz;
	int dwb_fi_phase;
	bool disable_timing_sync;
	bool cm_in_bypass;
	int force_clock_mode;/*every mode change.*/

	bool disable_dram_clock_change_vactive_support;
	bool validate_dml_output;
	bool enable_dmcub_surface_flip;
	bool usbc_combo_phy_reset_wa;
	bool enable_dram_clock_change_one_display_vactive;
	/* TODO - remove once tested */
	bool legacy_dp2_lt;
	bool set_mst_en_for_sst;
	bool disable_uhbr;
	bool force_dp2_lt_fallback_method;
	bool ignore_cable_id;
	union mem_low_power_enable_options enable_mem_low_power;
	union root_clock_optimization_options root_clock_optimization;
	bool hpo_optimization;
	bool force_vblank_alignment;

	/* Enable dmub aux for legacy ddc */
	bool enable_dmub_aux_for_legacy_ddc;
	bool disable_fams;
	bool disable_fams_gaming;
	/* FEC/PSR1 sequence enable delay in 100us */
	uint8_t fec_enable_delay_in100us;
	bool enable_driver_sequence_debug;
	enum det_size crb_alloc_policy;
	int crb_alloc_policy_min_disp_count;
	bool disable_z10;
	bool enable_z9_disable_interface;
	bool psr_skip_crtc_disable;
	union dpia_debug_options dpia_debug;
	bool disable_fixed_vs_aux_timeout_wa;
	uint32_t fixed_vs_aux_delay_config_wa;
	bool force_disable_subvp;
	bool force_subvp_mclk_switch;
	bool allow_sw_cursor_fallback;
	unsigned int force_subvp_num_ways;
	unsigned int force_mall_ss_num_ways;
	bool alloc_extra_way_for_cursor;
	uint32_t subvp_extra_lines;
	bool force_usr_allow;
	/* uses value at boot and disables switch */
	bool disable_dtb_ref_clk_switch;
	bool extended_blank_optimization;
	union aux_wake_wa_options aux_wake_wa;
	uint32_t mst_start_top_delay;
	uint8_t psr_power_use_phy_fsm;
	enum dml_hostvm_override_opts dml_hostvm_override;
	bool dml_disallow_alternate_prefetch_modes;
	bool use_legacy_soc_bb_mechanism;
	bool exit_idle_opt_for_cursor_updates;
	bool enable_single_display_2to1_odm_policy;
	bool enable_double_buffered_dsc_pg_support;
	bool enable_dp_dig_pixel_rate_div_policy;
	enum lttpr_mode lttpr_mode_override;
	unsigned int dsc_delay_factor_wa_x1000;
	unsigned int min_prefetch_in_strobe_ns;
	bool disable_unbounded_requesting;
	bool dig_fifo_off_in_blank;
	bool temp_mst_deallocation_sequence;
	bool override_dispclk_programming;
	bool disable_fpo_optimizations;
	bool support_eDP1_5;
	uint32_t fpo_vactive_margin_us;
	bool disable_fpo_vactive;
	bool disable_boot_optimizations;
	bool override_odm_optimization;
	bool minimize_dispclk_using_odm;
	bool disable_subvp_high_refresh;
	bool disable_dp_plus_plus_wa;
	uint32_t fpo_vactive_min_active_margin_us;
	uint32_t fpo_vactive_max_blank_us;
	bool enable_legacy_fast_update;
	bool disable_dc_mode_overwrite;
	bool replay_skip_crtc_disabled;
};

struct gpu_info_soc_bounding_box_v1_0;

/* Generic structure that can be used to query properties of DC. More fields
 * can be added as required.
 */
struct dc_current_properties {
	unsigned int cursor_size_limit;
};

struct dc {
	struct dc_debug_options debug;
	struct dc_versions versions;
	struct dc_caps caps;
	struct dc_cap_funcs cap_funcs;
	struct dc_config config;
	struct dc_bounding_box_overrides bb_overrides;
	struct dc_bug_wa work_arounds;
	struct dc_context *ctx;
	struct dc_phy_addr_space_config vm_pa_config;

	uint8_t link_count;
	struct dc_link *links[MAX_PIPES * 2];
	struct link_service *link_srv;

	struct dc_state *current_state;
	struct resource_pool *res_pool;

	struct clk_mgr *clk_mgr;

	/* Display Engine Clock levels */
	struct dm_pp_clock_levels sclk_lvls;

	/* Inputs into BW and WM calculations. */
	struct bw_calcs_dceip *bw_dceip;
	struct bw_calcs_vbios *bw_vbios;
	struct dcn_soc_bounding_box *dcn_soc;
	struct dcn_ip_params *dcn_ip;
	struct display_mode_lib dml;

	/* HW functions */
	struct hw_sequencer_funcs hwss;
	struct dce_hwseq *hwseq;

	/* Require to optimize clocks and bandwidth for added/removed planes */
	bool optimized_required;
	bool wm_optimized_required;
	bool idle_optimizations_allowed;
	bool enable_c20_dtm_b0;

	/* Require to maintain clocks and bandwidth for UEFI enabled HW */

	/* FBC compressor */
	struct compressor *fbc_compressor;

	struct dc_debug_data debug_data;
	struct dpcd_vendor_signature vendor_signature;

	const char *build_id;
	struct vm_helper *vm_helper;

	uint32_t *dcn_reg_offsets;
	uint32_t *nbio_reg_offsets;

	/* Scratch memory */
	struct {
		struct {
			/*
			 * For matching clock_limits table in driver with table
			 * from PMFW.
			 */
			struct _vcs_dpi_voltage_scaling_st clock_limits[DC__VOLTAGE_STATES];
		} update_bw_bounding_box;
	} scratch;
};

enum frame_buffer_mode {
	FRAME_BUFFER_MODE_LOCAL_ONLY = 0,
	FRAME_BUFFER_MODE_ZFB_ONLY,
	FRAME_BUFFER_MODE_MIXED_ZFB_AND_LOCAL,
} ;

struct dchub_init_data {
	int64_t zfb_phys_addr_base;
	int64_t zfb_mc_base_addr;
	uint64_t zfb_size_in_byte;
	enum frame_buffer_mode fb_mode;
	bool dchub_initialzied;
	bool dchub_info_valid;
};

struct dc_init_data {
	struct hw_asic_id asic_id;
	void *driver; /* ctx */
	struct cgs_device *cgs_device;
	struct dc_bounding_box_overrides bb_overrides;

	int num_virtual_links;
	/*
	 * If 'vbios_override' not NULL, it will be called instead
	 * of the real VBIOS. Intended use is Diagnostics on FPGA.
	 */
	struct dc_bios *vbios_override;
	enum dce_environment dce_environment;

	struct dmub_offload_funcs *dmub_if;
	struct dc_reg_helper_state *dmub_offload;

	struct dc_config flags;
	uint64_t log_mask;

	struct dpcd_vendor_signature vendor_signature;
	bool force_smu_not_present;
	/*
	 * IP offset for run time initializaion of register addresses
	 *
	 * DCN3.5+ will fail dc_create() if these fields are null for them. They are
	 * applicable starting with DCN32/321 and are not used for ASICs upstreamed
	 * before them.
	 */
	uint32_t *dcn_reg_offsets;
	uint32_t *nbio_reg_offsets;
};

struct dc_callback_init {
	struct cp_psp cp_psp;
};

struct dc *dc_create(const struct dc_init_data *init_params);
void dc_hardware_init(struct dc *dc);

int dc_get_vmid_use_vector(struct dc *dc);
void dc_setup_vm_context(struct dc *dc, struct dc_virtual_addr_space_config *va_config, int vmid);
/* Returns the number of vmids supported */
int dc_setup_system_context(struct dc *dc, struct dc_phy_addr_space_config *pa_config);
void dc_init_callbacks(struct dc *dc,
		const struct dc_callback_init *init_params);
void dc_deinit_callbacks(struct dc *dc);
void dc_destroy(struct dc **dc);

/* Surface Interfaces */

enum {
	TRANSFER_FUNC_POINTS = 1025
};

struct dc_hdr_static_metadata {
	/* display chromaticities and white point in units of 0.00001 */
	unsigned int chromaticity_green_x;
	unsigned int chromaticity_green_y;
	unsigned int chromaticity_blue_x;
	unsigned int chromaticity_blue_y;
	unsigned int chromaticity_red_x;
	unsigned int chromaticity_red_y;
	unsigned int chromaticity_white_point_x;
	unsigned int chromaticity_white_point_y;

	uint32_t min_luminance;
	uint32_t max_luminance;
	uint32_t maximum_content_light_level;
	uint32_t maximum_frame_average_light_level;
};

enum dc_transfer_func_type {
	TF_TYPE_PREDEFINED,
	TF_TYPE_DISTRIBUTED_POINTS,
	TF_TYPE_BYPASS,
	TF_TYPE_HWPWL
};

struct dc_transfer_func_distributed_points {
	struct fixed31_32 red[TRANSFER_FUNC_POINTS];
	struct fixed31_32 green[TRANSFER_FUNC_POINTS];
	struct fixed31_32 blue[TRANSFER_FUNC_POINTS];

	uint16_t end_exponent;
	uint16_t x_point_at_y1_red;
	uint16_t x_point_at_y1_green;
	uint16_t x_point_at_y1_blue;
};

enum dc_transfer_func_predefined {
	TRANSFER_FUNCTION_SRGB,
	TRANSFER_FUNCTION_BT709,
	TRANSFER_FUNCTION_PQ,
	TRANSFER_FUNCTION_LINEAR,
	TRANSFER_FUNCTION_UNITY,
	TRANSFER_FUNCTION_HLG,
	TRANSFER_FUNCTION_HLG12,
	TRANSFER_FUNCTION_GAMMA22,
	TRANSFER_FUNCTION_GAMMA24,
	TRANSFER_FUNCTION_GAMMA26
};


struct dc_transfer_func {
	struct kref refcount;
	enum dc_transfer_func_type type;
	enum dc_transfer_func_predefined tf;
	/* FP16 1.0 reference level in nits, default is 80 nits, only for PQ*/
	uint32_t sdr_ref_white_level;
	union {
		struct pwl_params pwl;
		struct dc_transfer_func_distributed_points tf_pts;
	};
};


union dc_3dlut_state {
	struct {
		uint32_t initialized:1;		/*if 3dlut is went through color module for initialization */
		uint32_t rmu_idx_valid:1;	/*if mux settings are valid*/
		uint32_t rmu_mux_num:3;		/*index of mux to use*/
		uint32_t mpc_rmu0_mux:4;	/*select mpcc on mux, one of the following : mpcc0, mpcc1, mpcc2, mpcc3*/
		uint32_t mpc_rmu1_mux:4;
		uint32_t mpc_rmu2_mux:4;
		uint32_t reserved:15;
	} bits;
	uint32_t raw;
};


struct dc_3dlut {
	struct kref refcount;
	struct tetrahedral_params lut_3d;
	struct fixed31_32 hdr_multiplier;
	union dc_3dlut_state state;
};
/*
 * This structure is filled in by dc_surface_get_status and contains
 * the last requested address and the currently active address so the called
 * can determine if there are any outstanding flips
 */
struct dc_plane_status {
	struct dc_plane_address requested_address;
	struct dc_plane_address current_address;
	bool is_flip_pending;
	bool is_right_eye;
};

union surface_update_flags {

	struct {
		uint32_t addr_update:1;
		/* Medium updates */
		uint32_t dcc_change:1;
		uint32_t color_space_change:1;
		uint32_t horizontal_mirror_change:1;
		uint32_t per_pixel_alpha_change:1;
		uint32_t global_alpha_change:1;
		uint32_t hdr_mult:1;
		uint32_t rotation_change:1;
		uint32_t swizzle_change:1;
		uint32_t scaling_change:1;
		uint32_t position_change:1;
		uint32_t in_transfer_func_change:1;
		uint32_t input_csc_change:1;
		uint32_t coeff_reduction_change:1;
		uint32_t output_tf_change:1;
		uint32_t pixel_format_change:1;
		uint32_t plane_size_change:1;
		uint32_t gamut_remap_change:1;

		/* Full updates */
		uint32_t new_plane:1;
		uint32_t bpp_change:1;
		uint32_t gamma_change:1;
		uint32_t bandwidth_change:1;
		uint32_t clock_change:1;
		uint32_t stereo_format_change:1;
		uint32_t lut_3d:1;
		uint32_t tmz_changed:1;
		uint32_t full_update:1;
	} bits;

	uint32_t raw;
};

struct dc_plane_state {
	struct dc_plane_address address;
	struct dc_plane_flip_time time;
	bool triplebuffer_flips;
	struct scaling_taps scaling_quality;
	struct rect src_rect;
	struct rect dst_rect;
	struct rect clip_rect;

	struct plane_size plane_size;
	union dc_tiling_info tiling_info;

	struct dc_plane_dcc_param dcc;

	struct dc_gamma *gamma_correction;
	struct dc_transfer_func *in_transfer_func;
	struct dc_bias_and_scale *bias_and_scale;
	struct dc_csc_transform input_csc_color_matrix;
	struct fixed31_32 coeff_reduction_factor;
	struct fixed31_32 hdr_mult;
	struct colorspace_transform gamut_remap_matrix;

	// TODO: No longer used, remove
	struct dc_hdr_static_metadata hdr_static_ctx;

	enum dc_color_space color_space;

	struct dc_3dlut *lut3d_func;
	struct dc_transfer_func *in_shaper_func;
	struct dc_transfer_func *blend_tf;

	struct dc_transfer_func *gamcor_tf;
	enum surface_pixel_format format;
	enum dc_rotation_angle rotation;
	enum plane_stereo_format stereo_format;

	bool is_tiling_rotated;
	bool per_pixel_alpha;
	bool pre_multiplied_alpha;
	bool global_alpha;
	int  global_alpha_value;
	bool visible;
	bool flip_immediate;
	bool horizontal_mirror;
	int layer_index;

	union surface_update_flags update_flags;
	bool flip_int_enabled;
	bool skip_manual_trigger;

	/* private to DC core */
	struct dc_plane_status status;
	struct dc_context *ctx;

	/* HACK: Workaround for forcing full reprogramming under some conditions */
	bool force_full_update;

	bool is_phantom; // TODO: Change mall_stream_config into mall_plane_config instead

	/* private to dc_surface.c */
	enum dc_irq_source irq_source;
	struct kref refcount;
	struct tg_color visual_confirm_color;

	bool is_statically_allocated;
};

struct dc_plane_info {
	struct plane_size plane_size;
	union dc_tiling_info tiling_info;
	struct dc_plane_dcc_param dcc;
	enum surface_pixel_format format;
	enum dc_rotation_angle rotation;
	enum plane_stereo_format stereo_format;
	enum dc_color_space color_space;
	bool horizontal_mirror;
	bool visible;
	bool per_pixel_alpha;
	bool pre_multiplied_alpha;
	bool global_alpha;
	int  global_alpha_value;
	bool input_csc_enabled;
	int layer_index;
};

struct dc_scaling_info {
	struct rect src_rect;
	struct rect dst_rect;
	struct rect clip_rect;
	struct scaling_taps scaling_quality;
};

struct dc_fast_update {
	const struct dc_flip_addrs *flip_addr;
	const struct dc_gamma *gamma;
	const struct colorspace_transform *gamut_remap_matrix;
	const struct dc_csc_transform *input_csc_color_matrix;
	const struct fixed31_32 *coeff_reduction_factor;
	struct dc_transfer_func *out_transfer_func;
	struct dc_csc_transform *output_csc_transform;
};

struct dc_surface_update {
	struct dc_plane_state *surface;

	/* isr safe update parameters.  null means no updates */
	const struct dc_flip_addrs *flip_addr;
	const struct dc_plane_info *plane_info;
	const struct dc_scaling_info *scaling_info;
	struct fixed31_32 hdr_mult;
	/* following updates require alloc/sleep/spin that is not isr safe,
	 * null means no updates
	 */
	const struct dc_gamma *gamma;
	const struct dc_transfer_func *in_transfer_func;

	const struct dc_csc_transform *input_csc_color_matrix;
	const struct fixed31_32 *coeff_reduction_factor;
	const struct dc_transfer_func *func_shaper;
	const struct dc_3dlut *lut3d_func;
	const struct dc_transfer_func *blend_tf;
	const struct colorspace_transform *gamut_remap_matrix;
};

/*
 * Create a new surface with default parameters;
 */
struct dc_plane_state *dc_create_plane_state(struct dc *dc);
const struct dc_plane_status *dc_plane_get_status(
		const struct dc_plane_state *plane_state);

void dc_plane_state_retain(struct dc_plane_state *plane_state);
void dc_plane_state_release(struct dc_plane_state *plane_state);

void dc_gamma_retain(struct dc_gamma *dc_gamma);
void dc_gamma_release(struct dc_gamma **dc_gamma);
struct dc_gamma *dc_create_gamma(void);

void dc_transfer_func_retain(struct dc_transfer_func *dc_tf);
void dc_transfer_func_release(struct dc_transfer_func *dc_tf);
struct dc_transfer_func *dc_create_transfer_func(void);

struct dc_3dlut *dc_create_3dlut_func(void);
void dc_3dlut_func_release(struct dc_3dlut *lut);
void dc_3dlut_func_retain(struct dc_3dlut *lut);

void dc_post_update_surfaces_to_stream(
		struct dc *dc);

#include "dc_stream.h"

/**
 * struct dc_validation_set - Struct to store surface/stream associations for validation
 */
struct dc_validation_set {
	/**
	 * @stream: Stream state properties
	 */
	struct dc_stream_state *stream;

	/**
<<<<<<< HEAD
	 * @plane_state: Surface state
=======
	 * @plane_states: Surface state
>>>>>>> 98817289
	 */
	struct dc_plane_state *plane_states[MAX_SURFACES];

	/**
	 * @plane_count: Total of active planes
	 */
	uint8_t plane_count;
};

bool dc_validate_boot_timing(const struct dc *dc,
				const struct dc_sink *sink,
				struct dc_crtc_timing *crtc_timing);

enum dc_status dc_validate_plane(struct dc *dc, const struct dc_plane_state *plane_state);

void get_clock_requirements_for_state(struct dc_state *state, struct AsicStateEx *info);

enum dc_status dc_validate_with_context(struct dc *dc,
					const struct dc_validation_set set[],
					int set_count,
					struct dc_state *context,
					bool fast_validate);

bool dc_set_generic_gpio_for_stereo(bool enable,
		struct gpio_service *gpio_service);

/*
 * fast_validate: we return after determining if we can support the new state,
 * but before we populate the programming info
 */
enum dc_status dc_validate_global_state(
		struct dc *dc,
		struct dc_state *new_ctx,
		bool fast_validate);


void dc_resource_state_construct(
		const struct dc *dc,
		struct dc_state *dst_ctx);

bool dc_acquire_release_mpc_3dlut(
		struct dc *dc, bool acquire,
		struct dc_stream_state *stream,
		struct dc_3dlut **lut,
		struct dc_transfer_func **shaper);

void dc_resource_state_copy_construct(
		const struct dc_state *src_ctx,
		struct dc_state *dst_ctx);

void dc_resource_state_copy_construct_current(
		const struct dc *dc,
		struct dc_state *dst_ctx);

void dc_resource_state_destruct(struct dc_state *context);

bool dc_resource_is_dsc_encoding_supported(const struct dc *dc);

enum dc_status dc_commit_streams(struct dc *dc,
				 struct dc_stream_state *streams[],
				 uint8_t stream_count);
<<<<<<< HEAD

/* TODO: When the transition to the new commit sequence is done, remove this
 * function in favor of dc_commit_streams. */
bool dc_commit_state(struct dc *dc, struct dc_state *context);
=======
>>>>>>> 98817289

struct dc_state *dc_create_state(struct dc *dc);
struct dc_state *dc_copy_state(struct dc_state *src_ctx);
void dc_retain_state(struct dc_state *context);
void dc_release_state(struct dc_state *context);

<<<<<<< HEAD
/* Link Interfaces */

struct dpcd_caps {
	union dpcd_rev dpcd_rev;
	union max_lane_count max_ln_count;
	union max_down_spread max_down_spread;
	union dprx_feature dprx_feature;

	/* valid only for eDP v1.4 or higher*/
	uint8_t edp_supported_link_rates_count;
	enum dc_link_rate edp_supported_link_rates[8];

	/* dongle type (DP converter, CV smart dongle) */
	enum display_dongle_type dongle_type;
	bool is_dongle_type_one;
	/* branch device or sink device */
	bool is_branch_dev;
	/* Dongle's downstream count. */
	union sink_count sink_count;
	bool is_mst_capable;
	/* If dongle_type == DISPLAY_DONGLE_DP_HDMI_CONVERTER,
	indicates 'Frame Sequential-to-lllFrame Pack' conversion capability.*/
	struct dc_dongle_caps dongle_caps;

	uint32_t sink_dev_id;
	int8_t sink_dev_id_str[6];
	int8_t sink_hw_revision;
	int8_t sink_fw_revision[2];

	uint32_t branch_dev_id;
	int8_t branch_dev_name[6];
	int8_t branch_hw_revision;
	int8_t branch_fw_revision[2];

	bool allow_invalid_MSA_timing_param;
	bool panel_mode_edp;
	bool dpcd_display_control_capable;
	bool ext_receiver_cap_field_present;
	bool set_power_state_capable_edp;
	bool dynamic_backlight_capable_edp;
	union dpcd_fec_capability fec_cap;
	struct dpcd_dsc_capabilities dsc_caps;
	struct dc_lttpr_caps lttpr_caps;
	struct dpcd_usb4_dp_tunneling_info usb4_dp_tun_info;

	union dp_128b_132b_supported_link_rates dp_128b_132b_supported_link_rates;
	union dp_main_line_channel_coding_cap channel_coding_cap;
	union dp_sink_video_fallback_formats fallback_formats;
	union dp_fec_capability1 fec_cap1;
	union dp_cable_id cable_id;
	uint8_t edp_rev;
	union edp_alpm_caps alpm_caps;
	struct edp_psr_info psr_info;
};

union dpcd_sink_ext_caps {
	struct {
		/* 0 - Sink supports backlight adjust via PWM during SDR/HDR mode
		 * 1 - Sink supports backlight adjust via AUX during SDR/HDR mode.
		 */
		uint8_t sdr_aux_backlight_control : 1;
		uint8_t hdr_aux_backlight_control : 1;
		uint8_t reserved_1 : 2;
		uint8_t oled : 1;
		uint8_t reserved : 3;
	} bits;
	uint8_t raw;
};
=======
struct dc_plane_state *dc_get_surface_for_mpcc(struct dc *dc,
		struct dc_stream_state *stream,
		int mpcc_inst);
>>>>>>> 98817289


uint32_t dc_get_opp_for_plane(struct dc *dc, struct dc_plane_state *plane);

void dc_set_disable_128b_132b_stream_overhead(bool disable);

/* The function returns minimum bandwidth required to drive a given timing
 * return - minimum required timing bandwidth in kbps.
 */
uint32_t dc_bandwidth_in_kbps_from_timing(
		const struct dc_crtc_timing *timing,
		const enum dc_link_encoding_format link_encoding);

/* Link Interfaces */
/*
 * A link contains one or more sinks and their connected status.
 * The currently active signal type (HDMI, DP-SST, DP-MST) is also reported.
 */
struct dc_link {
	struct dc_sink *remote_sinks[MAX_SINKS_PER_LINK];
	unsigned int sink_count;
	struct dc_sink *local_sink;
	unsigned int link_index;
	enum dc_connection_type type;
	enum signal_type connector_signal;
	enum dc_irq_source irq_source_hpd;
	enum dc_irq_source irq_source_hpd_rx;/* aka DP Short Pulse  */

	bool is_hpd_filter_disabled;
	bool dp_ss_off;

	/**
	 * @link_state_valid:
	 *
	 * If there is no link and local sink, this variable should be set to
	 * false. Otherwise, it should be set to true; usually, the function
	 * core_link_enable_stream sets this field to true.
	 */
	bool link_state_valid;
	bool aux_access_disabled;
	bool sync_lt_in_progress;
	bool skip_stream_reenable;
	bool is_internal_display;
	/** @todo Rename. Flag an endpoint as having a programmable mapping to a DIG encoder. */
	bool is_dig_mapping_flexible;
	bool hpd_status; /* HPD status of link without physical HPD pin. */
	bool is_hpd_pending; /* Indicates a new received hpd */
	bool is_automated; /* Indicates automated testing */

	bool edp_sink_present;

	struct dp_trace dp_trace;

	/* caps is the same as reported_link_cap. link_traing use
	 * reported_link_cap. Will clean up.  TODO
	 */
	struct dc_link_settings reported_link_cap;
	struct dc_link_settings verified_link_cap;
	struct dc_link_settings cur_link_settings;
	struct dc_lane_settings cur_lane_setting[LANE_COUNT_DP_MAX];
	struct dc_link_settings preferred_link_setting;
	/* preferred_training_settings are override values that
	 * come from DM. DM is responsible for the memory
	 * management of the override pointers.
	 */
	struct dc_link_training_overrides preferred_training_settings;
	struct dp_audio_test_data audio_test_data;

	uint8_t ddc_hw_inst;

	uint8_t hpd_src;

	uint8_t link_enc_hw_inst;
	/* DIG link encoder ID. Used as index in link encoder resource pool.
	 * For links with fixed mapping to DIG, this is not changed after dc_link
	 * object creation.
	 */
	enum engine_id eng_id;
	enum engine_id dpia_preferred_eng_id;

	bool test_pattern_enabled;
	enum dp_test_pattern current_test_pattern;
	union compliance_test_state compliance_test_state;

	void *priv;

	struct ddc_service *ddc;

	enum dp_panel_mode panel_mode;
	bool aux_mode;

	/* Private to DC core */

<<<<<<< HEAD
=======
	const struct dc *dc;

	struct dc_context *ctx;

	struct panel_cntl *panel_cntl;
	struct link_encoder *link_enc;
	struct graphics_object_id link_id;
	/* Endpoint type distinguishes display endpoints which do not have entries
	 * in the BIOS connector table from those that do. Helps when tracking link
	 * encoder to display endpoint assignments.
	 */
	enum display_endpoint_type ep_type;
	union ddi_channel_mapping ddi_channel_mapping;
	struct connector_device_tag_info device_tag;
	struct dpcd_caps dpcd_caps;
	uint32_t dongle_max_pix_clk;
	unsigned short chip_caps;
	unsigned int dpcd_sink_count;
	struct hdcp_caps hdcp_caps;
	enum edp_revision edp_revision;
	union dpcd_sink_ext_caps dpcd_sink_ext_caps;

	struct psr_settings psr_settings;

	struct replay_settings replay_settings;

	/* Drive settings read from integrated info table */
	struct dc_lane_settings bios_forced_drive_settings;

	/* Vendor specific LTTPR workaround variables */
	uint8_t vendor_specific_lttpr_link_rate_wa;
	bool apply_vendor_specific_lttpr_link_rate_wa;

	/* MST record stream using this link */
	struct link_flags {
		bool dp_keep_receiver_powered;
		bool dp_skip_DID2;
		bool dp_skip_reset_segment;
		bool dp_skip_fs_144hz;
		bool dp_mot_reset_segment;
		/* Some USB4 docks do not handle turning off MST DSC once it has been enabled. */
		bool dpia_mst_dsc_always_on;
		/* Forced DPIA into TBT3 compatibility mode. */
		bool dpia_forced_tbt3_mode;
		bool dongle_mode_timing_override;
		bool blank_stream_on_ocs_change;
		bool read_dpcd204h_on_irq_hpd;
	} wa_flags;
	struct link_mst_stream_allocation_table mst_stream_alloc_table;

	struct dc_link_status link_status;
	struct dprx_states dprx_states;

	struct gpio *hpd_gpio;
	enum dc_link_fec_state fec_state;
	bool link_powered_externally;	// Used to bypass hardware sequencing delays when panel is powered down forcibly

	struct dc_panel_config panel_config;
	struct phy_state phy_state;
	// BW ALLOCATON USB4 ONLY
	struct dc_dpia_bw_alloc dpia_bw_alloc_config;
	bool skip_implict_edp_power_control;
};

/* Return an enumerated dc_link.
 * dc_link order is constant and determined at
 * boot time.  They cannot be created or destroyed.
 * Use dc_get_caps() to get number of links.
 */
struct dc_link *dc_get_link_at_index(struct dc *dc, uint32_t link_index);

/* Return instance id of the edp link. Inst 0 is primary edp link. */
bool dc_get_edp_link_panel_inst(const struct dc *dc,
		const struct dc_link *link,
		unsigned int *inst_out);

/* Return an array of link pointers to edp links. */
void dc_get_edp_links(const struct dc *dc,
		struct dc_link **edp_links,
		int *edp_num);

void dc_set_edp_power(const struct dc *dc, struct dc_link *edp_link,
				 bool powerOn);

/* The function initiates detection handshake over the given link. It first
 * determines if there are display connections over the link. If so it initiates
 * detection protocols supported by the connected receiver device. The function
 * contains protocol specific handshake sequences which are sometimes mandatory
 * to establish a proper connection between TX and RX. So it is always
 * recommended to call this function as the first link operation upon HPD event
 * or power up event. Upon completion, the function will update link structure
 * in place based on latest RX capabilities. The function may also cause dpms
 * to be reset to off for all currently enabled streams to the link. It is DM's
 * responsibility to serialize detection and DPMS updates.
 *
 * @reason - Indicate which event triggers this detection. dc may customize
 * detection flow depending on the triggering events.
 * return false - if detection is not fully completed. This could happen when
 * there is an unrecoverable error during detection or detection is partially
 * completed (detection has been delegated to dm mst manager ie.
 * link->connection_type == dc_connection_mst_branch when returning false).
 * return true - detection is completed, link has been fully updated with latest
 * detection result.
 */
bool dc_link_detect(struct dc_link *link, enum dc_detect_reason reason);

struct dc_sink_init_data;

/* When link connection type is dc_connection_mst_branch, remote sink can be
 * added to the link. The interface creates a remote sink and associates it with
 * current link. The sink will be retained by link until remove remote sink is
 * called.
 *
 * @dc_link - link the remote sink will be added to.
 * @edid - byte array of EDID raw data.
 * @len - size of the edid in byte
 * @init_data -
 */
struct dc_sink *dc_link_add_remote_sink(
		struct dc_link *dc_link,
		const uint8_t *edid,
		int len,
		struct dc_sink_init_data *init_data);

/* Remove remote sink from a link with dc_connection_mst_branch connection type.
 * @link - link the sink should be removed from
 * @sink - sink to be removed.
 */
void dc_link_remove_remote_sink(
	struct dc_link *link,
	struct dc_sink *sink);

/* Enable HPD interrupt handler for a given link */
void dc_link_enable_hpd(const struct dc_link *link);

/* Disable HPD interrupt handler for a given link */
void dc_link_disable_hpd(const struct dc_link *link);

/* determine if there is a sink connected to the link
 *
 * @type - dc_connection_single if connected, dc_connection_none otherwise.
 * return - false if an unexpected error occurs, true otherwise.
 *
 * NOTE: This function doesn't detect downstream sink connections i.e
 * dc_connection_mst_branch, dc_connection_sst_branch. In this case, it will
 * return dc_connection_single if the branch device is connected despite of
 * downstream sink's connection status.
 */
bool dc_link_detect_connection_type(struct dc_link *link,
		enum dc_connection_type *type);

/* query current hpd pin value
 * return - true HPD is asserted (HPD high), false otherwise (HPD low)
 *
 */
bool dc_link_get_hpd_state(struct dc_link *link);

/* Getter for cached link status from given link */
const struct dc_link_status *dc_link_get_status(const struct dc_link *link);

/* enable/disable hardware HPD filter.
 *
 * @link - The link the HPD pin is associated with.
 * @enable = true - enable hardware HPD filter. HPD event will only queued to irq
 * handler once after no HPD change has been detected within dc default HPD
 * filtering interval since last HPD event. i.e if display keeps toggling hpd
 * pulses within default HPD interval, no HPD event will be received until HPD
 * toggles have stopped. Then HPD event will be queued to irq handler once after
 * dc default HPD filtering interval since last HPD event.
 *
 * @enable = false - disable hardware HPD filter. HPD event will be queued
 * immediately to irq handler after no HPD change has been detected within
 * IRQ_HPD (aka HPD short pulse) interval (i.e 2ms).
 */
void dc_link_enable_hpd_filter(struct dc_link *link, bool enable);

/* submit i2c read/write payloads through ddc channel
 * @link_index - index to a link with ddc in i2c mode
 * @cmd - i2c command structure
 * return - true if success, false otherwise.
 */
bool dc_submit_i2c(
		struct dc *dc,
		uint32_t link_index,
		struct i2c_command *cmd);

/* submit i2c read/write payloads through oem channel
 * @link_index - index to a link with ddc in i2c mode
 * @cmd - i2c command structure
 * return - true if success, false otherwise.
 */
bool dc_submit_i2c_oem(
		struct dc *dc,
		struct i2c_command *cmd);

enum aux_return_code_type;
/* Attempt to transfer the given aux payload. This function does not perform
 * retries or handle error states. The reply is returned in the payload->reply
 * and the result through operation_result. Returns the number of bytes
 * transferred,or -1 on a failure.
 */
int dc_link_aux_transfer_raw(struct ddc_service *ddc,
		struct aux_payload *payload,
		enum aux_return_code_type *operation_result);

bool dc_is_oem_i2c_device_present(
	struct dc *dc,
	size_t slave_address
);

/* return true if the connected receiver supports the hdcp version */
bool dc_link_is_hdcp14(struct dc_link *link, enum signal_type signal);
bool dc_link_is_hdcp22(struct dc_link *link, enum signal_type signal);

/* Notify DC about DP RX Interrupt (aka DP IRQ_HPD).
 *
 * TODO - When defer_handling is true the function will have a different purpose.
 * It no longer does complete hpd rx irq handling. We should create a separate
 * interface specifically for this case.
 *
 * Return:
 * true - Downstream port status changed. DM should call DC to do the
 * detection.
 * false - no change in Downstream port status. No further action required
 * from DM.
 */
bool dc_link_handle_hpd_rx_irq(struct dc_link *dc_link,
		union hpd_irq_data *hpd_irq_dpcd_data, bool *out_link_loss,
		bool defer_handling, bool *has_left_work);
/* handle DP specs define test automation sequence*/
void dc_link_dp_handle_automated_test(struct dc_link *link);

/* handle DP Link loss sequence and try to recover RX link loss with best
 * effort
 */
void dc_link_dp_handle_link_loss(struct dc_link *link);

/* Determine if hpd rx irq should be handled or ignored
 * return true - hpd rx irq should be handled.
 * return false - it is safe to ignore hpd rx irq event
 */
bool dc_link_dp_allow_hpd_rx_irq(const struct dc_link *link);

/* Determine if link loss is indicated with a given hpd_irq_dpcd_data.
 * @link - link the hpd irq data associated with
 * @hpd_irq_dpcd_data - input hpd irq data
 * return - true if hpd irq data indicates a link lost
 */
bool dc_link_check_link_loss_status(struct dc_link *link,
		union hpd_irq_data *hpd_irq_dpcd_data);

/* Read hpd rx irq data from a given link
 * @link - link where the hpd irq data should be read from
 * @irq_data - output hpd irq data
 * return - DC_OK if hpd irq data is read successfully, otherwise hpd irq data
 * read has failed.
 */
enum dc_status dc_link_dp_read_hpd_rx_irq_data(
	struct dc_link *link,
	union hpd_irq_data *irq_data);

/* The function clears recorded DP RX states in the link. DM should call this
 * function when it is resuming from S3 power state to previously connected links.
 *
 * TODO - in the future we should consider to expand link resume interface to
 * support clearing previous rx states. So we don't have to rely on dm to call
 * this interface explicitly.
 */
void dc_link_clear_dprx_states(struct dc_link *link);

/* Destruct the mst topology of the link and reset the allocated payload table
 *
 * NOTE: this should only be called if DM chooses not to call dc_link_detect but
 * still wants to reset MST topology on an unplug event */
bool dc_link_reset_cur_dp_mst_topology(struct dc_link *link);

/* The function calculates effective DP link bandwidth when a given link is
 * using the given link settings.
 *
 * return - total effective link bandwidth in kbps.
 */
uint32_t dc_link_bandwidth_kbps(
	const struct dc_link *link,
	const struct dc_link_settings *link_setting);

/* The function takes a snapshot of current link resource allocation state
 * @dc: pointer to dc of the dm calling this
 * @map: a dc link resource snapshot defined internally to dc.
 *
 * DM needs to capture a snapshot of current link resource allocation mapping
 * and store it in its persistent storage.
 *
 * Some of the link resource is using first come first serve policy.
 * The allocation mapping depends on original hotplug order. This information
 * is lost after driver is loaded next time. The snapshot is used in order to
 * restore link resource to its previous state so user will get consistent
 * link capability allocation across reboot.
 *
 */
void dc_get_cur_link_res_map(const struct dc *dc, uint32_t *map);

/* This function restores link resource allocation state from a snapshot
 * @dc: pointer to dc of the dm calling this
 * @map: a dc link resource snapshot defined internally to dc.
 *
 * DM needs to call this function after initial link detection on boot and
 * before first commit streams to restore link resource allocation state
 * from previous boot session.
 *
 * Some of the link resource is using first come first serve policy.
 * The allocation mapping depends on original hotplug order. This information
 * is lost after driver is loaded next time. The snapshot is used in order to
 * restore link resource to its previous state so user will get consistent
 * link capability allocation across reboot.
 *
 */
void dc_restore_link_res_map(const struct dc *dc, uint32_t *map);

/* TODO: this is not meant to be exposed to DM. Should switch to stream update
 * interface i.e stream_update->dsc_config
 */
bool dc_link_update_dsc_config(struct pipe_ctx *pipe_ctx);

/* translate a raw link rate data to bandwidth in kbps */
uint32_t dc_link_bw_kbps_from_raw_frl_link_rate_data(const struct dc *dc, uint8_t bw);

/* determine the optimal bandwidth given link and required bw.
 * @link - current detected link
 * @req_bw - requested bandwidth in kbps
 * @link_settings - returned most optimal link settings that can fit the
 * requested bandwidth
 * return - false if link can't support requested bandwidth, true if link
 * settings is found.
 */
bool dc_link_decide_edp_link_settings(struct dc_link *link,
		struct dc_link_settings *link_settings,
		uint32_t req_bw);

/* return the max dp link settings can be driven by the link without considering
 * connected RX device and its capability
 */
bool dc_link_dp_get_max_link_enc_cap(const struct dc_link *link,
		struct dc_link_settings *max_link_enc_cap);

/* determine when the link is driving MST mode, what DP link channel coding
 * format will be used. The decision will remain unchanged until next HPD event.
 *
 * @link -  a link with DP RX connection
 * return - if stream is committed to this link with MST signal type, type of
 * channel coding format dc will choose.
 */
enum dp_link_encoding dc_link_dp_mst_decide_link_encoding_format(
		const struct dc_link *link);

/* get max dp link settings the link can enable with all things considered. (i.e
 * TX/RX/Cable capabilities and dp override policies.
 *
 * @link - a link with DP RX connection
 * return - max dp link settings the link can enable.
 *
 */
const struct dc_link_settings *dc_link_get_link_cap(const struct dc_link *link);

/* Get the highest encoding format that the link supports; highest meaning the
 * encoding format which supports the maximum bandwidth.
 *
 * @link - a link with DP RX connection
 * return - highest encoding format link supports.
 */
enum dc_link_encoding_format dc_link_get_highest_encoding_format(const struct dc_link *link);

/* Check if a RX (ex. DP sink, MST hub, passive or active dongle) is connected
 * to a link with dp connector signal type.
 * @link - a link with dp connector signal type
 * return - true if connected, false otherwise
 */
bool dc_link_is_dp_sink_present(struct dc_link *link);

/* Force DP lane settings update to main-link video signal and notify the change
 * to DP RX via DPCD. This is a debug interface used for video signal integrity
 * tuning purpose. The interface assumes link has already been enabled with DP
 * signal.
 *
 * @lt_settings - a container structure with desired hw_lane_settings
 */
void dc_link_set_drive_settings(struct dc *dc,
				struct link_training_settings *lt_settings,
				struct dc_link *link);

/* Enable a test pattern in Link or PHY layer in an active link for compliance
 * test or debugging purpose. The test pattern will remain until next un-plug.
 *
 * @link - active link with DP signal output enabled.
 * @test_pattern - desired test pattern to output.
 * NOTE: set to DP_TEST_PATTERN_VIDEO_MODE to disable previous test pattern.
 * @test_pattern_color_space - for video test pattern choose a desired color
 * space.
 * @p_link_settings - For PHY pattern choose a desired link settings
 * @p_custom_pattern - some test pattern will require a custom input to
 * customize some pattern details. Otherwise keep it to NULL.
 * @cust_pattern_size - size of the custom pattern input.
 *
 */
bool dc_link_dp_set_test_pattern(
	struct dc_link *link,
	enum dp_test_pattern test_pattern,
	enum dp_test_pattern_color_space test_pattern_color_space,
	const struct link_training_settings *p_link_settings,
	const unsigned char *p_custom_pattern,
	unsigned int cust_pattern_size);

/* Force DP link settings to always use a specific value until reboot to a
 * specific link. If link has already been enabled, the interface will also
 * switch to desired link settings immediately. This is a debug interface to
 * generic dp issue trouble shooting.
 */
void dc_link_set_preferred_link_settings(struct dc *dc,
		struct dc_link_settings *link_setting,
		struct dc_link *link);

/* Force DP link to customize a specific link training behavior by overriding to
 * standard DP specs defined protocol. This is a debug interface to trouble shoot
 * display specific link training issues or apply some display specific
 * workaround in link training.
 *
 * @link_settings - if not NULL, force preferred link settings to the link.
 * @lt_override - a set of override pointers. If any pointer is none NULL, dc
 * will apply this particular override in future link training. If NULL is
 * passed in, dc resets previous overrides.
 * NOTE: DM must keep the memory from override pointers until DM resets preferred
 * training settings.
 */
void dc_link_set_preferred_training_settings(struct dc *dc,
		struct dc_link_settings *link_setting,
		struct dc_link_training_overrides *lt_overrides,
		struct dc_link *link,
		bool skip_immediate_retrain);

/* return - true if FEC is supported with connected DP RX, false otherwise */
bool dc_link_is_fec_supported(const struct dc_link *link);

/* query FEC enablement policy to determine if FEC will be enabled by dc during
 * link enablement.
 * return - true if FEC should be enabled, false otherwise.
 */
bool dc_link_should_enable_fec(const struct dc_link *link);

/* determine lttpr mode the current link should be enabled with a specific link
 * settings.
 */
enum lttpr_mode dc_link_decide_lttpr_mode(struct dc_link *link,
		struct dc_link_settings *link_setting);

/* Force DP RX to update its power state.
 * NOTE: this interface doesn't update dp main-link. Calling this function will
 * cause DP TX main-link and DP RX power states out of sync. DM has to restore
 * RX power state back upon finish DM specific execution requiring DP RX in a
 * specific power state.
 * @on - true to set DP RX in D0 power state, false to set DP RX in D3 power
 * state.
 */
void dc_link_dp_receiver_power_ctrl(struct dc_link *link, bool on);

/* Force link to read base dp receiver caps from dpcd 000h - 00Fh and overwrite
 * current value read from extended receiver cap from 02200h - 0220Fh.
 * Some DP RX has problems of providing accurate DP receiver caps from extended
 * field, this interface is a workaround to revert link back to use base caps.
 */
void dc_link_overwrite_extended_receiver_cap(
		struct dc_link *link);

void dc_link_edp_panel_backlight_power_on(struct dc_link *link,
		bool wait_for_hpd);

/* Set backlight level of an embedded panel (eDP, LVDS).
 * backlight_pwm_u16_16 is unsigned 32 bit with 16 bit integer
 * and 16 bit fractional, where 1.0 is max backlight value.
 */
bool dc_link_set_backlight_level(const struct dc_link *dc_link,
		uint32_t backlight_pwm_u16_16,
		uint32_t frame_ramp);

/* Set/get nits-based backlight level of an embedded panel (eDP, LVDS). */
bool dc_link_set_backlight_level_nits(struct dc_link *link,
		bool isHDR,
		uint32_t backlight_millinits,
		uint32_t transition_time_in_ms);

bool dc_link_get_backlight_level_nits(struct dc_link *link,
		uint32_t *backlight_millinits,
		uint32_t *backlight_millinits_peak);

int dc_link_get_backlight_level(const struct dc_link *dc_link);

int dc_link_get_target_backlight_pwm(const struct dc_link *link);

bool dc_link_set_psr_allow_active(struct dc_link *dc_link, const bool *enable,
		bool wait, bool force_static, const unsigned int *power_opts);

bool dc_link_get_psr_state(const struct dc_link *dc_link, enum dc_psr_state *state);

bool dc_link_setup_psr(struct dc_link *dc_link,
		const struct dc_stream_state *stream, struct psr_config *psr_config,
		struct psr_context *psr_context);

bool dc_link_get_replay_state(const struct dc_link *dc_link, uint64_t *state);

/* On eDP links this function call will stall until T12 has elapsed.
 * If the panel is not in power off state, this function will return
 * immediately.
 */
bool dc_link_wait_for_t12(struct dc_link *link);

/* Determine if dp trace has been initialized to reflect upto date result *
 * return - true if trace is initialized and has valid data. False dp trace
 * doesn't have valid result.
 */
bool dc_dp_trace_is_initialized(struct dc_link *link);

/* Query a dp trace flag to indicate if the current dp trace data has been
 * logged before
 */
bool dc_dp_trace_is_logged(struct dc_link *link,
		bool in_detection);

/* Set dp trace flag to indicate whether DM has already logged the current dp
 * trace data. DM can set is_logged to true upon logging and check
 * dc_dp_trace_is_logged before logging to avoid logging the same result twice.
 */
void dc_dp_trace_set_is_logged_flag(struct dc_link *link,
		bool in_detection,
		bool is_logged);

/* Obtain driver time stamp for last dp link training end. The time stamp is
 * formatted based on dm_get_timestamp DM function.
 * @in_detection - true to get link training end time stamp of last link
 * training in detection sequence. false to get link training end time stamp
 * of last link training in commit (dpms) sequence
 */
unsigned long long dc_dp_trace_get_lt_end_timestamp(struct dc_link *link,
		bool in_detection);

/* Get how many link training attempts dc has done with latest sequence.
 * @in_detection - true to get link training count of last link
 * training in detection sequence. false to get link training count of last link
 * training in commit (dpms) sequence
 */
const struct dp_trace_lt_counts *dc_dp_trace_get_lt_counts(struct dc_link *link,
		bool in_detection);

/* Get how many link loss has happened since last link training attempts */
unsigned int dc_dp_trace_get_link_loss_count(struct dc_link *link);

/*
 *  USB4 DPIA BW ALLOCATION PUBLIC FUNCTIONS
 */
/*
 * Send a request from DP-Tx requesting to allocate BW remotely after
 * allocating it locally. This will get processed by CM and a CB function
 * will be called.
 *
 * @link: pointer to the dc_link struct instance
 * @req_bw: The requested bw in Kbyte to allocated
 *
 * return: none
 */
void dc_link_set_usb4_req_bw_req(struct dc_link *link, int req_bw);

/*
 * Handle function for when the status of the Request above is complete.
 * We will find out the result of allocating on CM and update structs.
 *
 * @link: pointer to the dc_link struct instance
 * @bw: Allocated or Estimated BW depending on the result
 * @result: Response type
 *
 * return: none
 */
void dc_link_handle_usb4_bw_alloc_response(struct dc_link *link,
		uint8_t bw, uint8_t result);

/*
 * Handle the USB4 BW Allocation related functionality here:
 * Plug => Try to allocate max bw from timing parameters supported by the sink
 * Unplug => de-allocate bw
 *
 * @link: pointer to the dc_link struct instance
 * @peak_bw: Peak bw used by the link/sink
 *
 * return: allocated bw else return 0
 */
int dc_link_dp_dpia_handle_usb4_bandwidth_allocation_for_link(
		struct dc_link *link, int peak_bw);

/*
 * Validate the BW of all the valid DPIA links to make sure it doesn't exceed
 * available BW for each host router
 *
 * @dc: pointer to dc struct
 * @stream: pointer to all possible streams
 * @num_streams: number of valid DPIA streams
 *
 * return: TRUE if bw used by DPIAs doesn't exceed available BW else return FALSE
 */
bool dc_link_validate(struct dc *dc, const struct dc_stream_state *streams,
		const unsigned int count);

>>>>>>> 98817289
/* Sink Interfaces - A sink corresponds to a display output device */

struct dc_container_id {
	// 128bit GUID in binary form
	unsigned char  guid[16];
	// 8 byte port ID -> ELD.PortID
	unsigned int   portId[2];
	// 128bit GUID in binary formufacturer name -> ELD.ManufacturerName
	unsigned short manufacturerName;
	// 2 byte product code -> ELD.ProductCode
	unsigned short productCode;
};


struct dc_sink_dsc_caps {
	// 'true' if these are virtual DPCD's DSC caps (immediately upstream of sink in MST topology),
	// 'false' if they are sink's DSC caps
	bool is_virtual_dpcd_dsc;
#if defined(CONFIG_DRM_AMD_DC_FP)
	// 'true' if MST topology supports DSC passthrough for sink
	// 'false' if MST topology does not support DSC passthrough
	bool is_dsc_passthrough_supported;
#endif
	struct dsc_dec_dpcd_caps dsc_dec_caps;
};

struct dc_sink_fec_caps {
	bool is_rx_fec_supported;
	bool is_topology_fec_supported;
};

struct scdc_caps {
	union hdmi_scdc_manufacturer_OUI_data manufacturer_OUI;
	union hdmi_scdc_device_id_data device_id;
};

/*
 * The sink structure contains EDID and other display device properties
 */
struct dc_sink {
	enum signal_type sink_signal;
	struct dc_edid dc_edid; /* raw edid */
	struct dc_edid_caps edid_caps; /* parse display caps */
	struct dc_container_id *dc_container_id;
	uint32_t dongle_max_pix_clk;
	void *priv;
	struct stereo_3d_features features_3d[TIMING_3D_FORMAT_MAX];
	bool converter_disable_audio;

	struct scdc_caps scdc_caps;
	struct dc_sink_dsc_caps dsc_caps;
	struct dc_sink_fec_caps fec_caps;

	bool is_vsc_sdp_colorimetry_supported;

	/* private to DC core */
	struct dc_link *link;
	struct dc_context *ctx;

	uint32_t sink_id;

	/* private to dc_sink.c */
	// refcount must be the last member in dc_sink, since we want the
	// sink structure to be logically cloneable up to (but not including)
	// refcount
	struct kref refcount;
};

void dc_sink_retain(struct dc_sink *sink);
void dc_sink_release(struct dc_sink *sink);

struct dc_sink_init_data {
	enum signal_type sink_signal;
	struct dc_link *link;
	uint32_t dongle_max_pix_clk;
	bool converter_disable_audio;
};

struct dc_sink *dc_sink_create(const struct dc_sink_init_data *init_params);

/* Newer interfaces  */
struct dc_cursor {
	struct dc_plane_address address;
	struct dc_cursor_attributes attributes;
};


/* Interrupt interfaces */
enum dc_irq_source dc_interrupt_to_irq_source(
		struct dc *dc,
		uint32_t src_id,
		uint32_t ext_id);
bool dc_interrupt_set(struct dc *dc, enum dc_irq_source src, bool enable);
void dc_interrupt_ack(struct dc *dc, enum dc_irq_source src);
enum dc_irq_source dc_get_hpd_irq_source_at_index(
		struct dc *dc, uint32_t link_index);

void dc_notify_vsync_int_state(struct dc *dc, struct dc_stream_state *stream, bool enable);

/* Power Interfaces */

void dc_set_power_state(
		struct dc *dc,
		enum dc_acpi_cm_power_state power_state);
void dc_resume(struct dc *dc);

void dc_power_down_on_boot(struct dc *dc);

/*
 * HDCP Interfaces
 */
enum hdcp_message_status dc_process_hdcp_msg(
		enum signal_type signal,
		struct dc_link *link,
		struct hdcp_protection_message *message_info);
bool dc_is_dmcu_initialized(struct dc *dc);

enum dc_status dc_set_clock(struct dc *dc, enum dc_clock_type clock_type, uint32_t clk_khz, uint32_t stepping);
void dc_get_clock(struct dc *dc, enum dc_clock_type clock_type, struct dc_clock_config *clock_cfg);

bool dc_is_plane_eligible_for_idle_optimizations(struct dc *dc, struct dc_plane_state *plane,
				struct dc_cursor_attributes *cursor_attr);

void dc_allow_idle_optimizations(struct dc *dc, bool allow);

/* set min and max memory clock to lowest and highest DPM level, respectively */
void dc_unlock_memory_clock_frequency(struct dc *dc);

/* set min memory clock to the min required for current mode, max to maxDPM */
void dc_lock_memory_clock_frequency(struct dc *dc);

/* set soft max for memclk, to be used for AC/DC switching clock limitations */
void dc_enable_dcmode_clk_limit(struct dc *dc, bool enable);

/* cleanup on driver unload */
void dc_hardware_release(struct dc *dc);

/* disables fw based mclk switch */
void dc_mclk_switch_using_fw_based_vblank_stretch_shut_down(struct dc *dc);

bool dc_set_psr_allow_active(struct dc *dc, bool enable);
void dc_z10_restore(const struct dc *dc);
void dc_z10_save_init(struct dc *dc);

bool dc_is_dmub_outbox_supported(struct dc *dc);
bool dc_enable_dmub_notifications(struct dc *dc);

bool dc_abm_save_restore(
		struct dc *dc,
		struct dc_stream_state *stream,
		struct abm_save_restore *pData);

void dc_enable_dmub_outbox(struct dc *dc);

bool dc_process_dmub_aux_transfer_async(struct dc *dc,
				uint32_t link_index,
				struct aux_payload *payload);

/* Get dc link index from dpia port index */
uint8_t get_link_index_from_dpia_port_index(const struct dc *dc,
				uint8_t dpia_port_index);

bool dc_process_dmub_set_config_async(struct dc *dc,
				uint32_t link_index,
				struct set_config_cmd_payload *payload,
				struct dmub_notification *notify);

enum dc_status dc_process_dmub_set_mst_slots(const struct dc *dc,
				uint32_t link_index,
				uint8_t mst_alloc_slots,
				uint8_t *mst_slots_in_use);

void dc_process_dmub_dpia_hpd_int_enable(const struct dc *dc,
				uint32_t hpd_int_enable);

<<<<<<< HEAD
=======
void dc_print_dmub_diagnostic_data(const struct dc *dc);

void dc_query_current_properties(struct dc *dc, struct dc_current_properties *properties);

>>>>>>> 98817289
/* DSC Interfaces */
#include "dc_dsc.h"

/* Disable acc mode Interfaces */
void dc_disable_accelerated_mode(struct dc *dc);

bool dc_is_timing_changed(struct dc_stream_state *cur_stream,
		       struct dc_stream_state *new_stream);

#endif /* DC_INTERFACE_H_ */<|MERGE_RESOLUTION|>--- conflicted
+++ resolved
@@ -514,13 +514,8 @@
 	DCN_ZSTATE_SUPPORT_DISALLOW,
 };
 
-<<<<<<< HEAD
-/**
- * dc_clocks - DC pipe clocks
-=======
 /*
  * struct dc_clocks - DC pipe clocks
->>>>>>> 98817289
  *
  * For any clocks that may differ per pipe only the max is stored in this
  * structure
@@ -551,11 +546,7 @@
 	bool fclk_prev_p_state_change_support;
 	int num_ways;
 
-<<<<<<< HEAD
-	/**
-=======
 	/*
->>>>>>> 98817289
 	 * @fw_based_mclk_switching
 	 *
 	 * DC has a mechanism that leverage the variable refresh rate to switch
@@ -1361,11 +1352,7 @@
 	struct dc_stream_state *stream;
 
 	/**
-<<<<<<< HEAD
-	 * @plane_state: Surface state
-=======
 	 * @plane_states: Surface state
->>>>>>> 98817289
 	 */
 	struct dc_plane_state *plane_states[MAX_SURFACES];
 
@@ -1427,93 +1414,15 @@
 enum dc_status dc_commit_streams(struct dc *dc,
 				 struct dc_stream_state *streams[],
 				 uint8_t stream_count);
-<<<<<<< HEAD
-
-/* TODO: When the transition to the new commit sequence is done, remove this
- * function in favor of dc_commit_streams. */
-bool dc_commit_state(struct dc *dc, struct dc_state *context);
-=======
->>>>>>> 98817289
 
 struct dc_state *dc_create_state(struct dc *dc);
 struct dc_state *dc_copy_state(struct dc_state *src_ctx);
 void dc_retain_state(struct dc_state *context);
 void dc_release_state(struct dc_state *context);
 
-<<<<<<< HEAD
-/* Link Interfaces */
-
-struct dpcd_caps {
-	union dpcd_rev dpcd_rev;
-	union max_lane_count max_ln_count;
-	union max_down_spread max_down_spread;
-	union dprx_feature dprx_feature;
-
-	/* valid only for eDP v1.4 or higher*/
-	uint8_t edp_supported_link_rates_count;
-	enum dc_link_rate edp_supported_link_rates[8];
-
-	/* dongle type (DP converter, CV smart dongle) */
-	enum display_dongle_type dongle_type;
-	bool is_dongle_type_one;
-	/* branch device or sink device */
-	bool is_branch_dev;
-	/* Dongle's downstream count. */
-	union sink_count sink_count;
-	bool is_mst_capable;
-	/* If dongle_type == DISPLAY_DONGLE_DP_HDMI_CONVERTER,
-	indicates 'Frame Sequential-to-lllFrame Pack' conversion capability.*/
-	struct dc_dongle_caps dongle_caps;
-
-	uint32_t sink_dev_id;
-	int8_t sink_dev_id_str[6];
-	int8_t sink_hw_revision;
-	int8_t sink_fw_revision[2];
-
-	uint32_t branch_dev_id;
-	int8_t branch_dev_name[6];
-	int8_t branch_hw_revision;
-	int8_t branch_fw_revision[2];
-
-	bool allow_invalid_MSA_timing_param;
-	bool panel_mode_edp;
-	bool dpcd_display_control_capable;
-	bool ext_receiver_cap_field_present;
-	bool set_power_state_capable_edp;
-	bool dynamic_backlight_capable_edp;
-	union dpcd_fec_capability fec_cap;
-	struct dpcd_dsc_capabilities dsc_caps;
-	struct dc_lttpr_caps lttpr_caps;
-	struct dpcd_usb4_dp_tunneling_info usb4_dp_tun_info;
-
-	union dp_128b_132b_supported_link_rates dp_128b_132b_supported_link_rates;
-	union dp_main_line_channel_coding_cap channel_coding_cap;
-	union dp_sink_video_fallback_formats fallback_formats;
-	union dp_fec_capability1 fec_cap1;
-	union dp_cable_id cable_id;
-	uint8_t edp_rev;
-	union edp_alpm_caps alpm_caps;
-	struct edp_psr_info psr_info;
-};
-
-union dpcd_sink_ext_caps {
-	struct {
-		/* 0 - Sink supports backlight adjust via PWM during SDR/HDR mode
-		 * 1 - Sink supports backlight adjust via AUX during SDR/HDR mode.
-		 */
-		uint8_t sdr_aux_backlight_control : 1;
-		uint8_t hdr_aux_backlight_control : 1;
-		uint8_t reserved_1 : 2;
-		uint8_t oled : 1;
-		uint8_t reserved : 3;
-	} bits;
-	uint8_t raw;
-};
-=======
 struct dc_plane_state *dc_get_surface_for_mpcc(struct dc *dc,
 		struct dc_stream_state *stream,
 		int mpcc_inst);
->>>>>>> 98817289
 
 
 uint32_t dc_get_opp_for_plane(struct dc *dc, struct dc_plane_state *plane);
@@ -1607,8 +1516,6 @@
 
 	/* Private to DC core */
 
-<<<<<<< HEAD
-=======
 	const struct dc *dc;
 
 	struct dc_context *ctx;
@@ -2216,7 +2123,6 @@
 bool dc_link_validate(struct dc *dc, const struct dc_stream_state *streams,
 		const unsigned int count);
 
->>>>>>> 98817289
 /* Sink Interfaces - A sink corresponds to a display output device */
 
 struct dc_container_id {
@@ -2392,13 +2298,10 @@
 void dc_process_dmub_dpia_hpd_int_enable(const struct dc *dc,
 				uint32_t hpd_int_enable);
 
-<<<<<<< HEAD
-=======
 void dc_print_dmub_diagnostic_data(const struct dc *dc);
 
 void dc_query_current_properties(struct dc *dc, struct dc_current_properties *properties);
 
->>>>>>> 98817289
 /* DSC Interfaces */
 #include "dc_dsc.h"
 
