--- conflicted
+++ resolved
@@ -1454,10 +1454,7 @@
 
 	struct ddc_service *ddc;
 
-<<<<<<< HEAD
-=======
 	enum dp_panel_mode panel_mode;
->>>>>>> 160f4124
 	bool aux_mode;
 
 	/* Private to DC core */
@@ -1480,13 +1477,7 @@
 	uint32_t dongle_max_pix_clk;
 	unsigned short chip_caps;
 	unsigned int dpcd_sink_count;
-<<<<<<< HEAD
-#if defined(CONFIG_DRM_AMD_DC_HDCP)
 	struct hdcp_caps hdcp_caps;
-#endif
-=======
-	struct hdcp_caps hdcp_caps;
->>>>>>> 160f4124
 	enum edp_revision edp_revision;
 	union dpcd_sink_ext_caps dpcd_sink_ext_caps;
 
@@ -1615,11 +1606,7 @@
  * return - true HPD is asserted (HPD high), false otherwise (HPD low)
  *
  */
-<<<<<<< HEAD
-bool dc_link_get_hpd_state(struct dc_link *dc_link);
-=======
 bool dc_link_get_hpd_state(struct dc_link *link);
->>>>>>> 160f4124
 
 /* Getter for cached link status from given link */
 const struct dc_link_status *dc_link_get_status(const struct dc_link *link);
@@ -1674,11 +1661,6 @@
 	size_t slave_address
 );
 
-<<<<<<< HEAD
-#ifdef CONFIG_DRM_AMD_DC_HDCP
-
-=======
->>>>>>> 160f4124
 /* return true if the connected receiver supports the hdcp version */
 bool dc_link_is_hdcp14(struct dc_link *link, enum signal_type signal);
 bool dc_link_is_hdcp22(struct dc_link *link, enum signal_type signal);
@@ -1730,53 +1712,6 @@
 	struct dc_link *link,
 	union hpd_irq_data *irq_data);
 
-/* Notify DC about DP RX Interrupt (aka DP IRQ_HPD).
- *
- * TODO - When defer_handling is true the function will have a different purpose.
- * It no longer does complete hpd rx irq handling. We should create a separate
- * interface specifically for this case.
- *
- * Return:
- * true - Downstream port status changed. DM should call DC to do the
- * detection.
- * false - no change in Downstream port status. No further action required
- * from DM.
- */
-bool dc_link_handle_hpd_rx_irq(struct dc_link *dc_link,
-		union hpd_irq_data *hpd_irq_dpcd_data, bool *out_link_loss,
-		bool defer_handling, bool *has_left_work);
-/* handle DP specs define test automation sequence*/
-void dc_link_dp_handle_automated_test(struct dc_link *link);
-
-/* handle DP Link loss sequence and try to recover RX link loss with best
- * effort
- */
-void dc_link_dp_handle_link_loss(struct dc_link *link);
-
-/* Determine if hpd rx irq should be handled or ignored
- * return true - hpd rx irq should be handled.
- * return false - it is safe to ignore hpd rx irq event
- */
-bool dc_link_dp_allow_hpd_rx_irq(const struct dc_link *link);
-
-/* Determine if link loss is indicated with a given hpd_irq_dpcd_data.
- * @link - link the hpd irq data associated with
- * @hpd_irq_dpcd_data - input hpd irq data
- * return - true if hpd irq data indicates a link lost
- */
-bool dc_link_check_link_loss_status(struct dc_link *link,
-		union hpd_irq_data *hpd_irq_dpcd_data);
-
-/* Read hpd rx irq data from a given link
- * @link - link where the hpd irq data should be read from
- * @irq_data - output hpd irq data
- * return - DC_OK if hpd irq data is read successfully, otherwise hpd irq data
- * read has failed.
- */
-enum dc_status dc_link_dp_read_hpd_rx_irq_data(
-	struct dc_link *link,
-	union hpd_irq_data *irq_data);
-
 /* The function clears recorded DP RX states in the link. DM should call this
  * function when it is resuming from S3 power state to previously connected links.
  *
@@ -1840,11 +1775,7 @@
 bool dc_link_update_dsc_config(struct pipe_ctx *pipe_ctx);
 
 /* translate a raw link rate data to bandwidth in kbps */
-<<<<<<< HEAD
-uint32_t dc_link_bw_kbps_from_raw_frl_link_rate_data(uint8_t bw);
-=======
 uint32_t dc_link_bw_kbps_from_raw_frl_link_rate_data(const struct dc *dc, uint8_t bw);
->>>>>>> 160f4124
 
 /* determine the optimal bandwidth given link and required bw.
  * @link - current detected link
@@ -1899,11 +1830,7 @@
  */
 void dc_link_set_drive_settings(struct dc *dc,
 				struct link_training_settings *lt_settings,
-<<<<<<< HEAD
-				const struct dc_link *link);
-=======
 				struct dc_link *link);
->>>>>>> 160f4124
 
 /* Enable a test pattern in Link or PHY layer in an active link for compliance
  * test or debugging purpose. The test pattern will remain until next un-plug.
@@ -2061,11 +1988,7 @@
  * training in detection sequence. false to get link training count of last link
  * training in commit (dpms) sequence
  */
-<<<<<<< HEAD
-struct dp_trace_lt_counts *dc_dp_trace_get_lt_counts(struct dc_link *link,
-=======
 const struct dp_trace_lt_counts *dc_dp_trace_get_lt_counts(struct dc_link *link,
->>>>>>> 160f4124
 		bool in_detection);
 
 /* Get how many link loss has happened since last link training attempts */
@@ -2112,8 +2035,6 @@
 int dc_link_dp_dpia_handle_usb4_bandwidth_allocation_for_link(
 		struct dc_link *link, int peak_bw);
 
-<<<<<<< HEAD
-=======
 /*
  * Validate the BW of all the valid DPIA links to make sure it doesn't exceed
  * available BW for each host router
@@ -2127,7 +2048,6 @@
 bool dc_link_validate(struct dc *dc, const struct dc_stream_state *streams,
 		const unsigned int count);
 
->>>>>>> 160f4124
 /* Sink Interfaces - A sink corresponds to a display output device */
 
 struct dc_container_id {
