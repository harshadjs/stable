/*
 * Copyright 2015 Advanced Micro Devices, Inc.
 *
 * Permission is hereby granted, free of charge, to any person obtaining a
 * copy of this software and associated documentation files (the "Software"),
 * to deal in the Software without restriction, including without limitation
 * the rights to use, copy, modify, merge, publish, distribute, sublicense,
 * and/or sell copies of the Software, and to permit persons to whom the
 * Software is furnished to do so, subject to the following conditions:
 *
 * The above copyright notice and this permission notice shall be included in
 * all copies or substantial portions of the Software.
 *
 * THE SOFTWARE IS PROVIDED "AS IS", WITHOUT WARRANTY OF ANY KIND, EXPRESS OR
 * IMPLIED, INCLUDING BUT NOT LIMITED TO THE WARRANTIES OF MERCHANTABILITY,
 * FITNESS FOR A PARTICULAR PURPOSE AND NONINFRINGEMENT.  IN NO EVENT SHALL
 * THE COPYRIGHT HOLDER(S) OR AUTHOR(S) BE LIABLE FOR ANY CLAIM, DAMAGES OR
 * OTHER LIABILITY, WHETHER IN AN ACTION OF CONTRACT, TORT OR OTHERWISE,
 * ARISING FROM, OUT OF OR IN CONNECTION WITH THE SOFTWARE OR THE USE OR
 * OTHER DEALINGS IN THE SOFTWARE.
 *
 * Authors: AMD
 */

#include "dm_services.h"

#include "amdgpu.h"

#include "dc.h"

#include "core_status.h"
#include "core_types.h"
#include "hw_sequencer.h"
#include "dce/dce_hwseq.h"

#include "resource.h"

#include "gpio_service_interface.h"
#include "clk_mgr.h"
#include "clock_source.h"
#include "dc_bios_types.h"

#include "bios_parser_interface.h"
#include "bios/bios_parser_helper.h"
#include "include/irq_service_interface.h"
#include "transform.h"
#include "dmcu.h"
#include "dpp.h"
#include "timing_generator.h"
#include "abm.h"
#include "virtual/virtual_link_encoder.h"
#include "hubp.h"

#include "link_hwss.h"
#include "link_encoder.h"
#include "link_enc_cfg.h"

#include "link.h"
#include "dm_helpers.h"
#include "mem_input.h"

#include "dc_dmub_srv.h"

#include "dsc.h"

#include "vm_helper.h"

#include "dce/dce_i2c.h"

#include "dmub/dmub_srv.h"

#include "dce/dmub_psr.h"

#include "dce/dmub_hw_lock_mgr.h"

#include "dc_trace.h"

#include "hw_sequencer_private.h"

#include "dml2/dml2_internal_types.h"

#include "dce/dmub_outbox.h"

#define CTX \
	dc->ctx

#define DC_LOGGER \
	dc->ctx->logger

static const char DC_BUILD_ID[] = "production-build";

/**
 * DOC: Overview
 *
 * DC is the OS-agnostic component of the amdgpu DC driver.
 *
 * DC maintains and validates a set of structs representing the state of the
 * driver and writes that state to AMD hardware
 *
 * Main DC HW structs:
 *
 * struct dc - The central struct.  One per driver.  Created on driver load,
 * destroyed on driver unload.
 *
 * struct dc_context - One per driver.
 * Used as a backpointer by most other structs in dc.
 *
 * struct dc_link - One per connector (the physical DP, HDMI, miniDP, or eDP
 * plugpoints).  Created on driver load, destroyed on driver unload.
 *
 * struct dc_sink - One per display.  Created on boot or hotplug.
 * Destroyed on shutdown or hotunplug.  A dc_link can have a local sink
 * (the display directly attached).  It may also have one or more remote
 * sinks (in the Multi-Stream Transport case)
 *
 * struct resource_pool - One per driver.  Represents the hw blocks not in the
 * main pipeline.  Not directly accessible by dm.
 *
 * Main dc state structs:
 *
 * These structs can be created and destroyed as needed.  There is a full set of
 * these structs in dc->current_state representing the currently programmed state.
 *
 * struct dc_state - The global DC state to track global state information,
 * such as bandwidth values.
 *
 * struct dc_stream_state - Represents the hw configuration for the pipeline from
 * a framebuffer to a display.  Maps one-to-one with dc_sink.
 *
 * struct dc_plane_state - Represents a framebuffer.  Each stream has at least one,
 * and may have more in the Multi-Plane Overlay case.
 *
 * struct resource_context - Represents the programmable state of everything in
 * the resource_pool.  Not directly accessible by dm.
 *
 * struct pipe_ctx - A member of struct resource_context.  Represents the
 * internal hardware pipeline components.  Each dc_plane_state has either
 * one or two (in the pipe-split case).
 */

/* Private functions */

static inline void elevate_update_type(enum surface_update_type *original, enum surface_update_type new)
{
	if (new > *original)
		*original = new;
}

static void destroy_links(struct dc *dc)
{
	uint32_t i;

	for (i = 0; i < dc->link_count; i++) {
		if (NULL != dc->links[i])
			dc->link_srv->destroy_link(&dc->links[i]);
	}
}

static uint32_t get_num_of_internal_disp(struct dc_link **links, uint32_t num_links)
{
	int i;
	uint32_t count = 0;

	for (i = 0; i < num_links; i++) {
		if (links[i]->connector_signal == SIGNAL_TYPE_EDP ||
				links[i]->is_internal_display)
			count++;
	}

	return count;
}

static int get_seamless_boot_stream_count(struct dc_state *ctx)
{
	uint8_t i;
	uint8_t seamless_boot_stream_count = 0;

	for (i = 0; i < ctx->stream_count; i++)
		if (ctx->streams[i]->apply_seamless_boot_optimization)
			seamless_boot_stream_count++;

	return seamless_boot_stream_count;
}

static bool create_links(
		struct dc *dc,
		uint32_t num_virtual_links)
{
	int i;
	int connectors_num;
	struct dc_bios *bios = dc->ctx->dc_bios;

	dc->link_count = 0;

	connectors_num = bios->funcs->get_connectors_number(bios);

	DC_LOG_DC("BIOS object table - number of connectors: %d", connectors_num);

	if (connectors_num > ENUM_ID_COUNT) {
		dm_error(
			"DC: Number of connectors %d exceeds maximum of %d!\n",
			connectors_num,
			ENUM_ID_COUNT);
		return false;
	}

	dm_output_to_console(
		"DC: %s: connectors_num: physical:%d, virtual:%d\n",
		__func__,
		connectors_num,
		num_virtual_links);

	for (i = 0; i < connectors_num; i++) {
		struct link_init_data link_init_params = {0};
		struct dc_link *link;

		DC_LOG_DC("BIOS object table - printing link object info for connector number: %d, link_index: %d", i, dc->link_count);

		link_init_params.ctx = dc->ctx;
		/* next BIOS object table connector */
		link_init_params.connector_index = i;
		link_init_params.link_index = dc->link_count;
		link_init_params.dc = dc;
		link = dc->link_srv->create_link(&link_init_params);

		if (link) {
			dc->links[dc->link_count] = link;
			link->dc = dc;
			++dc->link_count;
		}
	}

	DC_LOG_DC("BIOS object table - end");

	/* Create a link for each usb4 dpia port */
	for (i = 0; i < dc->res_pool->usb4_dpia_count; i++) {
		struct link_init_data link_init_params = {0};
		struct dc_link *link;

		link_init_params.ctx = dc->ctx;
		link_init_params.connector_index = i;
		link_init_params.link_index = dc->link_count;
		link_init_params.dc = dc;
		link_init_params.is_dpia_link = true;

		link = dc->link_srv->create_link(&link_init_params);
		if (link) {
			dc->links[dc->link_count] = link;
			link->dc = dc;
			++dc->link_count;
		}
	}

	for (i = 0; i < num_virtual_links; i++) {
		struct dc_link *link = kzalloc(sizeof(*link), GFP_KERNEL);
		struct encoder_init_data enc_init = {0};

		if (link == NULL) {
			BREAK_TO_DEBUGGER();
			goto failed_alloc;
		}

		link->link_index = dc->link_count;
		dc->links[dc->link_count] = link;
		dc->link_count++;

		link->ctx = dc->ctx;
		link->dc = dc;
		link->connector_signal = SIGNAL_TYPE_VIRTUAL;
		link->link_id.type = OBJECT_TYPE_CONNECTOR;
		link->link_id.id = CONNECTOR_ID_VIRTUAL;
		link->link_id.enum_id = ENUM_ID_1;
		link->link_enc = kzalloc(sizeof(*link->link_enc), GFP_KERNEL);

		if (!link->link_enc) {
			BREAK_TO_DEBUGGER();
			goto failed_alloc;
		}

		link->link_status.dpcd_caps = &link->dpcd_caps;

		enc_init.ctx = dc->ctx;
		enc_init.channel = CHANNEL_ID_UNKNOWN;
		enc_init.hpd_source = HPD_SOURCEID_UNKNOWN;
		enc_init.transmitter = TRANSMITTER_UNKNOWN;
		enc_init.connector = link->link_id;
		enc_init.encoder.type = OBJECT_TYPE_ENCODER;
		enc_init.encoder.id = ENCODER_ID_INTERNAL_VIRTUAL;
		enc_init.encoder.enum_id = ENUM_ID_1;
		virtual_link_encoder_construct(link->link_enc, &enc_init);
	}

	dc->caps.num_of_internal_disp = get_num_of_internal_disp(dc->links, dc->link_count);

	return true;

failed_alloc:
	return false;
}

/* Create additional DIG link encoder objects if fewer than the platform
 * supports were created during link construction. This can happen if the
 * number of physical connectors is less than the number of DIGs.
 */
static bool create_link_encoders(struct dc *dc)
{
	bool res = true;
	unsigned int num_usb4_dpia = dc->res_pool->res_cap->num_usb4_dpia;
	unsigned int num_dig_link_enc = dc->res_pool->res_cap->num_dig_link_enc;
	int i;

	/* A platform without USB4 DPIA endpoints has a fixed mapping between DIG
	 * link encoders and physical display endpoints and does not require
	 * additional link encoder objects.
	 */
	if (num_usb4_dpia == 0)
		return res;

	/* Create as many link encoder objects as the platform supports. DPIA
	 * endpoints can be programmably mapped to any DIG.
	 */
	if (num_dig_link_enc > dc->res_pool->dig_link_enc_count) {
		for (i = 0; i < num_dig_link_enc; i++) {
			struct link_encoder *link_enc = dc->res_pool->link_encoders[i];

			if (!link_enc && dc->res_pool->funcs->link_enc_create_minimal) {
				link_enc = dc->res_pool->funcs->link_enc_create_minimal(dc->ctx,
						(enum engine_id)(ENGINE_ID_DIGA + i));
				if (link_enc) {
					dc->res_pool->link_encoders[i] = link_enc;
					dc->res_pool->dig_link_enc_count++;
				} else {
					res = false;
				}
			}
		}
	}

	return res;
}

/* Destroy any additional DIG link encoder objects created by
 * create_link_encoders().
 * NB: Must only be called after destroy_links().
 */
static void destroy_link_encoders(struct dc *dc)
{
	unsigned int num_usb4_dpia;
	unsigned int num_dig_link_enc;
	int i;

	if (!dc->res_pool)
		return;

	num_usb4_dpia = dc->res_pool->res_cap->num_usb4_dpia;
	num_dig_link_enc = dc->res_pool->res_cap->num_dig_link_enc;

	/* A platform without USB4 DPIA endpoints has a fixed mapping between DIG
	 * link encoders and physical display endpoints and does not require
	 * additional link encoder objects.
	 */
	if (num_usb4_dpia == 0)
		return;

	for (i = 0; i < num_dig_link_enc; i++) {
		struct link_encoder *link_enc = dc->res_pool->link_encoders[i];

		if (link_enc) {
			link_enc->funcs->destroy(&link_enc);
			dc->res_pool->link_encoders[i] = NULL;
			dc->res_pool->dig_link_enc_count--;
		}
	}
}

static struct dc_perf_trace *dc_perf_trace_create(void)
{
	return kzalloc(sizeof(struct dc_perf_trace), GFP_KERNEL);
}

static void dc_perf_trace_destroy(struct dc_perf_trace **perf_trace)
{
	kfree(*perf_trace);
	*perf_trace = NULL;
}

/**
 *  dc_stream_adjust_vmin_vmax - look up pipe context & update parts of DRR
 *  @dc:     dc reference
 *  @stream: Initial dc stream state
 *  @adjust: Updated parameters for vertical_total_min and vertical_total_max
 *
 *  Looks up the pipe context of dc_stream_state and updates the
 *  vertical_total_min and vertical_total_max of the DRR, Dynamic Refresh
 *  Rate, which is a power-saving feature that targets reducing panel
 *  refresh rate while the screen is static
 *
 *  Return: %true if the pipe context is found and adjusted;
 *          %false if the pipe context is not found.
 */
bool dc_stream_adjust_vmin_vmax(struct dc *dc,
		struct dc_stream_state *stream,
		struct dc_crtc_timing_adjust *adjust)
{
	int i;

	/*
	 * Don't adjust DRR while there's bandwidth optimizations pending to
	 * avoid conflicting with firmware updates.
	 */
	if (dc->ctx->dce_version > DCE_VERSION_MAX)
		if (dc->optimized_required || dc->wm_optimized_required)
			return false;

	stream->adjust.v_total_max = adjust->v_total_max;
	stream->adjust.v_total_mid = adjust->v_total_mid;
	stream->adjust.v_total_mid_frame_num = adjust->v_total_mid_frame_num;
	stream->adjust.v_total_min = adjust->v_total_min;

	for (i = 0; i < MAX_PIPES; i++) {
		struct pipe_ctx *pipe = &dc->current_state->res_ctx.pipe_ctx[i];

		if (pipe->stream == stream && pipe->stream_res.tg) {
			dc->hwss.set_drr(&pipe,
					1,
					*adjust);

			return true;
		}
	}
	return false;
}

/**
 * dc_stream_get_last_used_drr_vtotal - Looks up the pipe context of
 * dc_stream_state and gets the last VTOTAL used by DRR (Dynamic Refresh Rate)
 *
 * @dc: [in] dc reference
 * @stream: [in] Initial dc stream state
 * @refresh_rate: [in] new refresh_rate
 *
 * Return: %true if the pipe context is found and there is an associated
 *         timing_generator for the DC;
 *         %false if the pipe context is not found or there is no
 *         timing_generator for the DC.
 */
bool dc_stream_get_last_used_drr_vtotal(struct dc *dc,
		struct dc_stream_state *stream,
		uint32_t *refresh_rate)
{
	bool status = false;

	int i = 0;

	for (i = 0; i < MAX_PIPES; i++) {
		struct pipe_ctx *pipe = &dc->current_state->res_ctx.pipe_ctx[i];

		if (pipe->stream == stream && pipe->stream_res.tg) {
			/* Only execute if a function pointer has been defined for
			 * the DC version in question
			 */
			if (pipe->stream_res.tg->funcs->get_last_used_drr_vtotal) {
				pipe->stream_res.tg->funcs->get_last_used_drr_vtotal(pipe->stream_res.tg, refresh_rate);

				status = true;

				break;
			}
		}
	}

	return status;
}

bool dc_stream_get_crtc_position(struct dc *dc,
		struct dc_stream_state **streams, int num_streams,
		unsigned int *v_pos, unsigned int *nom_v_pos)
{
	/* TODO: Support multiple streams */
	const struct dc_stream_state *stream = streams[0];
	int i;
	bool ret = false;
	struct crtc_position position;

	for (i = 0; i < MAX_PIPES; i++) {
		struct pipe_ctx *pipe =
				&dc->current_state->res_ctx.pipe_ctx[i];

		if (pipe->stream == stream && pipe->stream_res.stream_enc) {
			dc->hwss.get_position(&pipe, 1, &position);

			*v_pos = position.vertical_count;
			*nom_v_pos = position.nominal_vcount;
			ret = true;
		}
	}
	return ret;
}

#if defined(CONFIG_DRM_AMD_SECURE_DISPLAY)
static inline void
dc_stream_forward_dmub_crc_window(struct dc_dmub_srv *dmub_srv,
		struct rect *rect, struct otg_phy_mux *mux_mapping, bool is_stop)
{
	union dmub_rb_cmd cmd = {0};

	cmd.secure_display.roi_info.phy_id = mux_mapping->phy_output_num;
	cmd.secure_display.roi_info.otg_id = mux_mapping->otg_output_num;

	if (is_stop) {
		cmd.secure_display.header.type = DMUB_CMD__SECURE_DISPLAY;
		cmd.secure_display.header.sub_type = DMUB_CMD__SECURE_DISPLAY_CRC_STOP_UPDATE;
	} else {
		cmd.secure_display.header.type = DMUB_CMD__SECURE_DISPLAY;
		cmd.secure_display.header.sub_type = DMUB_CMD__SECURE_DISPLAY_CRC_WIN_NOTIFY;
		cmd.secure_display.roi_info.x_start = rect->x;
		cmd.secure_display.roi_info.y_start = rect->y;
		cmd.secure_display.roi_info.x_end = rect->x + rect->width;
		cmd.secure_display.roi_info.y_end = rect->y + rect->height;
	}

	dm_execute_dmub_cmd(dmub_srv->ctx, &cmd, DM_DMUB_WAIT_TYPE_NO_WAIT);
}

static inline void
dc_stream_forward_dmcu_crc_window(struct dmcu *dmcu,
		struct rect *rect, struct otg_phy_mux *mux_mapping, bool is_stop)
{
	if (is_stop)
		dmcu->funcs->stop_crc_win_update(dmcu, mux_mapping);
	else
		dmcu->funcs->forward_crc_window(dmcu, rect, mux_mapping);
}

bool
dc_stream_forward_crc_window(struct dc_stream_state *stream,
		struct rect *rect, bool is_stop)
{
	struct dmcu *dmcu;
	struct dc_dmub_srv *dmub_srv;
	struct otg_phy_mux mux_mapping;
	struct pipe_ctx *pipe;
	int i;
	struct dc *dc = stream->ctx->dc;

	for (i = 0; i < MAX_PIPES; i++) {
		pipe = &dc->current_state->res_ctx.pipe_ctx[i];
		if (pipe->stream == stream && !pipe->top_pipe && !pipe->prev_odm_pipe)
			break;
	}

	/* Stream not found */
	if (i == MAX_PIPES)
		return false;

	mux_mapping.phy_output_num = stream->link->link_enc_hw_inst;
	mux_mapping.otg_output_num = pipe->stream_res.tg->inst;

	dmcu = dc->res_pool->dmcu;
	dmub_srv = dc->ctx->dmub_srv;

	/* forward to dmub */
	if (dmub_srv)
		dc_stream_forward_dmub_crc_window(dmub_srv, rect, &mux_mapping, is_stop);
	/* forward to dmcu */
	else if (dmcu && dmcu->funcs->is_dmcu_initialized(dmcu))
		dc_stream_forward_dmcu_crc_window(dmcu, rect, &mux_mapping, is_stop);
	else
		return false;

	return true;
}
#endif /* CONFIG_DRM_AMD_SECURE_DISPLAY */

/**
 * dc_stream_configure_crc() - Configure CRC capture for the given stream.
 * @dc: DC Object
 * @stream: The stream to configure CRC on.
 * @enable: Enable CRC if true, disable otherwise.
 * @crc_window: CRC window (x/y start/end) information
 * @continuous: Capture CRC on every frame if true. Otherwise, only capture
 *              once.
 *
 * By default, only CRC0 is configured, and the entire frame is used to
 * calculate the CRC.
 *
 * Return: %false if the stream is not found or CRC capture is not supported;
 *         %true if the stream has been configured.
 */
bool dc_stream_configure_crc(struct dc *dc, struct dc_stream_state *stream,
			     struct crc_params *crc_window, bool enable, bool continuous)
{
	struct pipe_ctx *pipe;
	struct crc_params param;
	struct timing_generator *tg;

	pipe = resource_get_otg_master_for_stream(
			&dc->current_state->res_ctx, stream);

	/* Stream not found */
	if (pipe == NULL)
		return false;

	/* By default, capture the full frame */
	param.windowa_x_start = 0;
	param.windowa_y_start = 0;
	param.windowa_x_end = pipe->stream->timing.h_addressable;
	param.windowa_y_end = pipe->stream->timing.v_addressable;
	param.windowb_x_start = 0;
	param.windowb_y_start = 0;
	param.windowb_x_end = pipe->stream->timing.h_addressable;
	param.windowb_y_end = pipe->stream->timing.v_addressable;

	if (crc_window) {
		param.windowa_x_start = crc_window->windowa_x_start;
		param.windowa_y_start = crc_window->windowa_y_start;
		param.windowa_x_end = crc_window->windowa_x_end;
		param.windowa_y_end = crc_window->windowa_y_end;
		param.windowb_x_start = crc_window->windowb_x_start;
		param.windowb_y_start = crc_window->windowb_y_start;
		param.windowb_x_end = crc_window->windowb_x_end;
		param.windowb_y_end = crc_window->windowb_y_end;
	}

	param.dsc_mode = pipe->stream->timing.flags.DSC ? 1:0;
	param.odm_mode = pipe->next_odm_pipe ? 1:0;

	/* Default to the union of both windows */
	param.selection = UNION_WINDOW_A_B;
	param.continuous_mode = continuous;
	param.enable = enable;

	tg = pipe->stream_res.tg;

	/* Only call if supported */
	if (tg->funcs->configure_crc)
		return tg->funcs->configure_crc(tg, &param);
	DC_LOG_WARNING("CRC capture not supported.");
	return false;
}

/**
 * dc_stream_get_crc() - Get CRC values for the given stream.
 *
 * @dc: DC object.
 * @stream: The DC stream state of the stream to get CRCs from.
 * @r_cr: CRC value for the red component.
 * @g_y:  CRC value for the green component.
 * @b_cb: CRC value for the blue component.
 *
 * dc_stream_configure_crc needs to be called beforehand to enable CRCs.
 *
 * Return:
 * %false if stream is not found, or if CRCs are not enabled.
 */
bool dc_stream_get_crc(struct dc *dc, struct dc_stream_state *stream,
		       uint32_t *r_cr, uint32_t *g_y, uint32_t *b_cb)
{
	int i;
	struct pipe_ctx *pipe;
	struct timing_generator *tg;

	for (i = 0; i < MAX_PIPES; i++) {
		pipe = &dc->current_state->res_ctx.pipe_ctx[i];
		if (pipe->stream == stream)
			break;
	}
	/* Stream not found */
	if (i == MAX_PIPES)
		return false;

	tg = pipe->stream_res.tg;

	if (tg->funcs->get_crc)
		return tg->funcs->get_crc(tg, r_cr, g_y, b_cb);
	DC_LOG_WARNING("CRC capture not supported.");
	return false;
}

void dc_stream_set_dyn_expansion(struct dc *dc, struct dc_stream_state *stream,
		enum dc_dynamic_expansion option)
{
	/* OPP FMT dyn expansion updates*/
	int i;
	struct pipe_ctx *pipe_ctx;

	for (i = 0; i < MAX_PIPES; i++) {
		if (dc->current_state->res_ctx.pipe_ctx[i].stream
				== stream) {
			pipe_ctx = &dc->current_state->res_ctx.pipe_ctx[i];
			pipe_ctx->stream_res.opp->dyn_expansion = option;
			pipe_ctx->stream_res.opp->funcs->opp_set_dyn_expansion(
					pipe_ctx->stream_res.opp,
					COLOR_SPACE_YCBCR601,
					stream->timing.display_color_depth,
					stream->signal);
		}
	}
}

void dc_stream_set_dither_option(struct dc_stream_state *stream,
		enum dc_dither_option option)
{
	struct bit_depth_reduction_params params;
	struct dc_link *link = stream->link;
	struct pipe_ctx *pipes = NULL;
	int i;

	for (i = 0; i < MAX_PIPES; i++) {
		if (link->dc->current_state->res_ctx.pipe_ctx[i].stream ==
				stream) {
			pipes = &link->dc->current_state->res_ctx.pipe_ctx[i];
			break;
		}
	}

	if (!pipes)
		return;
	if (option > DITHER_OPTION_MAX)
		return;

	stream->dither_option = option;

	memset(&params, 0, sizeof(params));
	resource_build_bit_depth_reduction_params(stream, &params);
	stream->bit_depth_params = params;

	if (pipes->plane_res.xfm &&
	    pipes->plane_res.xfm->funcs->transform_set_pixel_storage_depth) {
		pipes->plane_res.xfm->funcs->transform_set_pixel_storage_depth(
			pipes->plane_res.xfm,
			pipes->plane_res.scl_data.lb_params.depth,
			&stream->bit_depth_params);
	}

	pipes->stream_res.opp->funcs->
		opp_program_bit_depth_reduction(pipes->stream_res.opp, &params);
}

bool dc_stream_set_gamut_remap(struct dc *dc, const struct dc_stream_state *stream)
{
	int i;
	bool ret = false;
	struct pipe_ctx *pipes;

	for (i = 0; i < MAX_PIPES; i++) {
		if (dc->current_state->res_ctx.pipe_ctx[i].stream == stream) {
			pipes = &dc->current_state->res_ctx.pipe_ctx[i];
			dc->hwss.program_gamut_remap(pipes);
			ret = true;
		}
	}

	return ret;
}

bool dc_stream_program_csc_matrix(struct dc *dc, struct dc_stream_state *stream)
{
	int i;
	bool ret = false;
	struct pipe_ctx *pipes;

	for (i = 0; i < MAX_PIPES; i++) {
		if (dc->current_state->res_ctx.pipe_ctx[i].stream
				== stream) {

			pipes = &dc->current_state->res_ctx.pipe_ctx[i];
			dc->hwss.program_output_csc(dc,
					pipes,
					stream->output_color_space,
					stream->csc_color_matrix.matrix,
					pipes->stream_res.opp->inst);
			ret = true;
		}
	}

	return ret;
}

void dc_stream_set_static_screen_params(struct dc *dc,
		struct dc_stream_state **streams,
		int num_streams,
		const struct dc_static_screen_params *params)
{
	int i, j;
	struct pipe_ctx *pipes_affected[MAX_PIPES];
	int num_pipes_affected = 0;

	for (i = 0; i < num_streams; i++) {
		struct dc_stream_state *stream = streams[i];

		for (j = 0; j < MAX_PIPES; j++) {
			if (dc->current_state->res_ctx.pipe_ctx[j].stream
					== stream) {
				pipes_affected[num_pipes_affected++] =
						&dc->current_state->res_ctx.pipe_ctx[j];
			}
		}
	}

	dc->hwss.set_static_screen_control(pipes_affected, num_pipes_affected, params);
}

static void dc_destruct(struct dc *dc)
{
	// reset link encoder assignment table on destruct
	if (dc->res_pool && dc->res_pool->funcs->link_encs_assign)
		link_enc_cfg_init(dc, dc->current_state);

	if (dc->current_state) {
		dc_release_state(dc->current_state);
		dc->current_state = NULL;
	}

	destroy_links(dc);

	destroy_link_encoders(dc);

	if (dc->clk_mgr) {
		dc_destroy_clk_mgr(dc->clk_mgr);
		dc->clk_mgr = NULL;
	}

	dc_destroy_resource_pool(dc);

	if (dc->link_srv)
		link_destroy_link_service(&dc->link_srv);

	if (dc->ctx->gpio_service)
		dal_gpio_service_destroy(&dc->ctx->gpio_service);

	if (dc->ctx->created_bios)
		dal_bios_parser_destroy(&dc->ctx->dc_bios);

	kfree(dc->ctx->logger);
	dc_perf_trace_destroy(&dc->ctx->perf_trace);

	kfree(dc->ctx);
	dc->ctx = NULL;

	kfree(dc->bw_vbios);
	dc->bw_vbios = NULL;

	kfree(dc->bw_dceip);
	dc->bw_dceip = NULL;

	kfree(dc->dcn_soc);
	dc->dcn_soc = NULL;

	kfree(dc->dcn_ip);
	dc->dcn_ip = NULL;

	kfree(dc->vm_helper);
	dc->vm_helper = NULL;

}

static bool dc_construct_ctx(struct dc *dc,
		const struct dc_init_data *init_params)
{
	struct dc_context *dc_ctx;

	dc_ctx = kzalloc(sizeof(*dc_ctx), GFP_KERNEL);
	if (!dc_ctx)
		return false;

	dc_ctx->cgs_device = init_params->cgs_device;
	dc_ctx->driver_context = init_params->driver;
	dc_ctx->dc = dc;
	dc_ctx->asic_id = init_params->asic_id;
	dc_ctx->dc_sink_id_count = 0;
	dc_ctx->dc_stream_id_count = 0;
	dc_ctx->dce_environment = init_params->dce_environment;
	dc_ctx->dcn_reg_offsets = init_params->dcn_reg_offsets;
	dc_ctx->nbio_reg_offsets = init_params->nbio_reg_offsets;
	dc_ctx->clk_reg_offsets = init_params->clk_reg_offsets;

	/* Create logger */
	dc_ctx->logger = kmalloc(sizeof(*dc_ctx->logger), GFP_KERNEL);

	if (!dc_ctx->logger) {
		kfree(dc_ctx);
		return false;
	}

	dc_ctx->logger->dev = adev_to_drm(init_params->driver);
	dc->dml.logger = dc_ctx->logger;

	dc_ctx->dce_version = resource_parse_asic_id(init_params->asic_id);

	dc_ctx->perf_trace = dc_perf_trace_create();
	if (!dc_ctx->perf_trace) {
		kfree(dc_ctx);
		ASSERT_CRITICAL(false);
		return false;
	}

	dc->ctx = dc_ctx;

	dc->link_srv = link_create_link_service();
	if (!dc->link_srv)
		return false;

	return true;
}

static bool dc_construct(struct dc *dc,
		const struct dc_init_data *init_params)
{
	struct dc_context *dc_ctx;
	struct bw_calcs_dceip *dc_dceip;
	struct bw_calcs_vbios *dc_vbios;
	struct dcn_soc_bounding_box *dcn_soc;
	struct dcn_ip_params *dcn_ip;

	dc->config = init_params->flags;

	// Allocate memory for the vm_helper
	dc->vm_helper = kzalloc(sizeof(struct vm_helper), GFP_KERNEL);
	if (!dc->vm_helper) {
		dm_error("%s: failed to create dc->vm_helper\n", __func__);
		goto fail;
	}

	memcpy(&dc->bb_overrides, &init_params->bb_overrides, sizeof(dc->bb_overrides));

	dc_dceip = kzalloc(sizeof(*dc_dceip), GFP_KERNEL);
	if (!dc_dceip) {
		dm_error("%s: failed to create dceip\n", __func__);
		goto fail;
	}

	dc->bw_dceip = dc_dceip;

	dc_vbios = kzalloc(sizeof(*dc_vbios), GFP_KERNEL);
	if (!dc_vbios) {
		dm_error("%s: failed to create vbios\n", __func__);
		goto fail;
	}

	dc->bw_vbios = dc_vbios;
	dcn_soc = kzalloc(sizeof(*dcn_soc), GFP_KERNEL);
	if (!dcn_soc) {
		dm_error("%s: failed to create dcn_soc\n", __func__);
		goto fail;
	}

	dc->dcn_soc = dcn_soc;

	dcn_ip = kzalloc(sizeof(*dcn_ip), GFP_KERNEL);
	if (!dcn_ip) {
		dm_error("%s: failed to create dcn_ip\n", __func__);
		goto fail;
	}

	dc->dcn_ip = dcn_ip;

	if (!dc_construct_ctx(dc, init_params)) {
		dm_error("%s: failed to create ctx\n", __func__);
		goto fail;
	}

        dc_ctx = dc->ctx;

	/* Resource should construct all asic specific resources.
	 * This should be the only place where we need to parse the asic id
	 */
	if (init_params->vbios_override)
		dc_ctx->dc_bios = init_params->vbios_override;
	else {
		/* Create BIOS parser */
		struct bp_init_data bp_init_data;

		bp_init_data.ctx = dc_ctx;
		bp_init_data.bios = init_params->asic_id.atombios_base_address;

		dc_ctx->dc_bios = dal_bios_parser_create(
				&bp_init_data, dc_ctx->dce_version);

		if (!dc_ctx->dc_bios) {
			ASSERT_CRITICAL(false);
			goto fail;
		}

		dc_ctx->created_bios = true;
	}

	dc->vendor_signature = init_params->vendor_signature;

	/* Create GPIO service */
	dc_ctx->gpio_service = dal_gpio_service_create(
			dc_ctx->dce_version,
			dc_ctx->dce_environment,
			dc_ctx);

	if (!dc_ctx->gpio_service) {
		ASSERT_CRITICAL(false);
		goto fail;
	}

	dc->res_pool = dc_create_resource_pool(dc, init_params, dc_ctx->dce_version);
	if (!dc->res_pool)
		goto fail;

	/* set i2c speed if not done by the respective dcnxxx__resource.c */
	if (dc->caps.i2c_speed_in_khz_hdcp == 0)
		dc->caps.i2c_speed_in_khz_hdcp = dc->caps.i2c_speed_in_khz;
	if (dc->caps.max_optimizable_video_width == 0)
		dc->caps.max_optimizable_video_width = 5120;
	dc->clk_mgr = dc_clk_mgr_create(dc->ctx, dc->res_pool->pp_smu, dc->res_pool->dccg);
	if (!dc->clk_mgr)
		goto fail;
#ifdef CONFIG_DRM_AMD_DC_FP
	dc->clk_mgr->force_smu_not_present = init_params->force_smu_not_present;

	if (dc->res_pool->funcs->update_bw_bounding_box) {
		DC_FP_START();
		dc->res_pool->funcs->update_bw_bounding_box(dc, dc->clk_mgr->bw_params);
		DC_FP_END();
	}
#endif

	/* Creation of current_state must occur after dc->dml
	 * is initialized in dc_create_resource_pool because
	 * on creation it copies the contents of dc->dml
	 */

	dc->current_state = dc_create_state(dc);

	if (!dc->current_state) {
		dm_error("%s: failed to create validate ctx\n", __func__);
		goto fail;
	}

	if (!create_links(dc, init_params->num_virtual_links))
		goto fail;

	/* Create additional DIG link encoder objects if fewer than the platform
	 * supports were created during link construction.
	 */
	if (!create_link_encoders(dc))
		goto fail;

	dc_resource_state_construct(dc, dc->current_state);

	return true;

fail:
	return false;
}

static void disable_all_writeback_pipes_for_stream(
		const struct dc *dc,
		struct dc_stream_state *stream,
		struct dc_state *context)
{
	int i;

	for (i = 0; i < stream->num_wb_info; i++)
		stream->writeback_info[i].wb_enabled = false;
}

static void apply_ctx_interdependent_lock(struct dc *dc,
					  struct dc_state *context,
					  struct dc_stream_state *stream,
					  bool lock)
{
	int i;

	/* Checks if interdependent update function pointer is NULL or not, takes care of DCE110 case */
	if (dc->hwss.interdependent_update_lock)
		dc->hwss.interdependent_update_lock(dc, context, lock);
	else {
		for (i = 0; i < dc->res_pool->pipe_count; i++) {
			struct pipe_ctx *pipe_ctx = &context->res_ctx.pipe_ctx[i];
			struct pipe_ctx *old_pipe_ctx = &dc->current_state->res_ctx.pipe_ctx[i];

			// Copied conditions that were previously in dce110_apply_ctx_for_surface
			if (stream == pipe_ctx->stream) {
				if (resource_is_pipe_type(pipe_ctx, OPP_HEAD) &&
					(pipe_ctx->plane_state || old_pipe_ctx->plane_state))
					dc->hwss.pipe_control_lock(dc, pipe_ctx, lock);
			}
		}
	}
}

static void dc_update_viusal_confirm_color(struct dc *dc, struct dc_state *context, struct pipe_ctx *pipe_ctx)
{
	if (dc->ctx->dce_version >= DCN_VERSION_1_0) {
		memset(&pipe_ctx->visual_confirm_color, 0, sizeof(struct tg_color));

		if (dc->debug.visual_confirm == VISUAL_CONFIRM_HDR)
			get_hdr_visual_confirm_color(pipe_ctx, &(pipe_ctx->visual_confirm_color));
		else if (dc->debug.visual_confirm == VISUAL_CONFIRM_SURFACE)
			get_surface_visual_confirm_color(pipe_ctx, &(pipe_ctx->visual_confirm_color));
		else if (dc->debug.visual_confirm == VISUAL_CONFIRM_SWIZZLE)
			get_surface_tile_visual_confirm_color(pipe_ctx, &(pipe_ctx->visual_confirm_color));
		else {
			if (dc->ctx->dce_version < DCN_VERSION_2_0)
				color_space_to_black_color(
					dc, pipe_ctx->stream->output_color_space, &(pipe_ctx->visual_confirm_color));
		}
		if (dc->ctx->dce_version >= DCN_VERSION_2_0) {
			if (dc->debug.visual_confirm == VISUAL_CONFIRM_MPCTREE)
				get_mpctree_visual_confirm_color(pipe_ctx, &(pipe_ctx->visual_confirm_color));
			else if (dc->debug.visual_confirm == VISUAL_CONFIRM_SUBVP)
				get_subvp_visual_confirm_color(dc, context, pipe_ctx, &(pipe_ctx->visual_confirm_color));
			else if (dc->debug.visual_confirm == VISUAL_CONFIRM_MCLK_SWITCH)
				get_mclk_switch_visual_confirm_color(dc, context, pipe_ctx, &(pipe_ctx->visual_confirm_color));
		}
	}
}

static void disable_dangling_plane(struct dc *dc, struct dc_state *context)
{
	int i, j;
	struct dc_state *dangling_context = dc_create_state(dc);
	struct dc_state *current_ctx;
	struct pipe_ctx *pipe;
	struct timing_generator *tg;

	if (dangling_context == NULL)
		return;

	dc_resource_state_copy_construct(dc->current_state, dangling_context);

	for (i = 0; i < dc->res_pool->pipe_count; i++) {
		struct dc_stream_state *old_stream =
				dc->current_state->res_ctx.pipe_ctx[i].stream;
		bool should_disable = true;
		bool pipe_split_change = false;

		if ((context->res_ctx.pipe_ctx[i].top_pipe) &&
			(dc->current_state->res_ctx.pipe_ctx[i].top_pipe))
			pipe_split_change = context->res_ctx.pipe_ctx[i].top_pipe->pipe_idx !=
				dc->current_state->res_ctx.pipe_ctx[i].top_pipe->pipe_idx;
		else
			pipe_split_change = context->res_ctx.pipe_ctx[i].top_pipe !=
				dc->current_state->res_ctx.pipe_ctx[i].top_pipe;

		for (j = 0; j < context->stream_count; j++) {
			if (old_stream == context->streams[j]) {
				should_disable = false;
				break;
			}
		}
		if (!should_disable && pipe_split_change &&
				dc->current_state->stream_count != context->stream_count)
			should_disable = true;

		if (old_stream && !dc->current_state->res_ctx.pipe_ctx[i].top_pipe &&
				!dc->current_state->res_ctx.pipe_ctx[i].prev_odm_pipe) {
			struct pipe_ctx *old_pipe, *new_pipe;

			old_pipe = &dc->current_state->res_ctx.pipe_ctx[i];
			new_pipe = &context->res_ctx.pipe_ctx[i];

			if (old_pipe->plane_state && !new_pipe->plane_state)
				should_disable = true;
		}

		if (should_disable && old_stream) {
			pipe = &dc->current_state->res_ctx.pipe_ctx[i];
			tg = pipe->stream_res.tg;
			/* When disabling plane for a phantom pipe, we must turn on the
			 * phantom OTG so the disable programming gets the double buffer
			 * update. Otherwise the pipe will be left in a partially disabled
			 * state that can result in underflow or hang when enabling it
			 * again for different use.
			 */
			if (old_stream->mall_stream_config.type == SUBVP_PHANTOM) {
				if (tg->funcs->enable_crtc) {
					int main_pipe_width, main_pipe_height;

					main_pipe_width = old_stream->mall_stream_config.paired_stream->dst.width;
					main_pipe_height = old_stream->mall_stream_config.paired_stream->dst.height;
					if (dc->hwss.blank_phantom)
						dc->hwss.blank_phantom(dc, tg, main_pipe_width, main_pipe_height);
					tg->funcs->enable_crtc(tg);
				}
			}
			dc_rem_all_planes_for_stream(dc, old_stream, dangling_context);
			disable_all_writeback_pipes_for_stream(dc, old_stream, dangling_context);

			if (pipe->stream && pipe->plane_state)
				dc_update_viusal_confirm_color(dc, context, pipe);

			if (dc->hwss.apply_ctx_for_surface) {
				apply_ctx_interdependent_lock(dc, dc->current_state, old_stream, true);
				dc->hwss.apply_ctx_for_surface(dc, old_stream, 0, dangling_context);
				apply_ctx_interdependent_lock(dc, dc->current_state, old_stream, false);
				dc->hwss.post_unlock_program_front_end(dc, dangling_context);
			}
			if (dc->hwss.program_front_end_for_ctx) {
				dc->hwss.interdependent_update_lock(dc, dc->current_state, true);
				dc->hwss.program_front_end_for_ctx(dc, dangling_context);
				dc->hwss.interdependent_update_lock(dc, dc->current_state, false);
				dc->hwss.post_unlock_program_front_end(dc, dangling_context);
			}
			/* We need to put the phantom OTG back into it's default (disabled) state or we
			 * can get corruption when transition from one SubVP config to a different one.
			 * The OTG is set to disable on falling edge of VUPDATE so the plane disable
			 * will still get it's double buffer update.
			 */
			if (old_stream->mall_stream_config.type == SUBVP_PHANTOM) {
				if (tg->funcs->disable_phantom_crtc)
					tg->funcs->disable_phantom_crtc(tg);
			}
		}
	}

	current_ctx = dc->current_state;
	dc->current_state = dangling_context;
	dc_release_state(current_ctx);
}

static void disable_vbios_mode_if_required(
		struct dc *dc,
		struct dc_state *context)
{
	unsigned int i, j;

	/* check if timing_changed, disable stream*/
	for (i = 0; i < dc->res_pool->pipe_count; i++) {
		struct dc_stream_state *stream = NULL;
		struct dc_link *link = NULL;
		struct pipe_ctx *pipe = NULL;

		pipe = &context->res_ctx.pipe_ctx[i];
		stream = pipe->stream;
		if (stream == NULL)
			continue;

		if (stream->apply_seamless_boot_optimization)
			continue;

		// only looking for first odm pipe
		if (pipe->prev_odm_pipe)
			continue;

		if (stream->link->local_sink &&
			stream->link->local_sink->sink_signal == SIGNAL_TYPE_EDP) {
			link = stream->link;
		}

		if (link != NULL && link->link_enc->funcs->is_dig_enabled(link->link_enc)) {
			unsigned int enc_inst, tg_inst = 0;
			unsigned int pix_clk_100hz;

			enc_inst = link->link_enc->funcs->get_dig_frontend(link->link_enc);
			if (enc_inst != ENGINE_ID_UNKNOWN) {
				for (j = 0; j < dc->res_pool->stream_enc_count; j++) {
					if (dc->res_pool->stream_enc[j]->id == enc_inst) {
						tg_inst = dc->res_pool->stream_enc[j]->funcs->dig_source_otg(
							dc->res_pool->stream_enc[j]);
						break;
					}
				}

				dc->res_pool->dp_clock_source->funcs->get_pixel_clk_frequency_100hz(
					dc->res_pool->dp_clock_source,
					tg_inst, &pix_clk_100hz);

				if (link->link_status.link_active) {
					uint32_t requested_pix_clk_100hz =
						pipe->stream_res.pix_clk_params.requested_pix_clk_100hz;

					if (pix_clk_100hz != requested_pix_clk_100hz) {
						dc->link_srv->set_dpms_off(pipe);
						pipe->stream->dpms_off = false;
					}
				}
			}
		}
	}
}

static void wait_for_no_pipes_pending(struct dc *dc, struct dc_state *context)
{
	int i;
	PERF_TRACE();
	for (i = 0; i < MAX_PIPES; i++) {
		int count = 0;
		struct pipe_ctx *pipe = &context->res_ctx.pipe_ctx[i];

		if (!pipe->plane_state || pipe->stream->mall_stream_config.type == SUBVP_PHANTOM)
			continue;

		/* Timeout 100 ms */
		while (count < 100000) {
			/* Must set to false to start with, due to OR in update function */
			pipe->plane_state->status.is_flip_pending = false;
			dc->hwss.update_pending_status(pipe);
			if (!pipe->plane_state->status.is_flip_pending)
				break;
			udelay(1);
			count++;
		}
		ASSERT(!pipe->plane_state->status.is_flip_pending);
	}
	PERF_TRACE();
}

/* Public functions */

struct dc *dc_create(const struct dc_init_data *init_params)
{
	struct dc *dc = kzalloc(sizeof(*dc), GFP_KERNEL);
	unsigned int full_pipe_count;

	if (!dc)
		return NULL;

	if (init_params->dce_environment == DCE_ENV_VIRTUAL_HW) {
		if (!dc_construct_ctx(dc, init_params))
			goto destruct_dc;
	} else {
		if (!dc_construct(dc, init_params))
			goto destruct_dc;

		full_pipe_count = dc->res_pool->pipe_count;
		if (dc->res_pool->underlay_pipe_index != NO_UNDERLAY_PIPE)
			full_pipe_count--;
		dc->caps.max_streams = min(
				full_pipe_count,
				dc->res_pool->stream_enc_count);

		dc->caps.max_links = dc->link_count;
		dc->caps.max_audios = dc->res_pool->audio_count;
		dc->caps.linear_pitch_alignment = 64;

		dc->caps.max_dp_protocol_version = DP_VERSION_1_4;

		dc->caps.max_otg_num = dc->res_pool->res_cap->num_timing_generator;

		if (dc->res_pool->dmcu != NULL)
			dc->versions.dmcu_version = dc->res_pool->dmcu->dmcu_version;
	}

	dc->dcn_reg_offsets = init_params->dcn_reg_offsets;
	dc->nbio_reg_offsets = init_params->nbio_reg_offsets;
	dc->clk_reg_offsets = init_params->clk_reg_offsets;

	/* Populate versioning information */
	dc->versions.dc_ver = DC_VER;

	dc->build_id = DC_BUILD_ID;

	DC_LOG_DC("Display Core initialized\n");



	return dc;

destruct_dc:
	dc_destruct(dc);
	kfree(dc);
	return NULL;
}

static void detect_edp_presence(struct dc *dc)
{
	struct dc_link *edp_links[MAX_NUM_EDP];
	struct dc_link *edp_link = NULL;
	enum dc_connection_type type;
	int i;
	int edp_num;

	dc_get_edp_links(dc, edp_links, &edp_num);
	if (!edp_num)
		return;

	for (i = 0; i < edp_num; i++) {
		edp_link = edp_links[i];
		if (dc->config.edp_not_connected) {
			edp_link->edp_sink_present = false;
		} else {
			dc_link_detect_connection_type(edp_link, &type);
			edp_link->edp_sink_present = (type != dc_connection_none);
		}
	}
}

void dc_hardware_init(struct dc *dc)
{

	detect_edp_presence(dc);
	if (dc->ctx->dce_environment != DCE_ENV_VIRTUAL_HW)
		dc->hwss.init_hw(dc);
}

void dc_init_callbacks(struct dc *dc,
		const struct dc_callback_init *init_params)
{
	dc->ctx->cp_psp = init_params->cp_psp;
}

void dc_deinit_callbacks(struct dc *dc)
{
	memset(&dc->ctx->cp_psp, 0, sizeof(dc->ctx->cp_psp));
}

void dc_destroy(struct dc **dc)
{
	dc_destruct(*dc);
	kfree(*dc);
	*dc = NULL;
}

static void enable_timing_multisync(
		struct dc *dc,
		struct dc_state *ctx)
{
	int i, multisync_count = 0;
	int pipe_count = dc->res_pool->pipe_count;
	struct pipe_ctx *multisync_pipes[MAX_PIPES] = { NULL };

	for (i = 0; i < pipe_count; i++) {
		if (!ctx->res_ctx.pipe_ctx[i].stream ||
				!ctx->res_ctx.pipe_ctx[i].stream->triggered_crtc_reset.enabled)
			continue;
		if (ctx->res_ctx.pipe_ctx[i].stream == ctx->res_ctx.pipe_ctx[i].stream->triggered_crtc_reset.event_source)
			continue;
		multisync_pipes[multisync_count] = &ctx->res_ctx.pipe_ctx[i];
		multisync_count++;
	}

	if (multisync_count > 0) {
		dc->hwss.enable_per_frame_crtc_position_reset(
			dc, multisync_count, multisync_pipes);
	}
}

static void program_timing_sync(
		struct dc *dc,
		struct dc_state *ctx)
{
	int i, j, k;
	int group_index = 0;
	int num_group = 0;
	int pipe_count = dc->res_pool->pipe_count;
	struct pipe_ctx *unsynced_pipes[MAX_PIPES] = { NULL };

	for (i = 0; i < pipe_count; i++) {
		if (!ctx->res_ctx.pipe_ctx[i].stream
				|| ctx->res_ctx.pipe_ctx[i].top_pipe
				|| ctx->res_ctx.pipe_ctx[i].prev_odm_pipe)
			continue;

		unsynced_pipes[i] = &ctx->res_ctx.pipe_ctx[i];
	}

	for (i = 0; i < pipe_count; i++) {
		int group_size = 1;
		enum timing_synchronization_type sync_type = NOT_SYNCHRONIZABLE;
		struct pipe_ctx *pipe_set[MAX_PIPES];

		if (!unsynced_pipes[i])
			continue;

		pipe_set[0] = unsynced_pipes[i];
		unsynced_pipes[i] = NULL;

		/* Add tg to the set, search rest of the tg's for ones with
		 * same timing, add all tgs with same timing to the group
		 */
		for (j = i + 1; j < pipe_count; j++) {
			if (!unsynced_pipes[j])
				continue;
			if (sync_type != TIMING_SYNCHRONIZABLE &&
				dc->hwss.enable_vblanks_synchronization &&
				unsynced_pipes[j]->stream_res.tg->funcs->align_vblanks &&
				resource_are_vblanks_synchronizable(
					unsynced_pipes[j]->stream,
					pipe_set[0]->stream)) {
				sync_type = VBLANK_SYNCHRONIZABLE;
				pipe_set[group_size] = unsynced_pipes[j];
				unsynced_pipes[j] = NULL;
				group_size++;
			} else
			if (sync_type != VBLANK_SYNCHRONIZABLE &&
				resource_are_streams_timing_synchronizable(
					unsynced_pipes[j]->stream,
					pipe_set[0]->stream)) {
				sync_type = TIMING_SYNCHRONIZABLE;
				pipe_set[group_size] = unsynced_pipes[j];
				unsynced_pipes[j] = NULL;
				group_size++;
			}
		}

		/* set first unblanked pipe as master */
		for (j = 0; j < group_size; j++) {
			bool is_blanked;

			if (pipe_set[j]->stream_res.opp->funcs->dpg_is_blanked)
				is_blanked =
					pipe_set[j]->stream_res.opp->funcs->dpg_is_blanked(pipe_set[j]->stream_res.opp);
			else
				is_blanked =
					pipe_set[j]->stream_res.tg->funcs->is_blanked(pipe_set[j]->stream_res.tg);
			if (!is_blanked) {
				if (j == 0)
					break;

				swap(pipe_set[0], pipe_set[j]);
				break;
			}
		}

		for (k = 0; k < group_size; k++) {
			struct dc_stream_status *status = dc_stream_get_status_from_state(ctx, pipe_set[k]->stream);

			status->timing_sync_info.group_id = num_group;
			status->timing_sync_info.group_size = group_size;
			if (k == 0)
				status->timing_sync_info.master = true;
			else
				status->timing_sync_info.master = false;

		}

		/* remove any other pipes that are already been synced */
		if (dc->config.use_pipe_ctx_sync_logic) {
			/* check pipe's syncd to decide which pipe to be removed */
			for (j = 1; j < group_size; j++) {
				if (pipe_set[j]->pipe_idx_syncd == pipe_set[0]->pipe_idx_syncd) {
					group_size--;
					pipe_set[j] = pipe_set[group_size];
					j--;
				} else
					/* link slave pipe's syncd with master pipe */
					pipe_set[j]->pipe_idx_syncd = pipe_set[0]->pipe_idx_syncd;
			}
		} else {
			for (j = j + 1; j < group_size; j++) {
				bool is_blanked;

				if (pipe_set[j]->stream_res.opp->funcs->dpg_is_blanked)
					is_blanked =
						pipe_set[j]->stream_res.opp->funcs->dpg_is_blanked(pipe_set[j]->stream_res.opp);
				else
					is_blanked =
						pipe_set[j]->stream_res.tg->funcs->is_blanked(pipe_set[j]->stream_res.tg);
				if (!is_blanked) {
					group_size--;
					pipe_set[j] = pipe_set[group_size];
					j--;
				}
			}
		}

		if (group_size > 1) {
			if (sync_type == TIMING_SYNCHRONIZABLE) {
				dc->hwss.enable_timing_synchronization(
					dc, group_index, group_size, pipe_set);
			} else
				if (sync_type == VBLANK_SYNCHRONIZABLE) {
				dc->hwss.enable_vblanks_synchronization(
					dc, group_index, group_size, pipe_set);
				}
			group_index++;
		}
		num_group++;
	}
}

static bool streams_changed(struct dc *dc,
			    struct dc_stream_state *streams[],
			    uint8_t stream_count)
{
	uint8_t i;

	if (stream_count != dc->current_state->stream_count)
		return true;

	for (i = 0; i < dc->current_state->stream_count; i++) {
		if (dc->current_state->streams[i] != streams[i])
			return true;
		if (!streams[i]->link->link_state_valid)
			return true;
	}

	return false;
}

bool dc_validate_boot_timing(const struct dc *dc,
				const struct dc_sink *sink,
				struct dc_crtc_timing *crtc_timing)
{
	struct timing_generator *tg;
	struct stream_encoder *se = NULL;

	struct dc_crtc_timing hw_crtc_timing = {0};

	struct dc_link *link = sink->link;
	unsigned int i, enc_inst, tg_inst = 0;

	/* Support seamless boot on EDP displays only */
	if (sink->sink_signal != SIGNAL_TYPE_EDP) {
		return false;
	}

	if (dc->debug.force_odm_combine)
		return false;

	/* Check for enabled DIG to identify enabled display */
	if (!link->link_enc->funcs->is_dig_enabled(link->link_enc))
		return false;

	enc_inst = link->link_enc->funcs->get_dig_frontend(link->link_enc);

	if (enc_inst == ENGINE_ID_UNKNOWN)
		return false;

	for (i = 0; i < dc->res_pool->stream_enc_count; i++) {
		if (dc->res_pool->stream_enc[i]->id == enc_inst) {

			se = dc->res_pool->stream_enc[i];

			tg_inst = dc->res_pool->stream_enc[i]->funcs->dig_source_otg(
				dc->res_pool->stream_enc[i]);
			break;
		}
	}

	// tg_inst not found
	if (i == dc->res_pool->stream_enc_count)
		return false;

	if (tg_inst >= dc->res_pool->timing_generator_count)
		return false;

	if (tg_inst != link->link_enc->preferred_engine)
		return false;

	tg = dc->res_pool->timing_generators[tg_inst];

	if (!tg->funcs->get_hw_timing)
		return false;

	if (!tg->funcs->get_hw_timing(tg, &hw_crtc_timing))
		return false;

	if (crtc_timing->h_total != hw_crtc_timing.h_total)
		return false;

	if (crtc_timing->h_border_left != hw_crtc_timing.h_border_left)
		return false;

	if (crtc_timing->h_addressable != hw_crtc_timing.h_addressable)
		return false;

	if (crtc_timing->h_border_right != hw_crtc_timing.h_border_right)
		return false;

	if (crtc_timing->h_front_porch != hw_crtc_timing.h_front_porch)
		return false;

	if (crtc_timing->h_sync_width != hw_crtc_timing.h_sync_width)
		return false;

	if (crtc_timing->v_total != hw_crtc_timing.v_total)
		return false;

	if (crtc_timing->v_border_top != hw_crtc_timing.v_border_top)
		return false;

	if (crtc_timing->v_addressable != hw_crtc_timing.v_addressable)
		return false;

	if (crtc_timing->v_border_bottom != hw_crtc_timing.v_border_bottom)
		return false;

	if (crtc_timing->v_front_porch != hw_crtc_timing.v_front_porch)
		return false;

	if (crtc_timing->v_sync_width != hw_crtc_timing.v_sync_width)
		return false;

	/* block DSC for now, as VBIOS does not currently support DSC timings */
	if (crtc_timing->flags.DSC)
		return false;

	if (dc_is_dp_signal(link->connector_signal)) {
		unsigned int pix_clk_100hz;
		uint32_t numOdmPipes = 1;
		uint32_t id_src[4] = {0};

		dc->res_pool->dp_clock_source->funcs->get_pixel_clk_frequency_100hz(
			dc->res_pool->dp_clock_source,
			tg_inst, &pix_clk_100hz);

		if (tg->funcs->get_optc_source)
			tg->funcs->get_optc_source(tg,
						&numOdmPipes, &id_src[0], &id_src[1]);

		if (numOdmPipes == 2)
			pix_clk_100hz *= 2;
		if (numOdmPipes == 4)
			pix_clk_100hz *= 4;

		// Note: In rare cases, HW pixclk may differ from crtc's pixclk
		// slightly due to rounding issues in 10 kHz units.
		if (crtc_timing->pix_clk_100hz != pix_clk_100hz)
			return false;

		if (!se->funcs->dp_get_pixel_format)
			return false;

		if (!se->funcs->dp_get_pixel_format(
			se,
			&hw_crtc_timing.pixel_encoding,
			&hw_crtc_timing.display_color_depth))
			return false;

		if (hw_crtc_timing.display_color_depth != crtc_timing->display_color_depth)
			return false;

		if (hw_crtc_timing.pixel_encoding != crtc_timing->pixel_encoding)
			return false;
	}

	if (link->dpcd_caps.dprx_feature.bits.VSC_SDP_COLORIMETRY_SUPPORTED) {
		return false;
	}

	if (dc->link_srv->edp_is_ilr_optimization_required(link, crtc_timing)) {
		DC_LOG_EVENT_LINK_TRAINING("Seamless boot disabled to optimize eDP link rate\n");
		return false;
	}

	return true;
}

static inline bool should_update_pipe_for_stream(
		struct dc_state *context,
		struct pipe_ctx *pipe_ctx,
		struct dc_stream_state *stream)
{
	return (pipe_ctx->stream && pipe_ctx->stream == stream);
}

static inline bool should_update_pipe_for_plane(
		struct dc_state *context,
		struct pipe_ctx *pipe_ctx,
		struct dc_plane_state *plane_state)
{
	return (pipe_ctx->plane_state == plane_state);
}

void dc_enable_stereo(
	struct dc *dc,
	struct dc_state *context,
	struct dc_stream_state *streams[],
	uint8_t stream_count)
{
	int i, j;
	struct pipe_ctx *pipe;

	for (i = 0; i < MAX_PIPES; i++) {
		if (context != NULL) {
			pipe = &context->res_ctx.pipe_ctx[i];
		} else {
			context = dc->current_state;
			pipe = &dc->current_state->res_ctx.pipe_ctx[i];
		}

		for (j = 0; pipe && j < stream_count; j++)  {
			if (should_update_pipe_for_stream(context, pipe, streams[j]) &&
				dc->hwss.setup_stereo)
				dc->hwss.setup_stereo(pipe, dc);
		}
	}
}

void dc_trigger_sync(struct dc *dc, struct dc_state *context)
{
	if (context->stream_count > 1 && !dc->debug.disable_timing_sync) {
		enable_timing_multisync(dc, context);
		program_timing_sync(dc, context);
	}
}

static uint8_t get_stream_mask(struct dc *dc, struct dc_state *context)
{
	int i;
	unsigned int stream_mask = 0;

	for (i = 0; i < dc->res_pool->pipe_count; i++) {
		if (context->res_ctx.pipe_ctx[i].stream)
			stream_mask |= 1 << i;
	}

	return stream_mask;
}

void dc_z10_restore(const struct dc *dc)
{
	if (dc->hwss.z10_restore)
		dc->hwss.z10_restore(dc);
}

void dc_z10_save_init(struct dc *dc)
{
	if (dc->hwss.z10_save_init)
		dc->hwss.z10_save_init(dc);
}

/**
 * dc_commit_state_no_check - Apply context to the hardware
 *
 * @dc: DC object with the current status to be updated
 * @context: New state that will become the current status at the end of this function
 *
 * Applies given context to the hardware and copy it into current context.
 * It's up to the user to release the src context afterwards.
 *
 * Return: an enum dc_status result code for the operation
 */
static enum dc_status dc_commit_state_no_check(struct dc *dc, struct dc_state *context)
{
	struct dc_bios *dcb = dc->ctx->dc_bios;
	enum dc_status result = DC_ERROR_UNEXPECTED;
	struct pipe_ctx *pipe;
	int i, k, l;
	struct dc_stream_state *dc_streams[MAX_STREAMS] = {0};
	struct dc_state *old_state;
	bool subvp_prev_use = false;

	dc_z10_restore(dc);
	dc_allow_idle_optimizations(dc, false);

	for (i = 0; i < dc->res_pool->pipe_count; i++) {
		struct pipe_ctx *old_pipe = &dc->current_state->res_ctx.pipe_ctx[i];

		/* Check old context for SubVP */
		subvp_prev_use |= (old_pipe->stream && old_pipe->stream->mall_stream_config.type == SUBVP_PHANTOM);
		if (subvp_prev_use)
			break;
	}

	for (i = 0; i < context->stream_count; i++)
		dc_streams[i] =  context->streams[i];

	if (!dcb->funcs->is_accelerated_mode(dcb)) {
		disable_vbios_mode_if_required(dc, context);
		dc->hwss.enable_accelerated_mode(dc, context);
	}

	if (context->stream_count > get_seamless_boot_stream_count(context) ||
		context->stream_count == 0)
		dc->hwss.prepare_bandwidth(dc, context);

	/* When SubVP is active, all HW programming must be done while
	 * SubVP lock is acquired
	 */
	if (dc->hwss.subvp_pipe_control_lock)
		dc->hwss.subvp_pipe_control_lock(dc, context, true, true, NULL, subvp_prev_use);

	if (dc->hwss.update_dsc_pg)
		dc->hwss.update_dsc_pg(dc, context, false);

	disable_dangling_plane(dc, context);
	/* re-program planes for existing stream, in case we need to
	 * free up plane resource for later use
	 */
	if (dc->hwss.apply_ctx_for_surface) {
		for (i = 0; i < context->stream_count; i++) {
			if (context->streams[i]->mode_changed)
				continue;
			apply_ctx_interdependent_lock(dc, context, context->streams[i], true);
			dc->hwss.apply_ctx_for_surface(
				dc, context->streams[i],
				context->stream_status[i].plane_count,
				context); /* use new pipe config in new context */
			apply_ctx_interdependent_lock(dc, context, context->streams[i], false);
			dc->hwss.post_unlock_program_front_end(dc, context);
		}
	}

	/* Program hardware */
	for (i = 0; i < dc->res_pool->pipe_count; i++) {
		pipe = &context->res_ctx.pipe_ctx[i];
		dc->hwss.wait_for_mpcc_disconnect(dc, dc->res_pool, pipe);
	}

	result = dc->hwss.apply_ctx_to_hw(dc, context);

	if (result != DC_OK) {
		/* Application of dc_state to hardware stopped. */
		dc->current_state->res_ctx.link_enc_cfg_ctx.mode = LINK_ENC_CFG_STEADY;
		return result;
	}

	dc_trigger_sync(dc, context);

	/* Full update should unconditionally be triggered when dc_commit_state_no_check is called */
	for (i = 0; i < context->stream_count; i++) {
		uint32_t prev_dsc_changed = context->streams[i]->update_flags.bits.dsc_changed;

		context->streams[i]->update_flags.raw = 0xFFFFFFFF;
		context->streams[i]->update_flags.bits.dsc_changed = prev_dsc_changed;
	}

	/* Program all planes within new context*/
	if (dc->hwss.program_front_end_for_ctx) {
		dc->hwss.interdependent_update_lock(dc, context, true);
		dc->hwss.program_front_end_for_ctx(dc, context);
		dc->hwss.interdependent_update_lock(dc, context, false);
		dc->hwss.post_unlock_program_front_end(dc, context);
	}

	if (dc->hwss.commit_subvp_config)
		dc->hwss.commit_subvp_config(dc, context);
	if (dc->hwss.subvp_pipe_control_lock)
		dc->hwss.subvp_pipe_control_lock(dc, context, false, true, NULL, subvp_prev_use);

	for (i = 0; i < context->stream_count; i++) {
		const struct dc_link *link = context->streams[i]->link;

		if (!context->streams[i]->mode_changed)
			continue;

		if (dc->hwss.apply_ctx_for_surface) {
			apply_ctx_interdependent_lock(dc, context, context->streams[i], true);
			dc->hwss.apply_ctx_for_surface(
					dc, context->streams[i],
					context->stream_status[i].plane_count,
					context);
			apply_ctx_interdependent_lock(dc, context, context->streams[i], false);
			dc->hwss.post_unlock_program_front_end(dc, context);
		}

		/*
		 * enable stereo
		 * TODO rework dc_enable_stereo call to work with validation sets?
		 */
		for (k = 0; k < MAX_PIPES; k++) {
			pipe = &context->res_ctx.pipe_ctx[k];

			for (l = 0 ; pipe && l < context->stream_count; l++)  {
				if (context->streams[l] &&
					context->streams[l] == pipe->stream &&
					dc->hwss.setup_stereo)
					dc->hwss.setup_stereo(pipe, dc);
			}
		}

		CONN_MSG_MODE(link, "{%dx%d, %dx%d@%dKhz}",
				context->streams[i]->timing.h_addressable,
				context->streams[i]->timing.v_addressable,
				context->streams[i]->timing.h_total,
				context->streams[i]->timing.v_total,
				context->streams[i]->timing.pix_clk_100hz / 10);
	}

	dc_enable_stereo(dc, context, dc_streams, context->stream_count);

	if (context->stream_count > get_seamless_boot_stream_count(context) ||
		context->stream_count == 0) {
		/* Must wait for no flips to be pending before doing optimize bw */
		wait_for_no_pipes_pending(dc, context);
		/* pplib is notified if disp_num changed */
		dc->hwss.optimize_bandwidth(dc, context);
	}

	if (dc->hwss.update_dsc_pg)
		dc->hwss.update_dsc_pg(dc, context, true);

	if (dc->ctx->dce_version >= DCE_VERSION_MAX)
		TRACE_DCN_CLOCK_STATE(&context->bw_ctx.bw.dcn.clk);
	else
		TRACE_DCE_CLOCK_STATE(&context->bw_ctx.bw.dce);

	context->stream_mask = get_stream_mask(dc, context);

	if (context->stream_mask != dc->current_state->stream_mask)
		dc_dmub_srv_notify_stream_mask(dc->ctx->dmub_srv, context->stream_mask);

	for (i = 0; i < context->stream_count; i++)
		context->streams[i]->mode_changed = false;

	/* Clear update flags that were set earlier to avoid redundant programming */
	for (i = 0; i < context->stream_count; i++) {
		context->streams[i]->update_flags.raw = 0x0;
	}

	old_state = dc->current_state;
	dc->current_state = context;

	dc_release_state(old_state);

	dc_retain_state(dc->current_state);

	return result;
}

static bool commit_minimal_transition_state(struct dc *dc,
		struct dc_state *transition_base_context);

/**
 * dc_commit_streams - Commit current stream state
 *
 * @dc: DC object with the commit state to be configured in the hardware
 * @streams: Array with a list of stream state
 * @stream_count: Total of streams
 *
 * Function responsible for commit streams change to the hardware.
 *
 * Return:
 * Return DC_OK if everything work as expected, otherwise, return a dc_status
 * code.
 */
enum dc_status dc_commit_streams(struct dc *dc,
				 struct dc_stream_state *streams[],
				 uint8_t stream_count)
{
	int i, j;
	struct dc_state *context;
	enum dc_status res = DC_OK;
	struct dc_validation_set set[MAX_STREAMS] = {0};
	struct pipe_ctx *pipe;
	bool handle_exit_odm2to1 = false;

	if (dc->ctx->dce_environment == DCE_ENV_VIRTUAL_HW)
		return res;

	if (!streams_changed(dc, streams, stream_count))
		return res;

	DC_LOG_DC("%s: %d streams\n", __func__, stream_count);

	for (i = 0; i < stream_count; i++) {
		struct dc_stream_state *stream = streams[i];
		struct dc_stream_status *status = dc_stream_get_status(stream);

		dc_stream_log(dc, stream);

		set[i].stream = stream;

		if (status) {
			set[i].plane_count = status->plane_count;
			for (j = 0; j < status->plane_count; j++)
				set[i].plane_states[j] = status->plane_states[j];
		}
	}

	/* ODM Combine 2:1 power optimization is only applied for single stream
	 * scenario, it uses extra pipes than needed to reduce power consumption
	 * We need to switch off this feature to make room for new streams.
	 */
	if (stream_count > dc->current_state->stream_count &&
			dc->current_state->stream_count == 1) {
		for (i = 0; i < dc->res_pool->pipe_count; i++) {
			pipe = &dc->current_state->res_ctx.pipe_ctx[i];
			if (pipe->next_odm_pipe)
				handle_exit_odm2to1 = true;
		}
	}

	if (handle_exit_odm2to1)
		res = commit_minimal_transition_state(dc, dc->current_state);

	context = dc_create_state(dc);
	if (!context)
		goto context_alloc_fail;

	dc_resource_state_copy_construct_current(dc, context);

	res = dc_validate_with_context(dc, set, stream_count, context, false);
	if (res != DC_OK) {
		BREAK_TO_DEBUGGER();
		goto fail;
	}

	res = dc_commit_state_no_check(dc, context);

	for (i = 0; i < stream_count; i++) {
		for (j = 0; j < context->stream_count; j++) {
			if (streams[i]->stream_id == context->streams[j]->stream_id)
				streams[i]->out.otg_offset = context->stream_status[j].primary_otg_inst;

			if (dc_is_embedded_signal(streams[i]->signal)) {
				struct dc_stream_status *status = dc_stream_get_status_from_state(context, streams[i]);

				if (dc->hwss.is_abm_supported)
					status->is_abm_supported = dc->hwss.is_abm_supported(dc, context, streams[i]);
				else
					status->is_abm_supported = true;
			}
		}
	}

fail:
	dc_release_state(context);

context_alloc_fail:

	DC_LOG_DC("%s Finished.\n", __func__);

	return res;
}

bool dc_acquire_release_mpc_3dlut(
		struct dc *dc, bool acquire,
		struct dc_stream_state *stream,
		struct dc_3dlut **lut,
		struct dc_transfer_func **shaper)
{
	int pipe_idx;
	bool ret = false;
	bool found_pipe_idx = false;
	const struct resource_pool *pool = dc->res_pool;
	struct resource_context *res_ctx = &dc->current_state->res_ctx;
	int mpcc_id = 0;

	if (pool && res_ctx) {
		if (acquire) {
			/*find pipe idx for the given stream*/
			for (pipe_idx = 0; pipe_idx < pool->pipe_count; pipe_idx++) {
				if (res_ctx->pipe_ctx[pipe_idx].stream == stream) {
					found_pipe_idx = true;
					mpcc_id = res_ctx->pipe_ctx[pipe_idx].plane_res.hubp->inst;
					break;
				}
			}
		} else
			found_pipe_idx = true;/*for release pipe_idx is not required*/

		if (found_pipe_idx) {
			if (acquire && pool->funcs->acquire_post_bldn_3dlut)
				ret = pool->funcs->acquire_post_bldn_3dlut(res_ctx, pool, mpcc_id, lut, shaper);
			else if (!acquire && pool->funcs->release_post_bldn_3dlut)
				ret = pool->funcs->release_post_bldn_3dlut(res_ctx, pool, lut, shaper);
		}
	}
	return ret;
}

static bool is_flip_pending_in_pipes(struct dc *dc, struct dc_state *context)
{
	int i;
	struct pipe_ctx *pipe;

	for (i = 0; i < MAX_PIPES; i++) {
		pipe = &context->res_ctx.pipe_ctx[i];

		// Don't check flip pending on phantom pipes
		if (!pipe->plane_state || (pipe->stream && pipe->stream->mall_stream_config.type == SUBVP_PHANTOM))
			continue;

		/* Must set to false to start with, due to OR in update function */
		pipe->plane_state->status.is_flip_pending = false;
		dc->hwss.update_pending_status(pipe);
		if (pipe->plane_state->status.is_flip_pending)
			return true;
	}
	return false;
}

/* Perform updates here which need to be deferred until next vupdate
 *
 * i.e. blnd lut, 3dlut, and shaper lut bypass regs are double buffered
 * but forcing lut memory to shutdown state is immediate. This causes
 * single frame corruption as lut gets disabled mid-frame unless shutdown
 * is deferred until after entering bypass.
 */
static void process_deferred_updates(struct dc *dc)
{
	int i = 0;

	if (dc->debug.enable_mem_low_power.bits.cm) {
		ASSERT(dc->dcn_ip->max_num_dpp);
		for (i = 0; i < dc->dcn_ip->max_num_dpp; i++)
			if (dc->res_pool->dpps[i]->funcs->dpp_deferred_update)
				dc->res_pool->dpps[i]->funcs->dpp_deferred_update(dc->res_pool->dpps[i]);
	}
}

void dc_post_update_surfaces_to_stream(struct dc *dc)
{
	int i;
	struct dc_state *context = dc->current_state;

	if ((!dc->optimized_required) || get_seamless_boot_stream_count(context) > 0)
		return;

	post_surface_trace(dc);

	/*
	 * Only relevant for DCN behavior where we can guarantee the optimization
	 * is safe to apply - retain the legacy behavior for DCE.
	 */

	if (dc->ctx->dce_version < DCE_VERSION_MAX)
		TRACE_DCE_CLOCK_STATE(&context->bw_ctx.bw.dce);
	else {
		TRACE_DCN_CLOCK_STATE(&context->bw_ctx.bw.dcn.clk);

		if (is_flip_pending_in_pipes(dc, context))
			return;

		for (i = 0; i < dc->res_pool->pipe_count; i++)
			if (context->res_ctx.pipe_ctx[i].stream == NULL ||
					context->res_ctx.pipe_ctx[i].plane_state == NULL) {
				context->res_ctx.pipe_ctx[i].pipe_idx = i;
				dc->hwss.disable_plane(dc, &context->res_ctx.pipe_ctx[i]);
			}

		process_deferred_updates(dc);

		dc->hwss.optimize_bandwidth(dc, context);

		if (dc->hwss.update_dsc_pg)
			dc->hwss.update_dsc_pg(dc, context, true);
	}

	dc->optimized_required = false;
	dc->wm_optimized_required = false;
}

static void init_state(struct dc *dc, struct dc_state *context)
{
	/* Each context must have their own instance of VBA and in order to
	 * initialize and obtain IP and SOC the base DML instance from DC is
	 * initially copied into every context
	 */
	memcpy(&context->bw_ctx.dml, &dc->dml, sizeof(struct display_mode_lib));
}

struct dc_state *dc_create_state(struct dc *dc)
{
	struct dc_state *context = kvzalloc(sizeof(struct dc_state),
					    GFP_KERNEL);

	if (!context)
		return NULL;

	init_state(dc, context);

#ifdef CONFIG_DRM_AMD_DC_FP
	if (dc->debug.using_dml2) {
		dml2_create(dc, &dc->dml2_options, &context->bw_ctx.dml2);
	}
#endif
	kref_init(&context->refcount);

	return context;
}

struct dc_state *dc_copy_state(struct dc_state *src_ctx)
{
	int i, j;
	struct dc_state *new_ctx = kvmalloc(sizeof(struct dc_state), GFP_KERNEL);
#ifdef CONFIG_DRM_AMD_DC_FP
	struct dml2_context *dml2 =  NULL;
#endif

	if (!new_ctx)
		return NULL;
	memcpy(new_ctx, src_ctx, sizeof(struct dc_state));

#ifdef CONFIG_DRM_AMD_DC_FP
	if (new_ctx->bw_ctx.dml2) {
		dml2 = kzalloc(sizeof(struct dml2_context), GFP_KERNEL);
		if (!dml2)
			return NULL;

		memcpy(dml2, src_ctx->bw_ctx.dml2, sizeof(struct dml2_context));
		new_ctx->bw_ctx.dml2 = dml2;
	}
#endif

	for (i = 0; i < MAX_PIPES; i++) {
			struct pipe_ctx *cur_pipe = &new_ctx->res_ctx.pipe_ctx[i];

			if (cur_pipe->top_pipe)
				cur_pipe->top_pipe =  &new_ctx->res_ctx.pipe_ctx[cur_pipe->top_pipe->pipe_idx];

			if (cur_pipe->bottom_pipe)
				cur_pipe->bottom_pipe = &new_ctx->res_ctx.pipe_ctx[cur_pipe->bottom_pipe->pipe_idx];

			if (cur_pipe->prev_odm_pipe)
				cur_pipe->prev_odm_pipe =  &new_ctx->res_ctx.pipe_ctx[cur_pipe->prev_odm_pipe->pipe_idx];

			if (cur_pipe->next_odm_pipe)
				cur_pipe->next_odm_pipe = &new_ctx->res_ctx.pipe_ctx[cur_pipe->next_odm_pipe->pipe_idx];

	}

	for (i = 0; i < new_ctx->stream_count; i++) {
			dc_stream_retain(new_ctx->streams[i]);
			for (j = 0; j < new_ctx->stream_status[i].plane_count; j++)
				dc_plane_state_retain(
					new_ctx->stream_status[i].plane_states[j]);
	}

	kref_init(&new_ctx->refcount);

	return new_ctx;
}

void dc_retain_state(struct dc_state *context)
{
	kref_get(&context->refcount);
}

static void dc_state_free(struct kref *kref)
{
	struct dc_state *context = container_of(kref, struct dc_state, refcount);
	dc_resource_state_destruct(context);

#ifdef CONFIG_DRM_AMD_DC_FP
	dml2_destroy(context->bw_ctx.dml2);
	context->bw_ctx.dml2 = 0;
#endif

	kvfree(context);
}

void dc_release_state(struct dc_state *context)
{
	kref_put(&context->refcount, dc_state_free);
}

bool dc_set_generic_gpio_for_stereo(bool enable,
		struct gpio_service *gpio_service)
{
	enum gpio_result gpio_result = GPIO_RESULT_NON_SPECIFIC_ERROR;
	struct gpio_pin_info pin_info;
	struct gpio *generic;
	struct gpio_generic_mux_config *config = kzalloc(sizeof(struct gpio_generic_mux_config),
			   GFP_KERNEL);

	if (!config)
		return false;
	pin_info = dal_gpio_get_generic_pin_info(gpio_service, GPIO_ID_GENERIC, 0);

	if (pin_info.mask == 0xFFFFFFFF || pin_info.offset == 0xFFFFFFFF) {
		kfree(config);
		return false;
	} else {
		generic = dal_gpio_service_create_generic_mux(
			gpio_service,
			pin_info.offset,
			pin_info.mask);
	}

	if (!generic) {
		kfree(config);
		return false;
	}

	gpio_result = dal_gpio_open(generic, GPIO_MODE_OUTPUT);

	config->enable_output_from_mux = enable;
	config->mux_select = GPIO_SIGNAL_SOURCE_PASS_THROUGH_STEREO_SYNC;

	if (gpio_result == GPIO_RESULT_OK)
		gpio_result = dal_mux_setup_config(generic, config);

	if (gpio_result == GPIO_RESULT_OK) {
		dal_gpio_close(generic);
		dal_gpio_destroy_generic_mux(&generic);
		kfree(config);
		return true;
	} else {
		dal_gpio_close(generic);
		dal_gpio_destroy_generic_mux(&generic);
		kfree(config);
		return false;
	}
}

static bool is_surface_in_context(
		const struct dc_state *context,
		const struct dc_plane_state *plane_state)
{
	int j;

	for (j = 0; j < MAX_PIPES; j++) {
		const struct pipe_ctx *pipe_ctx = &context->res_ctx.pipe_ctx[j];

		if (plane_state == pipe_ctx->plane_state) {
			return true;
		}
	}

	return false;
}

static enum surface_update_type get_plane_info_update_type(const struct dc_surface_update *u)
{
	union surface_update_flags *update_flags = &u->surface->update_flags;
	enum surface_update_type update_type = UPDATE_TYPE_FAST;

	if (!u->plane_info)
		return UPDATE_TYPE_FAST;

	if (u->plane_info->color_space != u->surface->color_space) {
		update_flags->bits.color_space_change = 1;
		elevate_update_type(&update_type, UPDATE_TYPE_MED);
	}

	if (u->plane_info->horizontal_mirror != u->surface->horizontal_mirror) {
		update_flags->bits.horizontal_mirror_change = 1;
		elevate_update_type(&update_type, UPDATE_TYPE_MED);
	}

	if (u->plane_info->rotation != u->surface->rotation) {
		update_flags->bits.rotation_change = 1;
		elevate_update_type(&update_type, UPDATE_TYPE_FULL);
	}

	if (u->plane_info->format != u->surface->format) {
		update_flags->bits.pixel_format_change = 1;
		elevate_update_type(&update_type, UPDATE_TYPE_FULL);
	}

	if (u->plane_info->stereo_format != u->surface->stereo_format) {
		update_flags->bits.stereo_format_change = 1;
		elevate_update_type(&update_type, UPDATE_TYPE_FULL);
	}

	if (u->plane_info->per_pixel_alpha != u->surface->per_pixel_alpha) {
		update_flags->bits.per_pixel_alpha_change = 1;
		elevate_update_type(&update_type, UPDATE_TYPE_MED);
	}

	if (u->plane_info->global_alpha_value != u->surface->global_alpha_value) {
		update_flags->bits.global_alpha_change = 1;
		elevate_update_type(&update_type, UPDATE_TYPE_MED);
	}

	if (u->plane_info->dcc.enable != u->surface->dcc.enable
			|| u->plane_info->dcc.dcc_ind_blk != u->surface->dcc.dcc_ind_blk
			|| u->plane_info->dcc.meta_pitch != u->surface->dcc.meta_pitch) {
		/* During DCC on/off, stutter period is calculated before
		 * DCC has fully transitioned. This results in incorrect
		 * stutter period calculation. Triggering a full update will
		 * recalculate stutter period.
		 */
		update_flags->bits.dcc_change = 1;
		elevate_update_type(&update_type, UPDATE_TYPE_FULL);
	}

	if (resource_pixel_format_to_bpp(u->plane_info->format) !=
			resource_pixel_format_to_bpp(u->surface->format)) {
		/* different bytes per element will require full bandwidth
		 * and DML calculation
		 */
		update_flags->bits.bpp_change = 1;
		elevate_update_type(&update_type, UPDATE_TYPE_FULL);
	}

	if (u->plane_info->plane_size.surface_pitch != u->surface->plane_size.surface_pitch
			|| u->plane_info->plane_size.chroma_pitch != u->surface->plane_size.chroma_pitch) {
		update_flags->bits.plane_size_change = 1;
		elevate_update_type(&update_type, UPDATE_TYPE_MED);
	}


	if (memcmp(&u->plane_info->tiling_info, &u->surface->tiling_info,
			sizeof(union dc_tiling_info)) != 0) {
		update_flags->bits.swizzle_change = 1;
		elevate_update_type(&update_type, UPDATE_TYPE_MED);

		/* todo: below are HW dependent, we should add a hook to
		 * DCE/N resource and validated there.
		 */
		if (u->plane_info->tiling_info.gfx9.swizzle != DC_SW_LINEAR) {
			/* swizzled mode requires RQ to be setup properly,
			 * thus need to run DML to calculate RQ settings
			 */
			update_flags->bits.bandwidth_change = 1;
			elevate_update_type(&update_type, UPDATE_TYPE_FULL);
		}
	}

	/* This should be UPDATE_TYPE_FAST if nothing has changed. */
	return update_type;
}

static enum surface_update_type get_scaling_info_update_type(
		const struct dc *dc,
		const struct dc_surface_update *u)
{
	union surface_update_flags *update_flags = &u->surface->update_flags;

	if (!u->scaling_info)
		return UPDATE_TYPE_FAST;

	if (u->scaling_info->dst_rect.width != u->surface->dst_rect.width
			|| u->scaling_info->dst_rect.height != u->surface->dst_rect.height
			|| u->scaling_info->scaling_quality.integer_scaling !=
				u->surface->scaling_quality.integer_scaling
			) {
		update_flags->bits.scaling_change = 1;

		if ((u->scaling_info->dst_rect.width < u->surface->dst_rect.width
			|| u->scaling_info->dst_rect.height < u->surface->dst_rect.height)
				&& (u->scaling_info->dst_rect.width < u->surface->src_rect.width
					|| u->scaling_info->dst_rect.height < u->surface->src_rect.height))
			/* Making dst rect smaller requires a bandwidth change */
			update_flags->bits.bandwidth_change = 1;
	}

	if (u->scaling_info->src_rect.width != u->surface->src_rect.width
		|| u->scaling_info->src_rect.height != u->surface->src_rect.height) {

		update_flags->bits.scaling_change = 1;
		if (u->scaling_info->src_rect.width > u->surface->src_rect.width
				|| u->scaling_info->src_rect.height > u->surface->src_rect.height)
			/* Making src rect bigger requires a bandwidth change */
			update_flags->bits.clock_change = 1;
	}

	if (u->scaling_info->src_rect.width > dc->caps.max_optimizable_video_width &&
		(u->scaling_info->clip_rect.width > u->surface->clip_rect.width ||
		 u->scaling_info->clip_rect.height > u->surface->clip_rect.height))
		 /* Changing clip size of a large surface may result in MPC slice count change */
		update_flags->bits.bandwidth_change = 1;

	if (u->scaling_info->src_rect.x != u->surface->src_rect.x
			|| u->scaling_info->src_rect.y != u->surface->src_rect.y
			|| u->scaling_info->clip_rect.x != u->surface->clip_rect.x
			|| u->scaling_info->clip_rect.y != u->surface->clip_rect.y
			|| u->scaling_info->dst_rect.x != u->surface->dst_rect.x
			|| u->scaling_info->dst_rect.y != u->surface->dst_rect.y)
		update_flags->bits.position_change = 1;

	if (update_flags->bits.clock_change
			|| update_flags->bits.bandwidth_change
			|| update_flags->bits.scaling_change)
		return UPDATE_TYPE_FULL;

	if (update_flags->bits.position_change)
		return UPDATE_TYPE_MED;

	return UPDATE_TYPE_FAST;
}

static enum surface_update_type det_surface_update(const struct dc *dc,
		const struct dc_surface_update *u)
{
	const struct dc_state *context = dc->current_state;
	enum surface_update_type type;
	enum surface_update_type overall_type = UPDATE_TYPE_FAST;
	union surface_update_flags *update_flags = &u->surface->update_flags;

	if (!is_surface_in_context(context, u->surface) || u->surface->force_full_update) {
		update_flags->raw = 0xFFFFFFFF;
		return UPDATE_TYPE_FULL;
	}

	update_flags->raw = 0; // Reset all flags

	type = get_plane_info_update_type(u);
	elevate_update_type(&overall_type, type);

	type = get_scaling_info_update_type(dc, u);
	elevate_update_type(&overall_type, type);

	if (u->flip_addr) {
		update_flags->bits.addr_update = 1;
		if (u->flip_addr->address.tmz_surface != u->surface->address.tmz_surface) {
			update_flags->bits.tmz_changed = 1;
			elevate_update_type(&overall_type, UPDATE_TYPE_FULL);
		}
	}
	if (u->in_transfer_func)
		update_flags->bits.in_transfer_func_change = 1;

	if (u->input_csc_color_matrix)
		update_flags->bits.input_csc_change = 1;

	if (u->coeff_reduction_factor)
		update_flags->bits.coeff_reduction_change = 1;

	if (u->gamut_remap_matrix)
		update_flags->bits.gamut_remap_change = 1;

	if (u->blend_tf)
		update_flags->bits.gamma_change = 1;

	if (u->gamma) {
		enum surface_pixel_format format = SURFACE_PIXEL_FORMAT_GRPH_BEGIN;

		if (u->plane_info)
			format = u->plane_info->format;
		else if (u->surface)
			format = u->surface->format;

		if (dce_use_lut(format))
			update_flags->bits.gamma_change = 1;
	}

	if (u->lut3d_func || u->func_shaper)
		update_flags->bits.lut_3d = 1;

	if (u->hdr_mult.value)
		if (u->hdr_mult.value != u->surface->hdr_mult.value) {
			update_flags->bits.hdr_mult = 1;
			elevate_update_type(&overall_type, UPDATE_TYPE_MED);
		}

	if (update_flags->bits.in_transfer_func_change) {
		type = UPDATE_TYPE_MED;
		elevate_update_type(&overall_type, type);
	}

	if (update_flags->bits.lut_3d) {
		type = UPDATE_TYPE_FULL;
		elevate_update_type(&overall_type, type);
	}

	if (dc->debug.enable_legacy_fast_update &&
			(update_flags->bits.gamma_change ||
			update_flags->bits.gamut_remap_change ||
			update_flags->bits.input_csc_change ||
			update_flags->bits.coeff_reduction_change)) {
		type = UPDATE_TYPE_FULL;
		elevate_update_type(&overall_type, type);
	}
	return overall_type;
}

static enum surface_update_type check_update_surfaces_for_stream(
		struct dc *dc,
		struct dc_surface_update *updates,
		int surface_count,
		struct dc_stream_update *stream_update,
		const struct dc_stream_status *stream_status)
{
	int i;
	enum surface_update_type overall_type = UPDATE_TYPE_FAST;

	if (dc->idle_optimizations_allowed)
		overall_type = UPDATE_TYPE_FULL;

	if (stream_status == NULL || stream_status->plane_count != surface_count)
		overall_type = UPDATE_TYPE_FULL;

	if (stream_update && stream_update->pending_test_pattern) {
		overall_type = UPDATE_TYPE_FULL;
	}

	/* some stream updates require passive update */
	if (stream_update) {
		union stream_update_flags *su_flags = &stream_update->stream->update_flags;

		if ((stream_update->src.height != 0 && stream_update->src.width != 0) ||
			(stream_update->dst.height != 0 && stream_update->dst.width != 0) ||
			stream_update->integer_scaling_update)
			su_flags->bits.scaling = 1;

		if (dc->debug.enable_legacy_fast_update && stream_update->out_transfer_func)
			su_flags->bits.out_tf = 1;

		if (stream_update->abm_level)
			su_flags->bits.abm_level = 1;

		if (stream_update->dpms_off)
			su_flags->bits.dpms_off = 1;

		if (stream_update->gamut_remap)
			su_flags->bits.gamut_remap = 1;

		if (stream_update->wb_update)
			su_flags->bits.wb_update = 1;

		if (stream_update->dsc_config)
			su_flags->bits.dsc_changed = 1;

		if (stream_update->mst_bw_update)
			su_flags->bits.mst_bw = 1;

		if (stream_update->stream && stream_update->stream->freesync_on_desktop &&
			(stream_update->vrr_infopacket || stream_update->allow_freesync ||
				stream_update->vrr_active_variable || stream_update->vrr_active_fixed))
			su_flags->bits.fams_changed = 1;

		if (su_flags->raw != 0)
			overall_type = UPDATE_TYPE_FULL;

		if (stream_update->output_csc_transform || stream_update->output_color_space)
			su_flags->bits.out_csc = 1;

		/* Output transfer function changes do not require bandwidth recalculation,
		 * so don't trigger a full update
		 */
		if (!dc->debug.enable_legacy_fast_update && stream_update->out_transfer_func)
			su_flags->bits.out_tf = 1;
	}

	for (i = 0 ; i < surface_count; i++) {
		enum surface_update_type type =
				det_surface_update(dc, &updates[i]);

		elevate_update_type(&overall_type, type);
	}

	return overall_type;
}

/*
 * dc_check_update_surfaces_for_stream() - Determine update type (fast, med, or full)
 *
 * See :c:type:`enum surface_update_type <surface_update_type>` for explanation of update types
 */
enum surface_update_type dc_check_update_surfaces_for_stream(
		struct dc *dc,
		struct dc_surface_update *updates,
		int surface_count,
		struct dc_stream_update *stream_update,
		const struct dc_stream_status *stream_status)
{
	int i;
	enum surface_update_type type;

	if (stream_update)
		stream_update->stream->update_flags.raw = 0;
	for (i = 0; i < surface_count; i++)
		updates[i].surface->update_flags.raw = 0;

	type = check_update_surfaces_for_stream(dc, updates, surface_count, stream_update, stream_status);
	if (type == UPDATE_TYPE_FULL) {
		if (stream_update) {
			uint32_t dsc_changed = stream_update->stream->update_flags.bits.dsc_changed;
			stream_update->stream->update_flags.raw = 0xFFFFFFFF;
			stream_update->stream->update_flags.bits.dsc_changed = dsc_changed;
		}
		for (i = 0; i < surface_count; i++)
			updates[i].surface->update_flags.raw = 0xFFFFFFFF;
	}

	if (type == UPDATE_TYPE_FAST) {
		// If there's an available clock comparator, we use that.
		if (dc->clk_mgr->funcs->are_clock_states_equal) {
			if (!dc->clk_mgr->funcs->are_clock_states_equal(&dc->clk_mgr->clks, &dc->current_state->bw_ctx.bw.dcn.clk))
				dc->optimized_required = true;
		// Else we fallback to mem compare.
		} else if (memcmp(&dc->current_state->bw_ctx.bw.dcn.clk, &dc->clk_mgr->clks, offsetof(struct dc_clocks, prev_p_state_change_support)) != 0) {
			dc->optimized_required = true;
		}

		dc->optimized_required |= dc->wm_optimized_required;
	}

	return type;
}

static struct dc_stream_status *stream_get_status(
	struct dc_state *ctx,
	struct dc_stream_state *stream)
{
	uint8_t i;

	for (i = 0; i < ctx->stream_count; i++) {
		if (stream == ctx->streams[i]) {
			return &ctx->stream_status[i];
		}
	}

	return NULL;
}

static const enum surface_update_type update_surface_trace_level = UPDATE_TYPE_FULL;

static void copy_surface_update_to_plane(
		struct dc_plane_state *surface,
		struct dc_surface_update *srf_update)
{
	if (srf_update->flip_addr) {
		surface->address = srf_update->flip_addr->address;
		surface->flip_immediate =
			srf_update->flip_addr->flip_immediate;
		surface->time.time_elapsed_in_us[surface->time.index] =
			srf_update->flip_addr->flip_timestamp_in_us -
				surface->time.prev_update_time_in_us;
		surface->time.prev_update_time_in_us =
			srf_update->flip_addr->flip_timestamp_in_us;
		surface->time.index++;
		if (surface->time.index >= DC_PLANE_UPDATE_TIMES_MAX)
			surface->time.index = 0;

		surface->triplebuffer_flips = srf_update->flip_addr->triplebuffer_flips;
	}

	if (srf_update->scaling_info) {
		surface->scaling_quality =
				srf_update->scaling_info->scaling_quality;
		surface->dst_rect =
				srf_update->scaling_info->dst_rect;
		surface->src_rect =
				srf_update->scaling_info->src_rect;
		surface->clip_rect =
				srf_update->scaling_info->clip_rect;
	}

	if (srf_update->plane_info) {
		surface->color_space =
				srf_update->plane_info->color_space;
		surface->format =
				srf_update->plane_info->format;
		surface->plane_size =
				srf_update->plane_info->plane_size;
		surface->rotation =
				srf_update->plane_info->rotation;
		surface->horizontal_mirror =
				srf_update->plane_info->horizontal_mirror;
		surface->stereo_format =
				srf_update->plane_info->stereo_format;
		surface->tiling_info =
				srf_update->plane_info->tiling_info;
		surface->visible =
				srf_update->plane_info->visible;
		surface->per_pixel_alpha =
				srf_update->plane_info->per_pixel_alpha;
		surface->global_alpha =
				srf_update->plane_info->global_alpha;
		surface->global_alpha_value =
				srf_update->plane_info->global_alpha_value;
		surface->dcc =
				srf_update->plane_info->dcc;
		surface->layer_index =
				srf_update->plane_info->layer_index;
	}

	if (srf_update->gamma &&
			(surface->gamma_correction !=
					srf_update->gamma)) {
		memcpy(&surface->gamma_correction->entries,
			&srf_update->gamma->entries,
			sizeof(struct dc_gamma_entries));
		surface->gamma_correction->is_identity =
			srf_update->gamma->is_identity;
		surface->gamma_correction->num_entries =
			srf_update->gamma->num_entries;
		surface->gamma_correction->type =
			srf_update->gamma->type;
	}

	if (srf_update->in_transfer_func &&
			(surface->in_transfer_func !=
				srf_update->in_transfer_func)) {
		surface->in_transfer_func->sdr_ref_white_level =
			srf_update->in_transfer_func->sdr_ref_white_level;
		surface->in_transfer_func->tf =
			srf_update->in_transfer_func->tf;
		surface->in_transfer_func->type =
			srf_update->in_transfer_func->type;
		memcpy(&surface->in_transfer_func->tf_pts,
			&srf_update->in_transfer_func->tf_pts,
			sizeof(struct dc_transfer_func_distributed_points));
	}

	if (srf_update->func_shaper &&
			(surface->in_shaper_func !=
			srf_update->func_shaper))
		memcpy(surface->in_shaper_func, srf_update->func_shaper,
		sizeof(*surface->in_shaper_func));

	if (srf_update->lut3d_func &&
			(surface->lut3d_func !=
			srf_update->lut3d_func))
		memcpy(surface->lut3d_func, srf_update->lut3d_func,
		sizeof(*surface->lut3d_func));

	if (srf_update->hdr_mult.value)
		surface->hdr_mult =
				srf_update->hdr_mult;

	if (srf_update->blend_tf &&
			(surface->blend_tf !=
			srf_update->blend_tf))
		memcpy(surface->blend_tf, srf_update->blend_tf,
		sizeof(*surface->blend_tf));

	if (srf_update->input_csc_color_matrix)
		surface->input_csc_color_matrix =
			*srf_update->input_csc_color_matrix;

	if (srf_update->coeff_reduction_factor)
		surface->coeff_reduction_factor =
			*srf_update->coeff_reduction_factor;

	if (srf_update->gamut_remap_matrix)
		surface->gamut_remap_matrix =
			*srf_update->gamut_remap_matrix;
}

static void copy_stream_update_to_stream(struct dc *dc,
					 struct dc_state *context,
					 struct dc_stream_state *stream,
					 struct dc_stream_update *update)
{
	struct dc_context *dc_ctx = dc->ctx;

	if (update == NULL || stream == NULL)
		return;

	if (update->src.height && update->src.width)
		stream->src = update->src;

	if (update->dst.height && update->dst.width)
		stream->dst = update->dst;

	if (update->out_transfer_func &&
	    stream->out_transfer_func != update->out_transfer_func) {
		stream->out_transfer_func->sdr_ref_white_level =
			update->out_transfer_func->sdr_ref_white_level;
		stream->out_transfer_func->tf = update->out_transfer_func->tf;
		stream->out_transfer_func->type =
			update->out_transfer_func->type;
		memcpy(&stream->out_transfer_func->tf_pts,
		       &update->out_transfer_func->tf_pts,
		       sizeof(struct dc_transfer_func_distributed_points));
	}

	if (update->hdr_static_metadata)
		stream->hdr_static_metadata = *update->hdr_static_metadata;

	if (update->abm_level)
		stream->abm_level = *update->abm_level;

	if (update->periodic_interrupt)
		stream->periodic_interrupt = *update->periodic_interrupt;

	if (update->gamut_remap)
		stream->gamut_remap_matrix = *update->gamut_remap;

	/* Note: this being updated after mode set is currently not a use case
	 * however if it arises OCSC would need to be reprogrammed at the
	 * minimum
	 */
	if (update->output_color_space)
		stream->output_color_space = *update->output_color_space;

	if (update->output_csc_transform)
		stream->csc_color_matrix = *update->output_csc_transform;

	if (update->vrr_infopacket)
		stream->vrr_infopacket = *update->vrr_infopacket;

	if (update->allow_freesync)
		stream->allow_freesync = *update->allow_freesync;

	if (update->vrr_active_variable)
		stream->vrr_active_variable = *update->vrr_active_variable;

	if (update->vrr_active_fixed)
		stream->vrr_active_fixed = *update->vrr_active_fixed;

	if (update->crtc_timing_adjust)
		stream->adjust = *update->crtc_timing_adjust;

	if (update->dpms_off)
		stream->dpms_off = *update->dpms_off;

	if (update->hfvsif_infopacket)
		stream->hfvsif_infopacket = *update->hfvsif_infopacket;

	if (update->vtem_infopacket)
		stream->vtem_infopacket = *update->vtem_infopacket;

	if (update->vsc_infopacket)
		stream->vsc_infopacket = *update->vsc_infopacket;

	if (update->vsp_infopacket)
		stream->vsp_infopacket = *update->vsp_infopacket;

	if (update->adaptive_sync_infopacket)
		stream->adaptive_sync_infopacket = *update->adaptive_sync_infopacket;

	if (update->dither_option)
		stream->dither_option = *update->dither_option;

	if (update->pending_test_pattern)
		stream->test_pattern = *update->pending_test_pattern;
	/* update current stream with writeback info */
	if (update->wb_update) {
		int i;

		stream->num_wb_info = update->wb_update->num_wb_info;
		ASSERT(stream->num_wb_info <= MAX_DWB_PIPES);
		for (i = 0; i < stream->num_wb_info; i++)
			stream->writeback_info[i] =
				update->wb_update->writeback_info[i];
	}
	if (update->dsc_config) {
		struct dc_dsc_config old_dsc_cfg = stream->timing.dsc_cfg;
		uint32_t old_dsc_enabled = stream->timing.flags.DSC;
		uint32_t enable_dsc = (update->dsc_config->num_slices_h != 0 &&
				       update->dsc_config->num_slices_v != 0);

		/* Use temporarry context for validating new DSC config */
		struct dc_state *dsc_validate_context = dc_create_state(dc);

		if (dsc_validate_context) {
			dc_resource_state_copy_construct(dc->current_state, dsc_validate_context);

			stream->timing.dsc_cfg = *update->dsc_config;
			stream->timing.flags.DSC = enable_dsc;
			if (!dc->res_pool->funcs->validate_bandwidth(dc, dsc_validate_context, true)) {
				stream->timing.dsc_cfg = old_dsc_cfg;
				stream->timing.flags.DSC = old_dsc_enabled;
				update->dsc_config = NULL;
			}

			dc_release_state(dsc_validate_context);
		} else {
			DC_ERROR("Failed to allocate new validate context for DSC change\n");
			update->dsc_config = NULL;
		}
	}
}

static void backup_plane_states_for_stream(
		struct dc_plane_state plane_states[MAX_SURFACE_NUM],
		struct dc_stream_state *stream)
{
	int i;
	struct dc_stream_status *status = dc_stream_get_status(stream);

	if (!status)
		return;

	for (i = 0; i < status->plane_count; i++)
		plane_states[i] = *status->plane_states[i];
}

static void restore_plane_states_for_stream(
		struct dc_plane_state plane_states[MAX_SURFACE_NUM],
		struct dc_stream_state *stream)
{
	int i;
	struct dc_stream_status *status = dc_stream_get_status(stream);

	if (!status)
		return;

	for (i = 0; i < status->plane_count; i++)
		*status->plane_states[i] = plane_states[i];
}

static bool update_planes_and_stream_state(struct dc *dc,
		struct dc_surface_update *srf_updates, int surface_count,
		struct dc_stream_state *stream,
		struct dc_stream_update *stream_update,
		enum surface_update_type *new_update_type,
		struct dc_state **new_context)
{
	struct dc_state *context;
	int i, j;
	enum surface_update_type update_type;
	const struct dc_stream_status *stream_status;
	struct dc_context *dc_ctx = dc->ctx;

	stream_status = dc_stream_get_status(stream);

	if (!stream_status) {
		if (surface_count) /* Only an error condition if surf_count non-zero*/
			ASSERT(false);

		return false; /* Cannot commit surface to stream that is not committed */
	}

	context = dc->current_state;
	backup_plane_states_for_stream(dc->current_state->scratch.plane_states, stream);
	update_type = dc_check_update_surfaces_for_stream(
			dc, srf_updates, surface_count, stream_update, stream_status);

	/* update current stream with the new updates */
	copy_stream_update_to_stream(dc, context, stream, stream_update);

	/* do not perform surface update if surface has invalid dimensions
	 * (all zero) and no scaling_info is provided
	 */
	if (surface_count > 0) {
		for (i = 0; i < surface_count; i++) {
			if ((srf_updates[i].surface->src_rect.width == 0 ||
				 srf_updates[i].surface->src_rect.height == 0 ||
				 srf_updates[i].surface->dst_rect.width == 0 ||
				 srf_updates[i].surface->dst_rect.height == 0) &&
				(!srf_updates[i].scaling_info ||
				  srf_updates[i].scaling_info->src_rect.width == 0 ||
				  srf_updates[i].scaling_info->src_rect.height == 0 ||
				  srf_updates[i].scaling_info->dst_rect.width == 0 ||
				  srf_updates[i].scaling_info->dst_rect.height == 0)) {
				DC_ERROR("Invalid src/dst rects in surface update!\n");
				return false;
			}
		}
	}

	if (update_type >= update_surface_trace_level)
		update_surface_trace(dc, srf_updates, surface_count);

	for (i = 0; i < surface_count; i++)
		copy_surface_update_to_plane(srf_updates[i].surface, &srf_updates[i]);

	if (update_type >= UPDATE_TYPE_FULL) {
		struct dc_plane_state *new_planes[MAX_SURFACES] = {0};

		for (i = 0; i < surface_count; i++)
			new_planes[i] = srf_updates[i].surface;

		/* initialize scratch memory for building context */
		context = dc_create_state(dc);
		if (context == NULL) {
			DC_ERROR("Failed to allocate new validate context!\n");
			return false;
		}

		dc_resource_state_copy_construct(
				dc->current_state, context);

		/* For each full update, remove all existing phantom pipes first.
		 * Ensures that we have enough pipes for newly added MPO planes
		 */
		if (dc->res_pool->funcs->remove_phantom_pipes)
			dc->res_pool->funcs->remove_phantom_pipes(dc, context, false);

		/*remove old surfaces from context */
		if (!dc_rem_all_planes_for_stream(dc, stream, context)) {

			BREAK_TO_DEBUGGER();
			goto fail;
		}

		/* add surface to context */
		if (!dc_add_all_planes_for_stream(dc, stream, new_planes, surface_count, context)) {

			BREAK_TO_DEBUGGER();
			goto fail;
		}
	}

	/* save update parameters into surface */
	for (i = 0; i < surface_count; i++) {
		struct dc_plane_state *surface = srf_updates[i].surface;

		if (update_type >= UPDATE_TYPE_MED) {
			for (j = 0; j < dc->res_pool->pipe_count; j++) {
				struct pipe_ctx *pipe_ctx = &context->res_ctx.pipe_ctx[j];

				if (pipe_ctx->plane_state != surface)
					continue;

				resource_build_scaling_params(pipe_ctx);
			}
		}
	}

	if (update_type == UPDATE_TYPE_FULL) {
		if (!dc->res_pool->funcs->validate_bandwidth(dc, context, false)) {
			/* For phantom pipes we remove and create a new set of phantom pipes
			 * for each full update (because we don't know if we'll need phantom
			 * pipes until after the first round of validation). However, if validation
			 * fails we need to keep the existing phantom pipes (because we don't update
			 * the dc->current_state).
			 *
			 * The phantom stream/plane refcount is decremented for validation because
			 * we assume it'll be removed (the free comes when the dc_state is freed),
			 * but if validation fails we have to increment back the refcount so it's
			 * consistent.
			 */
			if (dc->res_pool->funcs->retain_phantom_pipes)
				dc->res_pool->funcs->retain_phantom_pipes(dc, dc->current_state);
			BREAK_TO_DEBUGGER();
			goto fail;
		}

		for (i = 0; i < context->stream_count; i++) {
			struct pipe_ctx *otg_master = resource_get_otg_master_for_stream(&context->res_ctx,
					context->streams[i]);

			if (otg_master && otg_master->stream->test_pattern.type != DP_TEST_PATTERN_VIDEO_MODE)
				resource_build_test_pattern_params(&context->res_ctx, otg_master);
		}
	}

	*new_context = context;
	*new_update_type = update_type;
	backup_plane_states_for_stream(context->scratch.plane_states, stream);

	return true;

fail:
	dc_release_state(context);

	return false;

}

static void commit_planes_do_stream_update(struct dc *dc,
		struct dc_stream_state *stream,
		struct dc_stream_update *stream_update,
		enum surface_update_type update_type,
		struct dc_state *context)
{
	int j;

	// Stream updates
	for (j = 0; j < dc->res_pool->pipe_count; j++) {
		struct pipe_ctx *pipe_ctx = &context->res_ctx.pipe_ctx[j];

		if (resource_is_pipe_type(pipe_ctx, OTG_MASTER) && pipe_ctx->stream == stream) {

			if (stream_update->periodic_interrupt && dc->hwss.setup_periodic_interrupt)
				dc->hwss.setup_periodic_interrupt(dc, pipe_ctx);

			if ((stream_update->hdr_static_metadata && !stream->use_dynamic_meta) ||
					stream_update->vrr_infopacket ||
					stream_update->vsc_infopacket ||
					stream_update->vsp_infopacket ||
					stream_update->hfvsif_infopacket ||
					stream_update->adaptive_sync_infopacket ||
					stream_update->vtem_infopacket) {
				resource_build_info_frame(pipe_ctx);
				dc->hwss.update_info_frame(pipe_ctx);

				if (dc_is_dp_signal(pipe_ctx->stream->signal))
					dc->link_srv->dp_trace_source_sequence(
							pipe_ctx->stream->link,
							DPCD_SOURCE_SEQ_AFTER_UPDATE_INFO_FRAME);
			}

			if (stream_update->hdr_static_metadata &&
					stream->use_dynamic_meta &&
					dc->hwss.set_dmdata_attributes &&
					pipe_ctx->stream->dmdata_address.quad_part != 0)
				dc->hwss.set_dmdata_attributes(pipe_ctx);

			if (stream_update->gamut_remap)
				dc_stream_set_gamut_remap(dc, stream);

			if (stream_update->output_csc_transform)
				dc_stream_program_csc_matrix(dc, stream);

			if (stream_update->dither_option) {
				struct pipe_ctx *odm_pipe = pipe_ctx->next_odm_pipe;
				resource_build_bit_depth_reduction_params(pipe_ctx->stream,
									&pipe_ctx->stream->bit_depth_params);
				pipe_ctx->stream_res.opp->funcs->opp_program_fmt(pipe_ctx->stream_res.opp,
						&stream->bit_depth_params,
						&stream->clamping);
				while (odm_pipe) {
					odm_pipe->stream_res.opp->funcs->opp_program_fmt(odm_pipe->stream_res.opp,
							&stream->bit_depth_params,
							&stream->clamping);
					odm_pipe = odm_pipe->next_odm_pipe;
				}
			}


			/* Full fe update*/
			if (update_type == UPDATE_TYPE_FAST)
				continue;

			if (stream_update->dsc_config)
				dc->link_srv->update_dsc_config(pipe_ctx);

			if (stream_update->mst_bw_update) {
				if (stream_update->mst_bw_update->is_increase)
					dc->link_srv->increase_mst_payload(pipe_ctx,
							stream_update->mst_bw_update->mst_stream_bw);
 				else
					dc->link_srv->reduce_mst_payload(pipe_ctx,
							stream_update->mst_bw_update->mst_stream_bw);
 			}

			if (stream_update->pending_test_pattern) {
				dc_link_dp_set_test_pattern(stream->link,
					stream->test_pattern.type,
					stream->test_pattern.color_space,
					stream->test_pattern.p_link_settings,
					stream->test_pattern.p_custom_pattern,
					stream->test_pattern.cust_pattern_size);
			}

			if (stream_update->dpms_off) {
				if (*stream_update->dpms_off) {
					dc->link_srv->set_dpms_off(pipe_ctx);
					/* for dpms, keep acquired resources*/
					if (pipe_ctx->stream_res.audio && !dc->debug.az_endpoint_mute_only)
						pipe_ctx->stream_res.audio->funcs->az_disable(pipe_ctx->stream_res.audio);

					dc->optimized_required = true;

				} else {
					if (get_seamless_boot_stream_count(context) == 0)
						dc->hwss.prepare_bandwidth(dc, dc->current_state);
					dc->link_srv->set_dpms_on(dc->current_state, pipe_ctx);
				}
			} else if (pipe_ctx->stream->link->wa_flags.blank_stream_on_ocs_change && stream_update->output_color_space
					&& !stream->dpms_off && dc_is_dp_signal(pipe_ctx->stream->signal)) {
				/*
				 * Workaround for firmware issue in some receivers where they don't pick up
				 * correct output color space unless DP link is disabled/re-enabled
				 */
				dc->link_srv->set_dpms_on(dc->current_state, pipe_ctx);
			}

			if (stream_update->abm_level && pipe_ctx->stream_res.abm) {
				bool should_program_abm = true;

				// if otg funcs defined check if blanked before programming
				if (pipe_ctx->stream_res.tg->funcs->is_blanked)
					if (pipe_ctx->stream_res.tg->funcs->is_blanked(pipe_ctx->stream_res.tg))
						should_program_abm = false;

				if (should_program_abm) {
					if (*stream_update->abm_level == ABM_LEVEL_IMMEDIATE_DISABLE) {
						dc->hwss.set_abm_immediate_disable(pipe_ctx);
					} else {
						pipe_ctx->stream_res.abm->funcs->set_abm_level(
							pipe_ctx->stream_res.abm, stream->abm_level);
					}
				}
			}
		}
	}
}

static bool dc_dmub_should_send_dirty_rect_cmd(struct dc *dc, struct dc_stream_state *stream)
{
	if ((stream->link->psr_settings.psr_version == DC_PSR_VERSION_SU_1
			|| stream->link->psr_settings.psr_version == DC_PSR_VERSION_1)
			&& stream->ctx->dce_version >= DCN_VERSION_3_1)
		return true;

	if (stream->link->replay_settings.config.replay_supported)
		return true;

	return false;
}

void dc_dmub_update_dirty_rect(struct dc *dc,
			       int surface_count,
			       struct dc_stream_state *stream,
			       struct dc_surface_update *srf_updates,
			       struct dc_state *context)
{
	union dmub_rb_cmd cmd;
	struct dmub_cmd_update_dirty_rect_data *update_dirty_rect;
	unsigned int i, j;
	unsigned int panel_inst = 0;

	if (!dc_dmub_should_send_dirty_rect_cmd(dc, stream))
		return;

	if (!dc_get_edp_link_panel_inst(dc, stream->link, &panel_inst))
		return;

	memset(&cmd, 0x0, sizeof(cmd));
	cmd.update_dirty_rect.header.type = DMUB_CMD__UPDATE_DIRTY_RECT;
	cmd.update_dirty_rect.header.sub_type = 0;
	cmd.update_dirty_rect.header.payload_bytes =
		sizeof(cmd.update_dirty_rect) -
		sizeof(cmd.update_dirty_rect.header);
	update_dirty_rect = &cmd.update_dirty_rect.update_dirty_rect_data;
	for (i = 0; i < surface_count; i++) {
		struct dc_plane_state *plane_state = srf_updates[i].surface;
		const struct dc_flip_addrs *flip_addr = srf_updates[i].flip_addr;

		if (!srf_updates[i].surface || !flip_addr)
			continue;
		/* Do not send in immediate flip mode */
		if (srf_updates[i].surface->flip_immediate)
			continue;

		update_dirty_rect->dirty_rect_count = flip_addr->dirty_rect_count;
		memcpy(update_dirty_rect->src_dirty_rects, flip_addr->dirty_rects,
				sizeof(flip_addr->dirty_rects));
		for (j = 0; j < dc->res_pool->pipe_count; j++) {
			struct pipe_ctx *pipe_ctx = &context->res_ctx.pipe_ctx[j];

			if (pipe_ctx->stream != stream)
				continue;
			if (pipe_ctx->plane_state != plane_state)
				continue;

			update_dirty_rect->panel_inst = panel_inst;
			update_dirty_rect->pipe_idx = j;
			dm_execute_dmub_cmd(dc->ctx, &cmd, DM_DMUB_WAIT_TYPE_NO_WAIT);
		}
	}
}

static void build_dmub_update_dirty_rect(
		struct dc *dc,
		int surface_count,
		struct dc_stream_state *stream,
		struct dc_surface_update *srf_updates,
		struct dc_state *context,
		struct dc_dmub_cmd dc_dmub_cmd[],
		unsigned int *dmub_cmd_count)
{
	union dmub_rb_cmd cmd;
	struct dmub_cmd_update_dirty_rect_data *update_dirty_rect;
	unsigned int i, j;
	unsigned int panel_inst = 0;

	if (!dc_dmub_should_send_dirty_rect_cmd(dc, stream))
		return;

	if (!dc_get_edp_link_panel_inst(dc, stream->link, &panel_inst))
		return;

	memset(&cmd, 0x0, sizeof(cmd));
	cmd.update_dirty_rect.header.type = DMUB_CMD__UPDATE_DIRTY_RECT;
	cmd.update_dirty_rect.header.sub_type = 0;
	cmd.update_dirty_rect.header.payload_bytes =
		sizeof(cmd.update_dirty_rect) -
		sizeof(cmd.update_dirty_rect.header);
	update_dirty_rect = &cmd.update_dirty_rect.update_dirty_rect_data;
	for (i = 0; i < surface_count; i++) {
		struct dc_plane_state *plane_state = srf_updates[i].surface;
		const struct dc_flip_addrs *flip_addr = srf_updates[i].flip_addr;

		if (!srf_updates[i].surface || !flip_addr)
			continue;
		/* Do not send in immediate flip mode */
		if (srf_updates[i].surface->flip_immediate)
			continue;
		update_dirty_rect->cmd_version = DMUB_CMD_PSR_CONTROL_VERSION_1;
		update_dirty_rect->dirty_rect_count = flip_addr->dirty_rect_count;
		memcpy(update_dirty_rect->src_dirty_rects, flip_addr->dirty_rects,
				sizeof(flip_addr->dirty_rects));
		for (j = 0; j < dc->res_pool->pipe_count; j++) {
			struct pipe_ctx *pipe_ctx = &context->res_ctx.pipe_ctx[j];

			if (pipe_ctx->stream != stream)
				continue;
			if (pipe_ctx->plane_state != plane_state)
				continue;
			update_dirty_rect->panel_inst = panel_inst;
			update_dirty_rect->pipe_idx = j;
			dc_dmub_cmd[*dmub_cmd_count].dmub_cmd = cmd;
			dc_dmub_cmd[*dmub_cmd_count].wait_type = DM_DMUB_WAIT_TYPE_NO_WAIT;
			(*dmub_cmd_count)++;
		}
	}
}


/**
 * build_dmub_cmd_list() - Build an array of DMCUB commands to be sent to DMCUB
 *
 * @dc: Current DC state
 * @srf_updates: Array of surface updates
 * @surface_count: Number of surfaces that have an updated
 * @stream: Corresponding stream to be updated in the current flip
 * @context: New DC state to be programmed
 *
 * @dc_dmub_cmd: Array of DMCUB commands to be sent to DMCUB
 * @dmub_cmd_count: Count indicating the number of DMCUB commands in dc_dmub_cmd array
 *
 * This function builds an array of DMCUB commands to be sent to DMCUB. This function is required
 * to build an array of commands and have them sent while the OTG lock is acquired.
 *
 * Return: void
 */
static void build_dmub_cmd_list(struct dc *dc,
		struct dc_surface_update *srf_updates,
		int surface_count,
		struct dc_stream_state *stream,
		struct dc_state *context,
		struct dc_dmub_cmd dc_dmub_cmd[],
		unsigned int *dmub_cmd_count)
{
	// Initialize cmd count to 0
	*dmub_cmd_count = 0;
	build_dmub_update_dirty_rect(dc, surface_count, stream, srf_updates, context, dc_dmub_cmd, dmub_cmd_count);
}

static void commit_planes_for_stream_fast(struct dc *dc,
		struct dc_surface_update *srf_updates,
		int surface_count,
		struct dc_stream_state *stream,
		struct dc_stream_update *stream_update,
		enum surface_update_type update_type,
		struct dc_state *context)
{
	int i, j;
	struct pipe_ctx *top_pipe_to_program = NULL;
	dc_z10_restore(dc);

	top_pipe_to_program = resource_get_otg_master_for_stream(
			&context->res_ctx,
			stream);

	if (dc->debug.visual_confirm) {
		for (i = 0; i < dc->res_pool->pipe_count; i++) {
			struct pipe_ctx *pipe = &context->res_ctx.pipe_ctx[i];

			if (pipe->stream && pipe->plane_state)
				dc_update_viusal_confirm_color(dc, context, pipe);
		}
	}

	for (i = 0; i < surface_count; i++) {
		struct dc_plane_state *plane_state = srf_updates[i].surface;
		/*set logical flag for lock/unlock use*/
		for (j = 0; j < dc->res_pool->pipe_count; j++) {
			struct pipe_ctx *pipe_ctx = &context->res_ctx.pipe_ctx[j];

			if (!pipe_ctx->plane_state)
				continue;
			if (should_update_pipe_for_plane(context, pipe_ctx, plane_state))
				continue;
			pipe_ctx->plane_state->triplebuffer_flips = false;
			if (update_type == UPDATE_TYPE_FAST &&
			    dc->hwss.program_triplebuffer &&
			    !pipe_ctx->plane_state->flip_immediate && dc->debug.enable_tri_buf) {
				/*triple buffer for VUpdate  only*/
				pipe_ctx->plane_state->triplebuffer_flips = true;
			}
		}
	}

	build_dmub_cmd_list(dc,
			srf_updates,
			surface_count,
			stream,
			context,
			context->dc_dmub_cmd,
			&(context->dmub_cmd_count));
	hwss_build_fast_sequence(dc,
			context->dc_dmub_cmd,
			context->dmub_cmd_count,
			context->block_sequence,
			&(context->block_sequence_steps),
			top_pipe_to_program);
	hwss_execute_sequence(dc,
			context->block_sequence,
			context->block_sequence_steps);
	/* Clear update flags so next flip doesn't have redundant programming
	 * (if there's no stream update, the update flags are not cleared).
	 * Surface updates are cleared unconditionally at the beginning of each flip,
	 * so no need to clear here.
	 */
	if (top_pipe_to_program->stream)
		top_pipe_to_program->stream->update_flags.raw = 0;
}

static void wait_for_outstanding_hw_updates(struct dc *dc, const struct dc_state *dc_context)
{
/*
 * This function calls HWSS to wait for any potentially double buffered
 * operations to complete. It should be invoked as a pre-amble prior
 * to full update programming before asserting any HW locks.
 */
	int pipe_idx;
	int opp_inst;
	int opp_count = dc->res_pool->res_cap->num_opp;
	struct hubp *hubp;
	int mpcc_inst;
	const struct pipe_ctx *pipe_ctx;

	for (pipe_idx = 0; pipe_idx < dc->res_pool->pipe_count; pipe_idx++) {
		pipe_ctx = &dc_context->res_ctx.pipe_ctx[pipe_idx];

		if (!pipe_ctx->stream)
			continue;

		if (pipe_ctx->stream_res.tg->funcs->wait_drr_doublebuffer_pending_clear)
			pipe_ctx->stream_res.tg->funcs->wait_drr_doublebuffer_pending_clear(pipe_ctx->stream_res.tg);

		hubp = pipe_ctx->plane_res.hubp;
		if (!hubp)
			continue;

		mpcc_inst = hubp->inst;
		// MPCC inst is equal to pipe index in practice
		for (opp_inst = 0; opp_inst < opp_count; opp_inst++) {
			if ((dc->res_pool->opps[opp_inst] != NULL) &&
				(dc->res_pool->opps[opp_inst]->mpcc_disconnect_pending[mpcc_inst])) {
				dc->res_pool->mpc->funcs->wait_for_idle(dc->res_pool->mpc, mpcc_inst);
				dc->res_pool->opps[opp_inst]->mpcc_disconnect_pending[mpcc_inst] = false;
				break;
			}
		}
	}
}

static void commit_planes_for_stream(struct dc *dc,
		struct dc_surface_update *srf_updates,
		int surface_count,
		struct dc_stream_state *stream,
		struct dc_stream_update *stream_update,
		enum surface_update_type update_type,
		struct dc_state *context)
{
	int i, j;
	struct pipe_ctx *top_pipe_to_program = NULL;
	bool should_lock_all_pipes = (update_type != UPDATE_TYPE_FAST);
	bool subvp_prev_use = false;
	bool subvp_curr_use = false;
	uint8_t current_stream_mask = 0;

	// Once we apply the new subvp context to hardware it won't be in the
	// dc->current_state anymore, so we have to cache it before we apply
	// the new SubVP context
	subvp_prev_use = false;
	dc_z10_restore(dc);
	if (update_type == UPDATE_TYPE_FULL)
		wait_for_outstanding_hw_updates(dc, context);

	if (update_type == UPDATE_TYPE_FULL) {
		dc_allow_idle_optimizations(dc, false);

		if (get_seamless_boot_stream_count(context) == 0)
			dc->hwss.prepare_bandwidth(dc, context);

		if (dc->hwss.update_dsc_pg)
			dc->hwss.update_dsc_pg(dc, context, false);

		context_clock_trace(dc, context);
	}

	top_pipe_to_program = resource_get_otg_master_for_stream(
				&context->res_ctx,
				stream);

	for (i = 0; i < dc->res_pool->pipe_count; i++) {
		struct pipe_ctx *old_pipe = &dc->current_state->res_ctx.pipe_ctx[i];

		// Check old context for SubVP
		subvp_prev_use |= (old_pipe->stream && old_pipe->stream->mall_stream_config.type == SUBVP_PHANTOM);
		if (subvp_prev_use)
			break;
	}

	for (i = 0; i < dc->res_pool->pipe_count; i++) {
		struct pipe_ctx *pipe = &context->res_ctx.pipe_ctx[i];

		if (pipe->stream && pipe->stream->mall_stream_config.type == SUBVP_PHANTOM) {
			subvp_curr_use = true;
			break;
		}
	}

	if (dc->debug.visual_confirm)
		for (i = 0; i < dc->res_pool->pipe_count; i++) {
			struct pipe_ctx *pipe = &context->res_ctx.pipe_ctx[i];

			if (pipe->stream && pipe->plane_state)
				dc_update_viusal_confirm_color(dc, context, pipe);
		}

	if (stream->test_pattern.type != DP_TEST_PATTERN_VIDEO_MODE) {
		struct pipe_ctx *mpcc_pipe;
		struct pipe_ctx *odm_pipe;

		for (mpcc_pipe = top_pipe_to_program; mpcc_pipe; mpcc_pipe = mpcc_pipe->bottom_pipe)
			for (odm_pipe = mpcc_pipe; odm_pipe; odm_pipe = odm_pipe->next_odm_pipe)
				odm_pipe->ttu_regs.min_ttu_vblank = MAX_TTU;
	}

	if ((update_type != UPDATE_TYPE_FAST) && stream->update_flags.bits.dsc_changed)
		if (top_pipe_to_program &&
			top_pipe_to_program->stream_res.tg->funcs->lock_doublebuffer_enable) {
			if (should_use_dmub_lock(stream->link)) {
				union dmub_hw_lock_flags hw_locks = { 0 };
				struct dmub_hw_lock_inst_flags inst_flags = { 0 };

				hw_locks.bits.lock_dig = 1;
				inst_flags.dig_inst = top_pipe_to_program->stream_res.tg->inst;

				dmub_hw_lock_mgr_cmd(dc->ctx->dmub_srv,
							true,
							&hw_locks,
							&inst_flags);
			} else
				top_pipe_to_program->stream_res.tg->funcs->lock_doublebuffer_enable(
						top_pipe_to_program->stream_res.tg);
		}

	if (should_lock_all_pipes && dc->hwss.interdependent_update_lock) {
		if (dc->hwss.subvp_pipe_control_lock)
				dc->hwss.subvp_pipe_control_lock(dc, context, true, should_lock_all_pipes, NULL, subvp_prev_use);
		dc->hwss.interdependent_update_lock(dc, context, true);

	} else {
		if (dc->hwss.subvp_pipe_control_lock)
			dc->hwss.subvp_pipe_control_lock(dc, context, true, should_lock_all_pipes, top_pipe_to_program, subvp_prev_use);
		/* Lock the top pipe while updating plane addrs, since freesync requires
		 *  plane addr update event triggers to be synchronized.
		 *  top_pipe_to_program is expected to never be NULL
		 */
		dc->hwss.pipe_control_lock(dc, top_pipe_to_program, true);
	}

	dc_dmub_update_dirty_rect(dc, surface_count, stream, srf_updates, context);

	// Stream updates
	if (stream_update)
		commit_planes_do_stream_update(dc, stream, stream_update, update_type, context);

	if (surface_count == 0) {
		/*
		 * In case of turning off screen, no need to program front end a second time.
		 * just return after program blank.
		 */
		if (dc->hwss.apply_ctx_for_surface)
			dc->hwss.apply_ctx_for_surface(dc, stream, 0, context);
		if (dc->hwss.program_front_end_for_ctx)
			dc->hwss.program_front_end_for_ctx(dc, context);

		if (should_lock_all_pipes && dc->hwss.interdependent_update_lock) {
			dc->hwss.interdependent_update_lock(dc, context, false);
		} else {
			dc->hwss.pipe_control_lock(dc, top_pipe_to_program, false);
		}
		dc->hwss.post_unlock_program_front_end(dc, context);

		if (update_type != UPDATE_TYPE_FAST)
			if (dc->hwss.commit_subvp_config)
				dc->hwss.commit_subvp_config(dc, context);

		/* Since phantom pipe programming is moved to post_unlock_program_front_end,
		 * move the SubVP lock to after the phantom pipes have been setup
		 */
		if (dc->hwss.subvp_pipe_control_lock)
			dc->hwss.subvp_pipe_control_lock(dc, context, false, should_lock_all_pipes,
							 NULL, subvp_prev_use);
		return;
	}

	if (update_type != UPDATE_TYPE_FAST) {
		for (j = 0; j < dc->res_pool->pipe_count; j++) {
			struct pipe_ctx *pipe_ctx = &context->res_ctx.pipe_ctx[j];

			if ((dc->debug.visual_confirm == VISUAL_CONFIRM_SUBVP ||
				dc->debug.visual_confirm == VISUAL_CONFIRM_MCLK_SWITCH) &&
				pipe_ctx->stream && pipe_ctx->plane_state) {
				/* Only update visual confirm for SUBVP and Mclk switching here.
				 * The bar appears on all pipes, so we need to update the bar on all displays,
				 * so the information doesn't get stale.
				 */
				dc->hwss.update_visual_confirm_color(dc, pipe_ctx,
						pipe_ctx->plane_res.hubp->inst);
			}
		}
	}

	for (i = 0; i < surface_count; i++) {
		struct dc_plane_state *plane_state = srf_updates[i].surface;
		/*set logical flag for lock/unlock use*/
		for (j = 0; j < dc->res_pool->pipe_count; j++) {
			struct pipe_ctx *pipe_ctx = &context->res_ctx.pipe_ctx[j];
			if (!pipe_ctx->plane_state)
				continue;
			if (should_update_pipe_for_plane(context, pipe_ctx, plane_state))
				continue;
			pipe_ctx->plane_state->triplebuffer_flips = false;
			if (update_type == UPDATE_TYPE_FAST &&
				dc->hwss.program_triplebuffer != NULL &&
				!pipe_ctx->plane_state->flip_immediate && dc->debug.enable_tri_buf) {
					/*triple buffer for VUpdate  only*/
					pipe_ctx->plane_state->triplebuffer_flips = true;
			}
		}
		if (update_type == UPDATE_TYPE_FULL) {
			/* force vsync flip when reconfiguring pipes to prevent underflow */
			plane_state->flip_immediate = false;
		}
	}

	// Update Type FULL, Surface updates
	for (j = 0; j < dc->res_pool->pipe_count; j++) {
		struct pipe_ctx *pipe_ctx = &context->res_ctx.pipe_ctx[j];

		if (!pipe_ctx->top_pipe &&
			!pipe_ctx->prev_odm_pipe &&
			should_update_pipe_for_stream(context, pipe_ctx, stream)) {
			struct dc_stream_status *stream_status = NULL;

			if (!pipe_ctx->plane_state)
				continue;

			/* Full fe update*/
			if (update_type == UPDATE_TYPE_FAST)
				continue;

			ASSERT(!pipe_ctx->plane_state->triplebuffer_flips);

			if (dc->hwss.program_triplebuffer != NULL && dc->debug.enable_tri_buf) {
				/*turn off triple buffer for full update*/
				dc->hwss.program_triplebuffer(
					dc, pipe_ctx, pipe_ctx->plane_state->triplebuffer_flips);
			}
			stream_status =
				stream_get_status(context, pipe_ctx->stream);

			if (dc->hwss.apply_ctx_for_surface)
				dc->hwss.apply_ctx_for_surface(
					dc, pipe_ctx->stream, stream_status->plane_count, context);
		}
	}
	if (dc->hwss.program_front_end_for_ctx && update_type != UPDATE_TYPE_FAST) {
		dc->hwss.program_front_end_for_ctx(dc, context);
		if (dc->debug.validate_dml_output) {
			for (i = 0; i < dc->res_pool->pipe_count; i++) {
				struct pipe_ctx *cur_pipe = &context->res_ctx.pipe_ctx[i];
				if (cur_pipe->stream == NULL)
					continue;

				cur_pipe->plane_res.hubp->funcs->validate_dml_output(
						cur_pipe->plane_res.hubp, dc->ctx,
						&context->res_ctx.pipe_ctx[i].rq_regs,
						&context->res_ctx.pipe_ctx[i].dlg_regs,
						&context->res_ctx.pipe_ctx[i].ttu_regs);
			}
		}
	}

	// Update Type FAST, Surface updates
	if (update_type == UPDATE_TYPE_FAST) {
		if (dc->hwss.set_flip_control_gsl)
			for (i = 0; i < surface_count; i++) {
				struct dc_plane_state *plane_state = srf_updates[i].surface;

				for (j = 0; j < dc->res_pool->pipe_count; j++) {
					struct pipe_ctx *pipe_ctx = &context->res_ctx.pipe_ctx[j];

					if (!should_update_pipe_for_stream(context, pipe_ctx, stream))
						continue;

					if (!should_update_pipe_for_plane(context, pipe_ctx, plane_state))
						continue;

					// GSL has to be used for flip immediate
					dc->hwss.set_flip_control_gsl(pipe_ctx,
							pipe_ctx->plane_state->flip_immediate);
				}
			}

		/* Perform requested Updates */
		for (i = 0; i < surface_count; i++) {
			struct dc_plane_state *plane_state = srf_updates[i].surface;

			for (j = 0; j < dc->res_pool->pipe_count; j++) {
				struct pipe_ctx *pipe_ctx = &context->res_ctx.pipe_ctx[j];

				if (!should_update_pipe_for_stream(context, pipe_ctx, stream))
					continue;

				if (!should_update_pipe_for_plane(context, pipe_ctx, plane_state))
					continue;

				/*program triple buffer after lock based on flip type*/
				if (dc->hwss.program_triplebuffer != NULL && dc->debug.enable_tri_buf) {
					/*only enable triplebuffer for  fast_update*/
					dc->hwss.program_triplebuffer(
						dc, pipe_ctx, pipe_ctx->plane_state->triplebuffer_flips);
				}
				if (pipe_ctx->plane_state->update_flags.bits.addr_update)
					dc->hwss.update_plane_addr(dc, pipe_ctx);
			}
		}
	}

	if (should_lock_all_pipes && dc->hwss.interdependent_update_lock) {
		dc->hwss.interdependent_update_lock(dc, context, false);
	} else {
		dc->hwss.pipe_control_lock(dc, top_pipe_to_program, false);
	}

	if ((update_type != UPDATE_TYPE_FAST) && stream->update_flags.bits.dsc_changed)
		if (top_pipe_to_program->stream_res.tg->funcs->lock_doublebuffer_enable) {
			top_pipe_to_program->stream_res.tg->funcs->wait_for_state(
				top_pipe_to_program->stream_res.tg,
				CRTC_STATE_VACTIVE);
			top_pipe_to_program->stream_res.tg->funcs->wait_for_state(
				top_pipe_to_program->stream_res.tg,
				CRTC_STATE_VBLANK);
			top_pipe_to_program->stream_res.tg->funcs->wait_for_state(
				top_pipe_to_program->stream_res.tg,
				CRTC_STATE_VACTIVE);

			if (should_use_dmub_lock(stream->link)) {
				union dmub_hw_lock_flags hw_locks = { 0 };
				struct dmub_hw_lock_inst_flags inst_flags = { 0 };

				hw_locks.bits.lock_dig = 1;
				inst_flags.dig_inst = top_pipe_to_program->stream_res.tg->inst;

				dmub_hw_lock_mgr_cmd(dc->ctx->dmub_srv,
							false,
							&hw_locks,
							&inst_flags);
			} else
				top_pipe_to_program->stream_res.tg->funcs->lock_doublebuffer_disable(
					top_pipe_to_program->stream_res.tg);
		}

	if (subvp_curr_use) {
		/* If enabling subvp or transitioning from subvp->subvp, enable the
		 * phantom streams before we program front end for the phantom pipes.
		 */
		if (update_type != UPDATE_TYPE_FAST) {
			if (dc->hwss.enable_phantom_streams)
				dc->hwss.enable_phantom_streams(dc, context);
		}
	}

	if (update_type != UPDATE_TYPE_FAST)
		dc->hwss.post_unlock_program_front_end(dc, context);

	if (subvp_prev_use && !subvp_curr_use) {
		/* If disabling subvp, disable phantom streams after front end
		 * programming has completed (we turn on phantom OTG in order
		 * to complete the plane disable for phantom pipes).
		 */
		dc->hwss.apply_ctx_to_hw(dc, context);
	}

	if (update_type != UPDATE_TYPE_FAST)
		if (dc->hwss.commit_subvp_config)
			dc->hwss.commit_subvp_config(dc, context);
	/* Since phantom pipe programming is moved to post_unlock_program_front_end,
	 * move the SubVP lock to after the phantom pipes have been setup
	 */
	if (should_lock_all_pipes && dc->hwss.interdependent_update_lock) {
		if (dc->hwss.subvp_pipe_control_lock)
			dc->hwss.subvp_pipe_control_lock(dc, context, false, should_lock_all_pipes, NULL, subvp_prev_use);
	} else {
		if (dc->hwss.subvp_pipe_control_lock)
			dc->hwss.subvp_pipe_control_lock(dc, context, false, should_lock_all_pipes, top_pipe_to_program, subvp_prev_use);
	}

	// Fire manual trigger only when bottom plane is flipped
	for (j = 0; j < dc->res_pool->pipe_count; j++) {
		struct pipe_ctx *pipe_ctx = &context->res_ctx.pipe_ctx[j];

		if (!pipe_ctx->plane_state)
			continue;

		if (pipe_ctx->bottom_pipe || pipe_ctx->next_odm_pipe ||
				!pipe_ctx->stream || !should_update_pipe_for_stream(context, pipe_ctx, stream) ||
				!pipe_ctx->plane_state->update_flags.bits.addr_update ||
				pipe_ctx->plane_state->skip_manual_trigger)
			continue;

		if (pipe_ctx->stream_res.tg->funcs->program_manual_trigger)
			pipe_ctx->stream_res.tg->funcs->program_manual_trigger(pipe_ctx->stream_res.tg);
	}

	current_stream_mask = get_stream_mask(dc, context);
	if (current_stream_mask != context->stream_mask) {
		context->stream_mask = current_stream_mask;
		dc_dmub_srv_notify_stream_mask(dc->ctx->dmub_srv, current_stream_mask);
	}
}

/**
 * could_mpcc_tree_change_for_active_pipes - Check if an OPP associated with MPCC might change
 *
 * @dc: Used to get the current state status
 * @stream: Target stream, which we want to remove the attached planes
 * @srf_updates: Array of surface updates
 * @surface_count: Number of surface update
 * @is_plane_addition: [in] Fill out with true if it is a plane addition case
 *
 * DCN32x and newer support a feature named Dynamic ODM which can conflict with
 * the MPO if used simultaneously in some specific configurations (e.g.,
 * 4k@144). This function checks if the incoming context requires applying a
 * transition state with unnecessary pipe splitting and ODM disabled to
 * circumvent our hardware limitations to prevent this edge case. If the OPP
 * associated with an MPCC might change due to plane additions, this function
 * returns true.
 *
 * Return:
 * Return true if OPP and MPCC might change, otherwise, return false.
 */
static bool could_mpcc_tree_change_for_active_pipes(struct dc *dc,
		struct dc_stream_state *stream,
		struct dc_surface_update *srf_updates,
		int surface_count,
		bool *is_plane_addition)
{

	struct dc_stream_status *cur_stream_status = stream_get_status(dc->current_state, stream);
	bool force_minimal_pipe_splitting = false;
	bool subvp_active = false;
	uint32_t i;

	*is_plane_addition = false;

	if (cur_stream_status &&
			dc->current_state->stream_count > 0 &&
			dc->debug.pipe_split_policy != MPC_SPLIT_AVOID) {
		/* determine if minimal transition is required due to MPC*/
		if (surface_count > 0) {
			if (cur_stream_status->plane_count > surface_count) {
				force_minimal_pipe_splitting = true;
			} else if (cur_stream_status->plane_count < surface_count) {
				force_minimal_pipe_splitting = true;
				*is_plane_addition = true;
			}
		}
	}

	if (cur_stream_status &&
			dc->current_state->stream_count == 1 &&
			dc->debug.enable_single_display_2to1_odm_policy) {
		/* determine if minimal transition is required due to dynamic ODM*/
		if (surface_count > 0) {
			if (cur_stream_status->plane_count > 2 && cur_stream_status->plane_count > surface_count) {
				force_minimal_pipe_splitting = true;
			} else if (surface_count > 2 && cur_stream_status->plane_count < surface_count) {
				force_minimal_pipe_splitting = true;
				*is_plane_addition = true;
			}
		}
	}

	for (i = 0; i < dc->res_pool->pipe_count; i++) {
		struct pipe_ctx *pipe = &dc->current_state->res_ctx.pipe_ctx[i];

		if (pipe->stream && pipe->stream->mall_stream_config.type != SUBVP_NONE) {
			subvp_active = true;
			break;
		}
	}

	/* For SubVP when adding or removing planes we need to add a minimal transition
	 * (even when disabling all planes). Whenever disabling a phantom pipe, we
	 * must use the minimal transition path to disable the pipe correctly.
	 *
	 * We want to use the minimal transition whenever subvp is active, not only if
	 * a plane is being added / removed from a subvp stream (MPO plane can be added
	 * to a DRR pipe of SubVP + DRR config, in which case we still want to run through
	 * a min transition to disable subvp.
	 */
	if (cur_stream_status && subvp_active) {
		/* determine if minimal transition is required due to SubVP*/
		if (cur_stream_status->plane_count > surface_count) {
			force_minimal_pipe_splitting = true;
		} else if (cur_stream_status->plane_count < surface_count) {
			force_minimal_pipe_splitting = true;
			*is_plane_addition = true;
		}
	}

	return force_minimal_pipe_splitting;
}

struct pipe_split_policy_backup {
	bool dynamic_odm_policy;
	bool subvp_policy;
	enum pipe_split_policy mpc_policy;
};

static void release_minimal_transition_state(struct dc *dc,
		struct dc_state *context, struct pipe_split_policy_backup *policy)
{
	dc_release_state(context);
	/* restore previous pipe split and odm policy */
	if (!dc->config.is_vmin_only_asic)
		dc->debug.pipe_split_policy = policy->mpc_policy;
	dc->debug.enable_single_display_2to1_odm_policy = policy->dynamic_odm_policy;
	dc->debug.force_disable_subvp = policy->subvp_policy;
}

static struct dc_state *create_minimal_transition_state(struct dc *dc,
		struct dc_state *base_context, struct pipe_split_policy_backup *policy)
{
	struct dc_state *minimal_transition_context = dc_create_state(dc);
	unsigned int i, j;

	if (!dc->config.is_vmin_only_asic) {
		policy->mpc_policy = dc->debug.pipe_split_policy;
		dc->debug.pipe_split_policy = MPC_SPLIT_AVOID;
	}
	policy->dynamic_odm_policy = dc->debug.enable_single_display_2to1_odm_policy;
	dc->debug.enable_single_display_2to1_odm_policy = false;
	policy->subvp_policy = dc->debug.force_disable_subvp;
	dc->debug.force_disable_subvp = true;

	dc_resource_state_copy_construct(base_context, minimal_transition_context);

	/* commit minimal state */
	if (dc->res_pool->funcs->validate_bandwidth(dc, minimal_transition_context, false)) {
		for (i = 0; i < minimal_transition_context->stream_count; i++) {
			struct dc_stream_status *stream_status = &minimal_transition_context->stream_status[i];

			for (j = 0; j < stream_status->plane_count; j++) {
				struct dc_plane_state *plane_state = stream_status->plane_states[j];

				/* force vsync flip when reconfiguring pipes to prevent underflow
				 * and corruption
				 */
				plane_state->flip_immediate = false;
			}
		}
	} else {
		/* this should never happen */
		release_minimal_transition_state(dc, minimal_transition_context, policy);
		BREAK_TO_DEBUGGER();
		minimal_transition_context = NULL;
	}
	return minimal_transition_context;
}

static bool commit_minimal_transition_state_for_windowed_mpo_odm(struct dc *dc,
		struct dc_state *context,
		struct dc_stream_state *stream)
{
	bool success = false;
	struct dc_state *minimal_transition_context;
	struct pipe_split_policy_backup policy;
	struct mall_temp_config mall_temp_config;

	/* commit based on new context */
	/* Since all phantom pipes are removed in full validation,
	 * we have to save and restore the subvp/mall config when
	 * we do a minimal transition since the flags marking the
	 * pipe as subvp/phantom will be cleared (dc copy constructor
	 * creates a shallow copy).
	 */
	if (dc->res_pool->funcs->save_mall_state)
		dc->res_pool->funcs->save_mall_state(dc, context, &mall_temp_config);
	minimal_transition_context = create_minimal_transition_state(dc,
			context, &policy);
	if (minimal_transition_context) {
		if (dc->hwss.is_pipe_topology_transition_seamless(
					dc, dc->current_state, minimal_transition_context) &&
			dc->hwss.is_pipe_topology_transition_seamless(
					dc, minimal_transition_context, context)) {
			DC_LOG_DC("%s base = new state\n", __func__);

			success = dc_commit_state_no_check(dc, minimal_transition_context) == DC_OK;
		}
		release_minimal_transition_state(dc, minimal_transition_context, &policy);
		if (dc->res_pool->funcs->restore_mall_state)
			dc->res_pool->funcs->restore_mall_state(dc, context, &mall_temp_config);
		/* If we do a minimal transition with plane removal and the context
		 * has subvp we also have to retain back the phantom stream / planes
		 * since the refcount is decremented as part of the min transition
		 * (we commit a state with no subvp, so the phantom streams / planes
		 * had to be removed).
		 */
		if (dc->res_pool->funcs->retain_phantom_pipes)
			dc->res_pool->funcs->retain_phantom_pipes(dc, context);
	}

	if (!success) {
		/* commit based on current context */
		restore_plane_states_for_stream(dc->current_state->scratch.plane_states, stream);
		minimal_transition_context = create_minimal_transition_state(dc,
				dc->current_state, &policy);
		if (minimal_transition_context) {
			if (dc->hwss.is_pipe_topology_transition_seamless(
					dc, dc->current_state, minimal_transition_context) &&
				dc->hwss.is_pipe_topology_transition_seamless(
						dc, minimal_transition_context, context)) {
				DC_LOG_DC("%s base = current state\n", __func__);
				success = dc_commit_state_no_check(dc, minimal_transition_context) == DC_OK;
			}
			release_minimal_transition_state(dc, minimal_transition_context, &policy);
		}
		restore_plane_states_for_stream(context->scratch.plane_states, stream);
	}

	ASSERT(success);
	return success;
}

/**
 * commit_minimal_transition_state - Create a transition pipe split state
 *
 * @dc: Used to get the current state status
 * @transition_base_context: New transition state
 *
 * In some specific configurations, such as pipe split on multi-display with
 * MPO and/or Dynamic ODM, removing a plane may cause unsupported pipe
 * programming when moving to new planes. To mitigate those types of problems,
 * this function adds a transition state that minimizes pipe usage before
 * programming the new configuration. When adding a new plane, the current
 * state requires the least pipes, so it is applied without splitting. When
 * removing a plane, the new state requires the least pipes, so it is applied
 * without splitting.
 *
 * Return:
 * Return false if something is wrong in the transition state.
 */
static bool commit_minimal_transition_state(struct dc *dc,
		struct dc_state *transition_base_context)
{
	struct dc_state *transition_context;
	struct pipe_split_policy_backup policy;
	enum dc_status ret = DC_ERROR_UNEXPECTED;
	unsigned int i, j;
	unsigned int pipe_in_use = 0;
	bool subvp_in_use = false;
	bool odm_in_use = false;

	/* check current pipes in use*/
	for (i = 0; i < dc->res_pool->pipe_count; i++) {
		struct pipe_ctx *pipe = &transition_base_context->res_ctx.pipe_ctx[i];

		if (pipe->plane_state)
			pipe_in_use++;
	}

	/* If SubVP is enabled and we are adding or removing planes from any main subvp
	 * pipe, we must use the minimal transition.
	 */
	for (i = 0; i < dc->res_pool->pipe_count; i++) {
		struct pipe_ctx *pipe = &dc->current_state->res_ctx.pipe_ctx[i];

		if (pipe->stream && pipe->stream->mall_stream_config.type == SUBVP_PHANTOM) {
			subvp_in_use = true;
			break;
		}
	}

	/* If ODM is enabled and we are adding or removing planes from any ODM
	 * pipe, we must use the minimal transition.
	 */
	for (i = 0; i < dc->res_pool->pipe_count; i++) {
		struct pipe_ctx *pipe = &transition_base_context->res_ctx.pipe_ctx[i];

		if (resource_is_pipe_type(pipe, OTG_MASTER)) {
			odm_in_use = resource_get_odm_slice_count(pipe) > 1;
			break;
		}
	}

	/* When the OS add a new surface if we have been used all of pipes with odm combine
	 * and mpc split feature, it need use commit_minimal_transition_state to transition safely.
	 * After OS exit MPO, it will back to use odm and mpc split with all of pipes, we need
	 * call it again. Otherwise return true to skip.
	 *
	 * Reduce the scenarios to use dc_commit_state_no_check in the stage of flip. Especially
	 * enter/exit MPO when DCN still have enough resources.
	 */
	if (pipe_in_use != dc->res_pool->pipe_count && !subvp_in_use && !odm_in_use)
		return true;

	DC_LOG_DC("%s base = %s state, reason = %s\n", __func__,
			dc->current_state == transition_base_context ? "current" : "new",
			subvp_in_use ? "Subvp In Use" :
			odm_in_use ? "ODM in Use" :
			dc->debug.pipe_split_policy != MPC_SPLIT_AVOID ? "MPC in Use" :
			"Unknown");

	transition_context = create_minimal_transition_state(dc,
			transition_base_context, &policy);
	if (transition_context) {
		ret = dc_commit_state_no_check(dc, transition_context);
		release_minimal_transition_state(dc, transition_context, &policy);
	}

	if (ret != DC_OK) {
		/* this should never happen */
		BREAK_TO_DEBUGGER();
		return false;
	}

	/* force full surface update */
	for (i = 0; i < dc->current_state->stream_count; i++) {
		for (j = 0; j < dc->current_state->stream_status[i].plane_count; j++) {
			dc->current_state->stream_status[i].plane_states[j]->update_flags.raw = 0xFFFFFFFF;
		}
	}

	return true;
}

/**
 * update_seamless_boot_flags() - Helper function for updating seamless boot flags
 *
 * @dc: Current DC state
 * @context: New DC state to be programmed
 * @surface_count: Number of surfaces that have an updated
 * @stream: Corresponding stream to be updated in the current flip
 *
 * Updating seamless boot flags do not need to be part of the commit sequence. This
 * helper function will update the seamless boot flags on each flip (if required)
 * outside of the HW commit sequence (fast or slow).
 *
 * Return: void
 */
static void update_seamless_boot_flags(struct dc *dc,
		struct dc_state *context,
		int surface_count,
		struct dc_stream_state *stream)
{
	if (get_seamless_boot_stream_count(context) > 0 && surface_count > 0) {
		/* Optimize seamless boot flag keeps clocks and watermarks high until
		 * first flip. After first flip, optimization is required to lower
		 * bandwidth. Important to note that it is expected UEFI will
		 * only light up a single display on POST, therefore we only expect
		 * one stream with seamless boot flag set.
		 */
		if (stream->apply_seamless_boot_optimization) {
			stream->apply_seamless_boot_optimization = false;

			if (get_seamless_boot_stream_count(context) == 0)
				dc->optimized_required = true;
		}
	}
}

static void populate_fast_updates(struct dc_fast_update *fast_update,
		struct dc_surface_update *srf_updates,
		int surface_count,
		struct dc_stream_update *stream_update)
{
	int i = 0;

	if (stream_update) {
		fast_update[0].out_transfer_func = stream_update->out_transfer_func;
		fast_update[0].output_csc_transform = stream_update->output_csc_transform;
	}

	for (i = 0; i < surface_count; i++) {
		fast_update[i].flip_addr = srf_updates[i].flip_addr;
		fast_update[i].gamma = srf_updates[i].gamma;
		fast_update[i].gamut_remap_matrix = srf_updates[i].gamut_remap_matrix;
		fast_update[i].input_csc_color_matrix = srf_updates[i].input_csc_color_matrix;
		fast_update[i].coeff_reduction_factor = srf_updates[i].coeff_reduction_factor;
	}
}

static bool fast_updates_exist(struct dc_fast_update *fast_update, int surface_count)
{
	int i;

	if (fast_update[0].out_transfer_func ||
		fast_update[0].output_csc_transform)
		return true;

	for (i = 0; i < surface_count; i++) {
		if (fast_update[i].flip_addr ||
				fast_update[i].gamma ||
				fast_update[i].gamut_remap_matrix ||
				fast_update[i].input_csc_color_matrix ||
				fast_update[i].coeff_reduction_factor)
			return true;
	}

	return false;
}

static bool full_update_required(struct dc *dc,
		struct dc_surface_update *srf_updates,
		int surface_count,
		struct dc_stream_update *stream_update,
		struct dc_stream_state *stream)
{

	int i;
	struct dc_stream_status *stream_status;
	const struct dc_state *context = dc->current_state;

	for (i = 0; i < surface_count; i++) {
		if (srf_updates &&
				(srf_updates[i].plane_info ||
				srf_updates[i].scaling_info ||
				(srf_updates[i].hdr_mult.value &&
				srf_updates[i].hdr_mult.value != srf_updates->surface->hdr_mult.value) ||
				srf_updates[i].in_transfer_func ||
				srf_updates[i].func_shaper ||
				srf_updates[i].lut3d_func ||
				srf_updates[i].surface->force_full_update ||
				(srf_updates[i].flip_addr &&
				srf_updates[i].flip_addr->address.tmz_surface != srf_updates[i].surface->address.tmz_surface) ||
				!is_surface_in_context(context, srf_updates[i].surface)))
			return true;
	}

	if (stream_update &&
			(((stream_update->src.height != 0 && stream_update->src.width != 0) ||
			(stream_update->dst.height != 0 && stream_update->dst.width != 0) ||
			stream_update->integer_scaling_update) ||
			stream_update->hdr_static_metadata ||
			stream_update->abm_level ||
			stream_update->periodic_interrupt ||
			stream_update->vrr_infopacket ||
			stream_update->vsc_infopacket ||
			stream_update->vsp_infopacket ||
			stream_update->hfvsif_infopacket ||
			stream_update->vtem_infopacket ||
			stream_update->adaptive_sync_infopacket ||
			stream_update->dpms_off ||
			stream_update->allow_freesync ||
			stream_update->vrr_active_variable ||
			stream_update->vrr_active_fixed ||
			stream_update->gamut_remap ||
			stream_update->output_color_space ||
			stream_update->dither_option ||
			stream_update->wb_update ||
			stream_update->dsc_config ||
			stream_update->mst_bw_update ||
			stream_update->func_shaper ||
			stream_update->lut3d_func ||
			stream_update->pending_test_pattern ||
			stream_update->crtc_timing_adjust))
		return true;

	if (stream) {
		stream_status = dc_stream_get_status(stream);
		if (stream_status == NULL || stream_status->plane_count != surface_count)
			return true;
	}
	if (dc->idle_optimizations_allowed)
		return true;

	return false;
}

static bool fast_update_only(struct dc *dc,
		struct dc_fast_update *fast_update,
		struct dc_surface_update *srf_updates,
		int surface_count,
		struct dc_stream_update *stream_update,
		struct dc_stream_state *stream)
{
	return fast_updates_exist(fast_update, surface_count)
			&& !full_update_required(dc, srf_updates, surface_count, stream_update, stream);
}

static bool should_commit_minimal_transition_for_windowed_mpo_odm(struct dc *dc,
		struct dc_stream_state *stream,
		struct dc_state *context)
{
	struct pipe_ctx *cur_pipe, *new_pipe;
	bool cur_is_odm_in_use, new_is_odm_in_use;
	struct dc_stream_status *cur_stream_status = stream_get_status(dc->current_state, stream);
	struct dc_stream_status *new_stream_status = stream_get_status(context, stream);

	if (!dc->debug.enable_single_display_2to1_odm_policy ||
			!dc->config.enable_windowed_mpo_odm)
		/* skip the check if windowed MPO ODM or dynamic ODM is turned
		 * off.
		 */
		return false;

	if (context == dc->current_state)
		/* skip the check for fast update */
		return false;

	if (new_stream_status->plane_count != cur_stream_status->plane_count)
		/* plane count changed, not a plane scaling update so not the
		 * case we are looking for
		 */
		return false;

	cur_pipe = resource_get_otg_master_for_stream(&dc->current_state->res_ctx, stream);
	new_pipe = resource_get_otg_master_for_stream(&context->res_ctx, stream);
	cur_is_odm_in_use = resource_get_odm_slice_count(cur_pipe) > 1;
	new_is_odm_in_use = resource_get_odm_slice_count(new_pipe) > 1;
	if (cur_is_odm_in_use == new_is_odm_in_use)
		/* ODM state isn't changed, not the case we are looking for */
		return false;

	if (dc->hwss.is_pipe_topology_transition_seamless &&
			dc->hwss.is_pipe_topology_transition_seamless(
					dc, dc->current_state, context))
		/* transition can be achieved without the need for committing
		 * minimal transition state first
		 */
		return false;

	return true;
}

bool dc_update_planes_and_stream(struct dc *dc,
		struct dc_surface_update *srf_updates, int surface_count,
		struct dc_stream_state *stream,
		struct dc_stream_update *stream_update)
{
	struct dc_state *context;
	enum surface_update_type update_type;
	int i;
	struct mall_temp_config mall_temp_config;
	struct dc_fast_update fast_update[MAX_SURFACES] = {0};

	/* In cases where MPO and split or ODM are used transitions can
	 * cause underflow. Apply stream configuration with minimal pipe
	 * split first to avoid unsupported transitions for active pipes.
	 */
	bool force_minimal_pipe_splitting = 0;
	bool is_plane_addition = 0;
	bool is_fast_update_only;

	populate_fast_updates(fast_update, srf_updates, surface_count, stream_update);
	is_fast_update_only = fast_update_only(dc, fast_update, srf_updates,
			surface_count, stream_update, stream);
	force_minimal_pipe_splitting = could_mpcc_tree_change_for_active_pipes(
			dc,
			stream,
			srf_updates,
			surface_count,
			&is_plane_addition);

	/* on plane addition, minimal state is the current one */
	if (force_minimal_pipe_splitting && is_plane_addition &&
		!commit_minimal_transition_state(dc, dc->current_state))
				return false;

	if (!update_planes_and_stream_state(
			dc,
			srf_updates,
			surface_count,
			stream,
			stream_update,
			&update_type,
			&context))
		return false;

	/* on plane removal, minimal state is the new one */
	if (force_minimal_pipe_splitting && !is_plane_addition) {
		/* Since all phantom pipes are removed in full validation,
		 * we have to save and restore the subvp/mall config when
		 * we do a minimal transition since the flags marking the
		 * pipe as subvp/phantom will be cleared (dc copy constructor
		 * creates a shallow copy).
		 */
		if (dc->res_pool->funcs->save_mall_state)
			dc->res_pool->funcs->save_mall_state(dc, context, &mall_temp_config);
		if (!commit_minimal_transition_state(dc, context)) {
			dc_release_state(context);
			return false;
		}
		if (dc->res_pool->funcs->restore_mall_state)
			dc->res_pool->funcs->restore_mall_state(dc, context, &mall_temp_config);

		/* If we do a minimal transition with plane removal and the context
		 * has subvp we also have to retain back the phantom stream / planes
		 * since the refcount is decremented as part of the min transition
		 * (we commit a state with no subvp, so the phantom streams / planes
		 * had to be removed).
		 */
		if (dc->res_pool->funcs->retain_phantom_pipes)
			dc->res_pool->funcs->retain_phantom_pipes(dc, context);
		update_type = UPDATE_TYPE_FULL;
	}

	/* when windowed MPO ODM is supported, we need to handle a special case
	 * where we can transition between ODM combine and MPC combine due to
	 * plane scaling update. This transition will require us to commit
	 * minimal transition state. The condition to trigger this update can't
	 * be predicted by could_mpcc_tree_change_for_active_pipes because we
	 * can only determine it after DML validation. Therefore we can't rely
	 * on the existing commit minimal transition state sequence. Instead
	 * we have to add additional handling here to handle this transition
	 * with its own special sequence.
	 */
	if (should_commit_minimal_transition_for_windowed_mpo_odm(dc, stream, context))
		commit_minimal_transition_state_for_windowed_mpo_odm(dc,
				context, stream);
	update_seamless_boot_flags(dc, context, surface_count, stream);
	if (is_fast_update_only && !dc->debug.enable_legacy_fast_update) {
		commit_planes_for_stream_fast(dc,
				srf_updates,
				surface_count,
				stream,
				stream_update,
				update_type,
				context);
	} else {
		if (!stream_update &&
				dc->hwss.is_pipe_topology_transition_seamless &&
				!dc->hwss.is_pipe_topology_transition_seamless(
						dc, dc->current_state, context)) {
<<<<<<< HEAD

=======
>>>>>>> 7bbf3b67
			DC_LOG_ERROR("performing non-seamless pipe topology transition with surface only update!\n");
			BREAK_TO_DEBUGGER();
		}
		commit_planes_for_stream(
				dc,
				srf_updates,
				surface_count,
				stream,
				stream_update,
				update_type,
				context);
	}

	if (dc->current_state != context) {

		/* Since memory free requires elevated IRQL, an interrupt
		 * request is generated by mem free. If this happens
		 * between freeing and reassigning the context, our vsync
		 * interrupt will call into dc and cause a memory
		 * corruption BSOD. Hence, we first reassign the context,
		 * then free the old context.
		 */

		struct dc_state *old = dc->current_state;

		dc->current_state = context;
		dc_release_state(old);

		// clear any forced full updates
		for (i = 0; i < dc->res_pool->pipe_count; i++) {
			struct pipe_ctx *pipe_ctx = &context->res_ctx.pipe_ctx[i];

			if (pipe_ctx->plane_state && pipe_ctx->stream == stream)
				pipe_ctx->plane_state->force_full_update = false;
		}
	}
	return true;
}

void dc_commit_updates_for_stream(struct dc *dc,
		struct dc_surface_update *srf_updates,
		int surface_count,
		struct dc_stream_state *stream,
		struct dc_stream_update *stream_update,
		struct dc_state *state)
{
	const struct dc_stream_status *stream_status;
	enum surface_update_type update_type;
	struct dc_state *context;
	struct dc_context *dc_ctx = dc->ctx;
	int i, j;
	struct dc_fast_update fast_update[MAX_SURFACES] = {0};

	populate_fast_updates(fast_update, srf_updates, surface_count, stream_update);
	stream_status = dc_stream_get_status(stream);
	context = dc->current_state;

	update_type = dc_check_update_surfaces_for_stream(
				dc, srf_updates, surface_count, stream_update, stream_status);

	/* TODO: Since change commit sequence can have a huge impact,
	 * we decided to only enable it for DCN3x. However, as soon as
	 * we get more confident about this change we'll need to enable
	 * the new sequence for all ASICs.
	 */
	if (dc->ctx->dce_version >= DCN_VERSION_3_2) {
		/*
		 * Previous frame finished and HW is ready for optimization.
		 */
		if (update_type == UPDATE_TYPE_FAST)
			dc_post_update_surfaces_to_stream(dc);

		dc_update_planes_and_stream(dc, srf_updates,
					    surface_count, stream,
					    stream_update);
		return;
	}

	if (update_type >= update_surface_trace_level)
		update_surface_trace(dc, srf_updates, surface_count);


	if (update_type >= UPDATE_TYPE_FULL) {

		/* initialize scratch memory for building context */
		context = dc_create_state(dc);
		if (context == NULL) {
			DC_ERROR("Failed to allocate new validate context!\n");
			return;
		}

		dc_resource_state_copy_construct(state, context);

		for (i = 0; i < dc->res_pool->pipe_count; i++) {
			struct pipe_ctx *new_pipe = &context->res_ctx.pipe_ctx[i];
			struct pipe_ctx *old_pipe = &dc->current_state->res_ctx.pipe_ctx[i];

			if (new_pipe->plane_state && new_pipe->plane_state != old_pipe->plane_state)
				new_pipe->plane_state->force_full_update = true;
		}
	} else if (update_type == UPDATE_TYPE_FAST) {
		/*
		 * Previous frame finished and HW is ready for optimization.
		 */
		dc_post_update_surfaces_to_stream(dc);
	}


	for (i = 0; i < surface_count; i++) {
		struct dc_plane_state *surface = srf_updates[i].surface;

		copy_surface_update_to_plane(surface, &srf_updates[i]);

		if (update_type >= UPDATE_TYPE_MED) {
			for (j = 0; j < dc->res_pool->pipe_count; j++) {
				struct pipe_ctx *pipe_ctx =
					&context->res_ctx.pipe_ctx[j];

				if (pipe_ctx->plane_state != surface)
					continue;

				resource_build_scaling_params(pipe_ctx);
			}
		}
	}

	copy_stream_update_to_stream(dc, context, stream, stream_update);

	if (update_type >= UPDATE_TYPE_FULL) {
		if (!dc->res_pool->funcs->validate_bandwidth(dc, context, false)) {
			DC_ERROR("Mode validation failed for stream update!\n");
			dc_release_state(context);
			return;
		}
	}

	TRACE_DC_PIPE_STATE(pipe_ctx, i, MAX_PIPES);

	update_seamless_boot_flags(dc, context, surface_count, stream);
	if (fast_update_only(dc, fast_update, srf_updates, surface_count, stream_update, stream) &&
			!dc->debug.enable_legacy_fast_update) {
		commit_planes_for_stream_fast(dc,
				srf_updates,
				surface_count,
				stream,
				stream_update,
				update_type,
				context);
	} else {
		commit_planes_for_stream(
				dc,
				srf_updates,
				surface_count,
				stream,
				stream_update,
				update_type,
				context);
	}
	/*update current_State*/
	if (dc->current_state != context) {

		struct dc_state *old = dc->current_state;

		dc->current_state = context;
		dc_release_state(old);

		for (i = 0; i < dc->res_pool->pipe_count; i++) {
			struct pipe_ctx *pipe_ctx = &context->res_ctx.pipe_ctx[i];

			if (pipe_ctx->plane_state && pipe_ctx->stream == stream)
				pipe_ctx->plane_state->force_full_update = false;
		}
	}

	/* Legacy optimization path for DCE. */
	if (update_type >= UPDATE_TYPE_FULL && dc_ctx->dce_version < DCE_VERSION_MAX) {
		dc_post_update_surfaces_to_stream(dc);
		TRACE_DCE_CLOCK_STATE(&context->bw_ctx.bw.dce);
	}

	return;

}

uint8_t dc_get_current_stream_count(struct dc *dc)
{
	return dc->current_state->stream_count;
}

struct dc_stream_state *dc_get_stream_at_index(struct dc *dc, uint8_t i)
{
	if (i < dc->current_state->stream_count)
		return dc->current_state->streams[i];
	return NULL;
}

enum dc_irq_source dc_interrupt_to_irq_source(
		struct dc *dc,
		uint32_t src_id,
		uint32_t ext_id)
{
	return dal_irq_service_to_irq_source(dc->res_pool->irqs, src_id, ext_id);
}

/*
 * dc_interrupt_set() - Enable/disable an AMD hw interrupt source
 */
bool dc_interrupt_set(struct dc *dc, enum dc_irq_source src, bool enable)
{

	if (dc == NULL)
		return false;

	return dal_irq_service_set(dc->res_pool->irqs, src, enable);
}

void dc_interrupt_ack(struct dc *dc, enum dc_irq_source src)
{
	dal_irq_service_ack(dc->res_pool->irqs, src);
}

void dc_power_down_on_boot(struct dc *dc)
{
	if (dc->ctx->dce_environment != DCE_ENV_VIRTUAL_HW &&
			dc->hwss.power_down_on_boot)
		dc->hwss.power_down_on_boot(dc);
}

void dc_set_power_state(
	struct dc *dc,
	enum dc_acpi_cm_power_state power_state)
{
	if (!dc->current_state)
		return;

	switch (power_state) {
	case DC_ACPI_CM_POWER_STATE_D0:
		dc_resource_state_construct(dc, dc->current_state);

		dc_z10_restore(dc);

		dc->hwss.init_hw(dc);

		if (dc->hwss.init_sys_ctx != NULL &&
			dc->vm_pa_config.valid) {
			dc->hwss.init_sys_ctx(dc->hwseq, dc, &dc->vm_pa_config);
		}

		break;
	default:
		ASSERT(dc->current_state->stream_count == 0);

		dc_resource_state_destruct(dc->current_state);

		break;
	}
}

void dc_resume(struct dc *dc)
{
	uint32_t i;

	for (i = 0; i < dc->link_count; i++)
		dc->link_srv->resume(dc->links[i]);
}

bool dc_is_dmcu_initialized(struct dc *dc)
{
	struct dmcu *dmcu = dc->res_pool->dmcu;

	if (dmcu)
		return dmcu->funcs->is_dmcu_initialized(dmcu);
	return false;
}

void get_clock_requirements_for_state(struct dc_state *state, struct AsicStateEx *info)
{
	info->displayClock				= (unsigned int)state->bw_ctx.bw.dcn.clk.dispclk_khz;
	info->engineClock				= (unsigned int)state->bw_ctx.bw.dcn.clk.dcfclk_khz;
	info->memoryClock				= (unsigned int)state->bw_ctx.bw.dcn.clk.dramclk_khz;
	info->maxSupportedDppClock		= (unsigned int)state->bw_ctx.bw.dcn.clk.max_supported_dppclk_khz;
	info->dppClock					= (unsigned int)state->bw_ctx.bw.dcn.clk.dppclk_khz;
	info->socClock					= (unsigned int)state->bw_ctx.bw.dcn.clk.socclk_khz;
	info->dcfClockDeepSleep			= (unsigned int)state->bw_ctx.bw.dcn.clk.dcfclk_deep_sleep_khz;
	info->fClock					= (unsigned int)state->bw_ctx.bw.dcn.clk.fclk_khz;
	info->phyClock					= (unsigned int)state->bw_ctx.bw.dcn.clk.phyclk_khz;
}
enum dc_status dc_set_clock(struct dc *dc, enum dc_clock_type clock_type, uint32_t clk_khz, uint32_t stepping)
{
	if (dc->hwss.set_clock)
		return dc->hwss.set_clock(dc, clock_type, clk_khz, stepping);
	return DC_ERROR_UNEXPECTED;
}
void dc_get_clock(struct dc *dc, enum dc_clock_type clock_type, struct dc_clock_config *clock_cfg)
{
	if (dc->hwss.get_clock)
		dc->hwss.get_clock(dc, clock_type, clock_cfg);
}

/* enable/disable eDP PSR without specify stream for eDP */
bool dc_set_psr_allow_active(struct dc *dc, bool enable)
{
	int i;
	bool allow_active;

	for (i = 0; i < dc->current_state->stream_count ; i++) {
		struct dc_link *link;
		struct dc_stream_state *stream = dc->current_state->streams[i];

		link = stream->link;
		if (!link)
			continue;

		if (link->psr_settings.psr_feature_enabled) {
			if (enable && !link->psr_settings.psr_allow_active) {
				allow_active = true;
				if (!dc_link_set_psr_allow_active(link, &allow_active, false, false, NULL))
					return false;
			} else if (!enable && link->psr_settings.psr_allow_active) {
				allow_active = false;
				if (!dc_link_set_psr_allow_active(link, &allow_active, true, false, NULL))
					return false;
			}
		}
	}

	return true;
}

void dc_allow_idle_optimizations(struct dc *dc, bool allow)
{
	if (dc->debug.disable_idle_power_optimizations)
		return;

	if (dc->caps.ips_support && (dc->config.disable_ips == DMUB_IPS_DISABLE_ALL))
		return;

	if (dc->clk_mgr != NULL && dc->clk_mgr->funcs->is_smu_present)
		if (!dc->clk_mgr->funcs->is_smu_present(dc->clk_mgr))
			return;

	if (allow == dc->idle_optimizations_allowed)
		return;

	if (dc->hwss.apply_idle_power_optimizations && dc->hwss.apply_idle_power_optimizations(dc, allow))
		dc->idle_optimizations_allowed = allow;
}

bool dc_dmub_is_ips_idle_state(struct dc *dc)
{
	uint32_t idle_state = 0;

	if (dc->debug.disable_idle_power_optimizations)
		return false;

	if (!dc->caps.ips_support || (dc->config.disable_ips == DMUB_IPS_DISABLE_ALL))
		return false;

	if (dc->hwss.get_idle_state)
		idle_state = dc->hwss.get_idle_state(dc);

	if (!(idle_state & DMUB_IPS1_ALLOW_MASK) ||
		!(idle_state & DMUB_IPS2_ALLOW_MASK))
		return true;

	return false;
}

/* set min and max memory clock to lowest and highest DPM level, respectively */
void dc_unlock_memory_clock_frequency(struct dc *dc)
{
	if (dc->clk_mgr->funcs->set_hard_min_memclk)
		dc->clk_mgr->funcs->set_hard_min_memclk(dc->clk_mgr, false);

	if (dc->clk_mgr->funcs->set_hard_max_memclk)
		dc->clk_mgr->funcs->set_hard_max_memclk(dc->clk_mgr);
}

/* set min memory clock to the min required for current mode, max to maxDPM */
void dc_lock_memory_clock_frequency(struct dc *dc)
{
	if (dc->clk_mgr->funcs->get_memclk_states_from_smu)
		dc->clk_mgr->funcs->get_memclk_states_from_smu(dc->clk_mgr);

	if (dc->clk_mgr->funcs->set_hard_min_memclk)
		dc->clk_mgr->funcs->set_hard_min_memclk(dc->clk_mgr, true);

	if (dc->clk_mgr->funcs->set_hard_max_memclk)
		dc->clk_mgr->funcs->set_hard_max_memclk(dc->clk_mgr);
}

static void blank_and_force_memclk(struct dc *dc, bool apply, unsigned int memclk_mhz)
{
	struct dc_state *context = dc->current_state;
	struct hubp *hubp;
	struct pipe_ctx *pipe;
	int i;

	for (i = 0; i < dc->res_pool->pipe_count; i++) {
		pipe = &context->res_ctx.pipe_ctx[i];

		if (pipe->stream != NULL) {
			dc->hwss.disable_pixel_data(dc, pipe, true);

			// wait for double buffer
			pipe->stream_res.tg->funcs->wait_for_state(pipe->stream_res.tg, CRTC_STATE_VACTIVE);
			pipe->stream_res.tg->funcs->wait_for_state(pipe->stream_res.tg, CRTC_STATE_VBLANK);
			pipe->stream_res.tg->funcs->wait_for_state(pipe->stream_res.tg, CRTC_STATE_VACTIVE);

			hubp = pipe->plane_res.hubp;
			hubp->funcs->set_blank_regs(hubp, true);
		}
	}

	dc->clk_mgr->funcs->set_max_memclk(dc->clk_mgr, memclk_mhz);
	dc->clk_mgr->funcs->set_min_memclk(dc->clk_mgr, memclk_mhz);

	for (i = 0; i < dc->res_pool->pipe_count; i++) {
		pipe = &context->res_ctx.pipe_ctx[i];

		if (pipe->stream != NULL) {
			dc->hwss.disable_pixel_data(dc, pipe, false);

			hubp = pipe->plane_res.hubp;
			hubp->funcs->set_blank_regs(hubp, false);
		}
	}
}


/**
 * dc_enable_dcmode_clk_limit() - lower clocks in dc (battery) mode
 * @dc: pointer to dc of the dm calling this
 * @enable: True = transition to DC mode, false = transition back to AC mode
 *
 * Some SoCs define additional clock limits when in DC mode, DM should
 * invoke this function when the platform undergoes a power source transition
 * so DC can apply/unapply the limit. This interface may be disruptive to
 * the onscreen content.
 *
 * Context: Triggered by OS through DM interface, or manually by escape calls.
 * Need to hold a dclock when doing so.
 *
 * Return: none (void function)
 *
 */
void dc_enable_dcmode_clk_limit(struct dc *dc, bool enable)
{
	unsigned int softMax = 0, maxDPM = 0, funcMin = 0, i;
	bool p_state_change_support;

	if (!dc->config.dc_mode_clk_limit_support)
		return;

	softMax = dc->clk_mgr->bw_params->dc_mode_softmax_memclk;
	for (i = 0; i < dc->clk_mgr->bw_params->clk_table.num_entries; i++) {
		if (dc->clk_mgr->bw_params->clk_table.entries[i].memclk_mhz > maxDPM)
			maxDPM = dc->clk_mgr->bw_params->clk_table.entries[i].memclk_mhz;
	}
	funcMin = (dc->clk_mgr->clks.dramclk_khz + 999) / 1000;
	p_state_change_support = dc->clk_mgr->clks.p_state_change_support;

	if (enable && !dc->clk_mgr->dc_mode_softmax_enabled) {
		if (p_state_change_support) {
			if (funcMin <= softMax)
				dc->clk_mgr->funcs->set_max_memclk(dc->clk_mgr, softMax);
			// else: No-Op
		} else {
			if (funcMin <= softMax)
				blank_and_force_memclk(dc, true, softMax);
			// else: No-Op
		}
	} else if (!enable && dc->clk_mgr->dc_mode_softmax_enabled) {
		if (p_state_change_support) {
			if (funcMin <= softMax)
				dc->clk_mgr->funcs->set_max_memclk(dc->clk_mgr, maxDPM);
			// else: No-Op
		} else {
			if (funcMin <= softMax)
				blank_and_force_memclk(dc, true, maxDPM);
			// else: No-Op
		}
	}
	dc->clk_mgr->dc_mode_softmax_enabled = enable;
}
bool dc_is_plane_eligible_for_idle_optimizations(struct dc *dc, struct dc_plane_state *plane,
		struct dc_cursor_attributes *cursor_attr)
{
	if (dc->hwss.does_plane_fit_in_mall && dc->hwss.does_plane_fit_in_mall(dc, plane, cursor_attr))
		return true;
	return false;
}

/* cleanup on driver unload */
void dc_hardware_release(struct dc *dc)
{
	dc_mclk_switch_using_fw_based_vblank_stretch_shut_down(dc);

	if (dc->hwss.hardware_release)
		dc->hwss.hardware_release(dc);
}

void dc_mclk_switch_using_fw_based_vblank_stretch_shut_down(struct dc *dc)
{
	if (dc->current_state)
		dc->current_state->bw_ctx.bw.dcn.clk.fw_based_mclk_switching_shut_down = true;
}

/**
 * dc_is_dmub_outbox_supported - Check if DMUB firmware support outbox notification
 *
 * @dc: [in] dc structure
 *
 * Checks whether DMUB FW supports outbox notifications, if supported DM
 * should register outbox interrupt prior to actually enabling interrupts
 * via dc_enable_dmub_outbox
 *
 * Return:
 * True if DMUB FW supports outbox notifications, False otherwise
 */
bool dc_is_dmub_outbox_supported(struct dc *dc)
{
	switch (dc->ctx->asic_id.chip_family) {

	case FAMILY_YELLOW_CARP:
		/* DCN31 B0 USB4 DPIA needs dmub notifications for interrupts */
		if (dc->ctx->asic_id.hw_internal_rev == YELLOW_CARP_B0 &&
		    !dc->debug.dpia_debug.bits.disable_dpia)
			return true;
	break;

	case AMDGPU_FAMILY_GC_11_0_1:
	case AMDGPU_FAMILY_GC_11_5_0:
		if (!dc->debug.dpia_debug.bits.disable_dpia)
			return true;
	break;

	default:
		break;
	}

	/* dmub aux needs dmub notifications to be enabled */
	return dc->debug.enable_dmub_aux_for_legacy_ddc;

}

/**
 * dc_enable_dmub_notifications - Check if dmub fw supports outbox
 *
 * @dc: [in] dc structure
 *
 * Calls dc_is_dmub_outbox_supported to check if dmub fw supports outbox
 * notifications. All DMs shall switch to dc_is_dmub_outbox_supported.  This
 * API shall be removed after switching.
 *
 * Return:
 * True if DMUB FW supports outbox notifications, False otherwise
 */
bool dc_enable_dmub_notifications(struct dc *dc)
{
	return dc_is_dmub_outbox_supported(dc);
}

/**
 * dc_enable_dmub_outbox - Enables DMUB unsolicited notification
 *
 * @dc: [in] dc structure
 *
 * Enables DMUB unsolicited notifications to x86 via outbox.
 */
void dc_enable_dmub_outbox(struct dc *dc)
{
	struct dc_context *dc_ctx = dc->ctx;

	dmub_enable_outbox_notification(dc_ctx->dmub_srv);
	DC_LOG_DC("%s: dmub outbox notifications enabled\n", __func__);
}

/**
 * dc_process_dmub_aux_transfer_async - Submits aux command to dmub via inbox message
 *                                      Sets port index appropriately for legacy DDC
 * @dc: dc structure
 * @link_index: link index
 * @payload: aux payload
 *
 * Returns: True if successful, False if failure
 */
bool dc_process_dmub_aux_transfer_async(struct dc *dc,
				uint32_t link_index,
				struct aux_payload *payload)
{
	uint8_t action;
	union dmub_rb_cmd cmd = {0};

	ASSERT(payload->length <= 16);

	cmd.dp_aux_access.header.type = DMUB_CMD__DP_AUX_ACCESS;
	cmd.dp_aux_access.header.payload_bytes = 0;
	/* For dpia, ddc_pin is set to NULL */
	if (!dc->links[link_index]->ddc->ddc_pin)
		cmd.dp_aux_access.aux_control.type = AUX_CHANNEL_DPIA;
	else
		cmd.dp_aux_access.aux_control.type = AUX_CHANNEL_LEGACY_DDC;

	cmd.dp_aux_access.aux_control.instance = dc->links[link_index]->ddc_hw_inst;
	cmd.dp_aux_access.aux_control.sw_crc_enabled = 0;
	cmd.dp_aux_access.aux_control.timeout = 0;
	cmd.dp_aux_access.aux_control.dpaux.address = payload->address;
	cmd.dp_aux_access.aux_control.dpaux.is_i2c_over_aux = payload->i2c_over_aux;
	cmd.dp_aux_access.aux_control.dpaux.length = payload->length;

	/* set aux action */
	if (payload->i2c_over_aux) {
		if (payload->write) {
			if (payload->mot)
				action = DP_AUX_REQ_ACTION_I2C_WRITE_MOT;
			else
				action = DP_AUX_REQ_ACTION_I2C_WRITE;
		} else {
			if (payload->mot)
				action = DP_AUX_REQ_ACTION_I2C_READ_MOT;
			else
				action = DP_AUX_REQ_ACTION_I2C_READ;
			}
	} else {
		if (payload->write)
			action = DP_AUX_REQ_ACTION_DPCD_WRITE;
		else
			action = DP_AUX_REQ_ACTION_DPCD_READ;
	}

	cmd.dp_aux_access.aux_control.dpaux.action = action;

	if (payload->length && payload->write) {
		memcpy(cmd.dp_aux_access.aux_control.dpaux.data,
			payload->data,
			payload->length
			);
	}

	dm_execute_dmub_cmd(dc->ctx, &cmd, DM_DMUB_WAIT_TYPE_WAIT);

	return true;
}

uint8_t get_link_index_from_dpia_port_index(const struct dc *dc,
					    uint8_t dpia_port_index)
{
	uint8_t index, link_index = 0xFF;

	for (index = 0; index < dc->link_count; index++) {
		/* ddc_hw_inst has dpia port index for dpia links
		 * and ddc instance for legacy links
		 */
		if (!dc->links[index]->ddc->ddc_pin) {
			if (dc->links[index]->ddc_hw_inst == dpia_port_index) {
				link_index = index;
				break;
			}
		}
	}
	ASSERT(link_index != 0xFF);
	return link_index;
}

/**
 * dc_process_dmub_set_config_async - Submits set_config command
 *
 * @dc: [in] dc structure
 * @link_index: [in] link_index: link index
 * @payload: [in] aux payload
 * @notify: [out] set_config immediate reply
 *
 * Submits set_config command to dmub via inbox message.
 *
 * Return:
 * True if successful, False if failure
 */
bool dc_process_dmub_set_config_async(struct dc *dc,
				uint32_t link_index,
				struct set_config_cmd_payload *payload,
				struct dmub_notification *notify)
{
	union dmub_rb_cmd cmd = {0};
	bool is_cmd_complete = true;

	/* prepare SET_CONFIG command */
	cmd.set_config_access.header.type = DMUB_CMD__DPIA;
	cmd.set_config_access.header.sub_type = DMUB_CMD__DPIA_SET_CONFIG_ACCESS;

	cmd.set_config_access.set_config_control.instance = dc->links[link_index]->ddc_hw_inst;
	cmd.set_config_access.set_config_control.cmd_pkt.msg_type = payload->msg_type;
	cmd.set_config_access.set_config_control.cmd_pkt.msg_data = payload->msg_data;

	if (!dm_execute_dmub_cmd(dc->ctx, &cmd, DM_DMUB_WAIT_TYPE_WAIT_WITH_REPLY)) {
		/* command is not processed by dmub */
		notify->sc_status = SET_CONFIG_UNKNOWN_ERROR;
		return is_cmd_complete;
	}

	/* command processed by dmub, if ret_status is 1, it is completed instantly */
	if (cmd.set_config_access.header.ret_status == 1)
		notify->sc_status = cmd.set_config_access.set_config_control.immed_status;
	else
		/* cmd pending, will receive notification via outbox */
		is_cmd_complete = false;

	return is_cmd_complete;
}

/**
 * dc_process_dmub_set_mst_slots - Submits MST solt allocation
 *
 * @dc: [in] dc structure
 * @link_index: [in] link index
 * @mst_alloc_slots: [in] mst slots to be allotted
 * @mst_slots_in_use: [out] mst slots in use returned in failure case
 *
 * Submits mst slot allocation command to dmub via inbox message
 *
 * Return:
 * DC_OK if successful, DC_ERROR if failure
 */
enum dc_status dc_process_dmub_set_mst_slots(const struct dc *dc,
				uint32_t link_index,
				uint8_t mst_alloc_slots,
				uint8_t *mst_slots_in_use)
{
	union dmub_rb_cmd cmd = {0};

	/* prepare MST_ALLOC_SLOTS command */
	cmd.set_mst_alloc_slots.header.type = DMUB_CMD__DPIA;
	cmd.set_mst_alloc_slots.header.sub_type = DMUB_CMD__DPIA_MST_ALLOC_SLOTS;

	cmd.set_mst_alloc_slots.mst_slots_control.instance = dc->links[link_index]->ddc_hw_inst;
	cmd.set_mst_alloc_slots.mst_slots_control.mst_alloc_slots = mst_alloc_slots;

	if (!dm_execute_dmub_cmd(dc->ctx, &cmd, DM_DMUB_WAIT_TYPE_WAIT_WITH_REPLY))
		/* command is not processed by dmub */
		return DC_ERROR_UNEXPECTED;

	/* command processed by dmub, if ret_status is 1 */
	if (cmd.set_config_access.header.ret_status != 1)
		/* command processing error */
		return DC_ERROR_UNEXPECTED;

	/* command processed and we have a status of 2, mst not enabled in dpia */
	if (cmd.set_mst_alloc_slots.mst_slots_control.immed_status == 2)
		return DC_FAIL_UNSUPPORTED_1;

	/* previously configured mst alloc and used slots did not match */
	if (cmd.set_mst_alloc_slots.mst_slots_control.immed_status == 3) {
		*mst_slots_in_use = cmd.set_mst_alloc_slots.mst_slots_control.mst_slots_in_use;
		return DC_NOT_SUPPORTED;
	}

	return DC_OK;
}

/**
 * dc_process_dmub_dpia_hpd_int_enable - Submits DPIA DPD interruption
 *
 * @dc: [in] dc structure
 * @hpd_int_enable: [in] 1 for hpd int enable, 0 to disable
 *
 * Submits dpia hpd int enable command to dmub via inbox message
 */
void dc_process_dmub_dpia_hpd_int_enable(const struct dc *dc,
				uint32_t hpd_int_enable)
{
	union dmub_rb_cmd cmd = {0};

	cmd.dpia_hpd_int_enable.header.type = DMUB_CMD__DPIA_HPD_INT_ENABLE;
	cmd.dpia_hpd_int_enable.enable = hpd_int_enable;

	dm_execute_dmub_cmd(dc->ctx, &cmd, DM_DMUB_WAIT_TYPE_WAIT);

	DC_LOG_DEBUG("%s: hpd_int_enable(%d)\n", __func__, hpd_int_enable);
}

/**
 * dc_print_dmub_diagnostic_data - Print DMUB diagnostic data for debugging
 *
 * @dc: [in] dc structure
 *
 *
 */
void dc_print_dmub_diagnostic_data(const struct dc *dc)
{
	dc_dmub_srv_log_diagnostic_data(dc->ctx->dmub_srv);
}

/**
 * dc_disable_accelerated_mode - disable accelerated mode
 * @dc: dc structure
 */
void dc_disable_accelerated_mode(struct dc *dc)
{
	bios_set_scratch_acc_mode_change(dc->ctx->dc_bios, 0);
}


/**
 *  dc_notify_vsync_int_state - notifies vsync enable/disable state
 *  @dc: dc structure
 *  @stream: stream where vsync int state changed
 *  @enable: whether vsync is enabled or disabled
 *
 *  Called when vsync is enabled/disabled Will notify DMUB to start/stop ABM
 *  interrupts after steady state is reached.
 */
void dc_notify_vsync_int_state(struct dc *dc, struct dc_stream_state *stream, bool enable)
{
	int i;
	int edp_num;
	struct pipe_ctx *pipe = NULL;
	struct dc_link *link = stream->sink->link;
	struct dc_link *edp_links[MAX_NUM_EDP];


	if (link->psr_settings.psr_feature_enabled)
		return;

	if (link->replay_settings.replay_feature_enabled)
		return;

	/*find primary pipe associated with stream*/
	for (i = 0; i < MAX_PIPES; i++) {
		pipe = &dc->current_state->res_ctx.pipe_ctx[i];

		if (pipe->stream == stream && pipe->stream_res.tg)
			break;
	}

	if (i == MAX_PIPES) {
		ASSERT(0);
		return;
	}

	dc_get_edp_links(dc, edp_links, &edp_num);

	/* Determine panel inst */
	for (i = 0; i < edp_num; i++) {
		if (edp_links[i] == link)
			break;
	}

	if (i == edp_num) {
		return;
	}

	if (pipe->stream_res.abm && pipe->stream_res.abm->funcs->set_abm_pause)
		pipe->stream_res.abm->funcs->set_abm_pause(pipe->stream_res.abm, !enable, i, pipe->stream_res.tg->inst);
}

/*****************************************************************************
 *  dc_abm_save_restore() - Interface to DC for save+pause and restore+un-pause
 *                          ABM
 *  @dc: dc structure
 *	@stream: stream where vsync int state changed
 *  @pData: abm hw states
 *
 ****************************************************************************/
bool dc_abm_save_restore(
		struct dc *dc,
		struct dc_stream_state *stream,
		struct abm_save_restore *pData)
{
	int i;
	int edp_num;
	struct pipe_ctx *pipe = NULL;
	struct dc_link *link = stream->sink->link;
	struct dc_link *edp_links[MAX_NUM_EDP];


	/*find primary pipe associated with stream*/
	for (i = 0; i < MAX_PIPES; i++) {
		pipe = &dc->current_state->res_ctx.pipe_ctx[i];

		if (pipe->stream == stream && pipe->stream_res.tg)
			break;
	}

	if (i == MAX_PIPES) {
		ASSERT(0);
		return false;
	}

	dc_get_edp_links(dc, edp_links, &edp_num);

	/* Determine panel inst */
	for (i = 0; i < edp_num; i++)
		if (edp_links[i] == link)
			break;

	if (i == edp_num)
		return false;

	if (pipe->stream_res.abm &&
		pipe->stream_res.abm->funcs->save_restore)
		return pipe->stream_res.abm->funcs->save_restore(
				pipe->stream_res.abm,
				i,
				pData);
	return false;
}

void dc_query_current_properties(struct dc *dc, struct dc_current_properties *properties)
{
	unsigned int i;
	bool subvp_sw_cursor_req = false;

	for (i = 0; i < dc->current_state->stream_count; i++) {
		if (check_subvp_sw_cursor_fallback_req(dc, dc->current_state->streams[i])) {
			subvp_sw_cursor_req = true;
			break;
		}
	}
	properties->cursor_size_limit = subvp_sw_cursor_req ? 64 : dc->caps.max_cursor_size;
}

/**
 * dc_set_edp_power() - DM controls eDP power to be ON/OFF
 *
 * Called when DM wants to power on/off eDP.
 *     Only work on links with flag skip_implict_edp_power_control is set.
 *
 * @dc: Current DC state
 * @edp_link: a link with eDP connector signal type
 * @powerOn: power on/off eDP
 *
 * Return: void
 */
void dc_set_edp_power(const struct dc *dc, struct dc_link *edp_link,
				 bool powerOn)
{
	if (edp_link->connector_signal != SIGNAL_TYPE_EDP)
		return;

	if (edp_link->skip_implict_edp_power_control == false)
		return;

	edp_link->dc->link_srv->edp_set_panel_power(edp_link, powerOn);
}

/*
 *****************************************************************************
 * dc_get_power_profile_for_dc_state() - extracts power profile from dc state
 *
 * Called when DM wants to make power policy decisions based on dc_state
 *
 *****************************************************************************
 */
struct dc_power_profile dc_get_power_profile_for_dc_state(const struct dc_state *context)
{
	struct dc_power_profile profile = { 0 };

	profile.power_level += !context->bw_ctx.bw.dcn.clk.p_state_change_support;

	return profile;
}

/**
 *****************************************************************************
 * dc_set_edp_power() - DM controls eDP power to be ON/OFF
 *
 * Called when DM wants to power on/off eDP.
 *     Only work on links with flag skip_implict_edp_power_control is set.
 *
 *****************************************************************************
 */
void dc_set_edp_power(const struct dc *dc, struct dc_link *edp_link,
				 bool powerOn)
{
	if (edp_link->connector_signal != SIGNAL_TYPE_EDP)
		return;

	if (edp_link->skip_implict_edp_power_control == false)
		return;

	edp_link->dc->link_srv->edp_set_panel_power(edp_link, powerOn);
}
<|MERGE_RESOLUTION|>--- conflicted
+++ resolved
@@ -4573,10 +4573,6 @@
 				dc->hwss.is_pipe_topology_transition_seamless &&
 				!dc->hwss.is_pipe_topology_transition_seamless(
 						dc, dc->current_state, context)) {
-<<<<<<< HEAD
-
-=======
->>>>>>> 7bbf3b67
 			DC_LOG_ERROR("performing non-seamless pipe topology transition with surface only update!\n");
 			BREAK_TO_DEBUGGER();
 		}
@@ -5538,24 +5534,3 @@
 
 	return profile;
 }
-
-/**
- *****************************************************************************
- * dc_set_edp_power() - DM controls eDP power to be ON/OFF
- *
- * Called when DM wants to power on/off eDP.
- *     Only work on links with flag skip_implict_edp_power_control is set.
- *
- *****************************************************************************
- */
-void dc_set_edp_power(const struct dc *dc, struct dc_link *edp_link,
-				 bool powerOn)
-{
-	if (edp_link->connector_signal != SIGNAL_TYPE_EDP)
-		return;
-
-	if (edp_link->skip_implict_edp_power_control == false)
-		return;
-
-	edp_link->dc->link_srv->edp_set_panel_power(edp_link, powerOn);
-}
