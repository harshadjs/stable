/*
 * Copyright 2015 Advanced Micro Devices, Inc.
 *
 * Permission is hereby granted, free of charge, to any person obtaining a
 * copy of this software and associated documentation files (the "Software"),
 * to deal in the Software without restriction, including without limitation
 * the rights to use, copy, modify, merge, publish, distribute, sublicense,
 * and/or sell copies of the Software, and to permit persons to whom the
 * Software is furnished to do so, subject to the following conditions:
 *
 * The above copyright notice and this permission notice shall be included in
 * all copies or substantial portions of the Software.
 *
 * THE SOFTWARE IS PROVIDED "AS IS", WITHOUT WARRANTY OF ANY KIND, EXPRESS OR
 * IMPLIED, INCLUDING BUT NOT LIMITED TO THE WARRANTIES OF MERCHANTABILITY,
 * FITNESS FOR A PARTICULAR PURPOSE AND NONINFRINGEMENT.  IN NO EVENT SHALL
 * THE COPYRIGHT HOLDER(S) OR AUTHOR(S) BE LIABLE FOR ANY CLAIM, DAMAGES OR
 * OTHER LIABILITY, WHETHER IN AN ACTION OF CONTRACT, TORT OR OTHERWISE,
 * ARISING FROM, OUT OF OR IN CONNECTION WITH THE SOFTWARE OR THE USE OR
 * OTHER DEALINGS IN THE SOFTWARE.
 *
 * Authors: AMD
 */

#include "dm_services.h"

#include "dc.h"

#include "core_status.h"
#include "core_types.h"
#include "hw_sequencer.h"
#include "dce/dce_hwseq.h"

#include "resource.h"

#include "gpio_service_interface.h"
#include "clk_mgr.h"
#include "clock_source.h"
#include "dc_bios_types.h"

#include "bios_parser_interface.h"
#include "bios/bios_parser_helper.h"
#include "include/irq_service_interface.h"
#include "transform.h"
#include "dmcu.h"
#include "dpp.h"
#include "timing_generator.h"
#include "abm.h"
#include "virtual/virtual_link_encoder.h"
#include "hubp.h"

#include "link_hwss.h"
#include "link_encoder.h"
#include "link_enc_cfg.h"

#include "link.h"
#include "dm_helpers.h"
#include "mem_input.h"

#include "dc_dmub_srv.h"

#include "dsc.h"

#include "vm_helper.h"

#include "dce/dce_i2c.h"

#include "dmub/dmub_srv.h"

#include "dce/dmub_psr.h"

#include "dce/dmub_hw_lock_mgr.h"

#include "dc_trace.h"

#include "hw_sequencer_private.h"

#include "dce/dmub_outbox.h"

#define CTX \
	dc->ctx

#define DC_LOGGER \
	dc->ctx->logger

static const char DC_BUILD_ID[] = "production-build";

/**
 * DOC: Overview
 *
 * DC is the OS-agnostic component of the amdgpu DC driver.
 *
 * DC maintains and validates a set of structs representing the state of the
 * driver and writes that state to AMD hardware
 *
 * Main DC HW structs:
 *
 * struct dc - The central struct.  One per driver.  Created on driver load,
 * destroyed on driver unload.
 *
 * struct dc_context - One per driver.
 * Used as a backpointer by most other structs in dc.
 *
 * struct dc_link - One per connector (the physical DP, HDMI, miniDP, or eDP
 * plugpoints).  Created on driver load, destroyed on driver unload.
 *
 * struct dc_sink - One per display.  Created on boot or hotplug.
 * Destroyed on shutdown or hotunplug.  A dc_link can have a local sink
 * (the display directly attached).  It may also have one or more remote
 * sinks (in the Multi-Stream Transport case)
 *
 * struct resource_pool - One per driver.  Represents the hw blocks not in the
 * main pipeline.  Not directly accessible by dm.
 *
 * Main dc state structs:
 *
 * These structs can be created and destroyed as needed.  There is a full set of
 * these structs in dc->current_state representing the currently programmed state.
 *
 * struct dc_state - The global DC state to track global state information,
 * such as bandwidth values.
 *
 * struct dc_stream_state - Represents the hw configuration for the pipeline from
 * a framebuffer to a display.  Maps one-to-one with dc_sink.
 *
 * struct dc_plane_state - Represents a framebuffer.  Each stream has at least one,
 * and may have more in the Multi-Plane Overlay case.
 *
 * struct resource_context - Represents the programmable state of everything in
 * the resource_pool.  Not directly accessible by dm.
 *
 * struct pipe_ctx - A member of struct resource_context.  Represents the
 * internal hardware pipeline components.  Each dc_plane_state has either
 * one or two (in the pipe-split case).
 */

/* Private functions */

static inline void elevate_update_type(enum surface_update_type *original, enum surface_update_type new)
{
	if (new > *original)
		*original = new;
}

static void destroy_links(struct dc *dc)
{
	uint32_t i;

	for (i = 0; i < dc->link_count; i++) {
		if (NULL != dc->links[i])
			dc->link_srv->destroy_link(&dc->links[i]);
	}
}

static uint32_t get_num_of_internal_disp(struct dc_link **links, uint32_t num_links)
{
	int i;
	uint32_t count = 0;

	for (i = 0; i < num_links; i++) {
		if (links[i]->connector_signal == SIGNAL_TYPE_EDP ||
				links[i]->is_internal_display)
			count++;
	}

	return count;
}

static int get_seamless_boot_stream_count(struct dc_state *ctx)
{
	uint8_t i;
	uint8_t seamless_boot_stream_count = 0;

	for (i = 0; i < ctx->stream_count; i++)
		if (ctx->streams[i]->apply_seamless_boot_optimization)
			seamless_boot_stream_count++;

	return seamless_boot_stream_count;
}

static bool create_links(
		struct dc *dc,
		uint32_t num_virtual_links)
{
	int i;
	int connectors_num;
	struct dc_bios *bios = dc->ctx->dc_bios;

	dc->link_count = 0;

	connectors_num = bios->funcs->get_connectors_number(bios);

	DC_LOG_DC("BIOS object table - number of connectors: %d", connectors_num);

	if (connectors_num > ENUM_ID_COUNT) {
		dm_error(
			"DC: Number of connectors %d exceeds maximum of %d!\n",
			connectors_num,
			ENUM_ID_COUNT);
		return false;
	}

	dm_output_to_console(
		"DC: %s: connectors_num: physical:%d, virtual:%d\n",
		__func__,
		connectors_num,
		num_virtual_links);

	for (i = 0; i < connectors_num; i++) {
		struct link_init_data link_init_params = {0};
		struct dc_link *link;

		DC_LOG_DC("BIOS object table - printing link object info for connector number: %d, link_index: %d", i, dc->link_count);

		link_init_params.ctx = dc->ctx;
		/* next BIOS object table connector */
		link_init_params.connector_index = i;
		link_init_params.link_index = dc->link_count;
		link_init_params.dc = dc;
		link = dc->link_srv->create_link(&link_init_params);

		if (link) {
			dc->links[dc->link_count] = link;
			link->dc = dc;
			++dc->link_count;
		}
	}

	DC_LOG_DC("BIOS object table - end");

	/* Create a link for each usb4 dpia port */
	for (i = 0; i < dc->res_pool->usb4_dpia_count; i++) {
		struct link_init_data link_init_params = {0};
		struct dc_link *link;

		link_init_params.ctx = dc->ctx;
		link_init_params.connector_index = i;
		link_init_params.link_index = dc->link_count;
		link_init_params.dc = dc;
		link_init_params.is_dpia_link = true;

		link = dc->link_srv->create_link(&link_init_params);
		if (link) {
			dc->links[dc->link_count] = link;
			link->dc = dc;
			++dc->link_count;
		}
	}

	for (i = 0; i < num_virtual_links; i++) {
		struct dc_link *link = kzalloc(sizeof(*link), GFP_KERNEL);
		struct encoder_init_data enc_init = {0};

		if (link == NULL) {
			BREAK_TO_DEBUGGER();
			goto failed_alloc;
		}

		link->link_index = dc->link_count;
		dc->links[dc->link_count] = link;
		dc->link_count++;

		link->ctx = dc->ctx;
		link->dc = dc;
		link->connector_signal = SIGNAL_TYPE_VIRTUAL;
		link->link_id.type = OBJECT_TYPE_CONNECTOR;
		link->link_id.id = CONNECTOR_ID_VIRTUAL;
		link->link_id.enum_id = ENUM_ID_1;
		link->link_enc = kzalloc(sizeof(*link->link_enc), GFP_KERNEL);

		if (!link->link_enc) {
			BREAK_TO_DEBUGGER();
			goto failed_alloc;
		}

		link->link_status.dpcd_caps = &link->dpcd_caps;

		enc_init.ctx = dc->ctx;
		enc_init.channel = CHANNEL_ID_UNKNOWN;
		enc_init.hpd_source = HPD_SOURCEID_UNKNOWN;
		enc_init.transmitter = TRANSMITTER_UNKNOWN;
		enc_init.connector = link->link_id;
		enc_init.encoder.type = OBJECT_TYPE_ENCODER;
		enc_init.encoder.id = ENCODER_ID_INTERNAL_VIRTUAL;
		enc_init.encoder.enum_id = ENUM_ID_1;
		virtual_link_encoder_construct(link->link_enc, &enc_init);
	}

	dc->caps.num_of_internal_disp = get_num_of_internal_disp(dc->links, dc->link_count);

	return true;

failed_alloc:
	return false;
}

/* Create additional DIG link encoder objects if fewer than the platform
 * supports were created during link construction. This can happen if the
 * number of physical connectors is less than the number of DIGs.
 */
static bool create_link_encoders(struct dc *dc)
{
	bool res = true;
	unsigned int num_usb4_dpia = dc->res_pool->res_cap->num_usb4_dpia;
	unsigned int num_dig_link_enc = dc->res_pool->res_cap->num_dig_link_enc;
	int i;

	/* A platform without USB4 DPIA endpoints has a fixed mapping between DIG
	 * link encoders and physical display endpoints and does not require
	 * additional link encoder objects.
	 */
	if (num_usb4_dpia == 0)
		return res;

	/* Create as many link encoder objects as the platform supports. DPIA
	 * endpoints can be programmably mapped to any DIG.
	 */
	if (num_dig_link_enc > dc->res_pool->dig_link_enc_count) {
		for (i = 0; i < num_dig_link_enc; i++) {
			struct link_encoder *link_enc = dc->res_pool->link_encoders[i];

			if (!link_enc && dc->res_pool->funcs->link_enc_create_minimal) {
				link_enc = dc->res_pool->funcs->link_enc_create_minimal(dc->ctx,
						(enum engine_id)(ENGINE_ID_DIGA + i));
				if (link_enc) {
					dc->res_pool->link_encoders[i] = link_enc;
					dc->res_pool->dig_link_enc_count++;
				} else {
					res = false;
				}
			}
		}
	}

	return res;
}

/* Destroy any additional DIG link encoder objects created by
 * create_link_encoders().
 * NB: Must only be called after destroy_links().
 */
static void destroy_link_encoders(struct dc *dc)
{
	unsigned int num_usb4_dpia;
	unsigned int num_dig_link_enc;
	int i;

	if (!dc->res_pool)
		return;

	num_usb4_dpia = dc->res_pool->res_cap->num_usb4_dpia;
	num_dig_link_enc = dc->res_pool->res_cap->num_dig_link_enc;

	/* A platform without USB4 DPIA endpoints has a fixed mapping between DIG
	 * link encoders and physical display endpoints and does not require
	 * additional link encoder objects.
	 */
	if (num_usb4_dpia == 0)
		return;

	for (i = 0; i < num_dig_link_enc; i++) {
		struct link_encoder *link_enc = dc->res_pool->link_encoders[i];

		if (link_enc) {
			link_enc->funcs->destroy(&link_enc);
			dc->res_pool->link_encoders[i] = NULL;
			dc->res_pool->dig_link_enc_count--;
		}
	}
}

static struct dc_perf_trace *dc_perf_trace_create(void)
{
	return kzalloc(sizeof(struct dc_perf_trace), GFP_KERNEL);
}

static void dc_perf_trace_destroy(struct dc_perf_trace **perf_trace)
{
	kfree(*perf_trace);
	*perf_trace = NULL;
}

/**
 *  dc_stream_adjust_vmin_vmax - look up pipe context & update parts of DRR
 *  @dc:     dc reference
 *  @stream: Initial dc stream state
 *  @adjust: Updated parameters for vertical_total_min and vertical_total_max
 *
 *  Looks up the pipe context of dc_stream_state and updates the
 *  vertical_total_min and vertical_total_max of the DRR, Dynamic Refresh
 *  Rate, which is a power-saving feature that targets reducing panel
 *  refresh rate while the screen is static
 *
 *  Return: %true if the pipe context is found and adjusted;
 *          %false if the pipe context is not found.
 */
bool dc_stream_adjust_vmin_vmax(struct dc *dc,
		struct dc_stream_state *stream,
		struct dc_crtc_timing_adjust *adjust)
{
	int i;

	/*
	 * Don't adjust DRR while there's bandwidth optimizations pending to
	 * avoid conflicting with firmware updates.
	 */
	if (dc->ctx->dce_version > DCE_VERSION_MAX)
		if (dc->optimized_required || dc->wm_optimized_required)
			return false;

	stream->adjust.v_total_max = adjust->v_total_max;
	stream->adjust.v_total_mid = adjust->v_total_mid;
	stream->adjust.v_total_mid_frame_num = adjust->v_total_mid_frame_num;
	stream->adjust.v_total_min = adjust->v_total_min;

	for (i = 0; i < MAX_PIPES; i++) {
		struct pipe_ctx *pipe = &dc->current_state->res_ctx.pipe_ctx[i];

		if (pipe->stream == stream && pipe->stream_res.tg) {
			dc->hwss.set_drr(&pipe,
					1,
					*adjust);

			return true;
		}
	}
	return false;
}

/**
 * dc_stream_get_last_used_drr_vtotal - Looks up the pipe context of
 * dc_stream_state and gets the last VTOTAL used by DRR (Dynamic Refresh Rate)
 *
 * @dc: [in] dc reference
 * @stream: [in] Initial dc stream state
 * @refresh_rate: [in] new refresh_rate
 *
 * Return: %true if the pipe context is found and there is an associated
 *         timing_generator for the DC;
 *         %false if the pipe context is not found or there is no
 *         timing_generator for the DC.
 */
bool dc_stream_get_last_used_drr_vtotal(struct dc *dc,
		struct dc_stream_state *stream,
		uint32_t *refresh_rate)
{
	bool status = false;

	int i = 0;

	for (i = 0; i < MAX_PIPES; i++) {
		struct pipe_ctx *pipe = &dc->current_state->res_ctx.pipe_ctx[i];

		if (pipe->stream == stream && pipe->stream_res.tg) {
			/* Only execute if a function pointer has been defined for
			 * the DC version in question
			 */
			if (pipe->stream_res.tg->funcs->get_last_used_drr_vtotal) {
				pipe->stream_res.tg->funcs->get_last_used_drr_vtotal(pipe->stream_res.tg, refresh_rate);

				status = true;

				break;
			}
		}
	}

	return status;
}

bool dc_stream_get_crtc_position(struct dc *dc,
		struct dc_stream_state **streams, int num_streams,
		unsigned int *v_pos, unsigned int *nom_v_pos)
{
	/* TODO: Support multiple streams */
	const struct dc_stream_state *stream = streams[0];
	int i;
	bool ret = false;
	struct crtc_position position;

	for (i = 0; i < MAX_PIPES; i++) {
		struct pipe_ctx *pipe =
				&dc->current_state->res_ctx.pipe_ctx[i];

		if (pipe->stream == stream && pipe->stream_res.stream_enc) {
			dc->hwss.get_position(&pipe, 1, &position);

			*v_pos = position.vertical_count;
			*nom_v_pos = position.nominal_vcount;
			ret = true;
		}
	}
	return ret;
}

#if defined(CONFIG_DRM_AMD_SECURE_DISPLAY)
static inline void
dc_stream_forward_dmub_crc_window(struct dc_dmub_srv *dmub_srv,
		struct rect *rect, struct otg_phy_mux *mux_mapping, bool is_stop)
{
	union dmub_rb_cmd cmd = {0};

	cmd.secure_display.roi_info.phy_id = mux_mapping->phy_output_num;
	cmd.secure_display.roi_info.otg_id = mux_mapping->otg_output_num;

	if (is_stop) {
		cmd.secure_display.header.type = DMUB_CMD__SECURE_DISPLAY;
		cmd.secure_display.header.sub_type = DMUB_CMD__SECURE_DISPLAY_CRC_STOP_UPDATE;
	} else {
		cmd.secure_display.header.type = DMUB_CMD__SECURE_DISPLAY;
		cmd.secure_display.header.sub_type = DMUB_CMD__SECURE_DISPLAY_CRC_WIN_NOTIFY;
		cmd.secure_display.roi_info.x_start = rect->x;
		cmd.secure_display.roi_info.y_start = rect->y;
		cmd.secure_display.roi_info.x_end = rect->x + rect->width;
		cmd.secure_display.roi_info.y_end = rect->y + rect->height;
	}

	dm_execute_dmub_cmd(dmub_srv->ctx, &cmd, DM_DMUB_WAIT_TYPE_NO_WAIT);
}

static inline void
dc_stream_forward_dmcu_crc_window(struct dmcu *dmcu,
		struct rect *rect, struct otg_phy_mux *mux_mapping, bool is_stop)
{
	if (is_stop)
		dmcu->funcs->stop_crc_win_update(dmcu, mux_mapping);
	else
		dmcu->funcs->forward_crc_window(dmcu, rect, mux_mapping);
}

bool
dc_stream_forward_crc_window(struct dc_stream_state *stream,
		struct rect *rect, bool is_stop)
{
	struct dmcu *dmcu;
	struct dc_dmub_srv *dmub_srv;
	struct otg_phy_mux mux_mapping;
	struct pipe_ctx *pipe;
	int i;
	struct dc *dc = stream->ctx->dc;

	for (i = 0; i < MAX_PIPES; i++) {
		pipe = &dc->current_state->res_ctx.pipe_ctx[i];
		if (pipe->stream == stream && !pipe->top_pipe && !pipe->prev_odm_pipe)
			break;
	}

	/* Stream not found */
	if (i == MAX_PIPES)
		return false;

	mux_mapping.phy_output_num = stream->link->link_enc_hw_inst;
	mux_mapping.otg_output_num = pipe->stream_res.tg->inst;

	dmcu = dc->res_pool->dmcu;
	dmub_srv = dc->ctx->dmub_srv;

	/* forward to dmub */
	if (dmub_srv)
		dc_stream_forward_dmub_crc_window(dmub_srv, rect, &mux_mapping, is_stop);
	/* forward to dmcu */
	else if (dmcu && dmcu->funcs->is_dmcu_initialized(dmcu))
		dc_stream_forward_dmcu_crc_window(dmcu, rect, &mux_mapping, is_stop);
	else
		return false;

	return true;
}
#endif /* CONFIG_DRM_AMD_SECURE_DISPLAY */

/**
 * dc_stream_configure_crc() - Configure CRC capture for the given stream.
 * @dc: DC Object
 * @stream: The stream to configure CRC on.
 * @enable: Enable CRC if true, disable otherwise.
 * @crc_window: CRC window (x/y start/end) information
 * @continuous: Capture CRC on every frame if true. Otherwise, only capture
 *              once.
 *
 * By default, only CRC0 is configured, and the entire frame is used to
 * calculate the CRC.
 *
 * Return: %false if the stream is not found or CRC capture is not supported;
 *         %true if the stream has been configured.
 */
bool dc_stream_configure_crc(struct dc *dc, struct dc_stream_state *stream,
			     struct crc_params *crc_window, bool enable, bool continuous)
{
	struct pipe_ctx *pipe;
	struct crc_params param;
	struct timing_generator *tg;

	pipe = resource_get_otg_master_for_stream(
			&dc->current_state->res_ctx, stream);

	/* Stream not found */
	if (pipe == NULL)
		return false;

	/* By default, capture the full frame */
	param.windowa_x_start = 0;
	param.windowa_y_start = 0;
	param.windowa_x_end = pipe->stream->timing.h_addressable;
	param.windowa_y_end = pipe->stream->timing.v_addressable;
	param.windowb_x_start = 0;
	param.windowb_y_start = 0;
	param.windowb_x_end = pipe->stream->timing.h_addressable;
	param.windowb_y_end = pipe->stream->timing.v_addressable;

	if (crc_window) {
		param.windowa_x_start = crc_window->windowa_x_start;
		param.windowa_y_start = crc_window->windowa_y_start;
		param.windowa_x_end = crc_window->windowa_x_end;
		param.windowa_y_end = crc_window->windowa_y_end;
		param.windowb_x_start = crc_window->windowb_x_start;
		param.windowb_y_start = crc_window->windowb_y_start;
		param.windowb_x_end = crc_window->windowb_x_end;
		param.windowb_y_end = crc_window->windowb_y_end;
	}

	param.dsc_mode = pipe->stream->timing.flags.DSC ? 1:0;
	param.odm_mode = pipe->next_odm_pipe ? 1:0;

	/* Default to the union of both windows */
	param.selection = UNION_WINDOW_A_B;
	param.continuous_mode = continuous;
	param.enable = enable;

	tg = pipe->stream_res.tg;

	/* Only call if supported */
	if (tg->funcs->configure_crc)
		return tg->funcs->configure_crc(tg, &param);
	DC_LOG_WARNING("CRC capture not supported.");
	return false;
}

/**
 * dc_stream_get_crc() - Get CRC values for the given stream.
 *
 * @dc: DC object.
 * @stream: The DC stream state of the stream to get CRCs from.
 * @r_cr: CRC value for the red component.
 * @g_y:  CRC value for the green component.
 * @b_cb: CRC value for the blue component.
 *
 * dc_stream_configure_crc needs to be called beforehand to enable CRCs.
 *
 * Return:
 * %false if stream is not found, or if CRCs are not enabled.
 */
bool dc_stream_get_crc(struct dc *dc, struct dc_stream_state *stream,
		       uint32_t *r_cr, uint32_t *g_y, uint32_t *b_cb)
{
	int i;
	struct pipe_ctx *pipe;
	struct timing_generator *tg;

	for (i = 0; i < MAX_PIPES; i++) {
		pipe = &dc->current_state->res_ctx.pipe_ctx[i];
		if (pipe->stream == stream)
			break;
	}
	/* Stream not found */
	if (i == MAX_PIPES)
		return false;

	tg = pipe->stream_res.tg;

	if (tg->funcs->get_crc)
		return tg->funcs->get_crc(tg, r_cr, g_y, b_cb);
	DC_LOG_WARNING("CRC capture not supported.");
	return false;
}

void dc_stream_set_dyn_expansion(struct dc *dc, struct dc_stream_state *stream,
		enum dc_dynamic_expansion option)
{
	/* OPP FMT dyn expansion updates*/
	int i;
	struct pipe_ctx *pipe_ctx;

	for (i = 0; i < MAX_PIPES; i++) {
		if (dc->current_state->res_ctx.pipe_ctx[i].stream
				== stream) {
			pipe_ctx = &dc->current_state->res_ctx.pipe_ctx[i];
			pipe_ctx->stream_res.opp->dyn_expansion = option;
			pipe_ctx->stream_res.opp->funcs->opp_set_dyn_expansion(
					pipe_ctx->stream_res.opp,
					COLOR_SPACE_YCBCR601,
					stream->timing.display_color_depth,
					stream->signal);
		}
	}
}

void dc_stream_set_dither_option(struct dc_stream_state *stream,
		enum dc_dither_option option)
{
	struct bit_depth_reduction_params params;
	struct dc_link *link = stream->link;
	struct pipe_ctx *pipes = NULL;
	int i;

	for (i = 0; i < MAX_PIPES; i++) {
		if (link->dc->current_state->res_ctx.pipe_ctx[i].stream ==
				stream) {
			pipes = &link->dc->current_state->res_ctx.pipe_ctx[i];
			break;
		}
	}

	if (!pipes)
		return;
	if (option > DITHER_OPTION_MAX)
		return;

	stream->dither_option = option;

	memset(&params, 0, sizeof(params));
	resource_build_bit_depth_reduction_params(stream, &params);
	stream->bit_depth_params = params;

	if (pipes->plane_res.xfm &&
	    pipes->plane_res.xfm->funcs->transform_set_pixel_storage_depth) {
		pipes->plane_res.xfm->funcs->transform_set_pixel_storage_depth(
			pipes->plane_res.xfm,
			pipes->plane_res.scl_data.lb_params.depth,
			&stream->bit_depth_params);
	}

	pipes->stream_res.opp->funcs->
		opp_program_bit_depth_reduction(pipes->stream_res.opp, &params);
}

bool dc_stream_set_gamut_remap(struct dc *dc, const struct dc_stream_state *stream)
{
	int i;
	bool ret = false;
	struct pipe_ctx *pipes;

	for (i = 0; i < MAX_PIPES; i++) {
		if (dc->current_state->res_ctx.pipe_ctx[i].stream == stream) {
			pipes = &dc->current_state->res_ctx.pipe_ctx[i];
			dc->hwss.program_gamut_remap(pipes);
			ret = true;
		}
	}

	return ret;
}

bool dc_stream_program_csc_matrix(struct dc *dc, struct dc_stream_state *stream)
{
	int i;
	bool ret = false;
	struct pipe_ctx *pipes;

	for (i = 0; i < MAX_PIPES; i++) {
		if (dc->current_state->res_ctx.pipe_ctx[i].stream
				== stream) {

			pipes = &dc->current_state->res_ctx.pipe_ctx[i];
			dc->hwss.program_output_csc(dc,
					pipes,
					stream->output_color_space,
					stream->csc_color_matrix.matrix,
					pipes->stream_res.opp->inst);
			ret = true;
		}
	}

	return ret;
}

void dc_stream_set_static_screen_params(struct dc *dc,
		struct dc_stream_state **streams,
		int num_streams,
		const struct dc_static_screen_params *params)
{
	int i, j;
	struct pipe_ctx *pipes_affected[MAX_PIPES];
	int num_pipes_affected = 0;

	for (i = 0; i < num_streams; i++) {
		struct dc_stream_state *stream = streams[i];

		for (j = 0; j < MAX_PIPES; j++) {
			if (dc->current_state->res_ctx.pipe_ctx[j].stream
					== stream) {
				pipes_affected[num_pipes_affected++] =
						&dc->current_state->res_ctx.pipe_ctx[j];
			}
		}
	}

	dc->hwss.set_static_screen_control(pipes_affected, num_pipes_affected, params);
}

static void dc_destruct(struct dc *dc)
{
	// reset link encoder assignment table on destruct
	if (dc->res_pool && dc->res_pool->funcs->link_encs_assign)
		link_enc_cfg_init(dc, dc->current_state);

	if (dc->current_state) {
		dc_release_state(dc->current_state);
		dc->current_state = NULL;
	}

	destroy_links(dc);

	destroy_link_encoders(dc);

	if (dc->clk_mgr) {
		dc_destroy_clk_mgr(dc->clk_mgr);
		dc->clk_mgr = NULL;
	}

	dc_destroy_resource_pool(dc);

	if (dc->link_srv)
		link_destroy_link_service(&dc->link_srv);

	if (dc->ctx->gpio_service)
		dal_gpio_service_destroy(&dc->ctx->gpio_service);

	if (dc->ctx->created_bios)
		dal_bios_parser_destroy(&dc->ctx->dc_bios);

	dc_perf_trace_destroy(&dc->ctx->perf_trace);

	kfree(dc->ctx);
	dc->ctx = NULL;

	kfree(dc->bw_vbios);
	dc->bw_vbios = NULL;

	kfree(dc->bw_dceip);
	dc->bw_dceip = NULL;

	kfree(dc->dcn_soc);
	dc->dcn_soc = NULL;

	kfree(dc->dcn_ip);
	dc->dcn_ip = NULL;

	kfree(dc->vm_helper);
	dc->vm_helper = NULL;

}

static bool dc_construct_ctx(struct dc *dc,
		const struct dc_init_data *init_params)
{
	struct dc_context *dc_ctx;

	dc_ctx = kzalloc(sizeof(*dc_ctx), GFP_KERNEL);
	if (!dc_ctx)
		return false;

	dc_ctx->cgs_device = init_params->cgs_device;
	dc_ctx->driver_context = init_params->driver;
	dc_ctx->dc = dc;
	dc_ctx->asic_id = init_params->asic_id;
	dc_ctx->dc_sink_id_count = 0;
	dc_ctx->dc_stream_id_count = 0;
	dc_ctx->dce_environment = init_params->dce_environment;
	dc_ctx->dcn_reg_offsets = init_params->dcn_reg_offsets;
	dc_ctx->nbio_reg_offsets = init_params->nbio_reg_offsets;

	/* Create logger */

	dc_ctx->dce_version = resource_parse_asic_id(init_params->asic_id);

	dc_ctx->perf_trace = dc_perf_trace_create();
	if (!dc_ctx->perf_trace) {
		kfree(dc_ctx);
		ASSERT_CRITICAL(false);
		return false;
	}

	dc->ctx = dc_ctx;

	dc->link_srv = link_create_link_service();
	if (!dc->link_srv)
		return false;

	return true;
}

static bool dc_construct(struct dc *dc,
		const struct dc_init_data *init_params)
{
	struct dc_context *dc_ctx;
	struct bw_calcs_dceip *dc_dceip;
	struct bw_calcs_vbios *dc_vbios;
	struct dcn_soc_bounding_box *dcn_soc;
	struct dcn_ip_params *dcn_ip;

	dc->config = init_params->flags;

	// Allocate memory for the vm_helper
	dc->vm_helper = kzalloc(sizeof(struct vm_helper), GFP_KERNEL);
	if (!dc->vm_helper) {
		dm_error("%s: failed to create dc->vm_helper\n", __func__);
		goto fail;
	}

	memcpy(&dc->bb_overrides, &init_params->bb_overrides, sizeof(dc->bb_overrides));

	dc_dceip = kzalloc(sizeof(*dc_dceip), GFP_KERNEL);
	if (!dc_dceip) {
		dm_error("%s: failed to create dceip\n", __func__);
		goto fail;
	}

	dc->bw_dceip = dc_dceip;

	dc_vbios = kzalloc(sizeof(*dc_vbios), GFP_KERNEL);
	if (!dc_vbios) {
		dm_error("%s: failed to create vbios\n", __func__);
		goto fail;
	}

	dc->bw_vbios = dc_vbios;
	dcn_soc = kzalloc(sizeof(*dcn_soc), GFP_KERNEL);
	if (!dcn_soc) {
		dm_error("%s: failed to create dcn_soc\n", __func__);
		goto fail;
	}

	dc->dcn_soc = dcn_soc;

	dcn_ip = kzalloc(sizeof(*dcn_ip), GFP_KERNEL);
	if (!dcn_ip) {
		dm_error("%s: failed to create dcn_ip\n", __func__);
		goto fail;
	}

	dc->dcn_ip = dcn_ip;

	if (!dc_construct_ctx(dc, init_params)) {
		dm_error("%s: failed to create ctx\n", __func__);
		goto fail;
	}

        dc_ctx = dc->ctx;

	/* Resource should construct all asic specific resources.
	 * This should be the only place where we need to parse the asic id
	 */
	if (init_params->vbios_override)
		dc_ctx->dc_bios = init_params->vbios_override;
	else {
		/* Create BIOS parser */
		struct bp_init_data bp_init_data;

		bp_init_data.ctx = dc_ctx;
		bp_init_data.bios = init_params->asic_id.atombios_base_address;

		dc_ctx->dc_bios = dal_bios_parser_create(
				&bp_init_data, dc_ctx->dce_version);

		if (!dc_ctx->dc_bios) {
			ASSERT_CRITICAL(false);
			goto fail;
		}

		dc_ctx->created_bios = true;
	}

	dc->vendor_signature = init_params->vendor_signature;

	/* Create GPIO service */
	dc_ctx->gpio_service = dal_gpio_service_create(
			dc_ctx->dce_version,
			dc_ctx->dce_environment,
			dc_ctx);

	if (!dc_ctx->gpio_service) {
		ASSERT_CRITICAL(false);
		goto fail;
	}

	dc->res_pool = dc_create_resource_pool(dc, init_params, dc_ctx->dce_version);
	if (!dc->res_pool)
		goto fail;

	/* set i2c speed if not done by the respective dcnxxx__resource.c */
	if (dc->caps.i2c_speed_in_khz_hdcp == 0)
		dc->caps.i2c_speed_in_khz_hdcp = dc->caps.i2c_speed_in_khz;
	if (dc->caps.max_optimizable_video_width == 0)
		dc->caps.max_optimizable_video_width = 5120;
	dc->clk_mgr = dc_clk_mgr_create(dc->ctx, dc->res_pool->pp_smu, dc->res_pool->dccg);
	if (!dc->clk_mgr)
		goto fail;
#ifdef CONFIG_DRM_AMD_DC_FP
	dc->clk_mgr->force_smu_not_present = init_params->force_smu_not_present;

	if (dc->res_pool->funcs->update_bw_bounding_box) {
		DC_FP_START();
		dc->res_pool->funcs->update_bw_bounding_box(dc, dc->clk_mgr->bw_params);
		DC_FP_END();
	}
#endif

	/* Creation of current_state must occur after dc->dml
	 * is initialized in dc_create_resource_pool because
	 * on creation it copies the contents of dc->dml
	 */

	dc->current_state = dc_create_state(dc);

	if (!dc->current_state) {
		dm_error("%s: failed to create validate ctx\n", __func__);
		goto fail;
	}

	if (!create_links(dc, init_params->num_virtual_links))
		goto fail;

	/* Create additional DIG link encoder objects if fewer than the platform
	 * supports were created during link construction.
	 */
	if (!create_link_encoders(dc))
		goto fail;

	dc_resource_state_construct(dc, dc->current_state);

	return true;

fail:
	return false;
}

static void disable_all_writeback_pipes_for_stream(
		const struct dc *dc,
		struct dc_stream_state *stream,
		struct dc_state *context)
{
	int i;

	for (i = 0; i < stream->num_wb_info; i++)
		stream->writeback_info[i].wb_enabled = false;
}

static void apply_ctx_interdependent_lock(struct dc *dc,
					  struct dc_state *context,
					  struct dc_stream_state *stream,
					  bool lock)
{
	int i;

	/* Checks if interdependent update function pointer is NULL or not, takes care of DCE110 case */
	if (dc->hwss.interdependent_update_lock)
		dc->hwss.interdependent_update_lock(dc, context, lock);
	else {
		for (i = 0; i < dc->res_pool->pipe_count; i++) {
			struct pipe_ctx *pipe_ctx = &context->res_ctx.pipe_ctx[i];
			struct pipe_ctx *old_pipe_ctx = &dc->current_state->res_ctx.pipe_ctx[i];

			// Copied conditions that were previously in dce110_apply_ctx_for_surface
			if (stream == pipe_ctx->stream) {
				if (resource_is_pipe_type(pipe_ctx, OPP_HEAD) &&
					(pipe_ctx->plane_state || old_pipe_ctx->plane_state))
					dc->hwss.pipe_control_lock(dc, pipe_ctx, lock);
			}
		}
	}
}

static void dc_update_viusal_confirm_color(struct dc *dc, struct dc_state *context, struct pipe_ctx *pipe_ctx)
{
	if (dc->ctx->dce_version >= DCN_VERSION_1_0) {
		memset(&pipe_ctx->visual_confirm_color, 0, sizeof(struct tg_color));

		if (dc->debug.visual_confirm == VISUAL_CONFIRM_HDR)
			get_hdr_visual_confirm_color(pipe_ctx, &(pipe_ctx->visual_confirm_color));
		else if (dc->debug.visual_confirm == VISUAL_CONFIRM_SURFACE)
			get_surface_visual_confirm_color(pipe_ctx, &(pipe_ctx->visual_confirm_color));
		else if (dc->debug.visual_confirm == VISUAL_CONFIRM_SWIZZLE)
			get_surface_tile_visual_confirm_color(pipe_ctx, &(pipe_ctx->visual_confirm_color));
		else {
			if (dc->ctx->dce_version < DCN_VERSION_2_0)
				color_space_to_black_color(
					dc, pipe_ctx->stream->output_color_space, &(pipe_ctx->visual_confirm_color));
		}
		if (dc->ctx->dce_version >= DCN_VERSION_2_0) {
			if (dc->debug.visual_confirm == VISUAL_CONFIRM_MPCTREE)
				get_mpctree_visual_confirm_color(pipe_ctx, &(pipe_ctx->visual_confirm_color));
			else if (dc->debug.visual_confirm == VISUAL_CONFIRM_SUBVP)
				get_subvp_visual_confirm_color(dc, context, pipe_ctx, &(pipe_ctx->visual_confirm_color));
			else if (dc->debug.visual_confirm == VISUAL_CONFIRM_MCLK_SWITCH)
				get_mclk_switch_visual_confirm_color(dc, context, pipe_ctx, &(pipe_ctx->visual_confirm_color));
		}
	}
}

static void disable_dangling_plane(struct dc *dc, struct dc_state *context)
{
	int i, j;
	struct dc_state *dangling_context = dc_create_state(dc);
	struct dc_state *current_ctx;
	struct pipe_ctx *pipe;
	struct timing_generator *tg;

	if (dangling_context == NULL)
		return;

	dc_resource_state_copy_construct(dc->current_state, dangling_context);

	for (i = 0; i < dc->res_pool->pipe_count; i++) {
		struct dc_stream_state *old_stream =
				dc->current_state->res_ctx.pipe_ctx[i].stream;
		bool should_disable = true;
		bool pipe_split_change = false;

		if ((context->res_ctx.pipe_ctx[i].top_pipe) &&
			(dc->current_state->res_ctx.pipe_ctx[i].top_pipe))
			pipe_split_change = context->res_ctx.pipe_ctx[i].top_pipe->pipe_idx !=
				dc->current_state->res_ctx.pipe_ctx[i].top_pipe->pipe_idx;
		else
			pipe_split_change = context->res_ctx.pipe_ctx[i].top_pipe !=
				dc->current_state->res_ctx.pipe_ctx[i].top_pipe;

		for (j = 0; j < context->stream_count; j++) {
			if (old_stream == context->streams[j]) {
				should_disable = false;
				break;
			}
		}
		if (!should_disable && pipe_split_change &&
				dc->current_state->stream_count != context->stream_count)
			should_disable = true;

		if (old_stream && !dc->current_state->res_ctx.pipe_ctx[i].top_pipe &&
				!dc->current_state->res_ctx.pipe_ctx[i].prev_odm_pipe) {
			struct pipe_ctx *old_pipe, *new_pipe;

			old_pipe = &dc->current_state->res_ctx.pipe_ctx[i];
			new_pipe = &context->res_ctx.pipe_ctx[i];

			if (old_pipe->plane_state && !new_pipe->plane_state)
				should_disable = true;
		}

		if (should_disable && old_stream) {
			pipe = &dc->current_state->res_ctx.pipe_ctx[i];
			tg = pipe->stream_res.tg;
			/* When disabling plane for a phantom pipe, we must turn on the
			 * phantom OTG so the disable programming gets the double buffer
			 * update. Otherwise the pipe will be left in a partially disabled
			 * state that can result in underflow or hang when enabling it
			 * again for different use.
			 */
			if (old_stream->mall_stream_config.type == SUBVP_PHANTOM) {
<<<<<<< HEAD
				if (tg->funcs->enable_crtc)
					tg->funcs->enable_crtc(tg);
=======
				if (tg->funcs->enable_crtc) {
					int main_pipe_width, main_pipe_height;

					main_pipe_width = old_stream->mall_stream_config.paired_stream->dst.width;
					main_pipe_height = old_stream->mall_stream_config.paired_stream->dst.height;
					if (dc->hwss.blank_phantom)
						dc->hwss.blank_phantom(dc, tg, main_pipe_width, main_pipe_height);
					tg->funcs->enable_crtc(tg);
				}
>>>>>>> 98817289
			}
			dc_rem_all_planes_for_stream(dc, old_stream, dangling_context);
			disable_all_writeback_pipes_for_stream(dc, old_stream, dangling_context);

			if (pipe->stream && pipe->plane_state)
				dc_update_viusal_confirm_color(dc, context, pipe);

			if (dc->hwss.apply_ctx_for_surface) {
				apply_ctx_interdependent_lock(dc, dc->current_state, old_stream, true);
				dc->hwss.apply_ctx_for_surface(dc, old_stream, 0, dangling_context);
				apply_ctx_interdependent_lock(dc, dc->current_state, old_stream, false);
				dc->hwss.post_unlock_program_front_end(dc, dangling_context);
			}
			if (dc->hwss.program_front_end_for_ctx) {
				dc->hwss.interdependent_update_lock(dc, dc->current_state, true);
				dc->hwss.program_front_end_for_ctx(dc, dangling_context);
				dc->hwss.interdependent_update_lock(dc, dc->current_state, false);
				dc->hwss.post_unlock_program_front_end(dc, dangling_context);
			}
			/* We need to put the phantom OTG back into it's default (disabled) state or we
			 * can get corruption when transition from one SubVP config to a different one.
			 * The OTG is set to disable on falling edge of VUPDATE so the plane disable
			 * will still get it's double buffer update.
			 */
			if (old_stream->mall_stream_config.type == SUBVP_PHANTOM) {
				if (tg->funcs->disable_phantom_crtc)
					tg->funcs->disable_phantom_crtc(tg);
			}
		}
	}

	current_ctx = dc->current_state;
	dc->current_state = dangling_context;
	dc_release_state(current_ctx);
}

static void disable_vbios_mode_if_required(
		struct dc *dc,
		struct dc_state *context)
{
	unsigned int i, j;

	/* check if timing_changed, disable stream*/
	for (i = 0; i < dc->res_pool->pipe_count; i++) {
		struct dc_stream_state *stream = NULL;
		struct dc_link *link = NULL;
		struct pipe_ctx *pipe = NULL;

		pipe = &context->res_ctx.pipe_ctx[i];
		stream = pipe->stream;
		if (stream == NULL)
			continue;

		if (stream->apply_seamless_boot_optimization)
			continue;

		// only looking for first odm pipe
		if (pipe->prev_odm_pipe)
			continue;

		if (stream->link->local_sink &&
			stream->link->local_sink->sink_signal == SIGNAL_TYPE_EDP) {
			link = stream->link;
		}

		if (link != NULL && link->link_enc->funcs->is_dig_enabled(link->link_enc)) {
			unsigned int enc_inst, tg_inst = 0;
			unsigned int pix_clk_100hz;

			enc_inst = link->link_enc->funcs->get_dig_frontend(link->link_enc);
			if (enc_inst != ENGINE_ID_UNKNOWN) {
				for (j = 0; j < dc->res_pool->stream_enc_count; j++) {
					if (dc->res_pool->stream_enc[j]->id == enc_inst) {
						tg_inst = dc->res_pool->stream_enc[j]->funcs->dig_source_otg(
							dc->res_pool->stream_enc[j]);
						break;
					}
				}

				dc->res_pool->dp_clock_source->funcs->get_pixel_clk_frequency_100hz(
					dc->res_pool->dp_clock_source,
					tg_inst, &pix_clk_100hz);

				if (link->link_status.link_active) {
					uint32_t requested_pix_clk_100hz =
						pipe->stream_res.pix_clk_params.requested_pix_clk_100hz;

					if (pix_clk_100hz != requested_pix_clk_100hz) {
						dc->link_srv->set_dpms_off(pipe);
						pipe->stream->dpms_off = false;
					}
				}
			}
		}
	}
}

static void wait_for_no_pipes_pending(struct dc *dc, struct dc_state *context)
{
	int i;
	PERF_TRACE();
	for (i = 0; i < MAX_PIPES; i++) {
		int count = 0;
		struct pipe_ctx *pipe = &context->res_ctx.pipe_ctx[i];

		if (!pipe->plane_state || pipe->stream->mall_stream_config.type == SUBVP_PHANTOM)
			continue;

		/* Timeout 100 ms */
		while (count < 100000) {
			/* Must set to false to start with, due to OR in update function */
			pipe->plane_state->status.is_flip_pending = false;
			dc->hwss.update_pending_status(pipe);
			if (!pipe->plane_state->status.is_flip_pending)
				break;
			udelay(1);
			count++;
		}
		ASSERT(!pipe->plane_state->status.is_flip_pending);
	}
	PERF_TRACE();
}

/* Public functions */

struct dc *dc_create(const struct dc_init_data *init_params)
{
	struct dc *dc = kzalloc(sizeof(*dc), GFP_KERNEL);
	unsigned int full_pipe_count;

	if (!dc)
		return NULL;

	if (init_params->dce_environment == DCE_ENV_VIRTUAL_HW) {
		if (!dc_construct_ctx(dc, init_params))
			goto destruct_dc;
	} else {
		if (!dc_construct(dc, init_params))
			goto destruct_dc;

		full_pipe_count = dc->res_pool->pipe_count;
		if (dc->res_pool->underlay_pipe_index != NO_UNDERLAY_PIPE)
			full_pipe_count--;
		dc->caps.max_streams = min(
				full_pipe_count,
				dc->res_pool->stream_enc_count);

		dc->caps.max_links = dc->link_count;
		dc->caps.max_audios = dc->res_pool->audio_count;
		dc->caps.linear_pitch_alignment = 64;

		dc->caps.max_dp_protocol_version = DP_VERSION_1_4;

		dc->caps.max_otg_num = dc->res_pool->res_cap->num_timing_generator;

		if (dc->res_pool->dmcu != NULL)
			dc->versions.dmcu_version = dc->res_pool->dmcu->dmcu_version;
	}

	dc->dcn_reg_offsets = init_params->dcn_reg_offsets;
	dc->nbio_reg_offsets = init_params->nbio_reg_offsets;

	/* Populate versioning information */
	dc->versions.dc_ver = DC_VER;

	dc->build_id = DC_BUILD_ID;

	DC_LOG_DC("Display Core initialized\n");



	return dc;

destruct_dc:
	dc_destruct(dc);
	kfree(dc);
	return NULL;
}

static void detect_edp_presence(struct dc *dc)
{
	struct dc_link *edp_links[MAX_NUM_EDP];
	struct dc_link *edp_link = NULL;
	enum dc_connection_type type;
	int i;
	int edp_num;

	dc_get_edp_links(dc, edp_links, &edp_num);
	if (!edp_num)
		return;

	for (i = 0; i < edp_num; i++) {
		edp_link = edp_links[i];
		if (dc->config.edp_not_connected) {
			edp_link->edp_sink_present = false;
		} else {
			dc_link_detect_connection_type(edp_link, &type);
			edp_link->edp_sink_present = (type != dc_connection_none);
		}
	}
}

void dc_hardware_init(struct dc *dc)
{

	detect_edp_presence(dc);
	if (dc->ctx->dce_environment != DCE_ENV_VIRTUAL_HW)
		dc->hwss.init_hw(dc);
}

void dc_init_callbacks(struct dc *dc,
		const struct dc_callback_init *init_params)
{
	dc->ctx->cp_psp = init_params->cp_psp;
}

void dc_deinit_callbacks(struct dc *dc)
{
	memset(&dc->ctx->cp_psp, 0, sizeof(dc->ctx->cp_psp));
}

void dc_destroy(struct dc **dc)
{
	dc_destruct(*dc);
	kfree(*dc);
	*dc = NULL;
}

static void enable_timing_multisync(
		struct dc *dc,
		struct dc_state *ctx)
{
	int i, multisync_count = 0;
	int pipe_count = dc->res_pool->pipe_count;
	struct pipe_ctx *multisync_pipes[MAX_PIPES] = { NULL };

	for (i = 0; i < pipe_count; i++) {
		if (!ctx->res_ctx.pipe_ctx[i].stream ||
				!ctx->res_ctx.pipe_ctx[i].stream->triggered_crtc_reset.enabled)
			continue;
		if (ctx->res_ctx.pipe_ctx[i].stream == ctx->res_ctx.pipe_ctx[i].stream->triggered_crtc_reset.event_source)
			continue;
		multisync_pipes[multisync_count] = &ctx->res_ctx.pipe_ctx[i];
		multisync_count++;
	}

	if (multisync_count > 0) {
		dc->hwss.enable_per_frame_crtc_position_reset(
			dc, multisync_count, multisync_pipes);
	}
}

static void program_timing_sync(
		struct dc *dc,
		struct dc_state *ctx)
{
	int i, j, k;
	int group_index = 0;
	int num_group = 0;
	int pipe_count = dc->res_pool->pipe_count;
	struct pipe_ctx *unsynced_pipes[MAX_PIPES] = { NULL };

	for (i = 0; i < pipe_count; i++) {
		if (!ctx->res_ctx.pipe_ctx[i].stream
				|| ctx->res_ctx.pipe_ctx[i].top_pipe
				|| ctx->res_ctx.pipe_ctx[i].prev_odm_pipe)
			continue;

		unsynced_pipes[i] = &ctx->res_ctx.pipe_ctx[i];
	}

	for (i = 0; i < pipe_count; i++) {
		int group_size = 1;
		enum timing_synchronization_type sync_type = NOT_SYNCHRONIZABLE;
		struct pipe_ctx *pipe_set[MAX_PIPES];

		if (!unsynced_pipes[i])
			continue;

		pipe_set[0] = unsynced_pipes[i];
		unsynced_pipes[i] = NULL;

		/* Add tg to the set, search rest of the tg's for ones with
		 * same timing, add all tgs with same timing to the group
		 */
		for (j = i + 1; j < pipe_count; j++) {
			if (!unsynced_pipes[j])
				continue;
			if (sync_type != TIMING_SYNCHRONIZABLE &&
				dc->hwss.enable_vblanks_synchronization &&
				unsynced_pipes[j]->stream_res.tg->funcs->align_vblanks &&
				resource_are_vblanks_synchronizable(
					unsynced_pipes[j]->stream,
					pipe_set[0]->stream)) {
				sync_type = VBLANK_SYNCHRONIZABLE;
				pipe_set[group_size] = unsynced_pipes[j];
				unsynced_pipes[j] = NULL;
				group_size++;
			} else
			if (sync_type != VBLANK_SYNCHRONIZABLE &&
				resource_are_streams_timing_synchronizable(
					unsynced_pipes[j]->stream,
					pipe_set[0]->stream)) {
				sync_type = TIMING_SYNCHRONIZABLE;
				pipe_set[group_size] = unsynced_pipes[j];
				unsynced_pipes[j] = NULL;
				group_size++;
			}
		}

		/* set first unblanked pipe as master */
		for (j = 0; j < group_size; j++) {
			bool is_blanked;

			if (pipe_set[j]->stream_res.opp->funcs->dpg_is_blanked)
				is_blanked =
					pipe_set[j]->stream_res.opp->funcs->dpg_is_blanked(pipe_set[j]->stream_res.opp);
			else
				is_blanked =
					pipe_set[j]->stream_res.tg->funcs->is_blanked(pipe_set[j]->stream_res.tg);
			if (!is_blanked) {
				if (j == 0)
					break;

				swap(pipe_set[0], pipe_set[j]);
				break;
			}
		}

		for (k = 0; k < group_size; k++) {
			struct dc_stream_status *status = dc_stream_get_status_from_state(ctx, pipe_set[k]->stream);

			status->timing_sync_info.group_id = num_group;
			status->timing_sync_info.group_size = group_size;
			if (k == 0)
				status->timing_sync_info.master = true;
			else
				status->timing_sync_info.master = false;

		}

		/* remove any other pipes that are already been synced */
		if (dc->config.use_pipe_ctx_sync_logic) {
			/* check pipe's syncd to decide which pipe to be removed */
			for (j = 1; j < group_size; j++) {
				if (pipe_set[j]->pipe_idx_syncd == pipe_set[0]->pipe_idx_syncd) {
					group_size--;
					pipe_set[j] = pipe_set[group_size];
					j--;
				} else
					/* link slave pipe's syncd with master pipe */
					pipe_set[j]->pipe_idx_syncd = pipe_set[0]->pipe_idx_syncd;
			}
		} else {
			for (j = j + 1; j < group_size; j++) {
				bool is_blanked;

				if (pipe_set[j]->stream_res.opp->funcs->dpg_is_blanked)
					is_blanked =
						pipe_set[j]->stream_res.opp->funcs->dpg_is_blanked(pipe_set[j]->stream_res.opp);
				else
					is_blanked =
						pipe_set[j]->stream_res.tg->funcs->is_blanked(pipe_set[j]->stream_res.tg);
				if (!is_blanked) {
					group_size--;
					pipe_set[j] = pipe_set[group_size];
					j--;
				}
			}
		}

		if (group_size > 1) {
			if (sync_type == TIMING_SYNCHRONIZABLE) {
				dc->hwss.enable_timing_synchronization(
					dc, group_index, group_size, pipe_set);
			} else
				if (sync_type == VBLANK_SYNCHRONIZABLE) {
				dc->hwss.enable_vblanks_synchronization(
					dc, group_index, group_size, pipe_set);
				}
			group_index++;
		}
		num_group++;
	}
}

static bool streams_changed(struct dc *dc,
			    struct dc_stream_state *streams[],
			    uint8_t stream_count)
{
	uint8_t i;

	if (stream_count != dc->current_state->stream_count)
		return true;

	for (i = 0; i < dc->current_state->stream_count; i++) {
		if (dc->current_state->streams[i] != streams[i])
			return true;
		if (!streams[i]->link->link_state_valid)
			return true;
	}

	return false;
}

bool dc_validate_boot_timing(const struct dc *dc,
				const struct dc_sink *sink,
				struct dc_crtc_timing *crtc_timing)
{
	struct timing_generator *tg;
	struct stream_encoder *se = NULL;

	struct dc_crtc_timing hw_crtc_timing = {0};

	struct dc_link *link = sink->link;
	unsigned int i, enc_inst, tg_inst = 0;

	/* Support seamless boot on EDP displays only */
	if (sink->sink_signal != SIGNAL_TYPE_EDP) {
		return false;
	}

	if (dc->debug.force_odm_combine)
		return false;

	/* Check for enabled DIG to identify enabled display */
	if (!link->link_enc->funcs->is_dig_enabled(link->link_enc))
		return false;

	enc_inst = link->link_enc->funcs->get_dig_frontend(link->link_enc);

	if (enc_inst == ENGINE_ID_UNKNOWN)
		return false;

	for (i = 0; i < dc->res_pool->stream_enc_count; i++) {
		if (dc->res_pool->stream_enc[i]->id == enc_inst) {

			se = dc->res_pool->stream_enc[i];

			tg_inst = dc->res_pool->stream_enc[i]->funcs->dig_source_otg(
				dc->res_pool->stream_enc[i]);
			break;
		}
	}

	// tg_inst not found
	if (i == dc->res_pool->stream_enc_count)
		return false;

	if (tg_inst >= dc->res_pool->timing_generator_count)
		return false;

	if (tg_inst != link->link_enc->preferred_engine)
		return false;

	tg = dc->res_pool->timing_generators[tg_inst];

	if (!tg->funcs->get_hw_timing)
		return false;

	if (!tg->funcs->get_hw_timing(tg, &hw_crtc_timing))
		return false;

	if (crtc_timing->h_total != hw_crtc_timing.h_total)
		return false;

	if (crtc_timing->h_border_left != hw_crtc_timing.h_border_left)
		return false;

	if (crtc_timing->h_addressable != hw_crtc_timing.h_addressable)
		return false;

	if (crtc_timing->h_border_right != hw_crtc_timing.h_border_right)
		return false;

	if (crtc_timing->h_front_porch != hw_crtc_timing.h_front_porch)
		return false;

	if (crtc_timing->h_sync_width != hw_crtc_timing.h_sync_width)
		return false;

	if (crtc_timing->v_total != hw_crtc_timing.v_total)
		return false;

	if (crtc_timing->v_border_top != hw_crtc_timing.v_border_top)
		return false;

	if (crtc_timing->v_addressable != hw_crtc_timing.v_addressable)
		return false;

	if (crtc_timing->v_border_bottom != hw_crtc_timing.v_border_bottom)
		return false;

	if (crtc_timing->v_front_porch != hw_crtc_timing.v_front_porch)
		return false;

	if (crtc_timing->v_sync_width != hw_crtc_timing.v_sync_width)
		return false;

	/* block DSC for now, as VBIOS does not currently support DSC timings */
	if (crtc_timing->flags.DSC)
		return false;

	if (dc_is_dp_signal(link->connector_signal)) {
		unsigned int pix_clk_100hz;
		uint32_t numOdmPipes = 1;
		uint32_t id_src[4] = {0};

		dc->res_pool->dp_clock_source->funcs->get_pixel_clk_frequency_100hz(
			dc->res_pool->dp_clock_source,
			tg_inst, &pix_clk_100hz);

		if (tg->funcs->get_optc_source)
			tg->funcs->get_optc_source(tg,
						&numOdmPipes, &id_src[0], &id_src[1]);

		if (numOdmPipes == 2)
			pix_clk_100hz *= 2;
		if (numOdmPipes == 4)
			pix_clk_100hz *= 4;

		// Note: In rare cases, HW pixclk may differ from crtc's pixclk
		// slightly due to rounding issues in 10 kHz units.
		if (crtc_timing->pix_clk_100hz != pix_clk_100hz)
			return false;

		if (!se->funcs->dp_get_pixel_format)
			return false;

		if (!se->funcs->dp_get_pixel_format(
			se,
			&hw_crtc_timing.pixel_encoding,
			&hw_crtc_timing.display_color_depth))
			return false;

		if (hw_crtc_timing.display_color_depth != crtc_timing->display_color_depth)
			return false;

		if (hw_crtc_timing.pixel_encoding != crtc_timing->pixel_encoding)
			return false;
	}

	if (link->dpcd_caps.dprx_feature.bits.VSC_SDP_COLORIMETRY_SUPPORTED) {
		return false;
	}

	if (dc->link_srv->edp_is_ilr_optimization_required(link, crtc_timing)) {
		DC_LOG_EVENT_LINK_TRAINING("Seamless boot disabled to optimize eDP link rate\n");
		return false;
	}

	return true;
}

static inline bool should_update_pipe_for_stream(
		struct dc_state *context,
		struct pipe_ctx *pipe_ctx,
		struct dc_stream_state *stream)
{
	return (pipe_ctx->stream && pipe_ctx->stream == stream);
}

static inline bool should_update_pipe_for_plane(
		struct dc_state *context,
		struct pipe_ctx *pipe_ctx,
		struct dc_plane_state *plane_state)
{
	return (pipe_ctx->plane_state == plane_state);
}

void dc_enable_stereo(
	struct dc *dc,
	struct dc_state *context,
	struct dc_stream_state *streams[],
	uint8_t stream_count)
{
	int i, j;
	struct pipe_ctx *pipe;

	for (i = 0; i < MAX_PIPES; i++) {
		if (context != NULL) {
			pipe = &context->res_ctx.pipe_ctx[i];
		} else {
			context = dc->current_state;
			pipe = &dc->current_state->res_ctx.pipe_ctx[i];
		}

		for (j = 0; pipe && j < stream_count; j++)  {
			if (should_update_pipe_for_stream(context, pipe, streams[j]) &&
				dc->hwss.setup_stereo)
				dc->hwss.setup_stereo(pipe, dc);
		}
	}
}

void dc_trigger_sync(struct dc *dc, struct dc_state *context)
{
	if (context->stream_count > 1 && !dc->debug.disable_timing_sync) {
		enable_timing_multisync(dc, context);
		program_timing_sync(dc, context);
	}
}

static uint8_t get_stream_mask(struct dc *dc, struct dc_state *context)
{
	int i;
	unsigned int stream_mask = 0;

	for (i = 0; i < dc->res_pool->pipe_count; i++) {
		if (context->res_ctx.pipe_ctx[i].stream)
			stream_mask |= 1 << i;
	}

	return stream_mask;
}

void dc_z10_restore(const struct dc *dc)
{
	if (dc->hwss.z10_restore)
		dc->hwss.z10_restore(dc);
}

void dc_z10_save_init(struct dc *dc)
{
	if (dc->hwss.z10_save_init)
		dc->hwss.z10_save_init(dc);
}

/**
 * dc_commit_state_no_check - Apply context to the hardware
 *
 * @dc: DC object with the current status to be updated
 * @context: New state that will become the current status at the end of this function
 *
 * Applies given context to the hardware and copy it into current context.
 * It's up to the user to release the src context afterwards.
 *
 * Return: an enum dc_status result code for the operation
 */
static enum dc_status dc_commit_state_no_check(struct dc *dc, struct dc_state *context)
{
	struct dc_bios *dcb = dc->ctx->dc_bios;
	enum dc_status result = DC_ERROR_UNEXPECTED;
	struct pipe_ctx *pipe;
	int i, k, l;
	struct dc_stream_state *dc_streams[MAX_STREAMS] = {0};
	struct dc_state *old_state;
	bool subvp_prev_use = false;

	dc_z10_restore(dc);
	dc_allow_idle_optimizations(dc, false);

	for (i = 0; i < dc->res_pool->pipe_count; i++) {
		struct pipe_ctx *old_pipe = &dc->current_state->res_ctx.pipe_ctx[i];

		/* Check old context for SubVP */
		subvp_prev_use |= (old_pipe->stream && old_pipe->stream->mall_stream_config.type == SUBVP_PHANTOM);
		if (subvp_prev_use)
			break;
	}

	for (i = 0; i < context->stream_count; i++)
		dc_streams[i] =  context->streams[i];

	if (!dcb->funcs->is_accelerated_mode(dcb)) {
		disable_vbios_mode_if_required(dc, context);
		dc->hwss.enable_accelerated_mode(dc, context);
	}

	if (context->stream_count > get_seamless_boot_stream_count(context) ||
		context->stream_count == 0)
		dc->hwss.prepare_bandwidth(dc, context);

	/* When SubVP is active, all HW programming must be done while
	 * SubVP lock is acquired
	 */
	if (dc->hwss.subvp_pipe_control_lock)
		dc->hwss.subvp_pipe_control_lock(dc, context, true, true, NULL, subvp_prev_use);

	if (dc->hwss.update_dsc_pg)
		dc->hwss.update_dsc_pg(dc, context, false);

	disable_dangling_plane(dc, context);
	/* re-program planes for existing stream, in case we need to
	 * free up plane resource for later use
	 */
	if (dc->hwss.apply_ctx_for_surface) {
		for (i = 0; i < context->stream_count; i++) {
			if (context->streams[i]->mode_changed)
				continue;
			apply_ctx_interdependent_lock(dc, context, context->streams[i], true);
			dc->hwss.apply_ctx_for_surface(
				dc, context->streams[i],
				context->stream_status[i].plane_count,
				context); /* use new pipe config in new context */
			apply_ctx_interdependent_lock(dc, context, context->streams[i], false);
			dc->hwss.post_unlock_program_front_end(dc, context);
		}
	}

	/* Program hardware */
	for (i = 0; i < dc->res_pool->pipe_count; i++) {
		pipe = &context->res_ctx.pipe_ctx[i];
		dc->hwss.wait_for_mpcc_disconnect(dc, dc->res_pool, pipe);
	}

	result = dc->hwss.apply_ctx_to_hw(dc, context);

	if (result != DC_OK) {
		/* Application of dc_state to hardware stopped. */
		dc->current_state->res_ctx.link_enc_cfg_ctx.mode = LINK_ENC_CFG_STEADY;
		return result;
	}

	dc_trigger_sync(dc, context);

	/* Full update should unconditionally be triggered when dc_commit_state_no_check is called */
	for (i = 0; i < context->stream_count; i++) {
		uint32_t prev_dsc_changed = context->streams[i]->update_flags.bits.dsc_changed;

		context->streams[i]->update_flags.raw = 0xFFFFFFFF;
		context->streams[i]->update_flags.bits.dsc_changed = prev_dsc_changed;
	}

	/* Program all planes within new context*/
	if (dc->hwss.program_front_end_for_ctx) {
		dc->hwss.interdependent_update_lock(dc, context, true);
		dc->hwss.program_front_end_for_ctx(dc, context);
		dc->hwss.interdependent_update_lock(dc, context, false);
		dc->hwss.post_unlock_program_front_end(dc, context);
	}

	if (dc->hwss.commit_subvp_config)
		dc->hwss.commit_subvp_config(dc, context);
	if (dc->hwss.subvp_pipe_control_lock)
		dc->hwss.subvp_pipe_control_lock(dc, context, false, true, NULL, subvp_prev_use);

	for (i = 0; i < context->stream_count; i++) {
		const struct dc_link *link = context->streams[i]->link;

		if (!context->streams[i]->mode_changed)
			continue;

		if (dc->hwss.apply_ctx_for_surface) {
			apply_ctx_interdependent_lock(dc, context, context->streams[i], true);
			dc->hwss.apply_ctx_for_surface(
					dc, context->streams[i],
					context->stream_status[i].plane_count,
					context);
			apply_ctx_interdependent_lock(dc, context, context->streams[i], false);
			dc->hwss.post_unlock_program_front_end(dc, context);
		}

		/*
		 * enable stereo
		 * TODO rework dc_enable_stereo call to work with validation sets?
		 */
		for (k = 0; k < MAX_PIPES; k++) {
			pipe = &context->res_ctx.pipe_ctx[k];

			for (l = 0 ; pipe && l < context->stream_count; l++)  {
				if (context->streams[l] &&
					context->streams[l] == pipe->stream &&
					dc->hwss.setup_stereo)
					dc->hwss.setup_stereo(pipe, dc);
			}
		}

		CONN_MSG_MODE(link, "{%dx%d, %dx%d@%dKhz}",
				context->streams[i]->timing.h_addressable,
				context->streams[i]->timing.v_addressable,
				context->streams[i]->timing.h_total,
				context->streams[i]->timing.v_total,
				context->streams[i]->timing.pix_clk_100hz / 10);
	}

	dc_enable_stereo(dc, context, dc_streams, context->stream_count);

	if (context->stream_count > get_seamless_boot_stream_count(context) ||
		context->stream_count == 0) {
		/* Must wait for no flips to be pending before doing optimize bw */
		wait_for_no_pipes_pending(dc, context);
		/* pplib is notified if disp_num changed */
		dc->hwss.optimize_bandwidth(dc, context);
	}

	if (dc->hwss.update_dsc_pg)
		dc->hwss.update_dsc_pg(dc, context, true);

	if (dc->ctx->dce_version >= DCE_VERSION_MAX)
		TRACE_DCN_CLOCK_STATE(&context->bw_ctx.bw.dcn.clk);
	else
		TRACE_DCE_CLOCK_STATE(&context->bw_ctx.bw.dce);

	context->stream_mask = get_stream_mask(dc, context);

	if (context->stream_mask != dc->current_state->stream_mask)
		dc_dmub_srv_notify_stream_mask(dc->ctx->dmub_srv, context->stream_mask);

	for (i = 0; i < context->stream_count; i++)
		context->streams[i]->mode_changed = false;

	/* Clear update flags that were set earlier to avoid redundant programming */
	for (i = 0; i < context->stream_count; i++) {
		context->streams[i]->update_flags.raw = 0x0;
	}

	old_state = dc->current_state;
	dc->current_state = context;

	dc_release_state(old_state);

	dc_retain_state(dc->current_state);

	return result;
}

static bool commit_minimal_transition_state(struct dc *dc,
		struct dc_state *transition_base_context);

/**
 * dc_commit_streams - Commit current stream state
 *
 * @dc: DC object with the commit state to be configured in the hardware
 * @streams: Array with a list of stream state
 * @stream_count: Total of streams
 *
 * Function responsible for commit streams change to the hardware.
 *
 * Return:
 * Return DC_OK if everything work as expected, otherwise, return a dc_status
 * code.
 */
enum dc_status dc_commit_streams(struct dc *dc,
				 struct dc_stream_state *streams[],
				 uint8_t stream_count)
<<<<<<< HEAD
{
	int i, j;
	struct dc_state *context;
	enum dc_status res = DC_OK;
	struct dc_validation_set set[MAX_STREAMS] = {0};
	struct pipe_ctx *pipe;
	bool handle_exit_odm2to1 = false;

	if (dc->ctx->dce_environment == DCE_ENV_VIRTUAL_HW)
		return res;

	if (!streams_changed(dc, streams, stream_count))
		return res;

	DC_LOG_DC("%s: %d streams\n", __func__, stream_count);

	for (i = 0; i < stream_count; i++) {
		struct dc_stream_state *stream = streams[i];
		struct dc_stream_status *status = dc_stream_get_status(stream);

		dc_stream_log(dc, stream);

		set[i].stream = stream;

		if (status) {
			set[i].plane_count = status->plane_count;
			for (j = 0; j < status->plane_count; j++)
				set[i].plane_states[j] = status->plane_states[j];
		}
	}

	/* ODM Combine 2:1 power optimization is only applied for single stream
	 * scenario, it uses extra pipes than needed to reduce power consumption
	 * We need to switch off this feature to make room for new streams.
	 */
	if (stream_count > dc->current_state->stream_count &&
			dc->current_state->stream_count == 1) {
		for (i = 0; i < dc->res_pool->pipe_count; i++) {
			pipe = &dc->current_state->res_ctx.pipe_ctx[i];
			if (pipe->next_odm_pipe)
				handle_exit_odm2to1 = true;
		}
	}

	if (handle_exit_odm2to1)
		res = commit_minimal_transition_state(dc, dc->current_state);

	context = dc_create_state(dc);
	if (!context)
		goto context_alloc_fail;

	dc_resource_state_copy_construct_current(dc, context);

	res = dc_validate_with_context(dc, set, stream_count, context, false);
	if (res != DC_OK) {
		BREAK_TO_DEBUGGER();
		goto fail;
	}

	res = dc_commit_state_no_check(dc, context);

	for (i = 0; i < stream_count; i++) {
		for (j = 0; j < context->stream_count; j++) {
			if (streams[i]->stream_id == context->streams[j]->stream_id)
				streams[i]->out.otg_offset = context->stream_status[j].primary_otg_inst;

			if (dc_is_embedded_signal(streams[i]->signal)) {
				struct dc_stream_status *status = dc_stream_get_status_from_state(context, streams[i]);

				if (dc->hwss.is_abm_supported)
					status->is_abm_supported = dc->hwss.is_abm_supported(dc, context, streams[i]);
				else
					status->is_abm_supported = true;
			}
		}
	}

fail:
	dc_release_state(context);

context_alloc_fail:

	DC_LOG_DC("%s Finished.\n", __func__);

	return (res == DC_OK);
}

/* TODO: When the transition to the new commit sequence is done, remove this
 * function in favor of dc_commit_streams. */
bool dc_commit_state(struct dc *dc, struct dc_state *context)
=======
>>>>>>> 98817289
{
	int i, j;
	struct dc_state *context;
	enum dc_status res = DC_OK;
	struct dc_validation_set set[MAX_STREAMS] = {0};
	struct pipe_ctx *pipe;
	bool handle_exit_odm2to1 = false;

	if (dc->ctx->dce_environment == DCE_ENV_VIRTUAL_HW)
		return res;

<<<<<<< HEAD
	/* TODO: Since change commit sequence can have a huge impact,
	 * we decided to only enable it for DCN3x. However, as soon as
	 * we get more confident about this change we'll need to enable
	 * the new sequence for all ASICs. */
	if (dc->ctx->dce_version >= DCN_VERSION_3_2) {
		result = dc_commit_streams(dc, context->streams, context->stream_count);
		return result == DC_OK;
	}

	if (!streams_changed(dc, context->streams, context->stream_count))
		return DC_OK;
=======
	if (!streams_changed(dc, streams, stream_count))
		return res;
>>>>>>> 98817289

	DC_LOG_DC("%s: %d streams\n", __func__, stream_count);

	for (i = 0; i < stream_count; i++) {
		struct dc_stream_state *stream = streams[i];
		struct dc_stream_status *status = dc_stream_get_status(stream);

		dc_stream_log(dc, stream);

		set[i].stream = stream;

		if (status) {
			set[i].plane_count = status->plane_count;
			for (j = 0; j < status->plane_count; j++)
				set[i].plane_states[j] = status->plane_states[j];
		}
	}

	/* ODM Combine 2:1 power optimization is only applied for single stream
	 * scenario, it uses extra pipes than needed to reduce power consumption
	 * We need to switch off this feature to make room for new streams.
	 */
	if (stream_count > dc->current_state->stream_count &&
			dc->current_state->stream_count == 1) {
		for (i = 0; i < dc->res_pool->pipe_count; i++) {
			pipe = &dc->current_state->res_ctx.pipe_ctx[i];
			if (pipe->next_odm_pipe)
				handle_exit_odm2to1 = true;
		}
	}

	if (handle_exit_odm2to1)
		res = commit_minimal_transition_state(dc, dc->current_state);

	context = dc_create_state(dc);
	if (!context)
		goto context_alloc_fail;

	dc_resource_state_copy_construct_current(dc, context);

	res = dc_validate_with_context(dc, set, stream_count, context, false);
	if (res != DC_OK) {
		BREAK_TO_DEBUGGER();
		goto fail;
	}

	res = dc_commit_state_no_check(dc, context);

	for (i = 0; i < stream_count; i++) {
		for (j = 0; j < context->stream_count; j++) {
			if (streams[i]->stream_id == context->streams[j]->stream_id)
				streams[i]->out.otg_offset = context->stream_status[j].primary_otg_inst;

			if (dc_is_embedded_signal(streams[i]->signal)) {
				struct dc_stream_status *status = dc_stream_get_status_from_state(context, streams[i]);

				if (dc->hwss.is_abm_supported)
					status->is_abm_supported = dc->hwss.is_abm_supported(dc, context, streams[i]);
				else
					status->is_abm_supported = true;
			}
		}
	}

fail:
	dc_release_state(context);

context_alloc_fail:

	DC_LOG_DC("%s Finished.\n", __func__);

	return res;
}

bool dc_acquire_release_mpc_3dlut(
		struct dc *dc, bool acquire,
		struct dc_stream_state *stream,
		struct dc_3dlut **lut,
		struct dc_transfer_func **shaper)
{
	int pipe_idx;
	bool ret = false;
	bool found_pipe_idx = false;
	const struct resource_pool *pool = dc->res_pool;
	struct resource_context *res_ctx = &dc->current_state->res_ctx;
	int mpcc_id = 0;

	if (pool && res_ctx) {
		if (acquire) {
			/*find pipe idx for the given stream*/
			for (pipe_idx = 0; pipe_idx < pool->pipe_count; pipe_idx++) {
				if (res_ctx->pipe_ctx[pipe_idx].stream == stream) {
					found_pipe_idx = true;
					mpcc_id = res_ctx->pipe_ctx[pipe_idx].plane_res.hubp->inst;
					break;
				}
			}
		} else
			found_pipe_idx = true;/*for release pipe_idx is not required*/

		if (found_pipe_idx) {
			if (acquire && pool->funcs->acquire_post_bldn_3dlut)
				ret = pool->funcs->acquire_post_bldn_3dlut(res_ctx, pool, mpcc_id, lut, shaper);
			else if (!acquire && pool->funcs->release_post_bldn_3dlut)
				ret = pool->funcs->release_post_bldn_3dlut(res_ctx, pool, lut, shaper);
		}
	}
	return ret;
}

static bool is_flip_pending_in_pipes(struct dc *dc, struct dc_state *context)
{
	int i;
	struct pipe_ctx *pipe;

	for (i = 0; i < MAX_PIPES; i++) {
		pipe = &context->res_ctx.pipe_ctx[i];

		// Don't check flip pending on phantom pipes
		if (!pipe->plane_state || (pipe->stream && pipe->stream->mall_stream_config.type == SUBVP_PHANTOM))
			continue;

		/* Must set to false to start with, due to OR in update function */
		pipe->plane_state->status.is_flip_pending = false;
		dc->hwss.update_pending_status(pipe);
		if (pipe->plane_state->status.is_flip_pending)
			return true;
	}
	return false;
}

/* Perform updates here which need to be deferred until next vupdate
 *
 * i.e. blnd lut, 3dlut, and shaper lut bypass regs are double buffered
 * but forcing lut memory to shutdown state is immediate. This causes
 * single frame corruption as lut gets disabled mid-frame unless shutdown
 * is deferred until after entering bypass.
 */
static void process_deferred_updates(struct dc *dc)
{
	int i = 0;

	if (dc->debug.enable_mem_low_power.bits.cm) {
		ASSERT(dc->dcn_ip->max_num_dpp);
		for (i = 0; i < dc->dcn_ip->max_num_dpp; i++)
			if (dc->res_pool->dpps[i]->funcs->dpp_deferred_update)
				dc->res_pool->dpps[i]->funcs->dpp_deferred_update(dc->res_pool->dpps[i]);
	}
}

void dc_post_update_surfaces_to_stream(struct dc *dc)
{
	int i;
	struct dc_state *context = dc->current_state;

	if ((!dc->optimized_required) || get_seamless_boot_stream_count(context) > 0)
		return;

	post_surface_trace(dc);

	/*
	 * Only relevant for DCN behavior where we can guarantee the optimization
	 * is safe to apply - retain the legacy behavior for DCE.
	 */

	if (dc->ctx->dce_version < DCE_VERSION_MAX)
		TRACE_DCE_CLOCK_STATE(&context->bw_ctx.bw.dce);
	else {
		TRACE_DCN_CLOCK_STATE(&context->bw_ctx.bw.dcn.clk);

		if (is_flip_pending_in_pipes(dc, context))
			return;

		for (i = 0; i < dc->res_pool->pipe_count; i++)
			if (context->res_ctx.pipe_ctx[i].stream == NULL ||
					context->res_ctx.pipe_ctx[i].plane_state == NULL) {
				context->res_ctx.pipe_ctx[i].pipe_idx = i;
				dc->hwss.disable_plane(dc, &context->res_ctx.pipe_ctx[i]);
			}

		process_deferred_updates(dc);

		dc->hwss.optimize_bandwidth(dc, context);

		if (dc->hwss.update_dsc_pg)
			dc->hwss.update_dsc_pg(dc, context, true);
	}

	dc->optimized_required = false;
	dc->wm_optimized_required = false;
}

static void init_state(struct dc *dc, struct dc_state *context)
{
	/* Each context must have their own instance of VBA and in order to
	 * initialize and obtain IP and SOC the base DML instance from DC is
	 * initially copied into every context
	 */
	memcpy(&context->bw_ctx.dml, &dc->dml, sizeof(struct display_mode_lib));
}

struct dc_state *dc_create_state(struct dc *dc)
{
	struct dc_state *context = kvzalloc(sizeof(struct dc_state),
					    GFP_KERNEL);

	if (!context)
		return NULL;

	init_state(dc, context);

	kref_init(&context->refcount);

	return context;
}

struct dc_state *dc_copy_state(struct dc_state *src_ctx)
{
	int i, j;
	struct dc_state *new_ctx = kvmalloc(sizeof(struct dc_state), GFP_KERNEL);

	if (!new_ctx)
		return NULL;
	memcpy(new_ctx, src_ctx, sizeof(struct dc_state));

	for (i = 0; i < MAX_PIPES; i++) {
			struct pipe_ctx *cur_pipe = &new_ctx->res_ctx.pipe_ctx[i];

			if (cur_pipe->top_pipe)
				cur_pipe->top_pipe =  &new_ctx->res_ctx.pipe_ctx[cur_pipe->top_pipe->pipe_idx];

			if (cur_pipe->bottom_pipe)
				cur_pipe->bottom_pipe = &new_ctx->res_ctx.pipe_ctx[cur_pipe->bottom_pipe->pipe_idx];

			if (cur_pipe->prev_odm_pipe)
				cur_pipe->prev_odm_pipe =  &new_ctx->res_ctx.pipe_ctx[cur_pipe->prev_odm_pipe->pipe_idx];

			if (cur_pipe->next_odm_pipe)
				cur_pipe->next_odm_pipe = &new_ctx->res_ctx.pipe_ctx[cur_pipe->next_odm_pipe->pipe_idx];

	}

	for (i = 0; i < new_ctx->stream_count; i++) {
			dc_stream_retain(new_ctx->streams[i]);
			for (j = 0; j < new_ctx->stream_status[i].plane_count; j++)
				dc_plane_state_retain(
					new_ctx->stream_status[i].plane_states[j]);
	}

	kref_init(&new_ctx->refcount);

	return new_ctx;
}

void dc_retain_state(struct dc_state *context)
{
	kref_get(&context->refcount);
}

static void dc_state_free(struct kref *kref)
{
	struct dc_state *context = container_of(kref, struct dc_state, refcount);
	dc_resource_state_destruct(context);
	kvfree(context);
}

void dc_release_state(struct dc_state *context)
{
	kref_put(&context->refcount, dc_state_free);
}

bool dc_set_generic_gpio_for_stereo(bool enable,
		struct gpio_service *gpio_service)
{
	enum gpio_result gpio_result = GPIO_RESULT_NON_SPECIFIC_ERROR;
	struct gpio_pin_info pin_info;
	struct gpio *generic;
	struct gpio_generic_mux_config *config = kzalloc(sizeof(struct gpio_generic_mux_config),
			   GFP_KERNEL);

	if (!config)
		return false;
	pin_info = dal_gpio_get_generic_pin_info(gpio_service, GPIO_ID_GENERIC, 0);

	if (pin_info.mask == 0xFFFFFFFF || pin_info.offset == 0xFFFFFFFF) {
		kfree(config);
		return false;
	} else {
		generic = dal_gpio_service_create_generic_mux(
			gpio_service,
			pin_info.offset,
			pin_info.mask);
	}

	if (!generic) {
		kfree(config);
		return false;
	}

	gpio_result = dal_gpio_open(generic, GPIO_MODE_OUTPUT);

	config->enable_output_from_mux = enable;
	config->mux_select = GPIO_SIGNAL_SOURCE_PASS_THROUGH_STEREO_SYNC;

	if (gpio_result == GPIO_RESULT_OK)
		gpio_result = dal_mux_setup_config(generic, config);

	if (gpio_result == GPIO_RESULT_OK) {
		dal_gpio_close(generic);
		dal_gpio_destroy_generic_mux(&generic);
		kfree(config);
		return true;
	} else {
		dal_gpio_close(generic);
		dal_gpio_destroy_generic_mux(&generic);
		kfree(config);
		return false;
	}
}

static bool is_surface_in_context(
		const struct dc_state *context,
		const struct dc_plane_state *plane_state)
{
	int j;

	for (j = 0; j < MAX_PIPES; j++) {
		const struct pipe_ctx *pipe_ctx = &context->res_ctx.pipe_ctx[j];

		if (plane_state == pipe_ctx->plane_state) {
			return true;
		}
	}

	return false;
}

static enum surface_update_type get_plane_info_update_type(const struct dc_surface_update *u)
{
	union surface_update_flags *update_flags = &u->surface->update_flags;
	enum surface_update_type update_type = UPDATE_TYPE_FAST;

	if (!u->plane_info)
		return UPDATE_TYPE_FAST;

	if (u->plane_info->color_space != u->surface->color_space) {
		update_flags->bits.color_space_change = 1;
		elevate_update_type(&update_type, UPDATE_TYPE_MED);
	}

	if (u->plane_info->horizontal_mirror != u->surface->horizontal_mirror) {
		update_flags->bits.horizontal_mirror_change = 1;
		elevate_update_type(&update_type, UPDATE_TYPE_MED);
	}

	if (u->plane_info->rotation != u->surface->rotation) {
		update_flags->bits.rotation_change = 1;
		elevate_update_type(&update_type, UPDATE_TYPE_FULL);
	}

	if (u->plane_info->format != u->surface->format) {
		update_flags->bits.pixel_format_change = 1;
		elevate_update_type(&update_type, UPDATE_TYPE_FULL);
	}

	if (u->plane_info->stereo_format != u->surface->stereo_format) {
		update_flags->bits.stereo_format_change = 1;
		elevate_update_type(&update_type, UPDATE_TYPE_FULL);
	}

	if (u->plane_info->per_pixel_alpha != u->surface->per_pixel_alpha) {
		update_flags->bits.per_pixel_alpha_change = 1;
		elevate_update_type(&update_type, UPDATE_TYPE_MED);
	}

	if (u->plane_info->global_alpha_value != u->surface->global_alpha_value) {
		update_flags->bits.global_alpha_change = 1;
		elevate_update_type(&update_type, UPDATE_TYPE_MED);
	}

	if (u->plane_info->dcc.enable != u->surface->dcc.enable
			|| u->plane_info->dcc.dcc_ind_blk != u->surface->dcc.dcc_ind_blk
			|| u->plane_info->dcc.meta_pitch != u->surface->dcc.meta_pitch) {
		/* During DCC on/off, stutter period is calculated before
		 * DCC has fully transitioned. This results in incorrect
		 * stutter period calculation. Triggering a full update will
		 * recalculate stutter period.
		 */
		update_flags->bits.dcc_change = 1;
		elevate_update_type(&update_type, UPDATE_TYPE_FULL);
	}

	if (resource_pixel_format_to_bpp(u->plane_info->format) !=
			resource_pixel_format_to_bpp(u->surface->format)) {
		/* different bytes per element will require full bandwidth
		 * and DML calculation
		 */
		update_flags->bits.bpp_change = 1;
		elevate_update_type(&update_type, UPDATE_TYPE_FULL);
	}

	if (u->plane_info->plane_size.surface_pitch != u->surface->plane_size.surface_pitch
			|| u->plane_info->plane_size.chroma_pitch != u->surface->plane_size.chroma_pitch) {
		update_flags->bits.plane_size_change = 1;
		elevate_update_type(&update_type, UPDATE_TYPE_MED);
	}


	if (memcmp(&u->plane_info->tiling_info, &u->surface->tiling_info,
			sizeof(union dc_tiling_info)) != 0) {
		update_flags->bits.swizzle_change = 1;
		elevate_update_type(&update_type, UPDATE_TYPE_MED);

		/* todo: below are HW dependent, we should add a hook to
		 * DCE/N resource and validated there.
		 */
		if (u->plane_info->tiling_info.gfx9.swizzle != DC_SW_LINEAR) {
			/* swizzled mode requires RQ to be setup properly,
			 * thus need to run DML to calculate RQ settings
			 */
			update_flags->bits.bandwidth_change = 1;
			elevate_update_type(&update_type, UPDATE_TYPE_FULL);
		}
	}

	/* This should be UPDATE_TYPE_FAST if nothing has changed. */
	return update_type;
}

static enum surface_update_type get_scaling_info_update_type(
		const struct dc *dc,
		const struct dc_surface_update *u)
{
	union surface_update_flags *update_flags = &u->surface->update_flags;

	if (!u->scaling_info)
		return UPDATE_TYPE_FAST;

	if (u->scaling_info->dst_rect.width != u->surface->dst_rect.width
			|| u->scaling_info->dst_rect.height != u->surface->dst_rect.height
			|| u->scaling_info->scaling_quality.integer_scaling !=
				u->surface->scaling_quality.integer_scaling
			) {
		update_flags->bits.scaling_change = 1;

		if ((u->scaling_info->dst_rect.width < u->surface->dst_rect.width
			|| u->scaling_info->dst_rect.height < u->surface->dst_rect.height)
				&& (u->scaling_info->dst_rect.width < u->surface->src_rect.width
					|| u->scaling_info->dst_rect.height < u->surface->src_rect.height))
			/* Making dst rect smaller requires a bandwidth change */
			update_flags->bits.bandwidth_change = 1;
	}

	if (u->scaling_info->src_rect.width != u->surface->src_rect.width
		|| u->scaling_info->src_rect.height != u->surface->src_rect.height) {

		update_flags->bits.scaling_change = 1;
		if (u->scaling_info->src_rect.width > u->surface->src_rect.width
				|| u->scaling_info->src_rect.height > u->surface->src_rect.height)
			/* Making src rect bigger requires a bandwidth change */
			update_flags->bits.clock_change = 1;
	}

	if (u->scaling_info->src_rect.width > dc->caps.max_optimizable_video_width &&
		(u->scaling_info->clip_rect.width > u->surface->clip_rect.width ||
		 u->scaling_info->clip_rect.height > u->surface->clip_rect.height))
		 /* Changing clip size of a large surface may result in MPC slice count change */
		update_flags->bits.bandwidth_change = 1;

	if (u->scaling_info->src_rect.x != u->surface->src_rect.x
			|| u->scaling_info->src_rect.y != u->surface->src_rect.y
			|| u->scaling_info->clip_rect.x != u->surface->clip_rect.x
			|| u->scaling_info->clip_rect.y != u->surface->clip_rect.y
			|| u->scaling_info->dst_rect.x != u->surface->dst_rect.x
			|| u->scaling_info->dst_rect.y != u->surface->dst_rect.y)
		update_flags->bits.position_change = 1;

	if (update_flags->bits.clock_change
			|| update_flags->bits.bandwidth_change
			|| update_flags->bits.scaling_change)
		return UPDATE_TYPE_FULL;

	if (update_flags->bits.position_change)
		return UPDATE_TYPE_MED;

	return UPDATE_TYPE_FAST;
}

static enum surface_update_type det_surface_update(const struct dc *dc,
		const struct dc_surface_update *u)
{
	const struct dc_state *context = dc->current_state;
	enum surface_update_type type;
	enum surface_update_type overall_type = UPDATE_TYPE_FAST;
	union surface_update_flags *update_flags = &u->surface->update_flags;

	if (!is_surface_in_context(context, u->surface) || u->surface->force_full_update) {
		update_flags->raw = 0xFFFFFFFF;
		return UPDATE_TYPE_FULL;
	}

	update_flags->raw = 0; // Reset all flags

	type = get_plane_info_update_type(u);
	elevate_update_type(&overall_type, type);

	type = get_scaling_info_update_type(dc, u);
	elevate_update_type(&overall_type, type);

	if (u->flip_addr) {
		update_flags->bits.addr_update = 1;
		if (u->flip_addr->address.tmz_surface != u->surface->address.tmz_surface) {
			update_flags->bits.tmz_changed = 1;
			elevate_update_type(&overall_type, UPDATE_TYPE_FULL);
		}
	}
	if (u->in_transfer_func)
		update_flags->bits.in_transfer_func_change = 1;

	if (u->input_csc_color_matrix)
		update_flags->bits.input_csc_change = 1;

	if (u->coeff_reduction_factor)
		update_flags->bits.coeff_reduction_change = 1;

	if (u->gamut_remap_matrix)
		update_flags->bits.gamut_remap_change = 1;

	if (u->gamma) {
		enum surface_pixel_format format = SURFACE_PIXEL_FORMAT_GRPH_BEGIN;

		if (u->plane_info)
			format = u->plane_info->format;
		else if (u->surface)
			format = u->surface->format;

		if (dce_use_lut(format))
			update_flags->bits.gamma_change = 1;
	}

	if (u->lut3d_func || u->func_shaper)
		update_flags->bits.lut_3d = 1;

	if (u->hdr_mult.value)
		if (u->hdr_mult.value != u->surface->hdr_mult.value) {
			update_flags->bits.hdr_mult = 1;
			elevate_update_type(&overall_type, UPDATE_TYPE_MED);
		}

	if (update_flags->bits.in_transfer_func_change) {
		type = UPDATE_TYPE_MED;
		elevate_update_type(&overall_type, type);
	}

	if (update_flags->bits.lut_3d) {
		type = UPDATE_TYPE_FULL;
		elevate_update_type(&overall_type, type);
	}

	if (dc->debug.enable_legacy_fast_update &&
			(update_flags->bits.gamma_change ||
			update_flags->bits.gamut_remap_change ||
			update_flags->bits.input_csc_change ||
			update_flags->bits.coeff_reduction_change)) {
		type = UPDATE_TYPE_FULL;
		elevate_update_type(&overall_type, type);
	}
	return overall_type;
}

static enum surface_update_type check_update_surfaces_for_stream(
		struct dc *dc,
		struct dc_surface_update *updates,
		int surface_count,
		struct dc_stream_update *stream_update,
		const struct dc_stream_status *stream_status)
{
	int i;
	enum surface_update_type overall_type = UPDATE_TYPE_FAST;

	if (dc->idle_optimizations_allowed)
		overall_type = UPDATE_TYPE_FULL;

	if (stream_status == NULL || stream_status->plane_count != surface_count)
		overall_type = UPDATE_TYPE_FULL;

	if (stream_update && stream_update->pending_test_pattern) {
		overall_type = UPDATE_TYPE_FULL;
	}

	/* some stream updates require passive update */
	if (stream_update) {
		union stream_update_flags *su_flags = &stream_update->stream->update_flags;

		if ((stream_update->src.height != 0 && stream_update->src.width != 0) ||
			(stream_update->dst.height != 0 && stream_update->dst.width != 0) ||
			stream_update->integer_scaling_update)
			su_flags->bits.scaling = 1;

		if (dc->debug.enable_legacy_fast_update && stream_update->out_transfer_func)
			su_flags->bits.out_tf = 1;

		if (stream_update->abm_level)
			su_flags->bits.abm_level = 1;

		if (stream_update->dpms_off)
			su_flags->bits.dpms_off = 1;

		if (stream_update->gamut_remap)
			su_flags->bits.gamut_remap = 1;

		if (stream_update->wb_update)
			su_flags->bits.wb_update = 1;

		if (stream_update->dsc_config)
			su_flags->bits.dsc_changed = 1;

		if (stream_update->mst_bw_update)
			su_flags->bits.mst_bw = 1;

		if (stream_update->stream && stream_update->stream->freesync_on_desktop &&
			(stream_update->vrr_infopacket || stream_update->allow_freesync ||
<<<<<<< HEAD
				stream_update->vrr_active_variable))
=======
				stream_update->vrr_active_variable || stream_update->vrr_active_fixed))
>>>>>>> 98817289
			su_flags->bits.fams_changed = 1;

		if (su_flags->raw != 0)
			overall_type = UPDATE_TYPE_FULL;

		if (stream_update->output_csc_transform || stream_update->output_color_space)
			su_flags->bits.out_csc = 1;

		/* Output transfer function changes do not require bandwidth recalculation,
		 * so don't trigger a full update
		 */
		if (!dc->debug.enable_legacy_fast_update && stream_update->out_transfer_func)
			su_flags->bits.out_tf = 1;
	}

	for (i = 0 ; i < surface_count; i++) {
		enum surface_update_type type =
				det_surface_update(dc, &updates[i]);

		elevate_update_type(&overall_type, type);
	}

	return overall_type;
}

/*
 * dc_check_update_surfaces_for_stream() - Determine update type (fast, med, or full)
 *
 * See :c:type:`enum surface_update_type <surface_update_type>` for explanation of update types
 */
enum surface_update_type dc_check_update_surfaces_for_stream(
		struct dc *dc,
		struct dc_surface_update *updates,
		int surface_count,
		struct dc_stream_update *stream_update,
		const struct dc_stream_status *stream_status)
{
	int i;
	enum surface_update_type type;

	if (stream_update)
		stream_update->stream->update_flags.raw = 0;
	for (i = 0; i < surface_count; i++)
		updates[i].surface->update_flags.raw = 0;

	type = check_update_surfaces_for_stream(dc, updates, surface_count, stream_update, stream_status);
	if (type == UPDATE_TYPE_FULL) {
		if (stream_update) {
			uint32_t dsc_changed = stream_update->stream->update_flags.bits.dsc_changed;
			stream_update->stream->update_flags.raw = 0xFFFFFFFF;
			stream_update->stream->update_flags.bits.dsc_changed = dsc_changed;
		}
		for (i = 0; i < surface_count; i++)
			updates[i].surface->update_flags.raw = 0xFFFFFFFF;
	}

	if (type == UPDATE_TYPE_FAST) {
		// If there's an available clock comparator, we use that.
		if (dc->clk_mgr->funcs->are_clock_states_equal) {
			if (!dc->clk_mgr->funcs->are_clock_states_equal(&dc->clk_mgr->clks, &dc->current_state->bw_ctx.bw.dcn.clk))
				dc->optimized_required = true;
		// Else we fallback to mem compare.
		} else if (memcmp(&dc->current_state->bw_ctx.bw.dcn.clk, &dc->clk_mgr->clks, offsetof(struct dc_clocks, prev_p_state_change_support)) != 0) {
			dc->optimized_required = true;
		}

		dc->optimized_required |= dc->wm_optimized_required;
	}

	return type;
}

static struct dc_stream_status *stream_get_status(
	struct dc_state *ctx,
	struct dc_stream_state *stream)
{
	uint8_t i;

	for (i = 0; i < ctx->stream_count; i++) {
		if (stream == ctx->streams[i]) {
			return &ctx->stream_status[i];
		}
	}

	return NULL;
}

static const enum surface_update_type update_surface_trace_level = UPDATE_TYPE_FULL;

static void copy_surface_update_to_plane(
		struct dc_plane_state *surface,
		struct dc_surface_update *srf_update)
{
	if (srf_update->flip_addr) {
		surface->address = srf_update->flip_addr->address;
		surface->flip_immediate =
			srf_update->flip_addr->flip_immediate;
		surface->time.time_elapsed_in_us[surface->time.index] =
			srf_update->flip_addr->flip_timestamp_in_us -
				surface->time.prev_update_time_in_us;
		surface->time.prev_update_time_in_us =
			srf_update->flip_addr->flip_timestamp_in_us;
		surface->time.index++;
		if (surface->time.index >= DC_PLANE_UPDATE_TIMES_MAX)
			surface->time.index = 0;

		surface->triplebuffer_flips = srf_update->flip_addr->triplebuffer_flips;
	}

	if (srf_update->scaling_info) {
		surface->scaling_quality =
				srf_update->scaling_info->scaling_quality;
		surface->dst_rect =
				srf_update->scaling_info->dst_rect;
		surface->src_rect =
				srf_update->scaling_info->src_rect;
		surface->clip_rect =
				srf_update->scaling_info->clip_rect;
	}

	if (srf_update->plane_info) {
		surface->color_space =
				srf_update->plane_info->color_space;
		surface->format =
				srf_update->plane_info->format;
		surface->plane_size =
				srf_update->plane_info->plane_size;
		surface->rotation =
				srf_update->plane_info->rotation;
		surface->horizontal_mirror =
				srf_update->plane_info->horizontal_mirror;
		surface->stereo_format =
				srf_update->plane_info->stereo_format;
		surface->tiling_info =
				srf_update->plane_info->tiling_info;
		surface->visible =
				srf_update->plane_info->visible;
		surface->per_pixel_alpha =
				srf_update->plane_info->per_pixel_alpha;
		surface->global_alpha =
				srf_update->plane_info->global_alpha;
		surface->global_alpha_value =
				srf_update->plane_info->global_alpha_value;
		surface->dcc =
				srf_update->plane_info->dcc;
		surface->layer_index =
				srf_update->plane_info->layer_index;
	}

	if (srf_update->gamma &&
			(surface->gamma_correction !=
					srf_update->gamma)) {
		memcpy(&surface->gamma_correction->entries,
			&srf_update->gamma->entries,
			sizeof(struct dc_gamma_entries));
		surface->gamma_correction->is_identity =
			srf_update->gamma->is_identity;
		surface->gamma_correction->num_entries =
			srf_update->gamma->num_entries;
		surface->gamma_correction->type =
			srf_update->gamma->type;
	}

	if (srf_update->in_transfer_func &&
			(surface->in_transfer_func !=
				srf_update->in_transfer_func)) {
		surface->in_transfer_func->sdr_ref_white_level =
			srf_update->in_transfer_func->sdr_ref_white_level;
		surface->in_transfer_func->tf =
			srf_update->in_transfer_func->tf;
		surface->in_transfer_func->type =
			srf_update->in_transfer_func->type;
		memcpy(&surface->in_transfer_func->tf_pts,
			&srf_update->in_transfer_func->tf_pts,
			sizeof(struct dc_transfer_func_distributed_points));
	}

	if (srf_update->func_shaper &&
			(surface->in_shaper_func !=
			srf_update->func_shaper))
		memcpy(surface->in_shaper_func, srf_update->func_shaper,
		sizeof(*surface->in_shaper_func));

	if (srf_update->lut3d_func &&
			(surface->lut3d_func !=
			srf_update->lut3d_func))
		memcpy(surface->lut3d_func, srf_update->lut3d_func,
		sizeof(*surface->lut3d_func));

	if (srf_update->hdr_mult.value)
		surface->hdr_mult =
				srf_update->hdr_mult;

	if (srf_update->blend_tf &&
			(surface->blend_tf !=
			srf_update->blend_tf))
		memcpy(surface->blend_tf, srf_update->blend_tf,
		sizeof(*surface->blend_tf));

	if (srf_update->input_csc_color_matrix)
		surface->input_csc_color_matrix =
			*srf_update->input_csc_color_matrix;

	if (srf_update->coeff_reduction_factor)
		surface->coeff_reduction_factor =
			*srf_update->coeff_reduction_factor;

	if (srf_update->gamut_remap_matrix)
		surface->gamut_remap_matrix =
			*srf_update->gamut_remap_matrix;
}

static void copy_stream_update_to_stream(struct dc *dc,
					 struct dc_state *context,
					 struct dc_stream_state *stream,
					 struct dc_stream_update *update)
{
	struct dc_context *dc_ctx = dc->ctx;

	if (update == NULL || stream == NULL)
		return;

	if (update->src.height && update->src.width)
		stream->src = update->src;

	if (update->dst.height && update->dst.width)
		stream->dst = update->dst;

	if (update->out_transfer_func &&
	    stream->out_transfer_func != update->out_transfer_func) {
		stream->out_transfer_func->sdr_ref_white_level =
			update->out_transfer_func->sdr_ref_white_level;
		stream->out_transfer_func->tf = update->out_transfer_func->tf;
		stream->out_transfer_func->type =
			update->out_transfer_func->type;
		memcpy(&stream->out_transfer_func->tf_pts,
		       &update->out_transfer_func->tf_pts,
		       sizeof(struct dc_transfer_func_distributed_points));
	}

	if (update->hdr_static_metadata)
		stream->hdr_static_metadata = *update->hdr_static_metadata;

	if (update->abm_level)
		stream->abm_level = *update->abm_level;

	if (update->periodic_interrupt)
		stream->periodic_interrupt = *update->periodic_interrupt;

	if (update->gamut_remap)
		stream->gamut_remap_matrix = *update->gamut_remap;

	/* Note: this being updated after mode set is currently not a use case
	 * however if it arises OCSC would need to be reprogrammed at the
	 * minimum
	 */
	if (update->output_color_space)
		stream->output_color_space = *update->output_color_space;

	if (update->output_csc_transform)
		stream->csc_color_matrix = *update->output_csc_transform;

	if (update->vrr_infopacket)
		stream->vrr_infopacket = *update->vrr_infopacket;

	if (update->allow_freesync)
		stream->allow_freesync = *update->allow_freesync;

	if (update->vrr_active_variable)
		stream->vrr_active_variable = *update->vrr_active_variable;

	if (update->vrr_active_fixed)
		stream->vrr_active_fixed = *update->vrr_active_fixed;

	if (update->crtc_timing_adjust)
		stream->adjust = *update->crtc_timing_adjust;

	if (update->dpms_off)
		stream->dpms_off = *update->dpms_off;

	if (update->hfvsif_infopacket)
		stream->hfvsif_infopacket = *update->hfvsif_infopacket;

	if (update->vtem_infopacket)
		stream->vtem_infopacket = *update->vtem_infopacket;

	if (update->vsc_infopacket)
		stream->vsc_infopacket = *update->vsc_infopacket;

	if (update->vsp_infopacket)
		stream->vsp_infopacket = *update->vsp_infopacket;

	if (update->adaptive_sync_infopacket)
		stream->adaptive_sync_infopacket = *update->adaptive_sync_infopacket;

	if (update->dither_option)
		stream->dither_option = *update->dither_option;

	if (update->pending_test_pattern)
		stream->test_pattern = *update->pending_test_pattern;
	/* update current stream with writeback info */
	if (update->wb_update) {
		int i;

		stream->num_wb_info = update->wb_update->num_wb_info;
		ASSERT(stream->num_wb_info <= MAX_DWB_PIPES);
		for (i = 0; i < stream->num_wb_info; i++)
			stream->writeback_info[i] =
				update->wb_update->writeback_info[i];
	}
	if (update->dsc_config) {
		struct dc_dsc_config old_dsc_cfg = stream->timing.dsc_cfg;
		uint32_t old_dsc_enabled = stream->timing.flags.DSC;
		uint32_t enable_dsc = (update->dsc_config->num_slices_h != 0 &&
				       update->dsc_config->num_slices_v != 0);

		/* Use temporarry context for validating new DSC config */
		struct dc_state *dsc_validate_context = dc_create_state(dc);

		if (dsc_validate_context) {
			dc_resource_state_copy_construct(dc->current_state, dsc_validate_context);

			stream->timing.dsc_cfg = *update->dsc_config;
			stream->timing.flags.DSC = enable_dsc;
			if (!dc->res_pool->funcs->validate_bandwidth(dc, dsc_validate_context, true)) {
				stream->timing.dsc_cfg = old_dsc_cfg;
				stream->timing.flags.DSC = old_dsc_enabled;
				update->dsc_config = NULL;
			}

			dc_release_state(dsc_validate_context);
		} else {
			DC_ERROR("Failed to allocate new validate context for DSC change\n");
			update->dsc_config = NULL;
		}
	}
}

static bool update_planes_and_stream_state(struct dc *dc,
		struct dc_surface_update *srf_updates, int surface_count,
		struct dc_stream_state *stream,
		struct dc_stream_update *stream_update,
		enum surface_update_type *new_update_type,
		struct dc_state **new_context)
{
	struct dc_state *context;
	int i, j;
	enum surface_update_type update_type;
	const struct dc_stream_status *stream_status;
	struct dc_context *dc_ctx = dc->ctx;

	stream_status = dc_stream_get_status(stream);

	if (!stream_status) {
		if (surface_count) /* Only an error condition if surf_count non-zero*/
			ASSERT(false);

		return false; /* Cannot commit surface to stream that is not committed */
	}

	context = dc->current_state;

	update_type = dc_check_update_surfaces_for_stream(
			dc, srf_updates, surface_count, stream_update, stream_status);

	/* update current stream with the new updates */
	copy_stream_update_to_stream(dc, context, stream, stream_update);

	/* do not perform surface update if surface has invalid dimensions
	 * (all zero) and no scaling_info is provided
	 */
	if (surface_count > 0) {
		for (i = 0; i < surface_count; i++) {
			if ((srf_updates[i].surface->src_rect.width == 0 ||
				 srf_updates[i].surface->src_rect.height == 0 ||
				 srf_updates[i].surface->dst_rect.width == 0 ||
				 srf_updates[i].surface->dst_rect.height == 0) &&
				(!srf_updates[i].scaling_info ||
				  srf_updates[i].scaling_info->src_rect.width == 0 ||
				  srf_updates[i].scaling_info->src_rect.height == 0 ||
				  srf_updates[i].scaling_info->dst_rect.width == 0 ||
				  srf_updates[i].scaling_info->dst_rect.height == 0)) {
				DC_ERROR("Invalid src/dst rects in surface update!\n");
				return false;
			}
		}
	}

	if (update_type >= update_surface_trace_level)
		update_surface_trace(dc, srf_updates, surface_count);

	if (update_type >= UPDATE_TYPE_FULL) {
		struct dc_plane_state *new_planes[MAX_SURFACES] = {0};

		for (i = 0; i < surface_count; i++)
			new_planes[i] = srf_updates[i].surface;

		/* initialize scratch memory for building context */
		context = dc_create_state(dc);
		if (context == NULL) {
			DC_ERROR("Failed to allocate new validate context!\n");
			return false;
		}

		dc_resource_state_copy_construct(
				dc->current_state, context);

		/* For each full update, remove all existing phantom pipes first.
		 * Ensures that we have enough pipes for newly added MPO planes
		 */
		if (dc->res_pool->funcs->remove_phantom_pipes)
			dc->res_pool->funcs->remove_phantom_pipes(dc, context, false);

		/*remove old surfaces from context */
		if (!dc_rem_all_planes_for_stream(dc, stream, context)) {

			BREAK_TO_DEBUGGER();
			goto fail;
		}

		/* add surface to context */
		if (!dc_add_all_planes_for_stream(dc, stream, new_planes, surface_count, context)) {

			BREAK_TO_DEBUGGER();
			goto fail;
		}
	}

	/* save update parameters into surface */
	for (i = 0; i < surface_count; i++) {
		struct dc_plane_state *surface = srf_updates[i].surface;

		copy_surface_update_to_plane(surface, &srf_updates[i]);

		if (update_type >= UPDATE_TYPE_MED) {
			for (j = 0; j < dc->res_pool->pipe_count; j++) {
				struct pipe_ctx *pipe_ctx = &context->res_ctx.pipe_ctx[j];

				if (pipe_ctx->plane_state != surface)
					continue;

				resource_build_scaling_params(pipe_ctx);
			}
		}
	}

	if (update_type == UPDATE_TYPE_FULL) {
		if (!dc->res_pool->funcs->validate_bandwidth(dc, context, false)) {
			/* For phantom pipes we remove and create a new set of phantom pipes
			 * for each full update (because we don't know if we'll need phantom
			 * pipes until after the first round of validation). However, if validation
			 * fails we need to keep the existing phantom pipes (because we don't update
			 * the dc->current_state).
			 *
			 * The phantom stream/plane refcount is decremented for validation because
			 * we assume it'll be removed (the free comes when the dc_state is freed),
			 * but if validation fails we have to increment back the refcount so it's
			 * consistent.
			 */
			if (dc->res_pool->funcs->retain_phantom_pipes)
				dc->res_pool->funcs->retain_phantom_pipes(dc, dc->current_state);
			BREAK_TO_DEBUGGER();
			goto fail;
		}
	}

	*new_context = context;
	*new_update_type = update_type;

	return true;

fail:
	dc_release_state(context);

	return false;

}

static void commit_planes_do_stream_update(struct dc *dc,
		struct dc_stream_state *stream,
		struct dc_stream_update *stream_update,
		enum surface_update_type update_type,
		struct dc_state *context)
{
	int j;

	// Stream updates
	for (j = 0; j < dc->res_pool->pipe_count; j++) {
		struct pipe_ctx *pipe_ctx = &context->res_ctx.pipe_ctx[j];

		if (resource_is_pipe_type(pipe_ctx, OTG_MASTER) && pipe_ctx->stream == stream) {

			if (stream_update->periodic_interrupt && dc->hwss.setup_periodic_interrupt)
				dc->hwss.setup_periodic_interrupt(dc, pipe_ctx);

			if ((stream_update->hdr_static_metadata && !stream->use_dynamic_meta) ||
					stream_update->vrr_infopacket ||
					stream_update->vsc_infopacket ||
					stream_update->vsp_infopacket ||
					stream_update->hfvsif_infopacket ||
					stream_update->adaptive_sync_infopacket ||
					stream_update->vtem_infopacket) {
				resource_build_info_frame(pipe_ctx);
				dc->hwss.update_info_frame(pipe_ctx);

				if (dc_is_dp_signal(pipe_ctx->stream->signal))
					dc->link_srv->dp_trace_source_sequence(
							pipe_ctx->stream->link,
							DPCD_SOURCE_SEQ_AFTER_UPDATE_INFO_FRAME);
			}

			if (stream_update->hdr_static_metadata &&
					stream->use_dynamic_meta &&
					dc->hwss.set_dmdata_attributes &&
					pipe_ctx->stream->dmdata_address.quad_part != 0)
				dc->hwss.set_dmdata_attributes(pipe_ctx);

			if (stream_update->gamut_remap)
				dc_stream_set_gamut_remap(dc, stream);

			if (stream_update->output_csc_transform)
				dc_stream_program_csc_matrix(dc, stream);

			if (stream_update->dither_option) {
				struct pipe_ctx *odm_pipe = pipe_ctx->next_odm_pipe;
				resource_build_bit_depth_reduction_params(pipe_ctx->stream,
									&pipe_ctx->stream->bit_depth_params);
				pipe_ctx->stream_res.opp->funcs->opp_program_fmt(pipe_ctx->stream_res.opp,
						&stream->bit_depth_params,
						&stream->clamping);
				while (odm_pipe) {
					odm_pipe->stream_res.opp->funcs->opp_program_fmt(odm_pipe->stream_res.opp,
							&stream->bit_depth_params,
							&stream->clamping);
					odm_pipe = odm_pipe->next_odm_pipe;
				}
			}


			/* Full fe update*/
			if (update_type == UPDATE_TYPE_FAST)
				continue;

			if (stream_update->dsc_config)
				dc->link_srv->update_dsc_config(pipe_ctx);

			if (stream_update->mst_bw_update) {
				if (stream_update->mst_bw_update->is_increase)
					dc->link_srv->increase_mst_payload(pipe_ctx,
							stream_update->mst_bw_update->mst_stream_bw);
 				else
					dc->link_srv->reduce_mst_payload(pipe_ctx,
							stream_update->mst_bw_update->mst_stream_bw);
 			}

			if (stream_update->pending_test_pattern) {
				dc_link_dp_set_test_pattern(stream->link,
					stream->test_pattern.type,
					stream->test_pattern.color_space,
					stream->test_pattern.p_link_settings,
					stream->test_pattern.p_custom_pattern,
					stream->test_pattern.cust_pattern_size);
			}

			if (stream_update->dpms_off) {
				if (*stream_update->dpms_off) {
					dc->link_srv->set_dpms_off(pipe_ctx);
					/* for dpms, keep acquired resources*/
					if (pipe_ctx->stream_res.audio && !dc->debug.az_endpoint_mute_only)
						pipe_ctx->stream_res.audio->funcs->az_disable(pipe_ctx->stream_res.audio);

					dc->optimized_required = true;

				} else {
					if (get_seamless_boot_stream_count(context) == 0)
						dc->hwss.prepare_bandwidth(dc, dc->current_state);
					dc->link_srv->set_dpms_on(dc->current_state, pipe_ctx);
				}
			} else if (pipe_ctx->stream->link->wa_flags.blank_stream_on_ocs_change && stream_update->output_color_space
					&& !stream->dpms_off && dc_is_dp_signal(pipe_ctx->stream->signal)) {
				/*
				 * Workaround for firmware issue in some receivers where they don't pick up
				 * correct output color space unless DP link is disabled/re-enabled
				 */
				dc->link_srv->set_dpms_on(dc->current_state, pipe_ctx);
			}

			if (stream_update->abm_level && pipe_ctx->stream_res.abm) {
				bool should_program_abm = true;

				// if otg funcs defined check if blanked before programming
				if (pipe_ctx->stream_res.tg->funcs->is_blanked)
					if (pipe_ctx->stream_res.tg->funcs->is_blanked(pipe_ctx->stream_res.tg))
						should_program_abm = false;

				if (should_program_abm) {
					if (*stream_update->abm_level == ABM_LEVEL_IMMEDIATE_DISABLE) {
						dc->hwss.set_abm_immediate_disable(pipe_ctx);
					} else {
						pipe_ctx->stream_res.abm->funcs->set_abm_level(
							pipe_ctx->stream_res.abm, stream->abm_level);
					}
				}
			}
		}
	}
}

static bool dc_dmub_should_send_dirty_rect_cmd(struct dc *dc, struct dc_stream_state *stream)
{
	if ((stream->link->psr_settings.psr_version == DC_PSR_VERSION_SU_1
			|| stream->link->psr_settings.psr_version == DC_PSR_VERSION_1)
			&& stream->ctx->dce_version >= DCN_VERSION_3_1)
		return true;

	if (stream->link->replay_settings.config.replay_supported)
		return true;

	return false;
}

void dc_dmub_update_dirty_rect(struct dc *dc,
			       int surface_count,
			       struct dc_stream_state *stream,
			       struct dc_surface_update *srf_updates,
			       struct dc_state *context)
{
	union dmub_rb_cmd cmd;
	struct dmub_cmd_update_dirty_rect_data *update_dirty_rect;
	unsigned int i, j;
	unsigned int panel_inst = 0;

	if (!dc_dmub_should_send_dirty_rect_cmd(dc, stream))
		return;

	if (!dc_get_edp_link_panel_inst(dc, stream->link, &panel_inst))
		return;

	memset(&cmd, 0x0, sizeof(cmd));
	cmd.update_dirty_rect.header.type = DMUB_CMD__UPDATE_DIRTY_RECT;
	cmd.update_dirty_rect.header.sub_type = 0;
	cmd.update_dirty_rect.header.payload_bytes =
		sizeof(cmd.update_dirty_rect) -
		sizeof(cmd.update_dirty_rect.header);
	update_dirty_rect = &cmd.update_dirty_rect.update_dirty_rect_data;
	for (i = 0; i < surface_count; i++) {
		struct dc_plane_state *plane_state = srf_updates[i].surface;
		const struct dc_flip_addrs *flip_addr = srf_updates[i].flip_addr;

		if (!srf_updates[i].surface || !flip_addr)
			continue;
		/* Do not send in immediate flip mode */
		if (srf_updates[i].surface->flip_immediate)
			continue;

		update_dirty_rect->dirty_rect_count = flip_addr->dirty_rect_count;
		memcpy(update_dirty_rect->src_dirty_rects, flip_addr->dirty_rects,
				sizeof(flip_addr->dirty_rects));
		for (j = 0; j < dc->res_pool->pipe_count; j++) {
			struct pipe_ctx *pipe_ctx = &context->res_ctx.pipe_ctx[j];

			if (pipe_ctx->stream != stream)
				continue;
			if (pipe_ctx->plane_state != plane_state)
				continue;

			update_dirty_rect->panel_inst = panel_inst;
			update_dirty_rect->pipe_idx = j;
			dm_execute_dmub_cmd(dc->ctx, &cmd, DM_DMUB_WAIT_TYPE_NO_WAIT);
		}
	}
}

<<<<<<< HEAD
static void wait_for_outstanding_hw_updates(struct dc *dc, const struct dc_state *dc_context)
{
/*
 * This function calls HWSS to wait for any potentially double buffered
 * operations to complete. It should be invoked as a pre-amble prior
 * to full update programming before asserting any HW locks.
 */
	int pipe_idx;
	int opp_inst;
	int opp_count = dc->res_pool->pipe_count;
	struct hubp *hubp;
	int mpcc_inst;
	const struct pipe_ctx *pipe_ctx;

	for (pipe_idx = 0; pipe_idx < dc->res_pool->pipe_count; pipe_idx++) {
		pipe_ctx = &dc_context->res_ctx.pipe_ctx[pipe_idx];

		if (!pipe_ctx->stream)
			continue;

		if (pipe_ctx->stream_res.tg->funcs->wait_drr_doublebuffer_pending_clear)
			pipe_ctx->stream_res.tg->funcs->wait_drr_doublebuffer_pending_clear(pipe_ctx->stream_res.tg);

		hubp = pipe_ctx->plane_res.hubp;
		if (!hubp)
			continue;

		mpcc_inst = hubp->inst;
		// MPCC inst is equal to pipe index in practice
		for (opp_inst = 0; opp_inst < opp_count; opp_inst++) {
			if (dc->res_pool->opps[opp_inst]->mpcc_disconnect_pending[mpcc_inst]) {
				dc->res_pool->mpc->funcs->wait_for_idle(dc->res_pool->mpc, mpcc_inst);
				dc->res_pool->opps[opp_inst]->mpcc_disconnect_pending[mpcc_inst] = false;
				break;
			}
		}
	}
}

static void commit_planes_for_stream(struct dc *dc,
		struct dc_surface_update *srf_updates,
=======
static void build_dmub_update_dirty_rect(
		struct dc *dc,
>>>>>>> 98817289
		int surface_count,
		struct dc_stream_state *stream,
		struct dc_surface_update *srf_updates,
		struct dc_state *context,
		struct dc_dmub_cmd dc_dmub_cmd[],
		unsigned int *dmub_cmd_count)
{
	union dmub_rb_cmd cmd;
	struct dmub_cmd_update_dirty_rect_data *update_dirty_rect;
	unsigned int i, j;
	unsigned int panel_inst = 0;

<<<<<<< HEAD
	// Once we apply the new subvp context to hardware it won't be in the
	// dc->current_state anymore, so we have to cache it before we apply
	// the new SubVP context
	subvp_prev_use = false;
=======
	if (!dc_dmub_should_send_dirty_rect_cmd(dc, stream))
		return;

	if (!dc_get_edp_link_panel_inst(dc, stream->link, &panel_inst))
		return;

	memset(&cmd, 0x0, sizeof(cmd));
	cmd.update_dirty_rect.header.type = DMUB_CMD__UPDATE_DIRTY_RECT;
	cmd.update_dirty_rect.header.sub_type = 0;
	cmd.update_dirty_rect.header.payload_bytes =
		sizeof(cmd.update_dirty_rect) -
		sizeof(cmd.update_dirty_rect.header);
	update_dirty_rect = &cmd.update_dirty_rect.update_dirty_rect_data;
	for (i = 0; i < surface_count; i++) {
		struct dc_plane_state *plane_state = srf_updates[i].surface;
		const struct dc_flip_addrs *flip_addr = srf_updates[i].flip_addr;

		if (!srf_updates[i].surface || !flip_addr)
			continue;
		/* Do not send in immediate flip mode */
		if (srf_updates[i].surface->flip_immediate)
			continue;
		update_dirty_rect->cmd_version = DMUB_CMD_PSR_CONTROL_VERSION_1;
		update_dirty_rect->dirty_rect_count = flip_addr->dirty_rect_count;
		memcpy(update_dirty_rect->src_dirty_rects, flip_addr->dirty_rects,
				sizeof(flip_addr->dirty_rects));
		for (j = 0; j < dc->res_pool->pipe_count; j++) {
			struct pipe_ctx *pipe_ctx = &context->res_ctx.pipe_ctx[j];

			if (pipe_ctx->stream != stream)
				continue;
			if (pipe_ctx->plane_state != plane_state)
				continue;
			update_dirty_rect->panel_inst = panel_inst;
			update_dirty_rect->pipe_idx = j;
			dc_dmub_cmd[*dmub_cmd_count].dmub_cmd = cmd;
			dc_dmub_cmd[*dmub_cmd_count].wait_type = DM_DMUB_WAIT_TYPE_NO_WAIT;
			(*dmub_cmd_count)++;
		}
	}
}


/**
 * build_dmub_cmd_list() - Build an array of DMCUB commands to be sent to DMCUB
 *
 * @dc: Current DC state
 * @srf_updates: Array of surface updates
 * @surface_count: Number of surfaces that have an updated
 * @stream: Corresponding stream to be updated in the current flip
 * @context: New DC state to be programmed
 *
 * @dc_dmub_cmd: Array of DMCUB commands to be sent to DMCUB
 * @dmub_cmd_count: Count indicating the number of DMCUB commands in dc_dmub_cmd array
 *
 * This function builds an array of DMCUB commands to be sent to DMCUB. This function is required
 * to build an array of commands and have them sent while the OTG lock is acquired.
 *
 * Return: void
 */
static void build_dmub_cmd_list(struct dc *dc,
		struct dc_surface_update *srf_updates,
		int surface_count,
		struct dc_stream_state *stream,
		struct dc_state *context,
		struct dc_dmub_cmd dc_dmub_cmd[],
		unsigned int *dmub_cmd_count)
{
	// Initialize cmd count to 0
	*dmub_cmd_count = 0;
	build_dmub_update_dirty_rect(dc, surface_count, stream, srf_updates, context, dc_dmub_cmd, dmub_cmd_count);
}

static void commit_planes_for_stream_fast(struct dc *dc,
		struct dc_surface_update *srf_updates,
		int surface_count,
		struct dc_stream_state *stream,
		struct dc_stream_update *stream_update,
		enum surface_update_type update_type,
		struct dc_state *context)
{
	int i, j;
	struct pipe_ctx *top_pipe_to_program = NULL;
>>>>>>> 98817289
	dc_z10_restore(dc);
	if (update_type == UPDATE_TYPE_FULL)
		wait_for_outstanding_hw_updates(dc, context);

	top_pipe_to_program = resource_get_otg_master_for_stream(
			&context->res_ctx,
			stream);

	if (dc->debug.visual_confirm) {
		for (i = 0; i < dc->res_pool->pipe_count; i++) {
			struct pipe_ctx *pipe = &context->res_ctx.pipe_ctx[i];

			if (pipe->stream && pipe->plane_state)
				dc_update_viusal_confirm_color(dc, context, pipe);
		}
	}

	for (i = 0; i < surface_count; i++) {
		struct dc_plane_state *plane_state = srf_updates[i].surface;
		/*set logical flag for lock/unlock use*/
		for (j = 0; j < dc->res_pool->pipe_count; j++) {
			struct pipe_ctx *pipe_ctx = &context->res_ctx.pipe_ctx[j];

			if (!pipe_ctx->plane_state)
				continue;
			if (should_update_pipe_for_plane(context, pipe_ctx, plane_state))
				continue;
			pipe_ctx->plane_state->triplebuffer_flips = false;
			if (update_type == UPDATE_TYPE_FAST &&
			    dc->hwss.program_triplebuffer &&
			    !pipe_ctx->plane_state->flip_immediate && dc->debug.enable_tri_buf) {
				/*triple buffer for VUpdate  only*/
				pipe_ctx->plane_state->triplebuffer_flips = true;
			}
		}
	}

	build_dmub_cmd_list(dc,
			srf_updates,
			surface_count,
			stream,
			context,
			context->dc_dmub_cmd,
			&(context->dmub_cmd_count));
	hwss_build_fast_sequence(dc,
			context->dc_dmub_cmd,
			context->dmub_cmd_count,
			context->block_sequence,
			&(context->block_sequence_steps),
			top_pipe_to_program);
	hwss_execute_sequence(dc,
			context->block_sequence,
			context->block_sequence_steps);
	/* Clear update flags so next flip doesn't have redundant programming
	 * (if there's no stream update, the update flags are not cleared).
	 * Surface updates are cleared unconditionally at the beginning of each flip,
	 * so no need to clear here.
	 */
	if (top_pipe_to_program->stream)
		top_pipe_to_program->stream->update_flags.raw = 0;
}

static void wait_for_outstanding_hw_updates(struct dc *dc, const struct dc_state *dc_context)
{
/*
 * This function calls HWSS to wait for any potentially double buffered
 * operations to complete. It should be invoked as a pre-amble prior
 * to full update programming before asserting any HW locks.
 */
	int pipe_idx;
	int opp_inst;
	int opp_count = dc->res_pool->pipe_count;
	struct hubp *hubp;
	int mpcc_inst;
	const struct pipe_ctx *pipe_ctx;

	for (pipe_idx = 0; pipe_idx < dc->res_pool->pipe_count; pipe_idx++) {
		pipe_ctx = &dc_context->res_ctx.pipe_ctx[pipe_idx];

		if (!pipe_ctx->stream)
			continue;

		if (pipe_ctx->stream_res.tg->funcs->wait_drr_doublebuffer_pending_clear)
			pipe_ctx->stream_res.tg->funcs->wait_drr_doublebuffer_pending_clear(pipe_ctx->stream_res.tg);

		hubp = pipe_ctx->plane_res.hubp;
		if (!hubp)
			continue;

		mpcc_inst = hubp->inst;
		// MPCC inst is equal to pipe index in practice
		for (opp_inst = 0; opp_inst < opp_count; opp_inst++) {
			if (dc->res_pool->opps[opp_inst]->mpcc_disconnect_pending[mpcc_inst]) {
				dc->res_pool->mpc->funcs->wait_for_idle(dc->res_pool->mpc, mpcc_inst);
				dc->res_pool->opps[opp_inst]->mpcc_disconnect_pending[mpcc_inst] = false;
				break;
			}
		}
	}
}

static void commit_planes_for_stream(struct dc *dc,
		struct dc_surface_update *srf_updates,
		int surface_count,
		struct dc_stream_state *stream,
		struct dc_stream_update *stream_update,
		enum surface_update_type update_type,
		struct dc_state *context)
{
	int i, j;
	struct pipe_ctx *top_pipe_to_program = NULL;
	bool should_lock_all_pipes = (update_type != UPDATE_TYPE_FAST);
	bool subvp_prev_use = false;
	bool subvp_curr_use = false;

	// Once we apply the new subvp context to hardware it won't be in the
	// dc->current_state anymore, so we have to cache it before we apply
	// the new SubVP context
	subvp_prev_use = false;
	dc_z10_restore(dc);
	if (update_type == UPDATE_TYPE_FULL)
		wait_for_outstanding_hw_updates(dc, context);

	if (update_type == UPDATE_TYPE_FULL) {
		dc_allow_idle_optimizations(dc, false);

		if (get_seamless_boot_stream_count(context) == 0)
			dc->hwss.prepare_bandwidth(dc, context);

		if (dc->hwss.update_dsc_pg)
			dc->hwss.update_dsc_pg(dc, context, false);

		context_clock_trace(dc, context);
	}

	top_pipe_to_program = resource_get_otg_master_for_stream(
				&context->res_ctx,
				stream);

	for (i = 0; i < dc->res_pool->pipe_count; i++) {
		struct pipe_ctx *old_pipe = &dc->current_state->res_ctx.pipe_ctx[i];

		// Check old context for SubVP
		subvp_prev_use |= (old_pipe->stream && old_pipe->stream->mall_stream_config.type == SUBVP_PHANTOM);
		if (subvp_prev_use)
			break;
	}

	for (i = 0; i < dc->res_pool->pipe_count; i++) {
		struct pipe_ctx *pipe = &context->res_ctx.pipe_ctx[i];

		if (pipe->stream && pipe->stream->mall_stream_config.type == SUBVP_PHANTOM) {
			subvp_curr_use = true;
			break;
		}
	}

	if (dc->debug.visual_confirm)
		for (i = 0; i < dc->res_pool->pipe_count; i++) {
			struct pipe_ctx *pipe = &context->res_ctx.pipe_ctx[i];

			if (pipe->stream && pipe->plane_state)
				dc_update_viusal_confirm_color(dc, context, pipe);
		}

	if (stream->test_pattern.type != DP_TEST_PATTERN_VIDEO_MODE) {
		struct pipe_ctx *mpcc_pipe;
		struct pipe_ctx *odm_pipe;

		for (mpcc_pipe = top_pipe_to_program; mpcc_pipe; mpcc_pipe = mpcc_pipe->bottom_pipe)
			for (odm_pipe = mpcc_pipe; odm_pipe; odm_pipe = odm_pipe->next_odm_pipe)
				odm_pipe->ttu_regs.min_ttu_vblank = MAX_TTU;
	}

	if ((update_type != UPDATE_TYPE_FAST) && stream->update_flags.bits.dsc_changed)
		if (top_pipe_to_program &&
			top_pipe_to_program->stream_res.tg->funcs->lock_doublebuffer_enable) {
			if (should_use_dmub_lock(stream->link)) {
				union dmub_hw_lock_flags hw_locks = { 0 };
				struct dmub_hw_lock_inst_flags inst_flags = { 0 };

				hw_locks.bits.lock_dig = 1;
				inst_flags.dig_inst = top_pipe_to_program->stream_res.tg->inst;

				dmub_hw_lock_mgr_cmd(dc->ctx->dmub_srv,
							true,
							&hw_locks,
							&inst_flags);
			} else
				top_pipe_to_program->stream_res.tg->funcs->lock_doublebuffer_enable(
						top_pipe_to_program->stream_res.tg);
		}

	if (should_lock_all_pipes && dc->hwss.interdependent_update_lock) {
		if (dc->hwss.subvp_pipe_control_lock)
				dc->hwss.subvp_pipe_control_lock(dc, context, true, should_lock_all_pipes, NULL, subvp_prev_use);
		dc->hwss.interdependent_update_lock(dc, context, true);

	} else {
		if (dc->hwss.subvp_pipe_control_lock)
			dc->hwss.subvp_pipe_control_lock(dc, context, true, should_lock_all_pipes, top_pipe_to_program, subvp_prev_use);
		/* Lock the top pipe while updating plane addrs, since freesync requires
		 *  plane addr update event triggers to be synchronized.
		 *  top_pipe_to_program is expected to never be NULL
		 */
		dc->hwss.pipe_control_lock(dc, top_pipe_to_program, true);
	}

	dc_dmub_update_dirty_rect(dc, surface_count, stream, srf_updates, context);

	// Stream updates
	if (stream_update)
		commit_planes_do_stream_update(dc, stream, stream_update, update_type, context);

	if (surface_count == 0) {
		/*
		 * In case of turning off screen, no need to program front end a second time.
		 * just return after program blank.
		 */
		if (dc->hwss.apply_ctx_for_surface)
			dc->hwss.apply_ctx_for_surface(dc, stream, 0, context);
		if (dc->hwss.program_front_end_for_ctx)
			dc->hwss.program_front_end_for_ctx(dc, context);

		if (should_lock_all_pipes && dc->hwss.interdependent_update_lock) {
			dc->hwss.interdependent_update_lock(dc, context, false);
		} else {
			dc->hwss.pipe_control_lock(dc, top_pipe_to_program, false);
		}
		dc->hwss.post_unlock_program_front_end(dc, context);

		if (update_type != UPDATE_TYPE_FAST)
			if (dc->hwss.commit_subvp_config)
				dc->hwss.commit_subvp_config(dc, context);

		/* Since phantom pipe programming is moved to post_unlock_program_front_end,
		 * move the SubVP lock to after the phantom pipes have been setup
		 */
		if (dc->hwss.subvp_pipe_control_lock)
			dc->hwss.subvp_pipe_control_lock(dc, context, false, should_lock_all_pipes,
							 NULL, subvp_prev_use);
		return;
	}

	if (update_type != UPDATE_TYPE_FAST) {
		for (j = 0; j < dc->res_pool->pipe_count; j++) {
			struct pipe_ctx *pipe_ctx = &context->res_ctx.pipe_ctx[j];

			if ((dc->debug.visual_confirm == VISUAL_CONFIRM_SUBVP ||
				dc->debug.visual_confirm == VISUAL_CONFIRM_MCLK_SWITCH) &&
				pipe_ctx->stream && pipe_ctx->plane_state) {
				/* Only update visual confirm for SUBVP and Mclk switching here.
				 * The bar appears on all pipes, so we need to update the bar on all displays,
				 * so the information doesn't get stale.
				 */
				dc->hwss.update_visual_confirm_color(dc, pipe_ctx,
						pipe_ctx->plane_res.hubp->inst);
			}
		}
	}

	for (i = 0; i < surface_count; i++) {
		struct dc_plane_state *plane_state = srf_updates[i].surface;
		/*set logical flag for lock/unlock use*/
		for (j = 0; j < dc->res_pool->pipe_count; j++) {
			struct pipe_ctx *pipe_ctx = &context->res_ctx.pipe_ctx[j];
			if (!pipe_ctx->plane_state)
				continue;
			if (should_update_pipe_for_plane(context, pipe_ctx, plane_state))
				continue;
			pipe_ctx->plane_state->triplebuffer_flips = false;
			if (update_type == UPDATE_TYPE_FAST &&
				dc->hwss.program_triplebuffer != NULL &&
				!pipe_ctx->plane_state->flip_immediate && dc->debug.enable_tri_buf) {
					/*triple buffer for VUpdate  only*/
					pipe_ctx->plane_state->triplebuffer_flips = true;
			}
		}
		if (update_type == UPDATE_TYPE_FULL) {
			/* force vsync flip when reconfiguring pipes to prevent underflow */
			plane_state->flip_immediate = false;
		}
	}

	// Update Type FULL, Surface updates
	for (j = 0; j < dc->res_pool->pipe_count; j++) {
		struct pipe_ctx *pipe_ctx = &context->res_ctx.pipe_ctx[j];

		if (!pipe_ctx->top_pipe &&
			!pipe_ctx->prev_odm_pipe &&
			should_update_pipe_for_stream(context, pipe_ctx, stream)) {
			struct dc_stream_status *stream_status = NULL;

			if (!pipe_ctx->plane_state)
				continue;

			/* Full fe update*/
			if (update_type == UPDATE_TYPE_FAST)
				continue;

			ASSERT(!pipe_ctx->plane_state->triplebuffer_flips);

			if (dc->hwss.program_triplebuffer != NULL && dc->debug.enable_tri_buf) {
				/*turn off triple buffer for full update*/
				dc->hwss.program_triplebuffer(
					dc, pipe_ctx, pipe_ctx->plane_state->triplebuffer_flips);
			}
			stream_status =
				stream_get_status(context, pipe_ctx->stream);

			if (dc->hwss.apply_ctx_for_surface)
				dc->hwss.apply_ctx_for_surface(
					dc, pipe_ctx->stream, stream_status->plane_count, context);
		}
	}
	if (dc->hwss.program_front_end_for_ctx && update_type != UPDATE_TYPE_FAST) {
		dc->hwss.program_front_end_for_ctx(dc, context);
		if (dc->debug.validate_dml_output) {
			for (i = 0; i < dc->res_pool->pipe_count; i++) {
				struct pipe_ctx *cur_pipe = &context->res_ctx.pipe_ctx[i];
				if (cur_pipe->stream == NULL)
					continue;

				cur_pipe->plane_res.hubp->funcs->validate_dml_output(
						cur_pipe->plane_res.hubp, dc->ctx,
						&context->res_ctx.pipe_ctx[i].rq_regs,
						&context->res_ctx.pipe_ctx[i].dlg_regs,
						&context->res_ctx.pipe_ctx[i].ttu_regs);
			}
		}
	}

	// Update Type FAST, Surface updates
	if (update_type == UPDATE_TYPE_FAST) {
		if (dc->hwss.set_flip_control_gsl)
			for (i = 0; i < surface_count; i++) {
				struct dc_plane_state *plane_state = srf_updates[i].surface;

				for (j = 0; j < dc->res_pool->pipe_count; j++) {
					struct pipe_ctx *pipe_ctx = &context->res_ctx.pipe_ctx[j];

					if (!should_update_pipe_for_stream(context, pipe_ctx, stream))
						continue;

					if (!should_update_pipe_for_plane(context, pipe_ctx, plane_state))
						continue;

					// GSL has to be used for flip immediate
					dc->hwss.set_flip_control_gsl(pipe_ctx,
							pipe_ctx->plane_state->flip_immediate);
				}
			}

		/* Perform requested Updates */
		for (i = 0; i < surface_count; i++) {
			struct dc_plane_state *plane_state = srf_updates[i].surface;

			for (j = 0; j < dc->res_pool->pipe_count; j++) {
				struct pipe_ctx *pipe_ctx = &context->res_ctx.pipe_ctx[j];

				if (!should_update_pipe_for_stream(context, pipe_ctx, stream))
					continue;

				if (!should_update_pipe_for_plane(context, pipe_ctx, plane_state))
					continue;

				/*program triple buffer after lock based on flip type*/
				if (dc->hwss.program_triplebuffer != NULL && dc->debug.enable_tri_buf) {
					/*only enable triplebuffer for  fast_update*/
					dc->hwss.program_triplebuffer(
						dc, pipe_ctx, pipe_ctx->plane_state->triplebuffer_flips);
				}
				if (pipe_ctx->plane_state->update_flags.bits.addr_update)
					dc->hwss.update_plane_addr(dc, pipe_ctx);
			}
		}
	}

	if (should_lock_all_pipes && dc->hwss.interdependent_update_lock) {
		dc->hwss.interdependent_update_lock(dc, context, false);
	} else {
		dc->hwss.pipe_control_lock(dc, top_pipe_to_program, false);
	}

	if ((update_type != UPDATE_TYPE_FAST) && stream->update_flags.bits.dsc_changed)
		if (top_pipe_to_program->stream_res.tg->funcs->lock_doublebuffer_enable) {
			top_pipe_to_program->stream_res.tg->funcs->wait_for_state(
				top_pipe_to_program->stream_res.tg,
				CRTC_STATE_VACTIVE);
			top_pipe_to_program->stream_res.tg->funcs->wait_for_state(
				top_pipe_to_program->stream_res.tg,
				CRTC_STATE_VBLANK);
			top_pipe_to_program->stream_res.tg->funcs->wait_for_state(
				top_pipe_to_program->stream_res.tg,
				CRTC_STATE_VACTIVE);

			if (should_use_dmub_lock(stream->link)) {
				union dmub_hw_lock_flags hw_locks = { 0 };
				struct dmub_hw_lock_inst_flags inst_flags = { 0 };

				hw_locks.bits.lock_dig = 1;
				inst_flags.dig_inst = top_pipe_to_program->stream_res.tg->inst;

				dmub_hw_lock_mgr_cmd(dc->ctx->dmub_srv,
							false,
							&hw_locks,
							&inst_flags);
			} else
				top_pipe_to_program->stream_res.tg->funcs->lock_doublebuffer_disable(
					top_pipe_to_program->stream_res.tg);
		}

	if (subvp_curr_use) {
		/* If enabling subvp or transitioning from subvp->subvp, enable the
		 * phantom streams before we program front end for the phantom pipes.
		 */
		if (update_type != UPDATE_TYPE_FAST) {
			if (dc->hwss.enable_phantom_streams)
				dc->hwss.enable_phantom_streams(dc, context);
		}
	}

	if (update_type != UPDATE_TYPE_FAST)
		dc->hwss.post_unlock_program_front_end(dc, context);

	if (subvp_prev_use && !subvp_curr_use) {
		/* If disabling subvp, disable phantom streams after front end
		 * programming has completed (we turn on phantom OTG in order
		 * to complete the plane disable for phantom pipes).
		 */
		dc->hwss.apply_ctx_to_hw(dc, context);
	}

	if (update_type != UPDATE_TYPE_FAST)
		if (dc->hwss.commit_subvp_config)
			dc->hwss.commit_subvp_config(dc, context);
	/* Since phantom pipe programming is moved to post_unlock_program_front_end,
	 * move the SubVP lock to after the phantom pipes have been setup
	 */
	if (should_lock_all_pipes && dc->hwss.interdependent_update_lock) {
		if (dc->hwss.subvp_pipe_control_lock)
			dc->hwss.subvp_pipe_control_lock(dc, context, false, should_lock_all_pipes, NULL, subvp_prev_use);
	} else {
		if (dc->hwss.subvp_pipe_control_lock)
			dc->hwss.subvp_pipe_control_lock(dc, context, false, should_lock_all_pipes, top_pipe_to_program, subvp_prev_use);
	}

	// Fire manual trigger only when bottom plane is flipped
	for (j = 0; j < dc->res_pool->pipe_count; j++) {
		struct pipe_ctx *pipe_ctx = &context->res_ctx.pipe_ctx[j];

		if (!pipe_ctx->plane_state)
			continue;

		if (pipe_ctx->bottom_pipe || pipe_ctx->next_odm_pipe ||
				!pipe_ctx->stream || !should_update_pipe_for_stream(context, pipe_ctx, stream) ||
				!pipe_ctx->plane_state->update_flags.bits.addr_update ||
				pipe_ctx->plane_state->skip_manual_trigger)
			continue;

		if (pipe_ctx->stream_res.tg->funcs->program_manual_trigger)
			pipe_ctx->stream_res.tg->funcs->program_manual_trigger(pipe_ctx->stream_res.tg);
	}
}

/**
 * could_mpcc_tree_change_for_active_pipes - Check if an OPP associated with MPCC might change
 *
 * @dc: Used to get the current state status
 * @stream: Target stream, which we want to remove the attached planes
 * @surface_count: Number of surface update
 * @is_plane_addition: [in] Fill out with true if it is a plane addition case
 *
 * DCN32x and newer support a feature named Dynamic ODM which can conflict with
 * the MPO if used simultaneously in some specific configurations (e.g.,
 * 4k@144). This function checks if the incoming context requires applying a
 * transition state with unnecessary pipe splitting and ODM disabled to
 * circumvent our hardware limitations to prevent this edge case. If the OPP
 * associated with an MPCC might change due to plane additions, this function
 * returns true.
 *
 * Return:
 * Return true if OPP and MPCC might change, otherwise, return false.
 */
static bool could_mpcc_tree_change_for_active_pipes(struct dc *dc,
		struct dc_stream_state *stream,
		int surface_count,
		bool *is_plane_addition)
{

	struct dc_stream_status *cur_stream_status = stream_get_status(dc->current_state, stream);
	bool force_minimal_pipe_splitting = false;
<<<<<<< HEAD
=======
	bool subvp_active = false;
	uint32_t i;
>>>>>>> 98817289

	*is_plane_addition = false;

	if (cur_stream_status &&
			dc->current_state->stream_count > 0 &&
			dc->debug.pipe_split_policy != MPC_SPLIT_AVOID) {
		/* determine if minimal transition is required due to MPC*/
		if (surface_count > 0) {
			if (cur_stream_status->plane_count > surface_count) {
				force_minimal_pipe_splitting = true;
			} else if (cur_stream_status->plane_count < surface_count) {
				force_minimal_pipe_splitting = true;
				*is_plane_addition = true;
			}
		}
	}

	if (cur_stream_status &&
			dc->current_state->stream_count == 1 &&
			dc->debug.enable_single_display_2to1_odm_policy) {
		/* determine if minimal transition is required due to dynamic ODM*/
		if (surface_count > 0) {
			if (cur_stream_status->plane_count > 2 && cur_stream_status->plane_count > surface_count) {
				force_minimal_pipe_splitting = true;
			} else if (surface_count > 2 && cur_stream_status->plane_count < surface_count) {
				force_minimal_pipe_splitting = true;
				*is_plane_addition = true;
			}
		}
	}

<<<<<<< HEAD
	/* For SubVP when adding or removing planes we need to add a minimal transition
	 * (even when disabling all planes). Whenever disabling a phantom pipe, we
	 * must use the minimal transition path to disable the pipe correctly.
	 */
	if (cur_stream_status && stream->mall_stream_config.type == SUBVP_MAIN) {
=======
	for (i = 0; i < dc->res_pool->pipe_count; i++) {
		struct pipe_ctx *pipe = &dc->current_state->res_ctx.pipe_ctx[i];

		if (pipe->stream && pipe->stream->mall_stream_config.type != SUBVP_NONE) {
			subvp_active = true;
			break;
		}
	}

	/* For SubVP when adding or removing planes we need to add a minimal transition
	 * (even when disabling all planes). Whenever disabling a phantom pipe, we
	 * must use the minimal transition path to disable the pipe correctly.
	 *
	 * We want to use the minimal transition whenever subvp is active, not only if
	 * a plane is being added / removed from a subvp stream (MPO plane can be added
	 * to a DRR pipe of SubVP + DRR config, in which case we still want to run through
	 * a min transition to disable subvp.
	 */
	if (cur_stream_status && subvp_active) {
>>>>>>> 98817289
		/* determine if minimal transition is required due to SubVP*/
		if (cur_stream_status->plane_count > surface_count) {
			force_minimal_pipe_splitting = true;
		} else if (cur_stream_status->plane_count < surface_count) {
			force_minimal_pipe_splitting = true;
			*is_plane_addition = true;
		}
	}

	return force_minimal_pipe_splitting;
}

/**
 * commit_minimal_transition_state - Create a transition pipe split state
 *
 * @dc: Used to get the current state status
 * @transition_base_context: New transition state
 *
 * In some specific configurations, such as pipe split on multi-display with
 * MPO and/or Dynamic ODM, removing a plane may cause unsupported pipe
 * programming when moving to new planes. To mitigate those types of problems,
 * this function adds a transition state that minimizes pipe usage before
 * programming the new configuration. When adding a new plane, the current
 * state requires the least pipes, so it is applied without splitting. When
 * removing a plane, the new state requires the least pipes, so it is applied
 * without splitting.
 *
 * Return:
 * Return false if something is wrong in the transition state.
 */
static bool commit_minimal_transition_state(struct dc *dc,
		struct dc_state *transition_base_context)
{
	struct dc_state *transition_context = dc_create_state(dc);
	enum pipe_split_policy tmp_mpc_policy = 0;
	bool temp_dynamic_odm_policy = 0;
	bool temp_subvp_policy = 0;
	enum dc_status ret = DC_ERROR_UNEXPECTED;
	unsigned int i, j;
	unsigned int pipe_in_use = 0;
	bool subvp_in_use = false;
	bool odm_in_use = false;

	if (!transition_context)
		return false;
	/* Setup:
	 * Store the current ODM and MPC config in some temp variables to be
	 * restored after we commit the transition state.
	 */

	/* check current pipes in use*/
	for (i = 0; i < dc->res_pool->pipe_count; i++) {
		struct pipe_ctx *pipe = &transition_base_context->res_ctx.pipe_ctx[i];

		if (pipe->plane_state)
			pipe_in_use++;
	}

	/* If SubVP is enabled and we are adding or removing planes from any main subvp
	 * pipe, we must use the minimal transition.
	 */
	for (i = 0; i < dc->res_pool->pipe_count; i++) {
		struct pipe_ctx *pipe = &dc->current_state->res_ctx.pipe_ctx[i];

		if (pipe->stream && pipe->stream->mall_stream_config.type == SUBVP_PHANTOM) {
			subvp_in_use = true;
			break;
		}
	}

	/* If ODM is enabled and we are adding or removing planes from any ODM
	 * pipe, we must use the minimal transition.
	 */
	for (i = 0; i < dc->res_pool->pipe_count; i++) {
		struct pipe_ctx *pipe = &dc->current_state->res_ctx.pipe_ctx[i];

		if (pipe->stream && pipe->next_odm_pipe) {
			odm_in_use = true;
			break;
		}
	}

	/* When the OS add a new surface if we have been used all of pipes with odm combine
	 * and mpc split feature, it need use commit_minimal_transition_state to transition safely.
	 * After OS exit MPO, it will back to use odm and mpc split with all of pipes, we need
	 * call it again. Otherwise return true to skip.
	 *
	 * Reduce the scenarios to use dc_commit_state_no_check in the stage of flip. Especially
	 * enter/exit MPO when DCN still have enough resources.
	 */
	if (pipe_in_use != dc->res_pool->pipe_count && !subvp_in_use && !odm_in_use) {
		dc_release_state(transition_context);
		return true;
	}

	/* check current pipes in use*/
	for (i = 0; i < dc->res_pool->pipe_count; i++) {
		struct pipe_ctx *pipe = &transition_base_context->res_ctx.pipe_ctx[i];

		if (pipe->plane_state)
			pipe_in_use++;
	}

	/* If SubVP is enabled and we are adding or removing planes from any main subvp
	 * pipe, we must use the minimal transition.
	 */
	for (i = 0; i < dc->res_pool->pipe_count; i++) {
		struct pipe_ctx *pipe = &dc->current_state->res_ctx.pipe_ctx[i];

		if (pipe->stream && pipe->stream->mall_stream_config.type == SUBVP_PHANTOM) {
			subvp_in_use = true;
			break;
		}
	}

	/* If ODM is enabled and we are adding or removing planes from any ODM
	 * pipe, we must use the minimal transition.
	 */
	for (i = 0; i < dc->res_pool->pipe_count; i++) {
		struct pipe_ctx *pipe = &dc->current_state->res_ctx.pipe_ctx[i];

		if (pipe->stream && pipe->next_odm_pipe) {
			odm_in_use = true;
			break;
		}
	}

	/* When the OS add a new surface if we have been used all of pipes with odm combine
	 * and mpc split feature, it need use commit_minimal_transition_state to transition safely.
	 * After OS exit MPO, it will back to use odm and mpc split with all of pipes, we need
	 * call it again. Otherwise return true to skip.
	 *
	 * Reduce the scenarios to use dc_commit_state_no_check in the stage of flip. Especially
	 * enter/exit MPO when DCN still have enough resources.
	 */
	if (pipe_in_use != dc->res_pool->pipe_count && !subvp_in_use && !odm_in_use) {
		dc_release_state(transition_context);
		return true;
	}

	if (!dc->config.is_vmin_only_asic) {
		tmp_mpc_policy = dc->debug.pipe_split_policy;
		dc->debug.pipe_split_policy = MPC_SPLIT_AVOID;
	}

	temp_dynamic_odm_policy = dc->debug.enable_single_display_2to1_odm_policy;
	dc->debug.enable_single_display_2to1_odm_policy = false;

	temp_subvp_policy = dc->debug.force_disable_subvp;
	dc->debug.force_disable_subvp = true;

	dc_resource_state_copy_construct(transition_base_context, transition_context);

	/* commit minimal state */
	if (dc->res_pool->funcs->validate_bandwidth(dc, transition_context, false)) {
		for (i = 0; i < transition_context->stream_count; i++) {
			struct dc_stream_status *stream_status = &transition_context->stream_status[i];

			for (j = 0; j < stream_status->plane_count; j++) {
				struct dc_plane_state *plane_state = stream_status->plane_states[j];

				/* force vsync flip when reconfiguring pipes to prevent underflow
				 * and corruption
				 */
				plane_state->flip_immediate = false;
			}
		}

		ret = dc_commit_state_no_check(dc, transition_context);
	}

	/* always release as dc_commit_state_no_check retains in good case */
	dc_release_state(transition_context);

	/* TearDown:
	 * Restore original configuration for ODM and MPO.
	 */
	if (!dc->config.is_vmin_only_asic)
		dc->debug.pipe_split_policy = tmp_mpc_policy;

	dc->debug.enable_single_display_2to1_odm_policy = temp_dynamic_odm_policy;
	dc->debug.force_disable_subvp = temp_subvp_policy;

	if (ret != DC_OK) {
		/* this should never happen */
		BREAK_TO_DEBUGGER();
		return false;
	}

	/* force full surface update */
	for (i = 0; i < dc->current_state->stream_count; i++) {
		for (j = 0; j < dc->current_state->stream_status[i].plane_count; j++) {
			dc->current_state->stream_status[i].plane_states[j]->update_flags.raw = 0xFFFFFFFF;
		}
	}

	return true;
}

/**
 * update_seamless_boot_flags() - Helper function for updating seamless boot flags
 *
 * @dc: Current DC state
 * @context: New DC state to be programmed
 * @surface_count: Number of surfaces that have an updated
 * @stream: Corresponding stream to be updated in the current flip
 *
 * Updating seamless boot flags do not need to be part of the commit sequence. This
 * helper function will update the seamless boot flags on each flip (if required)
 * outside of the HW commit sequence (fast or slow).
 *
 * Return: void
 */
static void update_seamless_boot_flags(struct dc *dc,
		struct dc_state *context,
		int surface_count,
		struct dc_stream_state *stream)
{
	if (get_seamless_boot_stream_count(context) > 0 && surface_count > 0) {
		/* Optimize seamless boot flag keeps clocks and watermarks high until
		 * first flip. After first flip, optimization is required to lower
		 * bandwidth. Important to note that it is expected UEFI will
		 * only light up a single display on POST, therefore we only expect
		 * one stream with seamless boot flag set.
		 */
		if (stream->apply_seamless_boot_optimization) {
			stream->apply_seamless_boot_optimization = false;

			if (get_seamless_boot_stream_count(context) == 0)
				dc->optimized_required = true;
		}
	}
}

static void populate_fast_updates(struct dc_fast_update *fast_update,
		struct dc_surface_update *srf_updates,
		int surface_count,
		struct dc_stream_update *stream_update)
{
	int i = 0;

	if (stream_update) {
		fast_update[0].out_transfer_func = stream_update->out_transfer_func;
		fast_update[0].output_csc_transform = stream_update->output_csc_transform;
	}

	for (i = 0; i < surface_count; i++) {
		fast_update[i].flip_addr = srf_updates[i].flip_addr;
		fast_update[i].gamma = srf_updates[i].gamma;
		fast_update[i].gamut_remap_matrix = srf_updates[i].gamut_remap_matrix;
		fast_update[i].input_csc_color_matrix = srf_updates[i].input_csc_color_matrix;
		fast_update[i].coeff_reduction_factor = srf_updates[i].coeff_reduction_factor;
	}
}

static bool fast_updates_exist(struct dc_fast_update *fast_update, int surface_count)
{
	int i;

	if (fast_update[0].out_transfer_func ||
		fast_update[0].output_csc_transform)
		return true;

	for (i = 0; i < surface_count; i++) {
		if (fast_update[i].flip_addr ||
				fast_update[i].gamma ||
				fast_update[i].gamut_remap_matrix ||
				fast_update[i].input_csc_color_matrix ||
				fast_update[i].coeff_reduction_factor)
			return true;
	}

	return false;
}

static bool full_update_required(struct dc *dc,
		struct dc_surface_update *srf_updates,
		int surface_count,
		struct dc_stream_update *stream_update,
		struct dc_stream_state *stream)
{

	int i;
	struct dc_stream_status *stream_status;
	const struct dc_state *context = dc->current_state;

	for (i = 0; i < surface_count; i++) {
		if (srf_updates &&
				(srf_updates[i].plane_info ||
				srf_updates[i].scaling_info ||
				(srf_updates[i].hdr_mult.value &&
				srf_updates[i].hdr_mult.value != srf_updates->surface->hdr_mult.value) ||
				srf_updates[i].in_transfer_func ||
				srf_updates[i].func_shaper ||
				srf_updates[i].lut3d_func ||
				srf_updates[i].blend_tf ||
				srf_updates[i].surface->force_full_update ||
				(srf_updates[i].flip_addr &&
				srf_updates[i].flip_addr->address.tmz_surface != srf_updates[i].surface->address.tmz_surface) ||
				!is_surface_in_context(context, srf_updates[i].surface)))
			return true;
	}

	if (stream_update &&
			(((stream_update->src.height != 0 && stream_update->src.width != 0) ||
			(stream_update->dst.height != 0 && stream_update->dst.width != 0) ||
			stream_update->integer_scaling_update) ||
			stream_update->hdr_static_metadata ||
			stream_update->abm_level ||
			stream_update->periodic_interrupt ||
			stream_update->vrr_infopacket ||
			stream_update->vsc_infopacket ||
			stream_update->vsp_infopacket ||
			stream_update->hfvsif_infopacket ||
			stream_update->vtem_infopacket ||
			stream_update->adaptive_sync_infopacket ||
			stream_update->dpms_off ||
			stream_update->allow_freesync ||
			stream_update->vrr_active_variable ||
			stream_update->vrr_active_fixed ||
			stream_update->gamut_remap ||
			stream_update->output_color_space ||
			stream_update->dither_option ||
			stream_update->wb_update ||
			stream_update->dsc_config ||
			stream_update->mst_bw_update ||
			stream_update->func_shaper ||
			stream_update->lut3d_func ||
			stream_update->pending_test_pattern ||
			stream_update->crtc_timing_adjust))
		return true;

	if (stream) {
		stream_status = dc_stream_get_status(stream);
		if (stream_status == NULL || stream_status->plane_count != surface_count)
			return true;
	}
	if (dc->idle_optimizations_allowed)
		return true;

	return false;
}

static bool fast_update_only(struct dc *dc,
		struct dc_fast_update *fast_update,
		struct dc_surface_update *srf_updates,
		int surface_count,
		struct dc_stream_update *stream_update,
		struct dc_stream_state *stream)
{
	return fast_updates_exist(fast_update, surface_count)
			&& !full_update_required(dc, srf_updates, surface_count, stream_update, stream);
}

bool dc_update_planes_and_stream(struct dc *dc,
		struct dc_surface_update *srf_updates, int surface_count,
		struct dc_stream_state *stream,
		struct dc_stream_update *stream_update)
{
	struct dc_state *context;
	enum surface_update_type update_type;
	int i;
	struct mall_temp_config mall_temp_config;
	struct dc_fast_update fast_update[MAX_SURFACES] = {0};

	/* In cases where MPO and split or ODM are used transitions can
	 * cause underflow. Apply stream configuration with minimal pipe
	 * split first to avoid unsupported transitions for active pipes.
	 */
	bool force_minimal_pipe_splitting = 0;
	bool is_plane_addition = 0;

	populate_fast_updates(fast_update, srf_updates, surface_count, stream_update);
	force_minimal_pipe_splitting = could_mpcc_tree_change_for_active_pipes(
			dc,
			stream,
			surface_count,
			&is_plane_addition);

	/* on plane addition, minimal state is the current one */
	if (force_minimal_pipe_splitting && is_plane_addition &&
		!commit_minimal_transition_state(dc, dc->current_state))
				return false;

	if (!update_planes_and_stream_state(
			dc,
			srf_updates,
			surface_count,
			stream,
			stream_update,
			&update_type,
			&context))
		return false;

	/* on plane removal, minimal state is the new one */
	if (force_minimal_pipe_splitting && !is_plane_addition) {
		/* Since all phantom pipes are removed in full validation,
		 * we have to save and restore the subvp/mall config when
		 * we do a minimal transition since the flags marking the
		 * pipe as subvp/phantom will be cleared (dc copy constructor
		 * creates a shallow copy).
		 */
		if (dc->res_pool->funcs->save_mall_state)
			dc->res_pool->funcs->save_mall_state(dc, context, &mall_temp_config);
		if (!commit_minimal_transition_state(dc, context)) {
			dc_release_state(context);
			return false;
		}
		if (dc->res_pool->funcs->restore_mall_state)
			dc->res_pool->funcs->restore_mall_state(dc, context, &mall_temp_config);

		/* If we do a minimal transition with plane removal and the context
		 * has subvp we also have to retain back the phantom stream / planes
		 * since the refcount is decremented as part of the min transition
		 * (we commit a state with no subvp, so the phantom streams / planes
		 * had to be removed).
		 */
		if (dc->res_pool->funcs->retain_phantom_pipes)
			dc->res_pool->funcs->retain_phantom_pipes(dc, context);
		update_type = UPDATE_TYPE_FULL;
	}

	update_seamless_boot_flags(dc, context, surface_count, stream);
	if (fast_update_only(dc, fast_update, srf_updates, surface_count, stream_update, stream) &&
			!dc->debug.enable_legacy_fast_update) {
		commit_planes_for_stream_fast(dc,
				srf_updates,
				surface_count,
				stream,
				stream_update,
				update_type,
				context);
	} else {
		if (!stream_update &&
				dc->hwss.is_pipe_topology_transition_seamless &&
				!dc->hwss.is_pipe_topology_transition_seamless(
						dc, dc->current_state, context)) {

			DC_LOG_ERROR("performing non-seamless pipe topology transition with surface only update!\n");
			BREAK_TO_DEBUGGER();
		}
		commit_planes_for_stream(
				dc,
				srf_updates,
				surface_count,
				stream,
				stream_update,
				update_type,
				context);
	}

	if (dc->current_state != context) {

		/* Since memory free requires elevated IRQL, an interrupt
		 * request is generated by mem free. If this happens
		 * between freeing and reassigning the context, our vsync
		 * interrupt will call into dc and cause a memory
		 * corruption BSOD. Hence, we first reassign the context,
		 * then free the old context.
		 */

		struct dc_state *old = dc->current_state;

		dc->current_state = context;
		dc_release_state(old);

		// clear any forced full updates
		for (i = 0; i < dc->res_pool->pipe_count; i++) {
			struct pipe_ctx *pipe_ctx = &context->res_ctx.pipe_ctx[i];

			if (pipe_ctx->plane_state && pipe_ctx->stream == stream)
				pipe_ctx->plane_state->force_full_update = false;
		}
	}
	return true;
}

void dc_commit_updates_for_stream(struct dc *dc,
		struct dc_surface_update *srf_updates,
		int surface_count,
		struct dc_stream_state *stream,
		struct dc_stream_update *stream_update,
		struct dc_state *state)
{
	const struct dc_stream_status *stream_status;
	enum surface_update_type update_type;
	struct dc_state *context;
	struct dc_context *dc_ctx = dc->ctx;
	int i, j;
	struct dc_fast_update fast_update[MAX_SURFACES] = {0};

<<<<<<< HEAD
	/* TODO: Since change commit sequence can have a huge impact,
	 * we decided to only enable it for DCN3x. However, as soon as
	 * we get more confident about this change we'll need to enable
	 * the new sequence for all ASICs.
	 */
	if (dc->ctx->dce_version >= DCN_VERSION_3_2) {
		dc_update_planes_and_stream(dc, srf_updates,
					    surface_count, stream,
					    stream_update);
		return;
	}

=======
	populate_fast_updates(fast_update, srf_updates, surface_count, stream_update);
>>>>>>> 98817289
	stream_status = dc_stream_get_status(stream);
	context = dc->current_state;

	update_type = dc_check_update_surfaces_for_stream(
				dc, srf_updates, surface_count, stream_update, stream_status);

	/* TODO: Since change commit sequence can have a huge impact,
	 * we decided to only enable it for DCN3x. However, as soon as
	 * we get more confident about this change we'll need to enable
	 * the new sequence for all ASICs.
	 */
	if (dc->ctx->dce_version >= DCN_VERSION_3_2) {
		/*
		 * Previous frame finished and HW is ready for optimization.
		 */
		if (update_type == UPDATE_TYPE_FAST)
			dc_post_update_surfaces_to_stream(dc);

		dc_update_planes_and_stream(dc, srf_updates,
					    surface_count, stream,
					    stream_update);
		return;
	}

	if (update_type >= update_surface_trace_level)
		update_surface_trace(dc, srf_updates, surface_count);


	if (update_type >= UPDATE_TYPE_FULL) {

		/* initialize scratch memory for building context */
		context = dc_create_state(dc);
		if (context == NULL) {
			DC_ERROR("Failed to allocate new validate context!\n");
			return;
		}

		dc_resource_state_copy_construct(state, context);

		for (i = 0; i < dc->res_pool->pipe_count; i++) {
			struct pipe_ctx *new_pipe = &context->res_ctx.pipe_ctx[i];
			struct pipe_ctx *old_pipe = &dc->current_state->res_ctx.pipe_ctx[i];

			if (new_pipe->plane_state && new_pipe->plane_state != old_pipe->plane_state)
				new_pipe->plane_state->force_full_update = true;
		}
	} else if (update_type == UPDATE_TYPE_FAST) {
		/*
		 * Previous frame finished and HW is ready for optimization.
		 */
		dc_post_update_surfaces_to_stream(dc);
	}


	for (i = 0; i < surface_count; i++) {
		struct dc_plane_state *surface = srf_updates[i].surface;

		copy_surface_update_to_plane(surface, &srf_updates[i]);

		if (update_type >= UPDATE_TYPE_MED) {
			for (j = 0; j < dc->res_pool->pipe_count; j++) {
				struct pipe_ctx *pipe_ctx =
					&context->res_ctx.pipe_ctx[j];

				if (pipe_ctx->plane_state != surface)
					continue;

				resource_build_scaling_params(pipe_ctx);
			}
		}
	}

	copy_stream_update_to_stream(dc, context, stream, stream_update);

	if (update_type >= UPDATE_TYPE_FULL) {
		if (!dc->res_pool->funcs->validate_bandwidth(dc, context, false)) {
			DC_ERROR("Mode validation failed for stream update!\n");
			dc_release_state(context);
			return;
		}
	}

	TRACE_DC_PIPE_STATE(pipe_ctx, i, MAX_PIPES);

	update_seamless_boot_flags(dc, context, surface_count, stream);
	if (fast_update_only(dc, fast_update, srf_updates, surface_count, stream_update, stream) &&
			!dc->debug.enable_legacy_fast_update) {
		commit_planes_for_stream_fast(dc,
				srf_updates,
				surface_count,
				stream,
				stream_update,
				update_type,
				context);
	} else {
		commit_planes_for_stream(
				dc,
				srf_updates,
				surface_count,
				stream,
				stream_update,
				update_type,
				context);
	}
	/*update current_State*/
	if (dc->current_state != context) {

		struct dc_state *old = dc->current_state;

		dc->current_state = context;
		dc_release_state(old);

		for (i = 0; i < dc->res_pool->pipe_count; i++) {
			struct pipe_ctx *pipe_ctx = &context->res_ctx.pipe_ctx[i];

			if (pipe_ctx->plane_state && pipe_ctx->stream == stream)
				pipe_ctx->plane_state->force_full_update = false;
		}
	}

	/* Legacy optimization path for DCE. */
	if (update_type >= UPDATE_TYPE_FULL && dc_ctx->dce_version < DCE_VERSION_MAX) {
		dc_post_update_surfaces_to_stream(dc);
		TRACE_DCE_CLOCK_STATE(&context->bw_ctx.bw.dce);
	}

	return;

}

uint8_t dc_get_current_stream_count(struct dc *dc)
{
	return dc->current_state->stream_count;
}

struct dc_stream_state *dc_get_stream_at_index(struct dc *dc, uint8_t i)
{
	if (i < dc->current_state->stream_count)
		return dc->current_state->streams[i];
	return NULL;
}

enum dc_irq_source dc_interrupt_to_irq_source(
		struct dc *dc,
		uint32_t src_id,
		uint32_t ext_id)
{
	return dal_irq_service_to_irq_source(dc->res_pool->irqs, src_id, ext_id);
}

/*
 * dc_interrupt_set() - Enable/disable an AMD hw interrupt source
 */
bool dc_interrupt_set(struct dc *dc, enum dc_irq_source src, bool enable)
{

	if (dc == NULL)
		return false;

	return dal_irq_service_set(dc->res_pool->irqs, src, enable);
}

void dc_interrupt_ack(struct dc *dc, enum dc_irq_source src)
{
	dal_irq_service_ack(dc->res_pool->irqs, src);
}

void dc_power_down_on_boot(struct dc *dc)
{
	if (dc->ctx->dce_environment != DCE_ENV_VIRTUAL_HW &&
			dc->hwss.power_down_on_boot)
		dc->hwss.power_down_on_boot(dc);
}

void dc_set_power_state(
	struct dc *dc,
	enum dc_acpi_cm_power_state power_state)
{
	struct kref refcount;
	struct display_mode_lib *dml;

	if (!dc->current_state)
		return;

	switch (power_state) {
	case DC_ACPI_CM_POWER_STATE_D0:
		dc_resource_state_construct(dc, dc->current_state);

		dc_z10_restore(dc);

		dc->hwss.init_hw(dc);

		if (dc->hwss.init_sys_ctx != NULL &&
			dc->vm_pa_config.valid) {
			dc->hwss.init_sys_ctx(dc->hwseq, dc, &dc->vm_pa_config);
		}

		break;
	default:
		ASSERT(dc->current_state->stream_count == 0);
		/* Zero out the current context so that on resume we start with
		 * clean state, and dc hw programming optimizations will not
		 * cause any trouble.
		 */
		dml = kzalloc(sizeof(struct display_mode_lib),
				GFP_KERNEL);

		ASSERT(dml);
		if (!dml)
			return;

		/* Preserve refcount */
		refcount = dc->current_state->refcount;
		/* Preserve display mode lib */
		memcpy(dml, &dc->current_state->bw_ctx.dml, sizeof(struct display_mode_lib));

		dc_resource_state_destruct(dc->current_state);
		memset(dc->current_state, 0,
				sizeof(*dc->current_state));

		dc->current_state->refcount = refcount;
		dc->current_state->bw_ctx.dml = *dml;

		kfree(dml);

		break;
	}
}

void dc_resume(struct dc *dc)
{
	uint32_t i;

	for (i = 0; i < dc->link_count; i++)
		dc->link_srv->resume(dc->links[i]);
}

bool dc_is_dmcu_initialized(struct dc *dc)
{
	struct dmcu *dmcu = dc->res_pool->dmcu;

	if (dmcu)
		return dmcu->funcs->is_dmcu_initialized(dmcu);
	return false;
}

void get_clock_requirements_for_state(struct dc_state *state, struct AsicStateEx *info)
{
	info->displayClock				= (unsigned int)state->bw_ctx.bw.dcn.clk.dispclk_khz;
	info->engineClock				= (unsigned int)state->bw_ctx.bw.dcn.clk.dcfclk_khz;
	info->memoryClock				= (unsigned int)state->bw_ctx.bw.dcn.clk.dramclk_khz;
	info->maxSupportedDppClock		= (unsigned int)state->bw_ctx.bw.dcn.clk.max_supported_dppclk_khz;
	info->dppClock					= (unsigned int)state->bw_ctx.bw.dcn.clk.dppclk_khz;
	info->socClock					= (unsigned int)state->bw_ctx.bw.dcn.clk.socclk_khz;
	info->dcfClockDeepSleep			= (unsigned int)state->bw_ctx.bw.dcn.clk.dcfclk_deep_sleep_khz;
	info->fClock					= (unsigned int)state->bw_ctx.bw.dcn.clk.fclk_khz;
	info->phyClock					= (unsigned int)state->bw_ctx.bw.dcn.clk.phyclk_khz;
}
enum dc_status dc_set_clock(struct dc *dc, enum dc_clock_type clock_type, uint32_t clk_khz, uint32_t stepping)
{
	if (dc->hwss.set_clock)
		return dc->hwss.set_clock(dc, clock_type, clk_khz, stepping);
	return DC_ERROR_UNEXPECTED;
}
void dc_get_clock(struct dc *dc, enum dc_clock_type clock_type, struct dc_clock_config *clock_cfg)
{
	if (dc->hwss.get_clock)
		dc->hwss.get_clock(dc, clock_type, clock_cfg);
}

/* enable/disable eDP PSR without specify stream for eDP */
bool dc_set_psr_allow_active(struct dc *dc, bool enable)
{
	int i;
	bool allow_active;

	for (i = 0; i < dc->current_state->stream_count ; i++) {
		struct dc_link *link;
		struct dc_stream_state *stream = dc->current_state->streams[i];

		link = stream->link;
		if (!link)
			continue;

		if (link->psr_settings.psr_feature_enabled) {
			if (enable && !link->psr_settings.psr_allow_active) {
				allow_active = true;
				if (!dc_link_set_psr_allow_active(link, &allow_active, false, false, NULL))
					return false;
			} else if (!enable && link->psr_settings.psr_allow_active) {
				allow_active = false;
				if (!dc_link_set_psr_allow_active(link, &allow_active, true, false, NULL))
					return false;
			}
		}
	}

	return true;
}

void dc_allow_idle_optimizations(struct dc *dc, bool allow)
{
	if (dc->debug.disable_idle_power_optimizations)
		return;

	if (dc->clk_mgr != NULL && dc->clk_mgr->funcs->is_smu_present)
		if (!dc->clk_mgr->funcs->is_smu_present(dc->clk_mgr))
			return;

	if (allow == dc->idle_optimizations_allowed)
		return;

	if (dc->hwss.apply_idle_power_optimizations && dc->hwss.apply_idle_power_optimizations(dc, allow))
		dc->idle_optimizations_allowed = allow;
}

/* set min and max memory clock to lowest and highest DPM level, respectively */
void dc_unlock_memory_clock_frequency(struct dc *dc)
{
	if (dc->clk_mgr->funcs->set_hard_min_memclk)
		dc->clk_mgr->funcs->set_hard_min_memclk(dc->clk_mgr, false);

	if (dc->clk_mgr->funcs->set_hard_max_memclk)
		dc->clk_mgr->funcs->set_hard_max_memclk(dc->clk_mgr);
}

/* set min memory clock to the min required for current mode, max to maxDPM */
void dc_lock_memory_clock_frequency(struct dc *dc)
{
	if (dc->clk_mgr->funcs->get_memclk_states_from_smu)
		dc->clk_mgr->funcs->get_memclk_states_from_smu(dc->clk_mgr);

	if (dc->clk_mgr->funcs->set_hard_min_memclk)
		dc->clk_mgr->funcs->set_hard_min_memclk(dc->clk_mgr, true);

	if (dc->clk_mgr->funcs->set_hard_max_memclk)
		dc->clk_mgr->funcs->set_hard_max_memclk(dc->clk_mgr);
}

static void blank_and_force_memclk(struct dc *dc, bool apply, unsigned int memclk_mhz)
{
	struct dc_state *context = dc->current_state;
	struct hubp *hubp;
	struct pipe_ctx *pipe;
	int i;

	for (i = 0; i < dc->res_pool->pipe_count; i++) {
		pipe = &context->res_ctx.pipe_ctx[i];

		if (pipe->stream != NULL) {
			dc->hwss.disable_pixel_data(dc, pipe, true);

			// wait for double buffer
			pipe->stream_res.tg->funcs->wait_for_state(pipe->stream_res.tg, CRTC_STATE_VACTIVE);
			pipe->stream_res.tg->funcs->wait_for_state(pipe->stream_res.tg, CRTC_STATE_VBLANK);
			pipe->stream_res.tg->funcs->wait_for_state(pipe->stream_res.tg, CRTC_STATE_VACTIVE);

			hubp = pipe->plane_res.hubp;
			hubp->funcs->set_blank_regs(hubp, true);
		}
	}

	dc->clk_mgr->funcs->set_max_memclk(dc->clk_mgr, memclk_mhz);
	dc->clk_mgr->funcs->set_min_memclk(dc->clk_mgr, memclk_mhz);

	for (i = 0; i < dc->res_pool->pipe_count; i++) {
		pipe = &context->res_ctx.pipe_ctx[i];

		if (pipe->stream != NULL) {
			dc->hwss.disable_pixel_data(dc, pipe, false);

			hubp = pipe->plane_res.hubp;
			hubp->funcs->set_blank_regs(hubp, false);
		}
	}
}


/**
 * dc_enable_dcmode_clk_limit() - lower clocks in dc (battery) mode
 * @dc: pointer to dc of the dm calling this
 * @enable: True = transition to DC mode, false = transition back to AC mode
 *
 * Some SoCs define additional clock limits when in DC mode, DM should
 * invoke this function when the platform undergoes a power source transition
 * so DC can apply/unapply the limit. This interface may be disruptive to
 * the onscreen content.
 *
 * Context: Triggered by OS through DM interface, or manually by escape calls.
 * Need to hold a dclock when doing so.
 *
 * Return: none (void function)
 *
 */
void dc_enable_dcmode_clk_limit(struct dc *dc, bool enable)
{
	unsigned int softMax = 0, maxDPM = 0, funcMin = 0, i;
	bool p_state_change_support;

	if (!dc->config.dc_mode_clk_limit_support)
		return;

	softMax = dc->clk_mgr->bw_params->dc_mode_softmax_memclk;
	for (i = 0; i < dc->clk_mgr->bw_params->clk_table.num_entries; i++) {
		if (dc->clk_mgr->bw_params->clk_table.entries[i].memclk_mhz > maxDPM)
			maxDPM = dc->clk_mgr->bw_params->clk_table.entries[i].memclk_mhz;
	}
	funcMin = (dc->clk_mgr->clks.dramclk_khz + 999) / 1000;
	p_state_change_support = dc->clk_mgr->clks.p_state_change_support;

	if (enable && !dc->clk_mgr->dc_mode_softmax_enabled) {
		if (p_state_change_support) {
			if (funcMin <= softMax)
				dc->clk_mgr->funcs->set_max_memclk(dc->clk_mgr, softMax);
			// else: No-Op
		} else {
			if (funcMin <= softMax)
				blank_and_force_memclk(dc, true, softMax);
			// else: No-Op
		}
	} else if (!enable && dc->clk_mgr->dc_mode_softmax_enabled) {
		if (p_state_change_support) {
			if (funcMin <= softMax)
				dc->clk_mgr->funcs->set_max_memclk(dc->clk_mgr, maxDPM);
			// else: No-Op
		} else {
			if (funcMin <= softMax)
				blank_and_force_memclk(dc, true, maxDPM);
			// else: No-Op
		}
	}
	dc->clk_mgr->dc_mode_softmax_enabled = enable;
}
bool dc_is_plane_eligible_for_idle_optimizations(struct dc *dc, struct dc_plane_state *plane,
		struct dc_cursor_attributes *cursor_attr)
{
	if (dc->hwss.does_plane_fit_in_mall && dc->hwss.does_plane_fit_in_mall(dc, plane, cursor_attr))
		return true;
	return false;
}

/* cleanup on driver unload */
void dc_hardware_release(struct dc *dc)
{
	dc_mclk_switch_using_fw_based_vblank_stretch_shut_down(dc);

	if (dc->hwss.hardware_release)
		dc->hwss.hardware_release(dc);
}

void dc_mclk_switch_using_fw_based_vblank_stretch_shut_down(struct dc *dc)
{
	if (dc->current_state)
		dc->current_state->bw_ctx.bw.dcn.clk.fw_based_mclk_switching_shut_down = true;
}

/**
 * dc_is_dmub_outbox_supported - Check if DMUB firmware support outbox notification
 *
 * @dc: [in] dc structure
 *
 * Checks whether DMUB FW supports outbox notifications, if supported DM
 * should register outbox interrupt prior to actually enabling interrupts
 * via dc_enable_dmub_outbox
 *
 * Return:
 * True if DMUB FW supports outbox notifications, False otherwise
 */
bool dc_is_dmub_outbox_supported(struct dc *dc)
{
	switch (dc->ctx->asic_id.chip_family) {

	case FAMILY_YELLOW_CARP:
		/* DCN31 B0 USB4 DPIA needs dmub notifications for interrupts */
		if (dc->ctx->asic_id.hw_internal_rev == YELLOW_CARP_B0 &&
		    !dc->debug.dpia_debug.bits.disable_dpia)
			return true;
	break;

	case AMDGPU_FAMILY_GC_11_0_1:
	case AMDGPU_FAMILY_GC_11_5_0:
		if (!dc->debug.dpia_debug.bits.disable_dpia)
			return true;
	break;

	default:
		break;
	}

	/* dmub aux needs dmub notifications to be enabled */
	return dc->debug.enable_dmub_aux_for_legacy_ddc;

}

/**
 * dc_enable_dmub_notifications - Check if dmub fw supports outbox
 *
 * @dc: [in] dc structure
 *
 * Calls dc_is_dmub_outbox_supported to check if dmub fw supports outbox
 * notifications. All DMs shall switch to dc_is_dmub_outbox_supported.  This
 * API shall be removed after switching.
 *
 * Return:
 * True if DMUB FW supports outbox notifications, False otherwise
 */
bool dc_enable_dmub_notifications(struct dc *dc)
{
	return dc_is_dmub_outbox_supported(dc);
}

/**
 * dc_enable_dmub_outbox - Enables DMUB unsolicited notification
 *
 * @dc: [in] dc structure
 *
 * Enables DMUB unsolicited notifications to x86 via outbox.
 */
void dc_enable_dmub_outbox(struct dc *dc)
{
	struct dc_context *dc_ctx = dc->ctx;

	dmub_enable_outbox_notification(dc_ctx->dmub_srv);
	DC_LOG_DC("%s: dmub outbox notifications enabled\n", __func__);
}

/**
 * dc_process_dmub_aux_transfer_async - Submits aux command to dmub via inbox message
 *                                      Sets port index appropriately for legacy DDC
 * @dc: dc structure
 * @link_index: link index
 * @payload: aux payload
 *
 * Returns: True if successful, False if failure
 */
bool dc_process_dmub_aux_transfer_async(struct dc *dc,
				uint32_t link_index,
				struct aux_payload *payload)
{
	uint8_t action;
	union dmub_rb_cmd cmd = {0};

	ASSERT(payload->length <= 16);

	cmd.dp_aux_access.header.type = DMUB_CMD__DP_AUX_ACCESS;
	cmd.dp_aux_access.header.payload_bytes = 0;
	/* For dpia, ddc_pin is set to NULL */
	if (!dc->links[link_index]->ddc->ddc_pin)
		cmd.dp_aux_access.aux_control.type = AUX_CHANNEL_DPIA;
	else
		cmd.dp_aux_access.aux_control.type = AUX_CHANNEL_LEGACY_DDC;

	cmd.dp_aux_access.aux_control.instance = dc->links[link_index]->ddc_hw_inst;
	cmd.dp_aux_access.aux_control.sw_crc_enabled = 0;
	cmd.dp_aux_access.aux_control.timeout = 0;
	cmd.dp_aux_access.aux_control.dpaux.address = payload->address;
	cmd.dp_aux_access.aux_control.dpaux.is_i2c_over_aux = payload->i2c_over_aux;
	cmd.dp_aux_access.aux_control.dpaux.length = payload->length;

	/* set aux action */
	if (payload->i2c_over_aux) {
		if (payload->write) {
			if (payload->mot)
				action = DP_AUX_REQ_ACTION_I2C_WRITE_MOT;
			else
				action = DP_AUX_REQ_ACTION_I2C_WRITE;
		} else {
			if (payload->mot)
				action = DP_AUX_REQ_ACTION_I2C_READ_MOT;
			else
				action = DP_AUX_REQ_ACTION_I2C_READ;
			}
	} else {
		if (payload->write)
			action = DP_AUX_REQ_ACTION_DPCD_WRITE;
		else
			action = DP_AUX_REQ_ACTION_DPCD_READ;
	}

	cmd.dp_aux_access.aux_control.dpaux.action = action;

	if (payload->length && payload->write) {
		memcpy(cmd.dp_aux_access.aux_control.dpaux.data,
			payload->data,
			payload->length
			);
	}

	dm_execute_dmub_cmd(dc->ctx, &cmd, DM_DMUB_WAIT_TYPE_WAIT);

	return true;
}

uint8_t get_link_index_from_dpia_port_index(const struct dc *dc,
					    uint8_t dpia_port_index)
{
	uint8_t index, link_index = 0xFF;

	for (index = 0; index < dc->link_count; index++) {
		/* ddc_hw_inst has dpia port index for dpia links
		 * and ddc instance for legacy links
		 */
		if (!dc->links[index]->ddc->ddc_pin) {
			if (dc->links[index]->ddc_hw_inst == dpia_port_index) {
				link_index = index;
				break;
			}
		}
	}
	ASSERT(link_index != 0xFF);
	return link_index;
}

/**
 * dc_process_dmub_set_config_async - Submits set_config command
 *
 * @dc: [in] dc structure
 * @link_index: [in] link_index: link index
 * @payload: [in] aux payload
 * @notify: [out] set_config immediate reply
 *
 * Submits set_config command to dmub via inbox message.
 *
 * Return:
 * True if successful, False if failure
 */
bool dc_process_dmub_set_config_async(struct dc *dc,
				uint32_t link_index,
				struct set_config_cmd_payload *payload,
				struct dmub_notification *notify)
{
	union dmub_rb_cmd cmd = {0};
	bool is_cmd_complete = true;

	/* prepare SET_CONFIG command */
	cmd.set_config_access.header.type = DMUB_CMD__DPIA;
	cmd.set_config_access.header.sub_type = DMUB_CMD__DPIA_SET_CONFIG_ACCESS;

	cmd.set_config_access.set_config_control.instance = dc->links[link_index]->ddc_hw_inst;
	cmd.set_config_access.set_config_control.cmd_pkt.msg_type = payload->msg_type;
	cmd.set_config_access.set_config_control.cmd_pkt.msg_data = payload->msg_data;

	if (!dm_execute_dmub_cmd(dc->ctx, &cmd, DM_DMUB_WAIT_TYPE_WAIT_WITH_REPLY)) {
		/* command is not processed by dmub */
		notify->sc_status = SET_CONFIG_UNKNOWN_ERROR;
		return is_cmd_complete;
	}

	/* command processed by dmub, if ret_status is 1, it is completed instantly */
	if (cmd.set_config_access.header.ret_status == 1)
		notify->sc_status = cmd.set_config_access.set_config_control.immed_status;
	else
		/* cmd pending, will receive notification via outbox */
		is_cmd_complete = false;

	return is_cmd_complete;
}

/**
 * dc_process_dmub_set_mst_slots - Submits MST solt allocation
 *
 * @dc: [in] dc structure
 * @link_index: [in] link index
 * @mst_alloc_slots: [in] mst slots to be allotted
 * @mst_slots_in_use: [out] mst slots in use returned in failure case
 *
 * Submits mst slot allocation command to dmub via inbox message
 *
 * Return:
 * DC_OK if successful, DC_ERROR if failure
 */
enum dc_status dc_process_dmub_set_mst_slots(const struct dc *dc,
				uint32_t link_index,
				uint8_t mst_alloc_slots,
				uint8_t *mst_slots_in_use)
{
	union dmub_rb_cmd cmd = {0};

	/* prepare MST_ALLOC_SLOTS command */
	cmd.set_mst_alloc_slots.header.type = DMUB_CMD__DPIA;
	cmd.set_mst_alloc_slots.header.sub_type = DMUB_CMD__DPIA_MST_ALLOC_SLOTS;

	cmd.set_mst_alloc_slots.mst_slots_control.instance = dc->links[link_index]->ddc_hw_inst;
	cmd.set_mst_alloc_slots.mst_slots_control.mst_alloc_slots = mst_alloc_slots;

	if (!dm_execute_dmub_cmd(dc->ctx, &cmd, DM_DMUB_WAIT_TYPE_WAIT_WITH_REPLY))
		/* command is not processed by dmub */
		return DC_ERROR_UNEXPECTED;

	/* command processed by dmub, if ret_status is 1 */
	if (cmd.set_config_access.header.ret_status != 1)
		/* command processing error */
		return DC_ERROR_UNEXPECTED;

	/* command processed and we have a status of 2, mst not enabled in dpia */
	if (cmd.set_mst_alloc_slots.mst_slots_control.immed_status == 2)
		return DC_FAIL_UNSUPPORTED_1;

	/* previously configured mst alloc and used slots did not match */
	if (cmd.set_mst_alloc_slots.mst_slots_control.immed_status == 3) {
		*mst_slots_in_use = cmd.set_mst_alloc_slots.mst_slots_control.mst_slots_in_use;
		return DC_NOT_SUPPORTED;
	}

	return DC_OK;
}

/**
 * dc_process_dmub_dpia_hpd_int_enable - Submits DPIA DPD interruption
<<<<<<< HEAD
 *
 * @dc: [in] dc structure
 * @hpd_int_enable: [in] 1 for hpd int enable, 0 to disable
 *
=======
 *
 * @dc: [in] dc structure
 * @hpd_int_enable: [in] 1 for hpd int enable, 0 to disable
 *
>>>>>>> 98817289
 * Submits dpia hpd int enable command to dmub via inbox message
 */
void dc_process_dmub_dpia_hpd_int_enable(const struct dc *dc,
				uint32_t hpd_int_enable)
{
	union dmub_rb_cmd cmd = {0};

	cmd.dpia_hpd_int_enable.header.type = DMUB_CMD__DPIA_HPD_INT_ENABLE;
	cmd.dpia_hpd_int_enable.enable = hpd_int_enable;

	dm_execute_dmub_cmd(dc->ctx, &cmd, DM_DMUB_WAIT_TYPE_WAIT);

	DC_LOG_DEBUG("%s: hpd_int_enable(%d)\n", __func__, hpd_int_enable);
}

/**
 * dc_print_dmub_diagnostic_data - Print DMUB diagnostic data for debugging
 *
 * @dc: [in] dc structure
 *
 *
 */
void dc_print_dmub_diagnostic_data(const struct dc *dc)
{
	dc_dmub_srv_log_diagnostic_data(dc->ctx->dmub_srv);
}

/**
 * dc_disable_accelerated_mode - disable accelerated mode
 * @dc: dc structure
 */
void dc_disable_accelerated_mode(struct dc *dc)
{
	bios_set_scratch_acc_mode_change(dc->ctx->dc_bios, 0);
}


/**
 *  dc_notify_vsync_int_state - notifies vsync enable/disable state
 *  @dc: dc structure
 *  @stream: stream where vsync int state changed
 *  @enable: whether vsync is enabled or disabled
 *
 *  Called when vsync is enabled/disabled Will notify DMUB to start/stop ABM
 *  interrupts after steady state is reached.
 */
void dc_notify_vsync_int_state(struct dc *dc, struct dc_stream_state *stream, bool enable)
{
	int i;
	int edp_num;
	struct pipe_ctx *pipe = NULL;
	struct dc_link *link = stream->sink->link;
	struct dc_link *edp_links[MAX_NUM_EDP];


	if (link->psr_settings.psr_feature_enabled)
		return;

	if (link->replay_settings.replay_feature_enabled)
		return;

	/*find primary pipe associated with stream*/
	for (i = 0; i < MAX_PIPES; i++) {
		pipe = &dc->current_state->res_ctx.pipe_ctx[i];

		if (pipe->stream == stream && pipe->stream_res.tg)
			break;
	}

	if (i == MAX_PIPES) {
		ASSERT(0);
		return;
	}

	dc_get_edp_links(dc, edp_links, &edp_num);

	/* Determine panel inst */
	for (i = 0; i < edp_num; i++) {
		if (edp_links[i] == link)
			break;
	}

	if (i == edp_num) {
		return;
	}

	if (pipe->stream_res.abm && pipe->stream_res.abm->funcs->set_abm_pause)
		pipe->stream_res.abm->funcs->set_abm_pause(pipe->stream_res.abm, !enable, i, pipe->stream_res.tg->inst);
<<<<<<< HEAD
}
=======
}

/*****************************************************************************
 *  dc_abm_save_restore() - Interface to DC for save+pause and restore+un-pause
 *                          ABM
 *  @dc: dc structure
 *	@stream: stream where vsync int state changed
 *  @pData: abm hw states
 *
 ****************************************************************************/
bool dc_abm_save_restore(
		struct dc *dc,
		struct dc_stream_state *stream,
		struct abm_save_restore *pData)
{
	int i;
	int edp_num;
	struct pipe_ctx *pipe = NULL;
	struct dc_link *link = stream->sink->link;
	struct dc_link *edp_links[MAX_NUM_EDP];


	/*find primary pipe associated with stream*/
	for (i = 0; i < MAX_PIPES; i++) {
		pipe = &dc->current_state->res_ctx.pipe_ctx[i];

		if (pipe->stream == stream && pipe->stream_res.tg)
			break;
	}

	if (i == MAX_PIPES) {
		ASSERT(0);
		return false;
	}

	dc_get_edp_links(dc, edp_links, &edp_num);

	/* Determine panel inst */
	for (i = 0; i < edp_num; i++)
		if (edp_links[i] == link)
			break;

	if (i == edp_num)
		return false;

	if (pipe->stream_res.abm &&
		pipe->stream_res.abm->funcs->save_restore)
		return pipe->stream_res.abm->funcs->save_restore(
				pipe->stream_res.abm,
				i,
				pData);
	return false;
}

void dc_query_current_properties(struct dc *dc, struct dc_current_properties *properties)
{
	unsigned int i;
	bool subvp_in_use = false;

	for (i = 0; i < dc->current_state->stream_count; i++) {
		if (dc->current_state->streams[i]->mall_stream_config.type != SUBVP_NONE) {
			subvp_in_use = true;
			break;
		}
	}
	properties->cursor_size_limit = subvp_in_use ? 64 : dc->caps.max_cursor_size;
}

/**
 *****************************************************************************
 * dc_set_edp_power() - DM controls eDP power to be ON/OFF
 *
 * Called when DM wants to power on/off eDP.
 *     Only work on links with flag skip_implict_edp_power_control is set.
 *
 *****************************************************************************
 */
void dc_set_edp_power(const struct dc *dc, struct dc_link *edp_link,
				 bool powerOn)
{
	if (edp_link->connector_signal != SIGNAL_TYPE_EDP)
		return;

	if (edp_link->skip_implict_edp_power_control == false)
		return;

	edp_link->dc->link_srv->edp_set_panel_power(edp_link, powerOn);
}
>>>>>>> 98817289
<|MERGE_RESOLUTION|>--- conflicted
+++ resolved
@@ -1155,10 +1155,6 @@
 			 * again for different use.
 			 */
 			if (old_stream->mall_stream_config.type == SUBVP_PHANTOM) {
-<<<<<<< HEAD
-				if (tg->funcs->enable_crtc)
-					tg->funcs->enable_crtc(tg);
-=======
 				if (tg->funcs->enable_crtc) {
 					int main_pipe_width, main_pipe_height;
 
@@ -1168,7 +1164,6 @@
 						dc->hwss.blank_phantom(dc, tg, main_pipe_width, main_pipe_height);
 					tg->funcs->enable_crtc(tg);
 				}
->>>>>>> 98817289
 			}
 			dc_rem_all_planes_for_stream(dc, old_stream, dangling_context);
 			disable_all_writeback_pipes_for_stream(dc, old_stream, dangling_context);
@@ -2005,7 +2000,6 @@
 enum dc_status dc_commit_streams(struct dc *dc,
 				 struct dc_stream_state *streams[],
 				 uint8_t stream_count)
-<<<<<<< HEAD
 {
 	int i, j;
 	struct dc_state *context;
@@ -2019,112 +2013,6 @@
 
 	if (!streams_changed(dc, streams, stream_count))
 		return res;
-
-	DC_LOG_DC("%s: %d streams\n", __func__, stream_count);
-
-	for (i = 0; i < stream_count; i++) {
-		struct dc_stream_state *stream = streams[i];
-		struct dc_stream_status *status = dc_stream_get_status(stream);
-
-		dc_stream_log(dc, stream);
-
-		set[i].stream = stream;
-
-		if (status) {
-			set[i].plane_count = status->plane_count;
-			for (j = 0; j < status->plane_count; j++)
-				set[i].plane_states[j] = status->plane_states[j];
-		}
-	}
-
-	/* ODM Combine 2:1 power optimization is only applied for single stream
-	 * scenario, it uses extra pipes than needed to reduce power consumption
-	 * We need to switch off this feature to make room for new streams.
-	 */
-	if (stream_count > dc->current_state->stream_count &&
-			dc->current_state->stream_count == 1) {
-		for (i = 0; i < dc->res_pool->pipe_count; i++) {
-			pipe = &dc->current_state->res_ctx.pipe_ctx[i];
-			if (pipe->next_odm_pipe)
-				handle_exit_odm2to1 = true;
-		}
-	}
-
-	if (handle_exit_odm2to1)
-		res = commit_minimal_transition_state(dc, dc->current_state);
-
-	context = dc_create_state(dc);
-	if (!context)
-		goto context_alloc_fail;
-
-	dc_resource_state_copy_construct_current(dc, context);
-
-	res = dc_validate_with_context(dc, set, stream_count, context, false);
-	if (res != DC_OK) {
-		BREAK_TO_DEBUGGER();
-		goto fail;
-	}
-
-	res = dc_commit_state_no_check(dc, context);
-
-	for (i = 0; i < stream_count; i++) {
-		for (j = 0; j < context->stream_count; j++) {
-			if (streams[i]->stream_id == context->streams[j]->stream_id)
-				streams[i]->out.otg_offset = context->stream_status[j].primary_otg_inst;
-
-			if (dc_is_embedded_signal(streams[i]->signal)) {
-				struct dc_stream_status *status = dc_stream_get_status_from_state(context, streams[i]);
-
-				if (dc->hwss.is_abm_supported)
-					status->is_abm_supported = dc->hwss.is_abm_supported(dc, context, streams[i]);
-				else
-					status->is_abm_supported = true;
-			}
-		}
-	}
-
-fail:
-	dc_release_state(context);
-
-context_alloc_fail:
-
-	DC_LOG_DC("%s Finished.\n", __func__);
-
-	return (res == DC_OK);
-}
-
-/* TODO: When the transition to the new commit sequence is done, remove this
- * function in favor of dc_commit_streams. */
-bool dc_commit_state(struct dc *dc, struct dc_state *context)
-=======
->>>>>>> 98817289
-{
-	int i, j;
-	struct dc_state *context;
-	enum dc_status res = DC_OK;
-	struct dc_validation_set set[MAX_STREAMS] = {0};
-	struct pipe_ctx *pipe;
-	bool handle_exit_odm2to1 = false;
-
-	if (dc->ctx->dce_environment == DCE_ENV_VIRTUAL_HW)
-		return res;
-
-<<<<<<< HEAD
-	/* TODO: Since change commit sequence can have a huge impact,
-	 * we decided to only enable it for DCN3x. However, as soon as
-	 * we get more confident about this change we'll need to enable
-	 * the new sequence for all ASICs. */
-	if (dc->ctx->dce_version >= DCN_VERSION_3_2) {
-		result = dc_commit_streams(dc, context->streams, context->stream_count);
-		return result == DC_OK;
-	}
-
-	if (!streams_changed(dc, context->streams, context->stream_count))
-		return DC_OK;
-=======
-	if (!streams_changed(dc, streams, stream_count))
-		return res;
->>>>>>> 98817289
 
 	DC_LOG_DC("%s: %d streams\n", __func__, stream_count);
 
@@ -2747,11 +2635,7 @@
 
 		if (stream_update->stream && stream_update->stream->freesync_on_desktop &&
 			(stream_update->vrr_infopacket || stream_update->allow_freesync ||
-<<<<<<< HEAD
-				stream_update->vrr_active_variable))
-=======
 				stream_update->vrr_active_variable || stream_update->vrr_active_fixed))
->>>>>>> 98817289
 			su_flags->bits.fams_changed = 1;
 
 		if (su_flags->raw != 0)
@@ -3425,52 +3309,8 @@
 	}
 }
 
-<<<<<<< HEAD
-static void wait_for_outstanding_hw_updates(struct dc *dc, const struct dc_state *dc_context)
-{
-/*
- * This function calls HWSS to wait for any potentially double buffered
- * operations to complete. It should be invoked as a pre-amble prior
- * to full update programming before asserting any HW locks.
- */
-	int pipe_idx;
-	int opp_inst;
-	int opp_count = dc->res_pool->pipe_count;
-	struct hubp *hubp;
-	int mpcc_inst;
-	const struct pipe_ctx *pipe_ctx;
-
-	for (pipe_idx = 0; pipe_idx < dc->res_pool->pipe_count; pipe_idx++) {
-		pipe_ctx = &dc_context->res_ctx.pipe_ctx[pipe_idx];
-
-		if (!pipe_ctx->stream)
-			continue;
-
-		if (pipe_ctx->stream_res.tg->funcs->wait_drr_doublebuffer_pending_clear)
-			pipe_ctx->stream_res.tg->funcs->wait_drr_doublebuffer_pending_clear(pipe_ctx->stream_res.tg);
-
-		hubp = pipe_ctx->plane_res.hubp;
-		if (!hubp)
-			continue;
-
-		mpcc_inst = hubp->inst;
-		// MPCC inst is equal to pipe index in practice
-		for (opp_inst = 0; opp_inst < opp_count; opp_inst++) {
-			if (dc->res_pool->opps[opp_inst]->mpcc_disconnect_pending[mpcc_inst]) {
-				dc->res_pool->mpc->funcs->wait_for_idle(dc->res_pool->mpc, mpcc_inst);
-				dc->res_pool->opps[opp_inst]->mpcc_disconnect_pending[mpcc_inst] = false;
-				break;
-			}
-		}
-	}
-}
-
-static void commit_planes_for_stream(struct dc *dc,
-		struct dc_surface_update *srf_updates,
-=======
 static void build_dmub_update_dirty_rect(
 		struct dc *dc,
->>>>>>> 98817289
 		int surface_count,
 		struct dc_stream_state *stream,
 		struct dc_surface_update *srf_updates,
@@ -3483,12 +3323,6 @@
 	unsigned int i, j;
 	unsigned int panel_inst = 0;
 
-<<<<<<< HEAD
-	// Once we apply the new subvp context to hardware it won't be in the
-	// dc->current_state anymore, so we have to cache it before we apply
-	// the new SubVP context
-	subvp_prev_use = false;
-=======
 	if (!dc_dmub_should_send_dirty_rect_cmd(dc, stream))
 		return;
 
@@ -3572,10 +3406,7 @@
 {
 	int i, j;
 	struct pipe_ctx *top_pipe_to_program = NULL;
->>>>>>> 98817289
 	dc_z10_restore(dc);
-	if (update_type == UPDATE_TYPE_FULL)
-		wait_for_outstanding_hw_updates(dc, context);
 
 	top_pipe_to_program = resource_get_otg_master_for_stream(
 			&context->res_ctx,
@@ -4065,11 +3896,8 @@
 
 	struct dc_stream_status *cur_stream_status = stream_get_status(dc->current_state, stream);
 	bool force_minimal_pipe_splitting = false;
-<<<<<<< HEAD
-=======
 	bool subvp_active = false;
 	uint32_t i;
->>>>>>> 98817289
 
 	*is_plane_addition = false;
 
@@ -4101,13 +3929,6 @@
 		}
 	}
 
-<<<<<<< HEAD
-	/* For SubVP when adding or removing planes we need to add a minimal transition
-	 * (even when disabling all planes). Whenever disabling a phantom pipe, we
-	 * must use the minimal transition path to disable the pipe correctly.
-	 */
-	if (cur_stream_status && stream->mall_stream_config.type == SUBVP_MAIN) {
-=======
 	for (i = 0; i < dc->res_pool->pipe_count; i++) {
 		struct pipe_ctx *pipe = &dc->current_state->res_ctx.pipe_ctx[i];
 
@@ -4127,7 +3948,6 @@
 	 * a min transition to disable subvp.
 	 */
 	if (cur_stream_status && subvp_active) {
->>>>>>> 98817289
 		/* determine if minimal transition is required due to SubVP*/
 		if (cur_stream_status->plane_count > surface_count) {
 			force_minimal_pipe_splitting = true;
@@ -4177,51 +3997,6 @@
 	 * Store the current ODM and MPC config in some temp variables to be
 	 * restored after we commit the transition state.
 	 */
-
-	/* check current pipes in use*/
-	for (i = 0; i < dc->res_pool->pipe_count; i++) {
-		struct pipe_ctx *pipe = &transition_base_context->res_ctx.pipe_ctx[i];
-
-		if (pipe->plane_state)
-			pipe_in_use++;
-	}
-
-	/* If SubVP is enabled and we are adding or removing planes from any main subvp
-	 * pipe, we must use the minimal transition.
-	 */
-	for (i = 0; i < dc->res_pool->pipe_count; i++) {
-		struct pipe_ctx *pipe = &dc->current_state->res_ctx.pipe_ctx[i];
-
-		if (pipe->stream && pipe->stream->mall_stream_config.type == SUBVP_PHANTOM) {
-			subvp_in_use = true;
-			break;
-		}
-	}
-
-	/* If ODM is enabled and we are adding or removing planes from any ODM
-	 * pipe, we must use the minimal transition.
-	 */
-	for (i = 0; i < dc->res_pool->pipe_count; i++) {
-		struct pipe_ctx *pipe = &dc->current_state->res_ctx.pipe_ctx[i];
-
-		if (pipe->stream && pipe->next_odm_pipe) {
-			odm_in_use = true;
-			break;
-		}
-	}
-
-	/* When the OS add a new surface if we have been used all of pipes with odm combine
-	 * and mpc split feature, it need use commit_minimal_transition_state to transition safely.
-	 * After OS exit MPO, it will back to use odm and mpc split with all of pipes, we need
-	 * call it again. Otherwise return true to skip.
-	 *
-	 * Reduce the scenarios to use dc_commit_state_no_check in the stage of flip. Especially
-	 * enter/exit MPO when DCN still have enough resources.
-	 */
-	if (pipe_in_use != dc->res_pool->pipe_count && !subvp_in_use && !odm_in_use) {
-		dc_release_state(transition_context);
-		return true;
-	}
 
 	/* check current pipes in use*/
 	for (i = 0; i < dc->res_pool->pipe_count; i++) {
@@ -4619,22 +4394,7 @@
 	int i, j;
 	struct dc_fast_update fast_update[MAX_SURFACES] = {0};
 
-<<<<<<< HEAD
-	/* TODO: Since change commit sequence can have a huge impact,
-	 * we decided to only enable it for DCN3x. However, as soon as
-	 * we get more confident about this change we'll need to enable
-	 * the new sequence for all ASICs.
-	 */
-	if (dc->ctx->dce_version >= DCN_VERSION_3_2) {
-		dc_update_planes_and_stream(dc, srf_updates,
-					    surface_count, stream,
-					    stream_update);
-		return;
-	}
-
-=======
 	populate_fast_updates(fast_update, srf_updates, surface_count, stream_update);
->>>>>>> 98817289
 	stream_status = dc_stream_get_status(stream);
 	context = dc->current_state;
 
@@ -5344,17 +5104,10 @@
 
 /**
  * dc_process_dmub_dpia_hpd_int_enable - Submits DPIA DPD interruption
-<<<<<<< HEAD
  *
  * @dc: [in] dc structure
  * @hpd_int_enable: [in] 1 for hpd int enable, 0 to disable
  *
-=======
- *
- * @dc: [in] dc structure
- * @hpd_int_enable: [in] 1 for hpd int enable, 0 to disable
- *
->>>>>>> 98817289
  * Submits dpia hpd int enable command to dmub via inbox message
  */
 void dc_process_dmub_dpia_hpd_int_enable(const struct dc *dc,
@@ -5443,9 +5196,6 @@
 
 	if (pipe->stream_res.abm && pipe->stream_res.abm->funcs->set_abm_pause)
 		pipe->stream_res.abm->funcs->set_abm_pause(pipe->stream_res.abm, !enable, i, pipe->stream_res.tg->inst);
-<<<<<<< HEAD
-}
-=======
 }
 
 /*****************************************************************************
@@ -5534,4 +5284,3 @@
 
 	edp_link->dc->link_srv->edp_set_panel_power(edp_link, powerOn);
 }
->>>>>>> 98817289
