--- conflicted
+++ resolved
@@ -411,15 +411,9 @@
 	 * avoid conflicting with firmware updates.
 	 */
 	if (dc->ctx->dce_version > DCE_VERSION_MAX)
-		if (dc->optimized_required)
+		if (dc->optimized_required || dc->wm_optimized_required)
 			return false;
 
-<<<<<<< HEAD
-	if (!memcmp(&stream->adjust, adjust, sizeof(*adjust)))
-		return true;
-
-=======
->>>>>>> 1b4861e3
 	dc_exit_ips_for_hw_access(dc);
 
 	stream->adjust.v_total_max = adjust->v_total_max;
@@ -2315,6 +2309,7 @@
 	}
 
 	dc->optimized_required = false;
+	dc->wm_optimized_required = false;
 }
 
 bool dc_set_generic_gpio_for_stereo(bool enable,
@@ -2742,6 +2737,8 @@
 		} else if (memcmp(&dc->current_state->bw_ctx.bw.dcn.clk, &dc->clk_mgr->clks, offsetof(struct dc_clocks, prev_p_state_change_support)) != 0) {
 			dc->optimized_required = true;
 		}
+
+		dc->optimized_required |= dc->wm_optimized_required;
 	}
 
 	return type;
@@ -2949,6 +2946,9 @@
 	if (update->vrr_active_fixed)
 		stream->vrr_active_fixed = *update->vrr_active_fixed;
 
+	if (update->crtc_timing_adjust)
+		stream->adjust = *update->crtc_timing_adjust;
+
 	if (update->dpms_off)
 		stream->dpms_off = *update->dpms_off;
 
@@ -4416,7 +4416,8 @@
 			stream_update->mst_bw_update ||
 			stream_update->func_shaper ||
 			stream_update->lut3d_func ||
-			stream_update->pending_test_pattern))
+			stream_update->pending_test_pattern ||
+			stream_update->crtc_timing_adjust))
 		return true;
 
 	if (stream) {
