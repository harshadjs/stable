/*
 * Copyright 2019 Advanced Micro Devices, Inc.
 *
 * Permission is hereby granted, free of charge, to any person obtaining a
 * copy of this software and associated documentation files (the "Software"),
 * to deal in the Software without restriction, including without limitation
 * the rights to use, copy, modify, merge, publish, distribute, sublicense,
 * and/or sell copies of the Software, and to permit persons to whom the
 * Software is furnished to do so, subject to the following conditions:
 *
 * The above copyright notice and this permission notice shall be included in
 * all copies or substantial portions of the Software.
 *
 * THE SOFTWARE IS PROVIDED "AS IS", WITHOUT WARRANTY OF ANY KIND, EXPRESS OR
 * IMPLIED, INCLUDING BUT NOT LIMITED TO THE WARRANTIES OF MERCHANTABILITY,
 * FITNESS FOR A PARTICULAR PURPOSE AND NONINFRINGEMENT.  IN NO EVENT SHALL
 * THE COPYRIGHT HOLDER(S) OR AUTHOR(S) BE LIABLE FOR ANY CLAIM, DAMAGES OR
 * OTHER LIABILITY, WHETHER IN AN ACTION OF CONTRACT, TORT OR OTHERWISE,
 * ARISING FROM, OUT OF OR IN CONNECTION WITH THE SOFTWARE OR THE USE OR
 * OTHER DEALINGS IN THE SOFTWARE.
 *
 * Authors: AMD
 *
 */

#include "dmub_psr.h"
#include "dc.h"
#include "dc_dmub_srv.h"
#include "dmub/dmub_srv.h"
#include "core_types.h"

#define MAX_PIPES 6

/*
 * Convert dmcub psr state to dmcu psr state.
 */
static enum dc_psr_state convert_psr_state(uint32_t raw_state)
{
	enum dc_psr_state state = PSR_STATE0;

	if (raw_state == 0)
		state = PSR_STATE0;
	else if (raw_state == 0x10)
		state = PSR_STATE1;
	else if (raw_state == 0x11)
		state = PSR_STATE1a;
	else if (raw_state == 0x20)
		state = PSR_STATE2;
	else if (raw_state == 0x21)
		state = PSR_STATE2a;
	else if (raw_state == 0x30)
		state = PSR_STATE3;
	else if (raw_state == 0x31)
		state = PSR_STATE3Init;
	else if (raw_state == 0x40)
		state = PSR_STATE4;
	else if (raw_state == 0x41)
		state = PSR_STATE4a;
	else if (raw_state == 0x42)
		state = PSR_STATE4b;
	else if (raw_state == 0x43)
		state = PSR_STATE4c;
	else if (raw_state == 0x44)
		state = PSR_STATE4d;
	else if (raw_state == 0x50)
		state = PSR_STATE5;
	else if (raw_state == 0x51)
		state = PSR_STATE5a;
	else if (raw_state == 0x52)
		state = PSR_STATE5b;
	else if (raw_state == 0x53)
		state = PSR_STATE5c;

	return state;
}

/*
 * Get PSR state from firmware.
 */
static void dmub_psr_get_state(struct dmub_psr *dmub, enum dc_psr_state *state)
{
	struct dmub_srv *srv = dmub->ctx->dmub_srv->dmub;
<<<<<<< HEAD
	uint32_t raw_state;
	enum dmub_status status = DMUB_STATUS_INVALID;

	// Send gpint command and wait for ack
	status = dmub_srv_send_gpint_command(srv, DMUB_GPINT__GET_PSR_STATE, 0, 30);

	if (status == DMUB_STATUS_OK) {
		// GPINT was executed, get response
		dmub_srv_get_gpint_response(srv, &raw_state);
		*state = convert_psr_state(raw_state);
	} else
		// Return invalid state when GPINT times out
		*state = 0xFF;
=======
	uint32_t raw_state = 0;
	uint32_t retry_count = 0;
	enum dmub_status status;

	do {
		// Send gpint command and wait for ack
		status = dmub_srv_send_gpint_command(srv, DMUB_GPINT__GET_PSR_STATE, 0, 30);

		if (status == DMUB_STATUS_OK) {
			// GPINT was executed, get response
			dmub_srv_get_gpint_response(srv, &raw_state);
			*state = convert_psr_state(raw_state);
		} else
			// Return invalid state when GPINT times out
			*state = PSR_STATE_INVALID;

		// Assert if max retry hit
		if (retry_count >= 1000)
			ASSERT(0);
	} while (++retry_count <= 1000 && *state == PSR_STATE_INVALID);
>>>>>>> 25423f4b
}

/*
 * Set PSR version.
 */
static bool dmub_psr_set_version(struct dmub_psr *dmub, struct dc_stream_state *stream)
{
	union dmub_rb_cmd cmd;
	struct dc_context *dc = dmub->ctx;

	if (stream->link->psr_settings.psr_version == DC_PSR_VERSION_UNSUPPORTED)
		return false;

	memset(&cmd, 0, sizeof(cmd));
	cmd.psr_set_version.header.type = DMUB_CMD__PSR;
	cmd.psr_set_version.header.sub_type = DMUB_CMD__PSR_SET_VERSION;
	switch (stream->link->psr_settings.psr_version) {
	case DC_PSR_VERSION_1:
		cmd.psr_set_version.psr_set_version_data.version = PSR_VERSION_1;
		break;
	case DC_PSR_VERSION_UNSUPPORTED:
	default:
		cmd.psr_set_version.psr_set_version_data.version = PSR_VERSION_UNSUPPORTED;
		break;
	}
	cmd.psr_set_version.header.payload_bytes = sizeof(struct dmub_cmd_psr_set_version_data);

	dc_dmub_srv_cmd_queue(dc->dmub_srv, &cmd);
	dc_dmub_srv_cmd_execute(dc->dmub_srv);
	dc_dmub_srv_wait_idle(dc->dmub_srv);

	return true;
}

/*
 * Enable/Disable PSR.
 */
static void dmub_psr_enable(struct dmub_psr *dmub, bool enable, bool wait)
{
	union dmub_rb_cmd cmd;
	struct dc_context *dc = dmub->ctx;
	uint32_t retry_count;
	enum dc_psr_state state = PSR_STATE0;

	memset(&cmd, 0, sizeof(cmd));
	cmd.psr_enable.header.type = DMUB_CMD__PSR;

	if (enable)
		cmd.psr_enable.header.sub_type = DMUB_CMD__PSR_ENABLE;
	else
		cmd.psr_enable.header.sub_type = DMUB_CMD__PSR_DISABLE;

	cmd.psr_enable.header.payload_bytes = 0; // Send header only

	dc_dmub_srv_cmd_queue(dc->dmub_srv, &cmd);
	dc_dmub_srv_cmd_execute(dc->dmub_srv);
	dc_dmub_srv_wait_idle(dc->dmub_srv);

	/* Below loops 1000 x 500us = 500 ms.
	 *  Exit PSR may need to wait 1-2 frames to power up. Timeout after at
	 *  least a few frames. Should never hit the max retry assert below.
	 */
	if (wait) {
		for (retry_count = 0; retry_count <= 1000; retry_count++) {
			dmub_psr_get_state(dmub, &state);

			if (enable) {
				if (state != PSR_STATE0)
					break;
			} else {
				if (state == PSR_STATE0)
					break;
			}

			udelay(500);
		}

		/* assert if max retry hit */
		if (retry_count >= 1000)
			ASSERT(0);
	}
}

/*
 * Set PSR level.
 */
static void dmub_psr_set_level(struct dmub_psr *dmub, uint16_t psr_level)
{
	union dmub_rb_cmd cmd;
	enum dc_psr_state state = PSR_STATE0;
	struct dc_context *dc = dmub->ctx;

	dmub_psr_get_state(dmub, &state);

	if (state == PSR_STATE0)
		return;

	memset(&cmd, 0, sizeof(cmd));
	cmd.psr_set_level.header.type = DMUB_CMD__PSR;
	cmd.psr_set_level.header.sub_type = DMUB_CMD__PSR_SET_LEVEL;
	cmd.psr_set_level.header.payload_bytes = sizeof(struct dmub_cmd_psr_set_level_data);
	cmd.psr_set_level.psr_set_level_data.psr_level = psr_level;

	dc_dmub_srv_cmd_queue(dc->dmub_srv, &cmd);
	dc_dmub_srv_cmd_execute(dc->dmub_srv);
	dc_dmub_srv_wait_idle(dc->dmub_srv);
}

/*
 * Setup PSR by programming phy registers and sending psr hw context values to firmware.
 */
static bool dmub_psr_copy_settings(struct dmub_psr *dmub,
		struct dc_link *link,
		struct psr_context *psr_context)
{
	union dmub_rb_cmd cmd;
	struct dc_context *dc = dmub->ctx;
	struct dmub_cmd_psr_copy_settings_data *copy_settings_data
		= &cmd.psr_copy_settings.psr_copy_settings_data;
	struct pipe_ctx *pipe_ctx = NULL;
	struct resource_context *res_ctx = &link->ctx->dc->current_state->res_ctx;
	int i = 0;

	for (i = 0; i < MAX_PIPES; i++) {
		if (res_ctx->pipe_ctx[i].stream &&
		    res_ctx->pipe_ctx[i].stream->link == link &&
		    res_ctx->pipe_ctx[i].stream->link->connector_signal == SIGNAL_TYPE_EDP) {
			pipe_ctx = &res_ctx->pipe_ctx[i];
			//TODO: refactor for multi edp support
			break;
		}
	}

	if (!pipe_ctx)
		return false;

	// First, set the psr version
	if (!dmub_psr_set_version(dmub, pipe_ctx->stream))
		return false;

	// Program DP DPHY fast training registers
	link->link_enc->funcs->psr_program_dp_dphy_fast_training(link->link_enc,
			psr_context->psrExitLinkTrainingRequired);

	// Program DP_SEC_CNTL1 register to set transmission GPS0 line num and priority to high
	link->link_enc->funcs->psr_program_secondary_packet(link->link_enc,
			psr_context->sdpTransmitLineNumDeadline);

	memset(&cmd, 0, sizeof(cmd));
	cmd.psr_copy_settings.header.type = DMUB_CMD__PSR;
	cmd.psr_copy_settings.header.sub_type = DMUB_CMD__PSR_COPY_SETTINGS;
	cmd.psr_copy_settings.header.payload_bytes = sizeof(struct dmub_cmd_psr_copy_settings_data);

	// Hw insts
	copy_settings_data->dpphy_inst				= psr_context->transmitterId;
	copy_settings_data->aux_inst				= psr_context->channel;
	copy_settings_data->digfe_inst				= psr_context->engineId;
	copy_settings_data->digbe_inst				= psr_context->transmitterId;

	copy_settings_data->mpcc_inst				= pipe_ctx->plane_res.mpcc_inst;

	if (pipe_ctx->plane_res.dpp)
		copy_settings_data->dpp_inst			= pipe_ctx->plane_res.dpp->inst;
	else
		copy_settings_data->dpp_inst			= 0;
	if (pipe_ctx->stream_res.opp)
		copy_settings_data->opp_inst			= pipe_ctx->stream_res.opp->inst;
	else
		copy_settings_data->opp_inst			= 0;
	if (pipe_ctx->stream_res.tg)
		copy_settings_data->otg_inst			= pipe_ctx->stream_res.tg->inst;
	else
		copy_settings_data->otg_inst			= 0;

	// Misc
	copy_settings_data->psr_level				= psr_context->psr_level.u32all;
	copy_settings_data->smu_optimizations_en		= psr_context->allow_smu_optimizations;
	copy_settings_data->multi_disp_optimizations_en	= psr_context->allow_multi_disp_optimizations;
	copy_settings_data->frame_delay				= psr_context->frame_delay;
	copy_settings_data->frame_cap_ind			= psr_context->psrFrameCaptureIndicationReq;
	copy_settings_data->init_sdp_deadline			= psr_context->sdpTransmitLineNumDeadline;
	copy_settings_data->debug.u32All = 0;
	copy_settings_data->debug.bitfields.visual_confirm	= dc->dc->debug.visual_confirm == VISUAL_CONFIRM_PSR;
	copy_settings_data->debug.bitfields.use_hw_lock_mgr		= 1;
	copy_settings_data->fec_enable_status = (link->fec_state == dc_link_fec_enabled);
	copy_settings_data->fec_enable_delay_in100us = link->dc->debug.fec_enable_delay_in100us;

	dc_dmub_srv_cmd_queue(dc->dmub_srv, &cmd);
	dc_dmub_srv_cmd_execute(dc->dmub_srv);
	dc_dmub_srv_wait_idle(dc->dmub_srv);

	return true;
}

/*
 * Send command to PSR to force static ENTER and ignore all state changes until exit
 */
static void dmub_psr_force_static(struct dmub_psr *dmub)
{
	union dmub_rb_cmd cmd;
	struct dc_context *dc = dmub->ctx;

	memset(&cmd, 0, sizeof(cmd));
	cmd.psr_force_static.header.type = DMUB_CMD__PSR;
	cmd.psr_force_static.header.sub_type = DMUB_CMD__PSR_FORCE_STATIC;
	cmd.psr_enable.header.payload_bytes = 0;

	dc_dmub_srv_cmd_queue(dc->dmub_srv, &cmd);
	dc_dmub_srv_cmd_execute(dc->dmub_srv);
	dc_dmub_srv_wait_idle(dc->dmub_srv);
}

/*
 * Get PSR residency from firmware.
 */
static void dmub_psr_get_residency(struct dmub_psr *dmub, uint32_t *residency)
{
	struct dmub_srv *srv = dmub->ctx->dmub_srv->dmub;

	// Send gpint command and wait for ack
	dmub_srv_send_gpint_command(srv, DMUB_GPINT__PSR_RESIDENCY, 0, 30);

	dmub_srv_get_gpint_response(srv, residency);
}

static const struct dmub_psr_funcs psr_funcs = {
	.psr_copy_settings		= dmub_psr_copy_settings,
	.psr_enable			= dmub_psr_enable,
	.psr_get_state			= dmub_psr_get_state,
	.psr_set_level			= dmub_psr_set_level,
	.psr_force_static		= dmub_psr_force_static,
	.psr_get_residency		= dmub_psr_get_residency,
};

/*
 * Construct PSR object.
 */
static void dmub_psr_construct(struct dmub_psr *psr, struct dc_context *ctx)
{
	psr->ctx = ctx;
	psr->funcs = &psr_funcs;
}

/*
 * Allocate and initialize PSR object.
 */
struct dmub_psr *dmub_psr_create(struct dc_context *ctx)
{
	struct dmub_psr *psr = kzalloc(sizeof(struct dmub_psr), GFP_KERNEL);

	if (psr == NULL) {
		BREAK_TO_DEBUGGER();
		return NULL;
	}

	dmub_psr_construct(psr, ctx);

	return psr;
}

/*
 * Deallocate PSR object.
 */
void dmub_psr_destroy(struct dmub_psr **dmub)
{
	kfree(*dmub);
	*dmub = NULL;
}<|MERGE_RESOLUTION|>--- conflicted
+++ resolved
@@ -80,21 +80,6 @@
 static void dmub_psr_get_state(struct dmub_psr *dmub, enum dc_psr_state *state)
 {
 	struct dmub_srv *srv = dmub->ctx->dmub_srv->dmub;
-<<<<<<< HEAD
-	uint32_t raw_state;
-	enum dmub_status status = DMUB_STATUS_INVALID;
-
-	// Send gpint command and wait for ack
-	status = dmub_srv_send_gpint_command(srv, DMUB_GPINT__GET_PSR_STATE, 0, 30);
-
-	if (status == DMUB_STATUS_OK) {
-		// GPINT was executed, get response
-		dmub_srv_get_gpint_response(srv, &raw_state);
-		*state = convert_psr_state(raw_state);
-	} else
-		// Return invalid state when GPINT times out
-		*state = 0xFF;
-=======
 	uint32_t raw_state = 0;
 	uint32_t retry_count = 0;
 	enum dmub_status status;
@@ -115,7 +100,6 @@
 		if (retry_count >= 1000)
 			ASSERT(0);
 	} while (++retry_count <= 1000 && *state == PSR_STATE_INVALID);
->>>>>>> 25423f4b
 }
 
 /*
