/*
 * Copyright 2019 Advanced Micro Devices, Inc.
 *
 * Permission is hereby granted, free of charge, to any person obtaining a
 * copy of this software and associated documentation files (the "Software"),
 * to deal in the Software without restriction, including without limitation
 * the rights to use, copy, modify, merge, publish, distribute, sublicense,
 * and/or sell copies of the Software, and to permit persons to whom the
 * Software is furnished to do so, subject to the following conditions:
 *
 * The above copyright notice and this permission notice shall be included in
 * all copies or substantial portions of the Software.
 *
 * THE SOFTWARE IS PROVIDED "AS IS", WITHOUT WARRANTY OF ANY KIND, EXPRESS OR
 * IMPLIED, INCLUDING BUT NOT LIMITED TO THE WARRANTIES OF MERCHANTABILITY,
 * FITNESS FOR A PARTICULAR PURPOSE AND NONINFRINGEMENT.  IN NO EVENT SHALL
 * THE COPYRIGHT HOLDER(S) OR AUTHOR(S) BE LIABLE FOR ANY CLAIM, DAMAGES OR
 * OTHER LIABILITY, WHETHER IN AN ACTION OF CONTRACT, TORT OR OTHERWISE,
 * ARISING FROM, OUT OF OR IN CONNECTION WITH THE SOFTWARE OR THE USE OR
 * OTHER DEALINGS IN THE SOFTWARE.
 *
 * Authors: AMD
 *
 */

#include "dc.h"
#include "dc_dmub_srv.h"
#include "../dmub/dmub_srv.h"
#include "dm_helpers.h"
#include "dc_hw_types.h"
#include "core_types.h"
#include "../basics/conversion.h"
#include "cursor_reg_cache.h"
#include "resource.h"

#define CTX dc_dmub_srv->ctx
#define DC_LOGGER CTX->logger

static void dc_dmub_srv_construct(struct dc_dmub_srv *dc_srv, struct dc *dc,
				  struct dmub_srv *dmub)
{
	dc_srv->dmub = dmub;
	dc_srv->ctx = dc->ctx;
}

struct dc_dmub_srv *dc_dmub_srv_create(struct dc *dc, struct dmub_srv *dmub)
{
	struct dc_dmub_srv *dc_srv =
		kzalloc(sizeof(struct dc_dmub_srv), GFP_KERNEL);

	if (dc_srv == NULL) {
		BREAK_TO_DEBUGGER();
		return NULL;
	}

	dc_dmub_srv_construct(dc_srv, dc, dmub);

	return dc_srv;
}

void dc_dmub_srv_destroy(struct dc_dmub_srv **dmub_srv)
{
	if (*dmub_srv) {
		kfree(*dmub_srv);
		*dmub_srv = NULL;
	}
}

void dc_dmub_srv_wait_idle(struct dc_dmub_srv *dc_dmub_srv)
{
	struct dmub_srv *dmub = dc_dmub_srv->dmub;
	struct dc_context *dc_ctx = dc_dmub_srv->ctx;
	enum dmub_status status;

	status = dmub_srv_wait_for_idle(dmub, 100000);
	if (status != DMUB_STATUS_OK) {
		DC_ERROR("Error waiting for DMUB idle: status=%d\n", status);
		dc_dmub_srv_log_diagnostic_data(dc_dmub_srv);
	}
}

void dc_dmub_srv_clear_inbox0_ack(struct dc_dmub_srv *dmub_srv)
{
	struct dmub_srv *dmub = dmub_srv->dmub;
	struct dc_context *dc_ctx = dmub_srv->ctx;
	enum dmub_status status = DMUB_STATUS_OK;

	status = dmub_srv_clear_inbox0_ack(dmub);
	if (status != DMUB_STATUS_OK) {
		DC_ERROR("Error clearing INBOX0 ack: status=%d\n", status);
		dc_dmub_srv_log_diagnostic_data(dmub_srv);
	}
}

void dc_dmub_srv_wait_for_inbox0_ack(struct dc_dmub_srv *dmub_srv)
{
	struct dmub_srv *dmub = dmub_srv->dmub;
	struct dc_context *dc_ctx = dmub_srv->ctx;
	enum dmub_status status = DMUB_STATUS_OK;

	status = dmub_srv_wait_for_inbox0_ack(dmub, 100000);
	if (status != DMUB_STATUS_OK) {
		DC_ERROR("Error waiting for INBOX0 HW Lock Ack\n");
		dc_dmub_srv_log_diagnostic_data(dmub_srv);
	}
}

void dc_dmub_srv_send_inbox0_cmd(struct dc_dmub_srv *dmub_srv,
		union dmub_inbox0_data_register data)
{
	struct dmub_srv *dmub = dmub_srv->dmub;
	struct dc_context *dc_ctx = dmub_srv->ctx;
	enum dmub_status status = DMUB_STATUS_OK;

	status = dmub_srv_send_inbox0_cmd(dmub, data);
	if (status != DMUB_STATUS_OK) {
		DC_ERROR("Error sending INBOX0 cmd\n");
		dc_dmub_srv_log_diagnostic_data(dmub_srv);
	}
}

bool dc_dmub_srv_cmd_run(struct dc_dmub_srv *dc_dmub_srv, union dmub_rb_cmd *cmd, enum dm_dmub_wait_type wait_type)
{
	return dc_dmub_srv_cmd_run_list(dc_dmub_srv, 1, cmd, wait_type);
}

bool dc_dmub_srv_cmd_run_list(struct dc_dmub_srv *dc_dmub_srv, unsigned int count, union dmub_rb_cmd *cmd_list, enum dm_dmub_wait_type wait_type)
{
	struct dc_context *dc_ctx;
	struct dmub_srv *dmub;
	enum dmub_status status;
	int i;

	if (!dc_dmub_srv || !dc_dmub_srv->dmub)
		return false;

	dc_ctx = dc_dmub_srv->ctx;
	dmub = dc_dmub_srv->dmub;

	for (i = 0 ; i < count; i++) {
		// Queue command
		status = dmub_srv_cmd_queue(dmub, &cmd_list[i]);

		if (status == DMUB_STATUS_QUEUE_FULL) {
			/* Execute and wait for queue to become empty again. */
			dmub_srv_cmd_execute(dmub);
			dmub_srv_wait_for_idle(dmub, 100000);

			/* Requeue the command. */
			status = dmub_srv_cmd_queue(dmub, &cmd_list[i]);
		}

		if (status != DMUB_STATUS_OK) {
			DC_ERROR("Error queueing DMUB command: status=%d\n", status);
			dc_dmub_srv_log_diagnostic_data(dc_dmub_srv);
			return false;
		}
	}

	status = dmub_srv_cmd_execute(dmub);
	if (status != DMUB_STATUS_OK) {
		DC_ERROR("Error starting DMUB execution: status=%d\n", status);
		dc_dmub_srv_log_diagnostic_data(dc_dmub_srv);
		return false;
	}

	// Wait for DMUB to process command
	if (wait_type != DM_DMUB_WAIT_TYPE_NO_WAIT) {
		status = dmub_srv_wait_for_idle(dmub, 100000);

		if (status != DMUB_STATUS_OK) {
			DC_LOG_DEBUG("No reply for DMUB command: status=%d\n", status);
			dc_dmub_srv_log_diagnostic_data(dc_dmub_srv);
			return false;
		}

		// Copy data back from ring buffer into command
		if (wait_type == DM_DMUB_WAIT_TYPE_WAIT_WITH_REPLY)
			dmub_rb_get_return_data(&dmub->inbox1_rb, cmd_list);
	}

	return true;
}

bool dc_dmub_srv_optimized_init_done(struct dc_dmub_srv *dc_dmub_srv)
{
	struct dmub_srv *dmub;
	struct dc_context *dc_ctx;
	union dmub_fw_boot_status boot_status;
	enum dmub_status status;

	if (!dc_dmub_srv || !dc_dmub_srv->dmub)
		return false;

	dmub = dc_dmub_srv->dmub;
	dc_ctx = dc_dmub_srv->ctx;

	status = dmub_srv_get_fw_boot_status(dmub, &boot_status);
	if (status != DMUB_STATUS_OK) {
		DC_ERROR("Error querying DMUB boot status: error=%d\n", status);
		return false;
	}

	return boot_status.bits.optimized_init_done;
}

bool dc_dmub_srv_notify_stream_mask(struct dc_dmub_srv *dc_dmub_srv,
				    unsigned int stream_mask)
{
	struct dmub_srv *dmub;
	const uint32_t timeout = 30;

	if (!dc_dmub_srv || !dc_dmub_srv->dmub)
		return false;

	dmub = dc_dmub_srv->dmub;

	return dmub_srv_send_gpint_command(
		       dmub, DMUB_GPINT__IDLE_OPT_NOTIFY_STREAM_MASK,
		       stream_mask, timeout) == DMUB_STATUS_OK;
}

bool dc_dmub_srv_is_restore_required(struct dc_dmub_srv *dc_dmub_srv)
{
	struct dmub_srv *dmub;
	struct dc_context *dc_ctx;
	union dmub_fw_boot_status boot_status;
	enum dmub_status status;

	if (!dc_dmub_srv || !dc_dmub_srv->dmub)
		return false;

	dmub = dc_dmub_srv->dmub;
	dc_ctx = dc_dmub_srv->ctx;

	status = dmub_srv_get_fw_boot_status(dmub, &boot_status);
	if (status != DMUB_STATUS_OK) {
		DC_ERROR("Error querying DMUB boot status: error=%d\n", status);
		return false;
	}

	return boot_status.bits.restore_required;
}

bool dc_dmub_srv_get_dmub_outbox0_msg(const struct dc *dc, struct dmcub_trace_buf_entry *entry)
{
	struct dmub_srv *dmub = dc->ctx->dmub_srv->dmub;
	return dmub_srv_get_outbox0_msg(dmub, entry);
}

void dc_dmub_trace_event_control(struct dc *dc, bool enable)
{
	dm_helpers_dmub_outbox_interrupt_control(dc->ctx, enable);
}

void dc_dmub_srv_drr_update_cmd(struct dc *dc, uint32_t tg_inst, uint32_t vtotal_min, uint32_t vtotal_max)
{
	union dmub_rb_cmd cmd = { 0 };

	cmd.drr_update.header.type = DMUB_CMD__FW_ASSISTED_MCLK_SWITCH;
	cmd.drr_update.header.sub_type = DMUB_CMD__FAMS_DRR_UPDATE;
	cmd.drr_update.dmub_optc_state_req.v_total_max = vtotal_max;
	cmd.drr_update.dmub_optc_state_req.v_total_min = vtotal_min;
	cmd.drr_update.dmub_optc_state_req.tg_inst = tg_inst;

	cmd.drr_update.header.payload_bytes = sizeof(cmd.drr_update) - sizeof(cmd.drr_update.header);

	// Send the command to the DMCUB.
	dm_execute_dmub_cmd(dc->ctx, &cmd, DM_DMUB_WAIT_TYPE_WAIT);
}

void dc_dmub_srv_set_drr_manual_trigger_cmd(struct dc *dc, uint32_t tg_inst)
{
	union dmub_rb_cmd cmd = { 0 };

	cmd.drr_update.header.type = DMUB_CMD__FW_ASSISTED_MCLK_SWITCH;
	cmd.drr_update.header.sub_type = DMUB_CMD__FAMS_SET_MANUAL_TRIGGER;
	cmd.drr_update.dmub_optc_state_req.tg_inst = tg_inst;

	cmd.drr_update.header.payload_bytes = sizeof(cmd.drr_update) - sizeof(cmd.drr_update.header);

	// Send the command to the DMCUB.
	dm_execute_dmub_cmd(dc->ctx, &cmd, DM_DMUB_WAIT_TYPE_WAIT);
}

static uint8_t dc_dmub_srv_get_pipes_for_stream(struct dc *dc, struct dc_stream_state *stream)
{
	uint8_t pipes = 0;
	int i = 0;

	for (i = 0; i < MAX_PIPES; i++) {
		struct pipe_ctx *pipe = &dc->current_state->res_ctx.pipe_ctx[i];

		if (pipe->stream == stream && pipe->stream_res.tg)
			pipes = i;
	}
	return pipes;
}

static void dc_dmub_srv_populate_fams_pipe_info(struct dc *dc, struct dc_state *context,
		struct pipe_ctx *head_pipe,
		struct dmub_cmd_fw_assisted_mclk_switch_pipe_data *fams_pipe_data)
{
	int j;
	int pipe_idx = 0;

	fams_pipe_data->pipe_index[pipe_idx++] = head_pipe->plane_res.hubp->inst;
	for (j = 0; j < dc->res_pool->pipe_count; j++) {
		struct pipe_ctx *split_pipe = &context->res_ctx.pipe_ctx[j];

		if (split_pipe->stream == head_pipe->stream && (split_pipe->top_pipe || split_pipe->prev_odm_pipe)) {
			fams_pipe_data->pipe_index[pipe_idx++] = split_pipe->plane_res.hubp->inst;
		}
	}
	fams_pipe_data->pipe_count = pipe_idx;
}

bool dc_dmub_srv_p_state_delegate(struct dc *dc, bool should_manage_pstate, struct dc_state *context)
{
	union dmub_rb_cmd cmd = { 0 };
	struct dmub_cmd_fw_assisted_mclk_switch_config *config_data = &cmd.fw_assisted_mclk_switch.config_data;
	int i = 0, k = 0;
	int ramp_up_num_steps = 1; // TODO: Ramp is currently disabled. Reenable it.
	uint8_t visual_confirm_enabled;
	int pipe_idx = 0;

	if (dc == NULL)
		return false;

	visual_confirm_enabled = dc->debug.visual_confirm == VISUAL_CONFIRM_FAMS;

	// Format command.
	cmd.fw_assisted_mclk_switch.header.type = DMUB_CMD__FW_ASSISTED_MCLK_SWITCH;
	cmd.fw_assisted_mclk_switch.header.sub_type = DMUB_CMD__FAMS_SETUP_FW_CTRL;
	cmd.fw_assisted_mclk_switch.config_data.fams_enabled = should_manage_pstate;
	cmd.fw_assisted_mclk_switch.config_data.visual_confirm_enabled = visual_confirm_enabled;

	if (should_manage_pstate) {
		for (i = 0, pipe_idx = 0; i < dc->res_pool->pipe_count; i++) {
			struct pipe_ctx *pipe = &context->res_ctx.pipe_ctx[i];

			if (!pipe->stream)
				continue;

			/* If FAMS is being used to support P-State and there is a stream
			 * that does not use FAMS, we are in an FPO + VActive scenario.
			 * Assign vactive stretch margin in this case.
			 */
			if (!pipe->stream->fpo_in_use) {
				cmd.fw_assisted_mclk_switch.config_data.vactive_stretch_margin_us = dc->debug.fpo_vactive_margin_us;
				break;
			}
			pipe_idx++;
		}
	}

	for (i = 0, k = 0; context && i < dc->res_pool->pipe_count; i++) {
		struct pipe_ctx *pipe = &context->res_ctx.pipe_ctx[i];

		if (resource_is_pipe_type(pipe, OTG_MASTER) && pipe->stream->fpo_in_use) {
			struct pipe_ctx *pipe = &context->res_ctx.pipe_ctx[i];
			uint8_t min_refresh_in_hz = (pipe->stream->timing.min_refresh_in_uhz + 999999) / 1000000;

			config_data->pipe_data[k].pix_clk_100hz = pipe->stream->timing.pix_clk_100hz;
			config_data->pipe_data[k].min_refresh_in_hz = min_refresh_in_hz;
			config_data->pipe_data[k].max_ramp_step = ramp_up_num_steps;
			config_data->pipe_data[k].pipes = dc_dmub_srv_get_pipes_for_stream(dc, pipe->stream);
			dc_dmub_srv_populate_fams_pipe_info(dc, context, pipe, &config_data->pipe_data[k]);
			k++;
		}
	}
	cmd.fw_assisted_mclk_switch.header.payload_bytes =
		sizeof(cmd.fw_assisted_mclk_switch) - sizeof(cmd.fw_assisted_mclk_switch.header);

	// Send the command to the DMCUB.
	dm_execute_dmub_cmd(dc->ctx, &cmd, DM_DMUB_WAIT_TYPE_WAIT);

	return true;
}

void dc_dmub_srv_query_caps_cmd(struct dc_dmub_srv *dc_dmub_srv)
{
	union dmub_rb_cmd cmd = { 0 };

	if (dc_dmub_srv->ctx->dc->debug.dmcub_emulation)
		return;

	memset(&cmd, 0, sizeof(cmd));

	/* Prepare fw command */
	cmd.query_feature_caps.header.type = DMUB_CMD__QUERY_FEATURE_CAPS;
	cmd.query_feature_caps.header.sub_type = 0;
	cmd.query_feature_caps.header.ret_status = 1;
	cmd.query_feature_caps.header.payload_bytes = sizeof(struct dmub_cmd_query_feature_caps_data);

	/* If command was processed, copy feature caps to dmub srv */
	if (dm_execute_dmub_cmd(dc_dmub_srv->ctx, &cmd, DM_DMUB_WAIT_TYPE_WAIT_WITH_REPLY) &&
	    cmd.query_feature_caps.header.ret_status == 0) {
		memcpy(&dc_dmub_srv->dmub->feature_caps,
		       &cmd.query_feature_caps.query_feature_caps_data,
		       sizeof(struct dmub_feature_caps));
	}
}

void dc_dmub_srv_get_visual_confirm_color_cmd(struct dc *dc, struct pipe_ctx *pipe_ctx)
{
	union dmub_rb_cmd cmd = { 0 };
	unsigned int panel_inst = 0;

	dc_get_edp_link_panel_inst(dc, pipe_ctx->stream->link, &panel_inst);

	memset(&cmd, 0, sizeof(cmd));

	// Prepare fw command
	cmd.visual_confirm_color.header.type = DMUB_CMD__GET_VISUAL_CONFIRM_COLOR;
	cmd.visual_confirm_color.header.sub_type = 0;
	cmd.visual_confirm_color.header.ret_status = 1;
	cmd.visual_confirm_color.header.payload_bytes = sizeof(struct dmub_cmd_visual_confirm_color_data);
	cmd.visual_confirm_color.visual_confirm_color_data.visual_confirm_color.panel_inst = panel_inst;

	// If command was processed, copy feature caps to dmub srv
	if (dm_execute_dmub_cmd(dc->ctx, &cmd, DM_DMUB_WAIT_TYPE_WAIT_WITH_REPLY) &&
		cmd.visual_confirm_color.header.ret_status == 0) {
		memcpy(&dc->ctx->dmub_srv->dmub->visual_confirm_color,
			&cmd.visual_confirm_color.visual_confirm_color_data,
			sizeof(struct dmub_visual_confirm_color));
	}
}

/**
 * populate_subvp_cmd_drr_info - Helper to populate DRR pipe info for the DMCUB subvp command
 *
 * @dc: [in] current dc state
 * @subvp_pipe: [in] pipe_ctx for the SubVP pipe
 * @vblank_pipe: [in] pipe_ctx for the DRR pipe
 * @pipe_data: [in] Pipe data which stores the VBLANK/DRR info
 *
 * Populate the DMCUB SubVP command with DRR pipe info. All the information
 * required for calculating the SubVP + DRR microschedule is populated here.
 *
 * High level algorithm:
 * 1. Get timing for SubVP pipe, phantom pipe, and DRR pipe
 * 2. Calculate the min and max vtotal which supports SubVP + DRR microschedule
 * 3. Populate the drr_info with the min and max supported vtotal values
 */
static void populate_subvp_cmd_drr_info(struct dc *dc,
		struct pipe_ctx *subvp_pipe,
		struct pipe_ctx *vblank_pipe,
		struct dmub_cmd_fw_assisted_mclk_switch_pipe_data_v2 *pipe_data)
{
	struct dc_crtc_timing *main_timing = &subvp_pipe->stream->timing;
	struct dc_crtc_timing *phantom_timing = &subvp_pipe->stream->mall_stream_config.paired_stream->timing;
	struct dc_crtc_timing *drr_timing = &vblank_pipe->stream->timing;
	uint16_t drr_frame_us = 0;
	uint16_t min_drr_supported_us = 0;
	uint16_t max_drr_supported_us = 0;
	uint16_t max_drr_vblank_us = 0;
	uint16_t max_drr_mallregion_us = 0;
	uint16_t mall_region_us = 0;
	uint16_t prefetch_us = 0;
	uint16_t subvp_active_us = 0;
	uint16_t drr_active_us = 0;
	uint16_t min_vtotal_supported = 0;
	uint16_t max_vtotal_supported = 0;

	pipe_data->pipe_config.vblank_data.drr_info.drr_in_use = true;
	pipe_data->pipe_config.vblank_data.drr_info.use_ramping = false; // for now don't use ramping
	pipe_data->pipe_config.vblank_data.drr_info.drr_window_size_ms = 4; // hardcode 4ms DRR window for now

	drr_frame_us = div64_u64(((uint64_t)drr_timing->v_total * drr_timing->h_total * 1000000),
			(((uint64_t)drr_timing->pix_clk_100hz * 100)));
	// P-State allow width and FW delays already included phantom_timing->v_addressable
	mall_region_us = div64_u64(((uint64_t)phantom_timing->v_addressable * phantom_timing->h_total * 1000000),
			(((uint64_t)phantom_timing->pix_clk_100hz * 100)));
	min_drr_supported_us = drr_frame_us + mall_region_us + SUBVP_DRR_MARGIN_US;
	min_vtotal_supported = div64_u64(((uint64_t)drr_timing->pix_clk_100hz * 100 * min_drr_supported_us),
			(((uint64_t)drr_timing->h_total * 1000000)));

	prefetch_us = div64_u64(((uint64_t)(phantom_timing->v_total - phantom_timing->v_front_porch) * phantom_timing->h_total * 1000000),
			(((uint64_t)phantom_timing->pix_clk_100hz * 100) + dc->caps.subvp_prefetch_end_to_mall_start_us));
	subvp_active_us = div64_u64(((uint64_t)main_timing->v_addressable * main_timing->h_total * 1000000),
			(((uint64_t)main_timing->pix_clk_100hz * 100)));
	drr_active_us = div64_u64(((uint64_t)drr_timing->v_addressable * drr_timing->h_total * 1000000),
			(((uint64_t)drr_timing->pix_clk_100hz * 100)));
	max_drr_vblank_us = div64_u64((subvp_active_us - prefetch_us -
			dc->caps.subvp_fw_processing_delay_us - drr_active_us), 2) + drr_active_us;
	max_drr_mallregion_us = subvp_active_us - prefetch_us - mall_region_us - dc->caps.subvp_fw_processing_delay_us;
	max_drr_supported_us = max_drr_vblank_us > max_drr_mallregion_us ? max_drr_vblank_us : max_drr_mallregion_us;
	max_vtotal_supported = div64_u64(((uint64_t)drr_timing->pix_clk_100hz * 100 * max_drr_supported_us),
			(((uint64_t)drr_timing->h_total * 1000000)));

	/* When calculating the max vtotal supported for SubVP + DRR cases, add
	 * margin due to possible rounding errors (being off by 1 line in the
	 * FW calculation can incorrectly push the P-State switch to wait 1 frame
	 * longer).
	 */
	max_vtotal_supported = max_vtotal_supported - dc->caps.subvp_drr_max_vblank_margin_us;

	pipe_data->pipe_config.vblank_data.drr_info.min_vtotal_supported = min_vtotal_supported;
	pipe_data->pipe_config.vblank_data.drr_info.max_vtotal_supported = max_vtotal_supported;
	pipe_data->pipe_config.vblank_data.drr_info.drr_vblank_start_margin = dc->caps.subvp_drr_vblank_start_margin_us;
}

/**
 * populate_subvp_cmd_vblank_pipe_info - Helper to populate VBLANK pipe info for the DMUB subvp command
 *
 * @dc: [in] current dc state
 * @context: [in] new dc state
 * @cmd: [in] DMUB cmd to be populated with SubVP info
 * @vblank_pipe: [in] pipe_ctx for the VBLANK pipe
 * @cmd_pipe_index: [in] index for the pipe array in DMCUB SubVP cmd
 *
 * Populate the DMCUB SubVP command with VBLANK pipe info. All the information
 * required to calculate the microschedule for SubVP + VBLANK case is stored in
 * the pipe_data (subvp_data and vblank_data).  Also check if the VBLANK pipe
 * is a DRR display -- if it is make a call to populate drr_info.
 */
static void populate_subvp_cmd_vblank_pipe_info(struct dc *dc,
		struct dc_state *context,
		union dmub_rb_cmd *cmd,
		struct pipe_ctx *vblank_pipe,
		uint8_t cmd_pipe_index)
{
	uint32_t i;
	struct pipe_ctx *pipe = NULL;
	struct dmub_cmd_fw_assisted_mclk_switch_pipe_data_v2 *pipe_data =
			&cmd->fw_assisted_mclk_switch_v2.config_data.pipe_data[cmd_pipe_index];

	// Find the SubVP pipe
	for (i = 0; i < dc->res_pool->pipe_count; i++) {
		pipe = &context->res_ctx.pipe_ctx[i];

		// We check for master pipe, but it shouldn't matter since we only need
		// the pipe for timing info (stream should be same for any pipe splits)
		if (!resource_is_pipe_type(pipe, OTG_MASTER) ||
				!resource_is_pipe_type(pipe, DPP_PIPE))
			continue;

		// Find the SubVP pipe
		if (pipe->stream->mall_stream_config.type == SUBVP_MAIN)
			break;
	}

	pipe_data->mode = VBLANK;
	pipe_data->pipe_config.vblank_data.pix_clk_100hz = vblank_pipe->stream->timing.pix_clk_100hz;
	pipe_data->pipe_config.vblank_data.vblank_start = vblank_pipe->stream->timing.v_total -
							vblank_pipe->stream->timing.v_front_porch;
	pipe_data->pipe_config.vblank_data.vtotal = vblank_pipe->stream->timing.v_total;
	pipe_data->pipe_config.vblank_data.htotal = vblank_pipe->stream->timing.h_total;
	pipe_data->pipe_config.vblank_data.vblank_pipe_index = vblank_pipe->pipe_idx;
	pipe_data->pipe_config.vblank_data.vstartup_start = vblank_pipe->pipe_dlg_param.vstartup_start;
	pipe_data->pipe_config.vblank_data.vblank_end =
			vblank_pipe->stream->timing.v_total - vblank_pipe->stream->timing.v_front_porch - vblank_pipe->stream->timing.v_addressable;

	if (vblank_pipe->stream->ignore_msa_timing_param)
		populate_subvp_cmd_drr_info(dc, pipe, vblank_pipe, pipe_data);
}

/**
 * update_subvp_prefetch_end_to_mall_start - Helper for SubVP + SubVP case
 *
 * @dc: [in] current dc state
 * @context: [in] new dc state
 * @cmd: [in] DMUB cmd to be populated with SubVP info
 * @subvp_pipes: [in] Array of SubVP pipes (should always be length 2)
 *
 * For SubVP + SubVP, we use a single vertical interrupt to start the
 * microschedule for both SubVP pipes. In order for this to work correctly, the
 * MALL REGION of both SubVP pipes must start at the same time. This function
 * lengthens the prefetch end to mall start delay of the SubVP pipe that has
 * the shorter prefetch so that both MALL REGION's will start at the same time.
 */
static void update_subvp_prefetch_end_to_mall_start(struct dc *dc,
		struct dc_state *context,
		union dmub_rb_cmd *cmd,
		struct pipe_ctx *subvp_pipes[])
{
	uint32_t subvp0_prefetch_us = 0;
	uint32_t subvp1_prefetch_us = 0;
	uint32_t prefetch_delta_us = 0;
	struct dc_crtc_timing *phantom_timing0 = &subvp_pipes[0]->stream->mall_stream_config.paired_stream->timing;
	struct dc_crtc_timing *phantom_timing1 = &subvp_pipes[1]->stream->mall_stream_config.paired_stream->timing;
	struct dmub_cmd_fw_assisted_mclk_switch_pipe_data_v2 *pipe_data = NULL;

	subvp0_prefetch_us = div64_u64(((uint64_t)(phantom_timing0->v_total - phantom_timing0->v_front_porch) *
			(uint64_t)phantom_timing0->h_total * 1000000),
			(((uint64_t)phantom_timing0->pix_clk_100hz * 100) + dc->caps.subvp_prefetch_end_to_mall_start_us));
	subvp1_prefetch_us = div64_u64(((uint64_t)(phantom_timing1->v_total - phantom_timing1->v_front_porch) *
			(uint64_t)phantom_timing1->h_total * 1000000),
			(((uint64_t)phantom_timing1->pix_clk_100hz * 100) + dc->caps.subvp_prefetch_end_to_mall_start_us));

	// Whichever SubVP PIPE has the smaller prefetch (including the prefetch end to mall start time)
	// should increase it's prefetch time to match the other
	if (subvp0_prefetch_us > subvp1_prefetch_us) {
		pipe_data = &cmd->fw_assisted_mclk_switch_v2.config_data.pipe_data[1];
		prefetch_delta_us = subvp0_prefetch_us - subvp1_prefetch_us;
		pipe_data->pipe_config.subvp_data.prefetch_to_mall_start_lines =
				div64_u64(((uint64_t)(dc->caps.subvp_prefetch_end_to_mall_start_us + prefetch_delta_us) *
					((uint64_t)phantom_timing1->pix_clk_100hz * 100) + ((uint64_t)phantom_timing1->h_total * 1000000 - 1)),
					((uint64_t)phantom_timing1->h_total * 1000000));

	} else if (subvp1_prefetch_us >  subvp0_prefetch_us) {
		pipe_data = &cmd->fw_assisted_mclk_switch_v2.config_data.pipe_data[0];
		prefetch_delta_us = subvp1_prefetch_us - subvp0_prefetch_us;
		pipe_data->pipe_config.subvp_data.prefetch_to_mall_start_lines =
				div64_u64(((uint64_t)(dc->caps.subvp_prefetch_end_to_mall_start_us + prefetch_delta_us) *
					((uint64_t)phantom_timing0->pix_clk_100hz * 100) + ((uint64_t)phantom_timing0->h_total * 1000000 - 1)),
					((uint64_t)phantom_timing0->h_total * 1000000));
	}
}

/**
 * populate_subvp_cmd_pipe_info - Helper to populate the SubVP pipe info for the DMUB subvp command
 *
 * @dc: [in] current dc state
 * @context: [in] new dc state
 * @cmd: [in] DMUB cmd to be populated with SubVP info
 * @subvp_pipe: [in] pipe_ctx for the SubVP pipe
 * @cmd_pipe_index: [in] index for the pipe array in DMCUB SubVP cmd
 *
 * Populate the DMCUB SubVP command with SubVP pipe info. All the information
 * required to calculate the microschedule for the SubVP pipe is stored in the
 * pipe_data of the DMCUB SubVP command.
 */
static void populate_subvp_cmd_pipe_info(struct dc *dc,
		struct dc_state *context,
		union dmub_rb_cmd *cmd,
		struct pipe_ctx *subvp_pipe,
		uint8_t cmd_pipe_index)
{
	uint32_t j;
	struct dmub_cmd_fw_assisted_mclk_switch_pipe_data_v2 *pipe_data =
			&cmd->fw_assisted_mclk_switch_v2.config_data.pipe_data[cmd_pipe_index];
	struct dc_crtc_timing *main_timing = &subvp_pipe->stream->timing;
	struct dc_crtc_timing *phantom_timing = &subvp_pipe->stream->mall_stream_config.paired_stream->timing;
	uint32_t out_num_stream, out_den_stream, out_num_plane, out_den_plane, out_num, out_den;

	pipe_data->mode = SUBVP;
	pipe_data->pipe_config.subvp_data.pix_clk_100hz = subvp_pipe->stream->timing.pix_clk_100hz;
	pipe_data->pipe_config.subvp_data.htotal = subvp_pipe->stream->timing.h_total;
	pipe_data->pipe_config.subvp_data.vtotal = subvp_pipe->stream->timing.v_total;
	pipe_data->pipe_config.subvp_data.main_vblank_start =
			main_timing->v_total - main_timing->v_front_porch;
	pipe_data->pipe_config.subvp_data.main_vblank_end =
			main_timing->v_total - main_timing->v_front_porch - main_timing->v_addressable;
	pipe_data->pipe_config.subvp_data.mall_region_lines = phantom_timing->v_addressable;
	pipe_data->pipe_config.subvp_data.main_pipe_index = subvp_pipe->stream_res.tg->inst;
	pipe_data->pipe_config.subvp_data.is_drr = subvp_pipe->stream->ignore_msa_timing_param;

	/* Calculate the scaling factor from the src and dst height.
	 * e.g. If 3840x2160 being downscaled to 1920x1080, the scaling factor is 1/2.
	 * Reduce the fraction 1080/2160 = 1/2 for the "scaling factor"
	 *
	 * Make sure to combine stream and plane scaling together.
	 */
	reduce_fraction(subvp_pipe->stream->src.height, subvp_pipe->stream->dst.height,
			&out_num_stream, &out_den_stream);
	reduce_fraction(subvp_pipe->plane_state->src_rect.height, subvp_pipe->plane_state->dst_rect.height,
			&out_num_plane, &out_den_plane);
	reduce_fraction(out_num_stream * out_num_plane, out_den_stream * out_den_plane, &out_num, &out_den);
	pipe_data->pipe_config.subvp_data.scale_factor_numerator = out_num;
	pipe_data->pipe_config.subvp_data.scale_factor_denominator = out_den;

	// Prefetch lines is equal to VACTIVE + BP + VSYNC
	pipe_data->pipe_config.subvp_data.prefetch_lines =
			phantom_timing->v_total - phantom_timing->v_front_porch;

	// Round up
	pipe_data->pipe_config.subvp_data.prefetch_to_mall_start_lines =
			div64_u64(((uint64_t)dc->caps.subvp_prefetch_end_to_mall_start_us * ((uint64_t)phantom_timing->pix_clk_100hz * 100) +
					((uint64_t)phantom_timing->h_total * 1000000 - 1)), ((uint64_t)phantom_timing->h_total * 1000000));
	pipe_data->pipe_config.subvp_data.processing_delay_lines =
			div64_u64(((uint64_t)(dc->caps.subvp_fw_processing_delay_us) * ((uint64_t)phantom_timing->pix_clk_100hz * 100) +
					((uint64_t)phantom_timing->h_total * 1000000 - 1)), ((uint64_t)phantom_timing->h_total * 1000000));

	if (subvp_pipe->bottom_pipe) {
		pipe_data->pipe_config.subvp_data.main_split_pipe_index = subvp_pipe->bottom_pipe->pipe_idx;
	} else if (subvp_pipe->next_odm_pipe) {
		pipe_data->pipe_config.subvp_data.main_split_pipe_index = subvp_pipe->next_odm_pipe->pipe_idx;
	} else {
		pipe_data->pipe_config.subvp_data.main_split_pipe_index = 0;
	}

	// Find phantom pipe index based on phantom stream
	for (j = 0; j < dc->res_pool->pipe_count; j++) {
		struct pipe_ctx *phantom_pipe = &context->res_ctx.pipe_ctx[j];

		if (phantom_pipe->stream == subvp_pipe->stream->mall_stream_config.paired_stream) {
			pipe_data->pipe_config.subvp_data.phantom_pipe_index = phantom_pipe->stream_res.tg->inst;
			if (phantom_pipe->bottom_pipe) {
				pipe_data->pipe_config.subvp_data.phantom_split_pipe_index = phantom_pipe->bottom_pipe->plane_res.hubp->inst;
			} else if (phantom_pipe->next_odm_pipe) {
				pipe_data->pipe_config.subvp_data.phantom_split_pipe_index = phantom_pipe->next_odm_pipe->plane_res.hubp->inst;
			} else {
				pipe_data->pipe_config.subvp_data.phantom_split_pipe_index = 0;
			}
			break;
		}
	}
}

/**
 * dc_dmub_setup_subvp_dmub_command - Populate the DMCUB SubVP command
 *
 * @dc: [in] current dc state
 * @context: [in] new dc state
 * @enable: [in] if true enables the pipes population
 *
 * This function loops through each pipe and populates the DMUB SubVP CMD info
 * based on the pipe (e.g. SubVP, VBLANK).
 */
void dc_dmub_setup_subvp_dmub_command(struct dc *dc,
		struct dc_state *context,
		bool enable)
{
	uint8_t cmd_pipe_index = 0;
	uint32_t i, pipe_idx;
	uint8_t subvp_count = 0;
	union dmub_rb_cmd cmd;
	struct pipe_ctx *subvp_pipes[2];
	uint32_t wm_val_refclk = 0;

	memset(&cmd, 0, sizeof(cmd));
	// FW command for SUBVP
	cmd.fw_assisted_mclk_switch_v2.header.type = DMUB_CMD__FW_ASSISTED_MCLK_SWITCH;
	cmd.fw_assisted_mclk_switch_v2.header.sub_type = DMUB_CMD__HANDLE_SUBVP_CMD;
	cmd.fw_assisted_mclk_switch_v2.header.payload_bytes =
			sizeof(cmd.fw_assisted_mclk_switch_v2) - sizeof(cmd.fw_assisted_mclk_switch_v2.header);

	for (i = 0; i < dc->res_pool->pipe_count; i++) {
		struct pipe_ctx *pipe = &context->res_ctx.pipe_ctx[i];

		/* For SubVP pipe count, only count the top most (ODM / MPC) pipe
		 */
		if (resource_is_pipe_type(pipe, OTG_MASTER) &&
				resource_is_pipe_type(pipe, DPP_PIPE) &&
				pipe->stream->mall_stream_config.type == SUBVP_MAIN)
			subvp_pipes[subvp_count++] = pipe;
	}

	if (enable) {
		// For each pipe that is a "main" SUBVP pipe, fill in pipe data for DMUB SUBVP cmd
		for (i = 0, pipe_idx = 0; i < dc->res_pool->pipe_count; i++) {
			struct pipe_ctx *pipe = &context->res_ctx.pipe_ctx[i];

			if (!pipe->stream)
				continue;

			/* When populating subvp cmd info, only pass in the top most (ODM / MPC) pipe.
			 * Any ODM or MPC splits being used in SubVP will be handled internally in
			 * populate_subvp_cmd_pipe_info
			 */
			if (resource_is_pipe_type(pipe, OTG_MASTER) &&
					resource_is_pipe_type(pipe, DPP_PIPE) &&
					pipe->stream->mall_stream_config.paired_stream &&
					pipe->stream->mall_stream_config.type == SUBVP_MAIN) {
				populate_subvp_cmd_pipe_info(dc, context, &cmd, pipe, cmd_pipe_index++);
<<<<<<< HEAD
			} else if (pipe->plane_state && pipe->stream->mall_stream_config.type == SUBVP_NONE &&
				    !pipe->top_pipe && !pipe->prev_odm_pipe) {
=======
			} else if (resource_is_pipe_type(pipe, OTG_MASTER) &&
					resource_is_pipe_type(pipe, DPP_PIPE) &&
					pipe->stream->mall_stream_config.type == SUBVP_NONE) {
>>>>>>> 98817289
				// Don't need to check for ActiveDRAMClockChangeMargin < 0, not valid in cases where
				// we run through DML without calculating "natural" P-state support
				populate_subvp_cmd_vblank_pipe_info(dc, context, &cmd, pipe, cmd_pipe_index++);

			}
			pipe_idx++;
		}
		if (subvp_count == 2) {
			update_subvp_prefetch_end_to_mall_start(dc, context, &cmd, subvp_pipes);
		}
		cmd.fw_assisted_mclk_switch_v2.config_data.pstate_allow_width_us = dc->caps.subvp_pstate_allow_width_us;
		cmd.fw_assisted_mclk_switch_v2.config_data.vertical_int_margin_us = dc->caps.subvp_vertical_int_margin_us;

		// Store the original watermark value for this SubVP config so we can lower it when the
		// MCLK switch starts
		wm_val_refclk = context->bw_ctx.bw.dcn.watermarks.a.cstate_pstate.pstate_change_ns *
				(dc->res_pool->ref_clocks.dchub_ref_clock_inKhz / 1000) / 1000;

		cmd.fw_assisted_mclk_switch_v2.config_data.watermark_a_cache = wm_val_refclk < 0xFFFF ? wm_val_refclk : 0xFFFF;
	}

	dm_execute_dmub_cmd(dc->ctx, &cmd, DM_DMUB_WAIT_TYPE_WAIT);
}

bool dc_dmub_srv_get_diagnostic_data(struct dc_dmub_srv *dc_dmub_srv, struct dmub_diagnostic_data *diag_data)
{
	if (!dc_dmub_srv || !dc_dmub_srv->dmub || !diag_data)
		return false;
	return dmub_srv_get_diagnostic_data(dc_dmub_srv->dmub, diag_data);
}

void dc_dmub_srv_log_diagnostic_data(struct dc_dmub_srv *dc_dmub_srv)
{
	struct dmub_diagnostic_data diag_data = {0};

	if (!dc_dmub_srv || !dc_dmub_srv->dmub) {
		DC_LOG_ERROR("%s: invalid parameters.", __func__);
		return;
	}

	if (!dc_dmub_srv_get_diagnostic_data(dc_dmub_srv, &diag_data)) {
		DC_LOG_ERROR("%s: dc_dmub_srv_get_diagnostic_data failed.", __func__);
		return;
	}

	DC_LOG_DEBUG("DMCUB STATE:");
	DC_LOG_DEBUG("    dmcub_version      : %08x", diag_data.dmcub_version);
	DC_LOG_DEBUG("    scratch  [0]       : %08x", diag_data.scratch[0]);
	DC_LOG_DEBUG("    scratch  [1]       : %08x", diag_data.scratch[1]);
	DC_LOG_DEBUG("    scratch  [2]       : %08x", diag_data.scratch[2]);
	DC_LOG_DEBUG("    scratch  [3]       : %08x", diag_data.scratch[3]);
	DC_LOG_DEBUG("    scratch  [4]       : %08x", diag_data.scratch[4]);
	DC_LOG_DEBUG("    scratch  [5]       : %08x", diag_data.scratch[5]);
	DC_LOG_DEBUG("    scratch  [6]       : %08x", diag_data.scratch[6]);
	DC_LOG_DEBUG("    scratch  [7]       : %08x", diag_data.scratch[7]);
	DC_LOG_DEBUG("    scratch  [8]       : %08x", diag_data.scratch[8]);
	DC_LOG_DEBUG("    scratch  [9]       : %08x", diag_data.scratch[9]);
	DC_LOG_DEBUG("    scratch [10]       : %08x", diag_data.scratch[10]);
	DC_LOG_DEBUG("    scratch [11]       : %08x", diag_data.scratch[11]);
	DC_LOG_DEBUG("    scratch [12]       : %08x", diag_data.scratch[12]);
	DC_LOG_DEBUG("    scratch [13]       : %08x", diag_data.scratch[13]);
	DC_LOG_DEBUG("    scratch [14]       : %08x", diag_data.scratch[14]);
	DC_LOG_DEBUG("    scratch [15]       : %08x", diag_data.scratch[15]);
	DC_LOG_DEBUG("    pc                 : %08x", diag_data.pc);
	DC_LOG_DEBUG("    unk_fault_addr     : %08x", diag_data.undefined_address_fault_addr);
	DC_LOG_DEBUG("    inst_fault_addr    : %08x", diag_data.inst_fetch_fault_addr);
	DC_LOG_DEBUG("    data_fault_addr    : %08x", diag_data.data_write_fault_addr);
	DC_LOG_DEBUG("    inbox1_rptr        : %08x", diag_data.inbox1_rptr);
	DC_LOG_DEBUG("    inbox1_wptr        : %08x", diag_data.inbox1_wptr);
	DC_LOG_DEBUG("    inbox1_size        : %08x", diag_data.inbox1_size);
	DC_LOG_DEBUG("    inbox0_rptr        : %08x", diag_data.inbox0_rptr);
	DC_LOG_DEBUG("    inbox0_wptr        : %08x", diag_data.inbox0_wptr);
	DC_LOG_DEBUG("    inbox0_size        : %08x", diag_data.inbox0_size);
	DC_LOG_DEBUG("    is_enabled         : %d", diag_data.is_dmcub_enabled);
	DC_LOG_DEBUG("    is_soft_reset      : %d", diag_data.is_dmcub_soft_reset);
	DC_LOG_DEBUG("    is_secure_reset    : %d", diag_data.is_dmcub_secure_reset);
	DC_LOG_DEBUG("    is_traceport_en    : %d", diag_data.is_traceport_en);
	DC_LOG_DEBUG("    is_cw0_en          : %d", diag_data.is_cw0_enabled);
	DC_LOG_DEBUG("    is_cw6_en          : %d", diag_data.is_cw6_enabled);
}

static bool dc_can_pipe_disable_cursor(struct pipe_ctx *pipe_ctx)
{
	struct pipe_ctx *test_pipe, *split_pipe;
	const struct scaler_data *scl_data = &pipe_ctx->plane_res.scl_data;
	struct rect r1 = scl_data->recout, r2, r2_half;
	int r1_r = r1.x + r1.width, r1_b = r1.y + r1.height, r2_r, r2_b;
	int cur_layer = pipe_ctx->plane_state->layer_index;

	/**
	 * Disable the cursor if there's another pipe above this with a
	 * plane that contains this pipe's viewport to prevent double cursor
	 * and incorrect scaling artifacts.
	 */
	for (test_pipe = pipe_ctx->top_pipe; test_pipe;
	     test_pipe = test_pipe->top_pipe) {
		// Skip invisible layer and pipe-split plane on same layer
		if (!test_pipe->plane_state->visible || test_pipe->plane_state->layer_index == cur_layer)
			continue;

		r2 = test_pipe->plane_res.scl_data.recout;
		r2_r = r2.x + r2.width;
		r2_b = r2.y + r2.height;
		split_pipe = test_pipe;

		/**
		 * There is another half plane on same layer because of
		 * pipe-split, merge together per same height.
		 */
		for (split_pipe = pipe_ctx->top_pipe; split_pipe;
		     split_pipe = split_pipe->top_pipe)
			if (split_pipe->plane_state->layer_index == test_pipe->plane_state->layer_index) {
				r2_half = split_pipe->plane_res.scl_data.recout;
				r2.x = (r2_half.x < r2.x) ? r2_half.x : r2.x;
				r2.width = r2.width + r2_half.width;
				r2_r = r2.x + r2.width;
				break;
			}

		if (r1.x >= r2.x && r1.y >= r2.y && r1_r <= r2_r && r1_b <= r2_b)
			return true;
	}

	return false;
}

static bool dc_dmub_should_update_cursor_data(struct pipe_ctx *pipe_ctx)
{
	if (pipe_ctx->plane_state != NULL) {
		if (pipe_ctx->plane_state->address.type == PLN_ADDR_TYPE_VIDEO_PROGRESSIVE)
			return false;

		if (dc_can_pipe_disable_cursor(pipe_ctx))
			return false;
	}

	if ((pipe_ctx->stream->link->psr_settings.psr_version == DC_PSR_VERSION_SU_1 ||
		pipe_ctx->stream->link->psr_settings.psr_version == DC_PSR_VERSION_1) &&
		pipe_ctx->stream->ctx->dce_version >= DCN_VERSION_3_1)
		return true;

	if (pipe_ctx->stream->link->replay_settings.config.replay_supported)
		return true;

	return false;
}

static void dc_build_cursor_update_payload0(
		struct pipe_ctx *pipe_ctx, uint8_t p_idx,
		struct dmub_cmd_update_cursor_payload0 *payload)
{
	struct hubp *hubp = pipe_ctx->plane_res.hubp;
	unsigned int panel_inst = 0;

	if (!dc_get_edp_link_panel_inst(hubp->ctx->dc,
		pipe_ctx->stream->link, &panel_inst))
		return;

	/* Payload: Cursor Rect is built from position & attribute
	 * x & y are obtained from postion
	 */
	payload->cursor_rect.x = hubp->cur_rect.x;
	payload->cursor_rect.y = hubp->cur_rect.y;
	/* w & h are obtained from attribute */
	payload->cursor_rect.width  = hubp->cur_rect.w;
	payload->cursor_rect.height = hubp->cur_rect.h;

	payload->enable      = hubp->pos.cur_ctl.bits.cur_enable;
	payload->pipe_idx    = p_idx;
	payload->cmd_version = DMUB_CMD_PSR_CONTROL_VERSION_1;
	payload->panel_inst  = panel_inst;
}

static void dc_build_cursor_position_update_payload0(
		struct dmub_cmd_update_cursor_payload0 *pl, const uint8_t p_idx,
		const struct hubp *hubp, const struct dpp *dpp)
{
	/* Hubp */
	pl->position_cfg.pHubp.cur_ctl.raw  = hubp->pos.cur_ctl.raw;
	pl->position_cfg.pHubp.position.raw = hubp->pos.position.raw;
	pl->position_cfg.pHubp.hot_spot.raw = hubp->pos.hot_spot.raw;
	pl->position_cfg.pHubp.dst_offset.raw = hubp->pos.dst_offset.raw;

	/* dpp */
	pl->position_cfg.pDpp.cur0_ctl.raw = dpp->pos.cur0_ctl.raw;
	pl->position_cfg.pipe_idx = p_idx;
}

static void dc_build_cursor_attribute_update_payload1(
		struct dmub_cursor_attributes_cfg *pl_A, const uint8_t p_idx,
		const struct hubp *hubp, const struct dpp *dpp)
{
	/* Hubp */
	pl_A->aHubp.SURFACE_ADDR_HIGH = hubp->att.SURFACE_ADDR_HIGH;
	pl_A->aHubp.SURFACE_ADDR = hubp->att.SURFACE_ADDR;
	pl_A->aHubp.cur_ctl.raw  = hubp->att.cur_ctl.raw;
	pl_A->aHubp.size.raw     = hubp->att.size.raw;
	pl_A->aHubp.settings.raw = hubp->att.settings.raw;

	/* dpp */
	pl_A->aDpp.cur0_ctl.raw = dpp->att.cur0_ctl.raw;
}

/**
 * dc_send_update_cursor_info_to_dmu - Populate the DMCUB Cursor update info command
 *
 * @pCtx: [in] pipe context
 * @pipe_idx: [in] pipe index
 *
 * This function would store the cursor related information and pass it into
 * dmub
 */
void dc_send_update_cursor_info_to_dmu(
		struct pipe_ctx *pCtx, uint8_t pipe_idx)
{
	union dmub_rb_cmd cmd[2];
	union dmub_cmd_update_cursor_info_data *update_cursor_info_0 =
					&cmd[0].update_cursor_info.update_cursor_info_data;

	memset(cmd, 0, sizeof(cmd));

	if (!dc_dmub_should_update_cursor_data(pCtx))
		return;
	/*
	 * Since we use multi_cmd_pending for dmub command, the 2nd command is
	 * only assigned to store cursor attributes info.
	 * 1st command can view as 2 parts, 1st is for PSR/Replay data, the other
	 * is to store cursor position info.
	 *
	 * Command heaer type must be the same type if using  multi_cmd_pending.
	 * Besides, while process 2nd command in DMU, the sub type is useless.
	 * So it's meanless to pass the sub type header with different type.
	 */

	{
		/* Build Payload#0 Header */
		cmd[0].update_cursor_info.header.type = DMUB_CMD__UPDATE_CURSOR_INFO;
		cmd[0].update_cursor_info.header.payload_bytes =
				sizeof(cmd[0].update_cursor_info.update_cursor_info_data);
		cmd[0].update_cursor_info.header.multi_cmd_pending = 1; //To combine multi dmu cmd, 1st cmd

		/* Prepare Payload */
		dc_build_cursor_update_payload0(pCtx, pipe_idx, &update_cursor_info_0->payload0);

		dc_build_cursor_position_update_payload0(&update_cursor_info_0->payload0, pipe_idx,
				pCtx->plane_res.hubp, pCtx->plane_res.dpp);
		}
	{
		/* Build Payload#1 Header */
		cmd[1].update_cursor_info.header.type = DMUB_CMD__UPDATE_CURSOR_INFO;
		cmd[1].update_cursor_info.header.payload_bytes = sizeof(struct cursor_attributes_cfg);
		cmd[1].update_cursor_info.header.multi_cmd_pending = 0; //Indicate it's the last command.

		dc_build_cursor_attribute_update_payload1(
				&cmd[1].update_cursor_info.update_cursor_info_data.payload1.attribute_cfg,
				pipe_idx, pCtx->plane_res.hubp, pCtx->plane_res.dpp);

		/* Combine 2nd cmds update_curosr_info to DMU */
		dm_execute_dmub_cmd_list(pCtx->stream->ctx, 2, cmd, DM_DMUB_WAIT_TYPE_WAIT);
	}
}

bool dc_dmub_check_min_version(struct dmub_srv *srv)
{
	if (!srv->hw_funcs.is_psrsu_supported)
		return true;
	return srv->hw_funcs.is_psrsu_supported(srv);
}

void dc_dmub_srv_enable_dpia_trace(const struct dc *dc)
{
	struct dc_dmub_srv *dc_dmub_srv = dc->ctx->dmub_srv;
	struct dmub_srv *dmub;
	enum dmub_status status;
	static const uint32_t timeout_us = 30;

	if (!dc_dmub_srv || !dc_dmub_srv->dmub) {
		DC_LOG_ERROR("%s: invalid parameters.", __func__);
		return;
	}

	dmub = dc_dmub_srv->dmub;

	status = dmub_srv_send_gpint_command(dmub, DMUB_GPINT__SET_TRACE_BUFFER_MASK_WORD1, 0x0010, timeout_us);
	if (status != DMUB_STATUS_OK) {
		DC_LOG_ERROR("timeout updating trace buffer mask word\n");
		return;
	}
<<<<<<< HEAD
}

bool dc_dmub_check_min_version(struct dmub_srv *srv)
{
	if (!srv->hw_funcs.is_psrsu_supported)
		return true;
	return srv->hw_funcs.is_psrsu_supported(srv);
=======

	status = dmub_srv_send_gpint_command(dmub, DMUB_GPINT__UPDATE_TRACE_BUFFER_MASK, 0x0000, timeout_us);
	if (status != DMUB_STATUS_OK) {
		DC_LOG_ERROR("timeout updating trace buffer mask word\n");
		return;
	}

	DC_LOG_DEBUG("Enabled DPIA trace\n");
>>>>>>> 98817289
}<|MERGE_RESOLUTION|>--- conflicted
+++ resolved
@@ -755,14 +755,9 @@
 					pipe->stream->mall_stream_config.paired_stream &&
 					pipe->stream->mall_stream_config.type == SUBVP_MAIN) {
 				populate_subvp_cmd_pipe_info(dc, context, &cmd, pipe, cmd_pipe_index++);
-<<<<<<< HEAD
-			} else if (pipe->plane_state && pipe->stream->mall_stream_config.type == SUBVP_NONE &&
-				    !pipe->top_pipe && !pipe->prev_odm_pipe) {
-=======
 			} else if (resource_is_pipe_type(pipe, OTG_MASTER) &&
 					resource_is_pipe_type(pipe, DPP_PIPE) &&
 					pipe->stream->mall_stream_config.type == SUBVP_NONE) {
->>>>>>> 98817289
 				// Don't need to check for ActiveDRAMClockChangeMargin < 0, not valid in cases where
 				// we run through DML without calculating "natural" P-state support
 				populate_subvp_cmd_vblank_pipe_info(dc, context, &cmd, pipe, cmd_pipe_index++);
@@ -1051,15 +1046,6 @@
 		DC_LOG_ERROR("timeout updating trace buffer mask word\n");
 		return;
 	}
-<<<<<<< HEAD
-}
-
-bool dc_dmub_check_min_version(struct dmub_srv *srv)
-{
-	if (!srv->hw_funcs.is_psrsu_supported)
-		return true;
-	return srv->hw_funcs.is_psrsu_supported(srv);
-=======
 
 	status = dmub_srv_send_gpint_command(dmub, DMUB_GPINT__UPDATE_TRACE_BUFFER_MASK, 0x0000, timeout_us);
 	if (status != DMUB_STATUS_OK) {
@@ -1068,5 +1054,4 @@
 	}
 
 	DC_LOG_DEBUG("Enabled DPIA trace\n");
->>>>>>> 98817289
 }