// SPDX-License-Identifier: MIT
/*
 * Copyright 2022 Advanced Micro Devices, Inc.
 *
 * Permission is hereby granted, free of charge, to any person obtaining a
 * copy of this software and associated documentation files (the "Software"),
 * to deal in the Software without restriction, including without limitation
 * the rights to use, copy, modify, merge, publish, distribute, sublicense,
 * and/or sell copies of the Software, and to permit persons to whom the
 * Software is furnished to do so, subject to the following conditions:
 *
 * The above copyright notice and this permission notice shall be included in
 * all copies or substantial portions of the Software.
 *
 * THE SOFTWARE IS PROVIDED "AS IS", WITHOUT WARRANTY OF ANY KIND, EXPRESS OR
 * IMPLIED, INCLUDING BUT NOT LIMITED TO THE WARRANTIES OF MERCHANTABILITY,
 * FITNESS FOR A PARTICULAR PURPOSE AND NONINFRINGEMENT.  IN NO EVENT SHALL
 * THE COPYRIGHT HOLDER(S) OR AUTHOR(S) BE LIABLE FOR ANY CLAIM, DAMAGES OR
 * OTHER LIABILITY, WHETHER IN AN ACTION OF CONTRACT, TORT OR OTHERWISE,
 * ARISING FROM, OUT OF OR IN CONNECTION WITH THE SOFTWARE OR THE USE OR
 * OTHER DEALINGS IN THE SOFTWARE.
 *
 * Authors: AMD
 *
 */



#include "core_types.h"
#include "clk_mgr_internal.h"
#include "reg_helper.h"
#include "dm_helpers.h"
#include "dcn314_smu.h"

#include "mp/mp_13_0_5_offset.h"

/* TODO: Use the real headers when they're correct */
#define MP1_BASE__INST0_SEG0                       0x00016000
#define MP1_BASE__INST0_SEG1                       0x0243FC00
#define MP1_BASE__INST0_SEG2                       0x00DC0000
#define MP1_BASE__INST0_SEG3                       0x00E00000
#define MP1_BASE__INST0_SEG4                       0x00E40000
#define MP1_BASE__INST0_SEG5                       0

#ifdef BASE_INNER
#undef BASE_INNER
#endif

#define BASE_INNER(seg) MP1_BASE__INST0_SEG ## seg

#define BASE(seg) BASE_INNER(seg)

#define REG(reg_name) (BASE(reg##reg_name##_BASE_IDX) + reg##reg_name)

#define FN(reg_name, field) \
	FD(reg_name##__##field)

#include "logger_types.h"
#undef DC_LOGGER
#define DC_LOGGER \
	CTX->logger
#define smu_print(str, ...) {DC_LOG_SMU(str, ##__VA_ARGS__); }

#define VBIOSSMC_MSG_TestMessage                  0x1
#define VBIOSSMC_MSG_GetSmuVersion                0x2
#define VBIOSSMC_MSG_PowerUpGfx                   0x3
#define VBIOSSMC_MSG_SetDispclkFreq               0x4
#define VBIOSSMC_MSG_SetDprefclkFreq              0x5   //Not used. DPRef is constant
#define VBIOSSMC_MSG_SetDppclkFreq                0x6
#define VBIOSSMC_MSG_SetHardMinDcfclkByFreq       0x7
#define VBIOSSMC_MSG_SetMinDeepSleepDcfclk        0x8
#define VBIOSSMC_MSG_SetPhyclkVoltageByFreq       0x9	//Keep it in case VMIN dees not support phy clk
#define VBIOSSMC_MSG_GetFclkFrequency             0xA
#define VBIOSSMC_MSG_SetDisplayCount              0xB   //Not used anymore
#define VBIOSSMC_MSG_EnableTmdp48MHzRefclkPwrDown 0xC   //Not used anymore
#define VBIOSSMC_MSG_UpdatePmeRestore             0xD
#define VBIOSSMC_MSG_SetVbiosDramAddrHigh         0xE   //Used for WM table txfr
#define VBIOSSMC_MSG_SetVbiosDramAddrLow          0xF
#define VBIOSSMC_MSG_TransferTableSmu2Dram        0x10
#define VBIOSSMC_MSG_TransferTableDram2Smu        0x11
#define VBIOSSMC_MSG_SetDisplayIdleOptimizations  0x12
#define VBIOSSMC_MSG_GetDprefclkFreq              0x13
#define VBIOSSMC_MSG_GetDtbclkFreq                0x14
#define VBIOSSMC_MSG_AllowZstatesEntry            0x15
#define VBIOSSMC_MSG_DisallowZstatesEntry	  0x16
#define VBIOSSMC_MSG_SetDtbClk                    0x17
#define VBIOSSMC_Message_Count                    0x18

#define VBIOSSMC_Status_BUSY                      0x0
#define VBIOSSMC_Result_OK                        0x1
#define VBIOSSMC_Result_Failed                    0xFF
#define VBIOSSMC_Result_UnknownCmd                0xFE
#define VBIOSSMC_Result_CmdRejectedPrereq         0xFD
#define VBIOSSMC_Result_CmdRejectedBusy           0xFC

/*
 * Function to be used instead of REG_WAIT macro because the wait ends when
 * the register is NOT EQUAL to zero, and because the translation in msg_if.h
 * won't work with REG_WAIT.
 */
static uint32_t dcn314_smu_wait_for_response(struct clk_mgr_internal *clk_mgr, unsigned int delay_us, unsigned int max_retries)
{
	uint32_t res_val = VBIOSSMC_Status_BUSY;

	do {
		res_val = REG_READ(MP1_SMN_C2PMSG_91);
		if (res_val != VBIOSSMC_Status_BUSY)
			break;

		if (delay_us >= 1000)
			msleep(delay_us/1000);
		else if (delay_us > 0)
			udelay(delay_us);
	} while (max_retries--);

	return res_val;
}

static int dcn314_smu_send_msg_with_param(struct clk_mgr_internal *clk_mgr,
					 unsigned int msg_id,
					 unsigned int param)
{
	uint32_t result;

	result = dcn314_smu_wait_for_response(clk_mgr, 10, 200000);

	if (result != VBIOSSMC_Result_OK)
		smu_print("SMU Response was not OK. SMU response after wait received is: %d\n",
				result);

	if (result == VBIOSSMC_Status_BUSY)
		return -1;

	/* First clear response register */
	REG_WRITE(MP1_SMN_C2PMSG_91, VBIOSSMC_Status_BUSY);

	/* Set the parameter register for the SMU message, unit is Mhz */
	REG_WRITE(MP1_SMN_C2PMSG_83, param);

	/* Trigger the message transaction by writing the message ID */
	REG_WRITE(MP1_SMN_C2PMSG_67, msg_id);

	result = dcn314_smu_wait_for_response(clk_mgr, 10, 200000);

	if (result == VBIOSSMC_Result_Failed) {
		if (msg_id == VBIOSSMC_MSG_TransferTableDram2Smu &&
		    param == TABLE_WATERMARKS)
<<<<<<< HEAD
			DC_LOG_WARNING("Watermarks table not configured properly by SMU");
=======
			DC_LOG_DEBUG("Watermarks table not configured properly by SMU");
>>>>>>> 98817289
		else if (msg_id == VBIOSSMC_MSG_SetHardMinDcfclkByFreq ||
			 msg_id == VBIOSSMC_MSG_SetMinDeepSleepDcfclk)
			DC_LOG_WARNING("DCFCLK_DPM is not enabled by BIOS");
		else
			ASSERT(0);
		REG_WRITE(MP1_SMN_C2PMSG_91, VBIOSSMC_Result_OK);
		return -1;
	}

	if (IS_SMU_TIMEOUT(result)) {
		ASSERT(0);
		dm_helpers_smu_timeout(CTX, msg_id, param, 10 * 200000);
	}

	return REG_READ(MP1_SMN_C2PMSG_83);
}

int dcn314_smu_get_smu_version(struct clk_mgr_internal *clk_mgr)
{
	return dcn314_smu_send_msg_with_param(
			clk_mgr,
			VBIOSSMC_MSG_GetSmuVersion,
			0);
}


int dcn314_smu_set_dispclk(struct clk_mgr_internal *clk_mgr, int requested_dispclk_khz)
{
	int actual_dispclk_set_mhz = -1;

	if (!clk_mgr->smu_present)
		return requested_dispclk_khz;

	/*  Unit of SMU msg parameter is Mhz */
	actual_dispclk_set_mhz = dcn314_smu_send_msg_with_param(
			clk_mgr,
			VBIOSSMC_MSG_SetDispclkFreq,
			khz_to_mhz_ceil(requested_dispclk_khz));

	return actual_dispclk_set_mhz * 1000;
}

int dcn314_smu_set_dprefclk(struct clk_mgr_internal *clk_mgr)
{
	int actual_dprefclk_set_mhz = -1;

	if (!clk_mgr->smu_present)
		return clk_mgr->base.dprefclk_khz;

	actual_dprefclk_set_mhz = dcn314_smu_send_msg_with_param(
			clk_mgr,
			VBIOSSMC_MSG_SetDprefclkFreq,
			khz_to_mhz_ceil(clk_mgr->base.dprefclk_khz));

	/* TODO: add code for programing DP DTO, currently this is down by command table */

	return actual_dprefclk_set_mhz * 1000;
}

int dcn314_smu_set_hard_min_dcfclk(struct clk_mgr_internal *clk_mgr, int requested_dcfclk_khz)
{
	int actual_dcfclk_set_mhz = -1;

	if (!clk_mgr->base.ctx->dc->debug.pstate_enabled)
		return -1;

	if (!clk_mgr->smu_present)
		return requested_dcfclk_khz;

	actual_dcfclk_set_mhz = dcn314_smu_send_msg_with_param(
			clk_mgr,
			VBIOSSMC_MSG_SetHardMinDcfclkByFreq,
			khz_to_mhz_ceil(requested_dcfclk_khz));

#ifdef DBG
	smu_print("actual_dcfclk_set_mhz %d is set to : %d\n",
			actual_dcfclk_set_mhz,
			actual_dcfclk_set_mhz * 1000);
#endif

	return actual_dcfclk_set_mhz * 1000;
}

int dcn314_smu_set_min_deep_sleep_dcfclk(struct clk_mgr_internal *clk_mgr, int requested_min_ds_dcfclk_khz)
{
	int actual_min_ds_dcfclk_mhz = -1;

	if (!clk_mgr->base.ctx->dc->debug.pstate_enabled)
		return -1;

	if (!clk_mgr->smu_present)
		return requested_min_ds_dcfclk_khz;

	actual_min_ds_dcfclk_mhz = dcn314_smu_send_msg_with_param(
			clk_mgr,
			VBIOSSMC_MSG_SetMinDeepSleepDcfclk,
			khz_to_mhz_ceil(requested_min_ds_dcfclk_khz));

	return actual_min_ds_dcfclk_mhz * 1000;
}

int dcn314_smu_set_dppclk(struct clk_mgr_internal *clk_mgr, int requested_dpp_khz)
{
	int actual_dppclk_set_mhz = -1;

	if (!clk_mgr->smu_present)
		return requested_dpp_khz;

	actual_dppclk_set_mhz = dcn314_smu_send_msg_with_param(
			clk_mgr,
			VBIOSSMC_MSG_SetDppclkFreq,
			khz_to_mhz_ceil(requested_dpp_khz));

	return actual_dppclk_set_mhz * 1000;
}

void dcn314_smu_set_display_idle_optimization(struct clk_mgr_internal *clk_mgr, uint32_t idle_info)
{
	if (!clk_mgr->base.ctx->dc->debug.pstate_enabled)
		return;

	if (!clk_mgr->smu_present)
		return;

	//TODO: Work with smu team to define optimization options.
	dcn314_smu_send_msg_with_param(
		clk_mgr,
		VBIOSSMC_MSG_SetDisplayIdleOptimizations,
		idle_info);
}

void dcn314_smu_enable_phy_refclk_pwrdwn(struct clk_mgr_internal *clk_mgr, bool enable)
{
	union display_idle_optimization_u idle_info = { 0 };

	if (!clk_mgr->smu_present)
		return;

	if (enable) {
		idle_info.idle_info.df_request_disabled = 1;
		idle_info.idle_info.phy_ref_clk_off = 1;
	}

	dcn314_smu_send_msg_with_param(
			clk_mgr,
			VBIOSSMC_MSG_SetDisplayIdleOptimizations,
			idle_info.data);
}

void dcn314_smu_enable_pme_wa(struct clk_mgr_internal *clk_mgr)
{
	if (!clk_mgr->smu_present)
		return;

	dcn314_smu_send_msg_with_param(
			clk_mgr,
			VBIOSSMC_MSG_UpdatePmeRestore,
			0);
}

void dcn314_smu_set_dram_addr_high(struct clk_mgr_internal *clk_mgr, uint32_t addr_high)
{
	if (!clk_mgr->smu_present)
		return;

	dcn314_smu_send_msg_with_param(clk_mgr,
			VBIOSSMC_MSG_SetVbiosDramAddrHigh, addr_high);
}

void dcn314_smu_set_dram_addr_low(struct clk_mgr_internal *clk_mgr, uint32_t addr_low)
{
	if (!clk_mgr->smu_present)
		return;

	dcn314_smu_send_msg_with_param(clk_mgr,
			VBIOSSMC_MSG_SetVbiosDramAddrLow, addr_low);
}

void dcn314_smu_transfer_dpm_table_smu_2_dram(struct clk_mgr_internal *clk_mgr)
{
	if (!clk_mgr->smu_present)
		return;

	dcn314_smu_send_msg_with_param(clk_mgr,
			VBIOSSMC_MSG_TransferTableSmu2Dram, TABLE_DPMCLOCKS);
}

void dcn314_smu_transfer_wm_table_dram_2_smu(struct clk_mgr_internal *clk_mgr)
{
	if (!clk_mgr->smu_present)
		return;

	dcn314_smu_send_msg_with_param(clk_mgr,
			VBIOSSMC_MSG_TransferTableDram2Smu, TABLE_WATERMARKS);
}

void dcn314_smu_set_zstate_support(struct clk_mgr_internal *clk_mgr, enum dcn_zstate_support_state support)
{
	unsigned int msg_id, param;

	if (!clk_mgr->smu_present)
		return;

	switch (support) {

	case DCN_ZSTATE_SUPPORT_ALLOW:
		msg_id = VBIOSSMC_MSG_AllowZstatesEntry;
		param = (1 << 10) | (1 << 9) | (1 << 8);
		break;

	case DCN_ZSTATE_SUPPORT_DISALLOW:
		msg_id = VBIOSSMC_MSG_AllowZstatesEntry;
		param = 0;
		break;


	case DCN_ZSTATE_SUPPORT_ALLOW_Z10_ONLY:
		msg_id = VBIOSSMC_MSG_AllowZstatesEntry;
		param = (1 << 10);
		break;

	case DCN_ZSTATE_SUPPORT_ALLOW_Z8_Z10_ONLY:
		msg_id = VBIOSSMC_MSG_AllowZstatesEntry;
		param = (1 << 10) | (1 << 8);
		break;

	case DCN_ZSTATE_SUPPORT_ALLOW_Z8_ONLY:
		msg_id = VBIOSSMC_MSG_AllowZstatesEntry;
		param = (1 << 8);
		break;

	default: //DCN_ZSTATE_SUPPORT_UNKNOWN
		msg_id = VBIOSSMC_MSG_AllowZstatesEntry;
		param = 0;
		break;
	}


	dcn314_smu_send_msg_with_param(
		clk_mgr,
		msg_id,
		param);

}

/* Arg = 1: Turn DTB on; 0: Turn DTB CLK OFF. when it is on, it is 600MHZ */
void dcn314_smu_set_dtbclk(struct clk_mgr_internal *clk_mgr, bool enable)
{
	if (!clk_mgr->smu_present)
		return;

	dcn314_smu_send_msg_with_param(
			clk_mgr,
			VBIOSSMC_MSG_SetDtbClk,
			enable);
}<|MERGE_RESOLUTION|>--- conflicted
+++ resolved
@@ -145,11 +145,7 @@
 	if (result == VBIOSSMC_Result_Failed) {
 		if (msg_id == VBIOSSMC_MSG_TransferTableDram2Smu &&
 		    param == TABLE_WATERMARKS)
-<<<<<<< HEAD
-			DC_LOG_WARNING("Watermarks table not configured properly by SMU");
-=======
 			DC_LOG_DEBUG("Watermarks table not configured properly by SMU");
->>>>>>> 98817289
 		else if (msg_id == VBIOSSMC_MSG_SetHardMinDcfclkByFreq ||
 			 msg_id == VBIOSSMC_MSG_SetMinDeepSleepDcfclk)
 			DC_LOG_WARNING("DCFCLK_DPM is not enabled by BIOS");
