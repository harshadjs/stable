/*
 * Copyright 2018 Advanced Micro Devices, Inc.
 *
 * Permission is hereby granted, free of charge, to any person obtaining a
 * copy of this software and associated documentation files (the "Software"),
 * to deal in the Software without restriction, including without limitation
 * the rights to use, copy, modify, merge, publish, distribute, sublicense,
 * and/or sell copies of the Software, and to permit persons to whom the
 * Software is furnished to do so, subject to the following conditions:
 *
 * The above copyright notice and this permission notice shall be included in
 * all copies or substantial portions of the Software.
 *
 * THE SOFTWARE IS PROVIDED "AS IS", WITHOUT WARRANTY OF ANY KIND, EXPRESS OR
 * IMPLIED, INCLUDING BUT NOT LIMITED TO THE WARRANTIES OF MERCHANTABILITY,
 * FITNESS FOR A PARTICULAR PURPOSE AND NONINFRINGEMENT.  IN NO EVENT SHALL
 * THE COPYRIGHT HOLDER(S) OR AUTHOR(S) BE LIABLE FOR ANY CLAIM, DAMAGES OR
 * OTHER LIABILITY, WHETHER IN AN ACTION OF CONTRACT, TORT OR OTHERWISE,
 * ARISING FROM, OUT OF OR IN CONNECTION WITH THE SOFTWARE OR THE USE OR
 * OTHER DEALINGS IN THE SOFTWARE.
 *
 * Authors: AMD
 *
 */

#include "dccg.h"
#include "clk_mgr_internal.h"


#include "dcn20/dcn20_clk_mgr.h"
#include "rn_clk_mgr.h"


#include "dce100/dce_clk_mgr.h"
#include "rn_clk_mgr_vbios_smu.h"
#include "reg_helper.h"
#include "core_types.h"
#include "dm_helpers.h"

#include "atomfirmware.h"
#include "clk/clk_10_0_2_offset.h"
#include "clk/clk_10_0_2_sh_mask.h"
#include "renoir_ip_offset.h"


/* Constants */

#define LPDDR_MEM_RETRAIN_LATENCY 4.977 /* Number obtained from LPDDR4 Training Counter Requirement doc */
#define SMU_VER_55_51_0 0x373300 /* SMU Version that is able to set DISPCLK below 100MHz */

/* Macros */

#define REG(reg_name) \
	(CLK_BASE.instance[0].segment[mm ## reg_name ## _BASE_IDX] + mm ## reg_name)


/* TODO: evaluate how to lower or disable all dcn clocks in screen off case */
int rn_get_active_display_cnt_wa(
		struct dc *dc,
		struct dc_state *context)
{
	int i, display_count;
	bool tmds_present = false;

	display_count = 0;
	for (i = 0; i < context->stream_count; i++) {
		const struct dc_stream_state *stream = context->streams[i];

		/* Extend the WA to DP for Linux*/
		if (stream->signal == SIGNAL_TYPE_HDMI_TYPE_A ||
				stream->signal == SIGNAL_TYPE_DVI_SINGLE_LINK ||
				stream->signal == SIGNAL_TYPE_DVI_DUAL_LINK ||
				stream->signal == SIGNAL_TYPE_DISPLAY_PORT)
			tmds_present = true;
	}

	for (i = 0; i < dc->link_count; i++) {
		const struct dc_link *link = dc->links[i];

		/* abusing the fact that the dig and phy are coupled to see if the phy is enabled */
		if (link->link_enc->funcs->is_dig_enabled(link->link_enc))
			display_count++;
	}

	/* WA for hang on HDMI after display off back back on*/
	if (display_count == 0 && tmds_present)
		display_count = 1;

	return display_count;
}

void rn_set_low_power_state(struct clk_mgr *clk_mgr_base)
{
	struct clk_mgr_internal *clk_mgr = TO_CLK_MGR_INTERNAL(clk_mgr_base);

	rn_vbios_smu_set_dcn_low_power_state(clk_mgr, DCN_PWR_STATE_LOW_POWER);
	/* update power state */
	clk_mgr_base->clks.pwr_state = DCN_PWR_STATE_LOW_POWER;
}

static void rn_update_clocks_update_dpp_dto(struct clk_mgr_internal *clk_mgr,
		struct dc_state *context, int ref_dpp_clk, bool safe_to_lower)
{
	int i;

	clk_mgr->dccg->ref_dppclk = ref_dpp_clk;

	for (i = 0; i < clk_mgr->base.ctx->dc->res_pool->pipe_count; i++) {
		int dpp_inst, dppclk_khz, prev_dppclk_khz;

		/* Loop index may not match dpp->inst if some pipes disabled,
		 * so select correct inst from res_pool
		 */
		dpp_inst = clk_mgr->base.ctx->dc->res_pool->dpps[i]->inst;
		dppclk_khz = context->res_ctx.pipe_ctx[i].plane_res.bw.dppclk_khz;

		prev_dppclk_khz = clk_mgr->dccg->pipe_dppclk_khz[i];

		if (safe_to_lower || prev_dppclk_khz < dppclk_khz)
			clk_mgr->dccg->funcs->update_dpp_dto(
							clk_mgr->dccg, dpp_inst, dppclk_khz);
	}
}


void rn_update_clocks(struct clk_mgr *clk_mgr_base,
			struct dc_state *context,
			bool safe_to_lower)
{
	struct clk_mgr_internal *clk_mgr = TO_CLK_MGR_INTERNAL(clk_mgr_base);
	struct dc_clocks *new_clocks = &context->bw_ctx.bw.dcn.clk;
	struct dc *dc = clk_mgr_base->ctx->dc;
	int display_count;
	bool update_dppclk = false;
	bool update_dispclk = false;
	bool dpp_clock_lowered = false;

	struct dmcu *dmcu = clk_mgr_base->ctx->dc->res_pool->dmcu;

	if (dc->work_arounds.skip_clock_update)
		return;

	/*
	 * if it is safe to lower, but we are already in the lower state, we don't have to do anything
	 * also if safe to lower is false, we just go in the higher state
	 */
	if (safe_to_lower && !dc->debug.disable_48mhz_pwrdwn) {
		/* check that we're not already in lower */
		if (clk_mgr_base->clks.pwr_state != DCN_PWR_STATE_LOW_POWER) {

			display_count = rn_get_active_display_cnt_wa(dc, context);
			/* if we can go lower, go lower */
			if (display_count == 0) {
				rn_vbios_smu_set_dcn_low_power_state(clk_mgr, DCN_PWR_STATE_LOW_POWER);
				/* update power state */
				clk_mgr_base->clks.pwr_state = DCN_PWR_STATE_LOW_POWER;
			}
		}
	} else {
		/* check that we're not already in D0 */
		if (clk_mgr_base->clks.pwr_state != DCN_PWR_STATE_MISSION_MODE) {
			rn_vbios_smu_set_dcn_low_power_state(clk_mgr, DCN_PWR_STATE_MISSION_MODE);
			/* update power state */
			clk_mgr_base->clks.pwr_state = DCN_PWR_STATE_MISSION_MODE;
		}
	}

	if (should_set_clock(safe_to_lower, new_clocks->dcfclk_khz, clk_mgr_base->clks.dcfclk_khz)) {
		clk_mgr_base->clks.dcfclk_khz = new_clocks->dcfclk_khz;
		rn_vbios_smu_set_hard_min_dcfclk(clk_mgr, clk_mgr_base->clks.dcfclk_khz);
	}

	if (should_set_clock(safe_to_lower,
			new_clocks->dcfclk_deep_sleep_khz, clk_mgr_base->clks.dcfclk_deep_sleep_khz)) {
		clk_mgr_base->clks.dcfclk_deep_sleep_khz = new_clocks->dcfclk_deep_sleep_khz;
		rn_vbios_smu_set_min_deep_sleep_dcfclk(clk_mgr, clk_mgr_base->clks.dcfclk_deep_sleep_khz);
	}

	// workaround: Limit dppclk to 100Mhz to avoid lower eDP panel switch to plus 4K monitor underflow.
	// Do not adjust dppclk if dppclk is 0 to avoid unexpected result
	if (new_clocks->dppclk_khz < 100000 && new_clocks->dppclk_khz > 0)
		new_clocks->dppclk_khz = 100000;

	/*
	 * Temporally ignore thew 0 cases for disp and dpp clks.
	 * We may have a new feature that requires 0 clks in the future.
	 */
	if (new_clocks->dppclk_khz == 0 || new_clocks->dispclk_khz == 0) {
		new_clocks->dppclk_khz = clk_mgr_base->clks.dppclk_khz;
		new_clocks->dispclk_khz = clk_mgr_base->clks.dispclk_khz;
	}

	if (should_set_clock(safe_to_lower, new_clocks->dppclk_khz, clk_mgr_base->clks.dppclk_khz)) {
		if (clk_mgr_base->clks.dppclk_khz > new_clocks->dppclk_khz)
			dpp_clock_lowered = true;
		clk_mgr_base->clks.dppclk_khz = new_clocks->dppclk_khz;
		update_dppclk = true;
	}

	if (should_set_clock(safe_to_lower, new_clocks->dispclk_khz, clk_mgr_base->clks.dispclk_khz)) {
		clk_mgr_base->clks.dispclk_khz = new_clocks->dispclk_khz;
		clk_mgr_base->clks.actual_dispclk_khz = rn_vbios_smu_set_dispclk(clk_mgr, clk_mgr_base->clks.dispclk_khz);

		update_dispclk = true;
	}

	if (dpp_clock_lowered) {
		// increase per DPP DTO before lowering global dppclk with requested dppclk
		rn_update_clocks_update_dpp_dto(
				clk_mgr,
				context,
				clk_mgr_base->clks.dppclk_khz,
				safe_to_lower);

		clk_mgr_base->clks.actual_dppclk_khz =
				rn_vbios_smu_set_dppclk(clk_mgr, clk_mgr_base->clks.dppclk_khz);

		//update dpp dto with actual dpp clk.
		rn_update_clocks_update_dpp_dto(
				clk_mgr,
				context,
				clk_mgr_base->clks.actual_dppclk_khz,
				safe_to_lower);

	} else {
		// increase global DPPCLK before lowering per DPP DTO
		if (update_dppclk || update_dispclk)
			clk_mgr_base->clks.actual_dppclk_khz =
					rn_vbios_smu_set_dppclk(clk_mgr, clk_mgr_base->clks.dppclk_khz);

		// always update dtos unless clock is lowered and not safe to lower
		rn_update_clocks_update_dpp_dto(
				clk_mgr,
				context,
				clk_mgr_base->clks.actual_dppclk_khz,
				safe_to_lower);
	}

	if (update_dispclk &&
			dmcu && dmcu->funcs->is_dmcu_initialized(dmcu)) {
		/*update dmcu for wait_loop count*/
		dmcu->funcs->set_psr_wait_loop(dmcu,
			clk_mgr_base->clks.dispclk_khz / 1000 / 7);
	}
}

static int get_vco_frequency_from_reg(struct clk_mgr_internal *clk_mgr)
{
	/* get FbMult value */
	struct fixed31_32 pll_req;
	unsigned int fbmult_frac_val = 0;
	unsigned int fbmult_int_val = 0;


	/*
	 * Register value of fbmult is in 8.16 format, we are converting to 31.32
	 * to leverage the fix point operations available in driver
	 */

	REG_GET(CLK1_CLK_PLL_REQ, FbMult_frac, &fbmult_frac_val); /* 16 bit fractional part*/
	REG_GET(CLK1_CLK_PLL_REQ, FbMult_int, &fbmult_int_val); /* 8 bit integer part */

	pll_req = dc_fixpt_from_int(fbmult_int_val);

	/*
	 * since fractional part is only 16 bit in register definition but is 32 bit
	 * in our fix point definiton, need to shift left by 16 to obtain correct value
	 */
	pll_req.value |= fbmult_frac_val << 16;

	/* multiply by REFCLK period */
	pll_req = dc_fixpt_mul_int(pll_req, clk_mgr->dfs_ref_freq_khz);

	/* integer part is now VCO frequency in kHz */
	return dc_fixpt_floor(pll_req);
}

static void rn_dump_clk_registers_internal(struct rn_clk_internal *internal, struct clk_mgr *clk_mgr_base)
{
	struct clk_mgr_internal *clk_mgr = TO_CLK_MGR_INTERNAL(clk_mgr_base);

	internal->CLK1_CLK3_CURRENT_CNT = REG_READ(CLK1_CLK3_CURRENT_CNT);
	internal->CLK1_CLK3_BYPASS_CNTL = REG_READ(CLK1_CLK3_BYPASS_CNTL);

	internal->CLK1_CLK3_DS_CNTL = REG_READ(CLK1_CLK3_DS_CNTL);	//dcf deep sleep divider
	internal->CLK1_CLK3_ALLOW_DS = REG_READ(CLK1_CLK3_ALLOW_DS);

	internal->CLK1_CLK1_CURRENT_CNT = REG_READ(CLK1_CLK1_CURRENT_CNT);
	internal->CLK1_CLK1_BYPASS_CNTL = REG_READ(CLK1_CLK1_BYPASS_CNTL);

	internal->CLK1_CLK2_CURRENT_CNT = REG_READ(CLK1_CLK2_CURRENT_CNT);
	internal->CLK1_CLK2_BYPASS_CNTL = REG_READ(CLK1_CLK2_BYPASS_CNTL);

	internal->CLK1_CLK0_CURRENT_CNT = REG_READ(CLK1_CLK0_CURRENT_CNT);
	internal->CLK1_CLK0_BYPASS_CNTL = REG_READ(CLK1_CLK0_BYPASS_CNTL);
}

/* This function collect raw clk register values */
static void rn_dump_clk_registers(struct clk_state_registers_and_bypass *regs_and_bypass,
		struct clk_mgr *clk_mgr_base, struct clk_log_info *log_info)
{
	struct rn_clk_internal internal = {0};
	char *bypass_clks[5] = {"0x0 DFS", "0x1 REFCLK", "0x2 ERROR", "0x3 400 FCH", "0x4 600 FCH"};
	unsigned int chars_printed = 0;
	unsigned int remaining_buffer = log_info->bufSize;

	rn_dump_clk_registers_internal(&internal, clk_mgr_base);

	regs_and_bypass->dcfclk = internal.CLK1_CLK3_CURRENT_CNT / 10;
	regs_and_bypass->dcf_deep_sleep_divider = internal.CLK1_CLK3_DS_CNTL / 10;
	regs_and_bypass->dcf_deep_sleep_allow = internal.CLK1_CLK3_ALLOW_DS;
	regs_and_bypass->dprefclk = internal.CLK1_CLK2_CURRENT_CNT / 10;
	regs_and_bypass->dispclk = internal.CLK1_CLK0_CURRENT_CNT / 10;
	regs_and_bypass->dppclk = internal.CLK1_CLK1_CURRENT_CNT / 10;

	regs_and_bypass->dppclk_bypass = internal.CLK1_CLK1_BYPASS_CNTL & 0x0007;
	if (regs_and_bypass->dppclk_bypass < 0 || regs_and_bypass->dppclk_bypass > 4)
		regs_and_bypass->dppclk_bypass = 0;
	regs_and_bypass->dcfclk_bypass = internal.CLK1_CLK3_BYPASS_CNTL & 0x0007;
	if (regs_and_bypass->dcfclk_bypass < 0 || regs_and_bypass->dcfclk_bypass > 4)
		regs_and_bypass->dcfclk_bypass = 0;
	regs_and_bypass->dispclk_bypass = internal.CLK1_CLK0_BYPASS_CNTL & 0x0007;
	if (regs_and_bypass->dispclk_bypass < 0 || regs_and_bypass->dispclk_bypass > 4)
		regs_and_bypass->dispclk_bypass = 0;
	regs_and_bypass->dprefclk_bypass = internal.CLK1_CLK2_BYPASS_CNTL & 0x0007;
	if (regs_and_bypass->dprefclk_bypass < 0 || regs_and_bypass->dprefclk_bypass > 4)
		regs_and_bypass->dprefclk_bypass = 0;

	if (log_info->enabled) {
		chars_printed = snprintf_count(log_info->pBuf, remaining_buffer, "clk_type,clk_value,deepsleep_cntl,deepsleep_allow,bypass\n");
		remaining_buffer -= chars_printed;
		*log_info->sum_chars_printed += chars_printed;
		log_info->pBuf += chars_printed;

		chars_printed = snprintf_count(log_info->pBuf, remaining_buffer, "dcfclk,%d,%d,%d,%s\n",
			regs_and_bypass->dcfclk,
			regs_and_bypass->dcf_deep_sleep_divider,
			regs_and_bypass->dcf_deep_sleep_allow,
			bypass_clks[(int) regs_and_bypass->dcfclk_bypass]);
		remaining_buffer -= chars_printed;
		*log_info->sum_chars_printed += chars_printed;
		log_info->pBuf += chars_printed;

		chars_printed = snprintf_count(log_info->pBuf, remaining_buffer, "dprefclk,%d,N/A,N/A,%s\n",
			regs_and_bypass->dprefclk,
			bypass_clks[(int) regs_and_bypass->dprefclk_bypass]);
		remaining_buffer -= chars_printed;
		*log_info->sum_chars_printed += chars_printed;
		log_info->pBuf += chars_printed;

		chars_printed = snprintf_count(log_info->pBuf, remaining_buffer, "dispclk,%d,N/A,N/A,%s\n",
			regs_and_bypass->dispclk,
			bypass_clks[(int) regs_and_bypass->dispclk_bypass]);
		remaining_buffer -= chars_printed;
		*log_info->sum_chars_printed += chars_printed;
		log_info->pBuf += chars_printed;

		//split
		chars_printed = snprintf_count(log_info->pBuf, remaining_buffer, "SPLIT\n");
		remaining_buffer -= chars_printed;
		*log_info->sum_chars_printed += chars_printed;
		log_info->pBuf += chars_printed;

		// REGISTER VALUES
		chars_printed = snprintf_count(log_info->pBuf, remaining_buffer, "reg_name,value,clk_type\n");
		remaining_buffer -= chars_printed;
		*log_info->sum_chars_printed += chars_printed;
		log_info->pBuf += chars_printed;

		chars_printed = snprintf_count(log_info->pBuf, remaining_buffer, "CLK1_CLK3_CURRENT_CNT,%d,dcfclk\n",
				internal.CLK1_CLK3_CURRENT_CNT);
		remaining_buffer -= chars_printed;
		*log_info->sum_chars_printed += chars_printed;
		log_info->pBuf += chars_printed;

		chars_printed = snprintf_count(log_info->pBuf, remaining_buffer, "CLK1_CLK3_DS_CNTL,%d,dcf_deep_sleep_divider\n",
					internal.CLK1_CLK3_DS_CNTL);
		remaining_buffer -= chars_printed;
		*log_info->sum_chars_printed += chars_printed;
		log_info->pBuf += chars_printed;

		chars_printed = snprintf_count(log_info->pBuf, remaining_buffer, "CLK1_CLK3_ALLOW_DS,%d,dcf_deep_sleep_allow\n",
					internal.CLK1_CLK3_ALLOW_DS);
		remaining_buffer -= chars_printed;
		*log_info->sum_chars_printed += chars_printed;
		log_info->pBuf += chars_printed;

		chars_printed = snprintf_count(log_info->pBuf, remaining_buffer, "CLK1_CLK2_CURRENT_CNT,%d,dprefclk\n",
					internal.CLK1_CLK2_CURRENT_CNT);
		remaining_buffer -= chars_printed;
		*log_info->sum_chars_printed += chars_printed;
		log_info->pBuf += chars_printed;

		chars_printed = snprintf_count(log_info->pBuf, remaining_buffer, "CLK1_CLK0_CURRENT_CNT,%d,dispclk\n",
					internal.CLK1_CLK0_CURRENT_CNT);
		remaining_buffer -= chars_printed;
		*log_info->sum_chars_printed += chars_printed;
		log_info->pBuf += chars_printed;

		chars_printed = snprintf_count(log_info->pBuf, remaining_buffer, "CLK1_CLK1_CURRENT_CNT,%d,dppclk\n",
					internal.CLK1_CLK1_CURRENT_CNT);
		remaining_buffer -= chars_printed;
		*log_info->sum_chars_printed += chars_printed;
		log_info->pBuf += chars_printed;

		chars_printed = snprintf_count(log_info->pBuf, remaining_buffer, "CLK1_CLK3_BYPASS_CNTL,%d,dcfclk_bypass\n",
					internal.CLK1_CLK3_BYPASS_CNTL);
		remaining_buffer -= chars_printed;
		*log_info->sum_chars_printed += chars_printed;
		log_info->pBuf += chars_printed;

		chars_printed = snprintf_count(log_info->pBuf, remaining_buffer, "CLK1_CLK2_BYPASS_CNTL,%d,dprefclk_bypass\n",
					internal.CLK1_CLK2_BYPASS_CNTL);
		remaining_buffer -= chars_printed;
		*log_info->sum_chars_printed += chars_printed;
		log_info->pBuf += chars_printed;

		chars_printed = snprintf_count(log_info->pBuf, remaining_buffer, "CLK1_CLK0_BYPASS_CNTL,%d,dispclk_bypass\n",
					internal.CLK1_CLK0_BYPASS_CNTL);
		remaining_buffer -= chars_printed;
		*log_info->sum_chars_printed += chars_printed;
		log_info->pBuf += chars_printed;

		chars_printed = snprintf_count(log_info->pBuf, remaining_buffer, "CLK1_CLK1_BYPASS_CNTL,%d,dppclk_bypass\n",
					internal.CLK1_CLK1_BYPASS_CNTL);
		remaining_buffer -= chars_printed;
		*log_info->sum_chars_printed += chars_printed;
		log_info->pBuf += chars_printed;
	}
}

/* This function produce translated logical clk state values*/
void rn_get_clk_states(struct clk_mgr *clk_mgr_base, struct clk_states *s)
{
	struct clk_state_registers_and_bypass sb = { 0 };
	struct clk_log_info log_info = { 0 };

	rn_dump_clk_registers(&sb, clk_mgr_base, &log_info);

	s->dprefclk_khz = sb.dprefclk * 1000;
}

void rn_enable_pme_wa(struct clk_mgr *clk_mgr_base)
{
	struct clk_mgr_internal *clk_mgr = TO_CLK_MGR_INTERNAL(clk_mgr_base);

	rn_vbios_smu_enable_pme_wa(clk_mgr);
}

void rn_init_clocks(struct clk_mgr *clk_mgr)
{
	memset(&(clk_mgr->clks), 0, sizeof(struct dc_clocks));
	// Assumption is that boot state always supports pstate
	clk_mgr->clks.p_state_change_support = true;
	clk_mgr->clks.prev_p_state_change_support = true;
	clk_mgr->clks.pwr_state = DCN_PWR_STATE_UNKNOWN;
}

static void build_watermark_ranges(struct clk_bw_params *bw_params, struct pp_smu_wm_range_sets *ranges)
{
	int i, num_valid_sets;

	num_valid_sets = 0;

	for (i = 0; i < WM_SET_COUNT; i++) {
		/* skip empty entries, the smu array has no holes*/
		if (!bw_params->wm_table.entries[i].valid)
			continue;

		ranges->reader_wm_sets[num_valid_sets].wm_inst = bw_params->wm_table.entries[i].wm_inst;
		ranges->reader_wm_sets[num_valid_sets].wm_type = bw_params->wm_table.entries[i].wm_type;
		/* We will not select WM based on fclk, so leave it as unconstrained */
		ranges->reader_wm_sets[num_valid_sets].min_fill_clk_mhz = PP_SMU_WM_SET_RANGE_CLK_UNCONSTRAINED_MIN;
		ranges->reader_wm_sets[num_valid_sets].max_fill_clk_mhz = PP_SMU_WM_SET_RANGE_CLK_UNCONSTRAINED_MAX;
		/* dcfclk wil be used to select WM*/

		if (ranges->reader_wm_sets[num_valid_sets].wm_type == WM_TYPE_PSTATE_CHG) {
			if (i == 0)
				ranges->reader_wm_sets[num_valid_sets].min_drain_clk_mhz = 0;
			else {
				/* add 1 to make it non-overlapping with next lvl */
				ranges->reader_wm_sets[num_valid_sets].min_drain_clk_mhz = bw_params->clk_table.entries[i - 1].dcfclk_mhz + 1;
			}
			ranges->reader_wm_sets[num_valid_sets].max_drain_clk_mhz = bw_params->clk_table.entries[i].dcfclk_mhz;

		} else {
			/* unconstrained for memory retraining */
			ranges->reader_wm_sets[num_valid_sets].min_fill_clk_mhz = PP_SMU_WM_SET_RANGE_CLK_UNCONSTRAINED_MIN;
			ranges->reader_wm_sets[num_valid_sets].max_fill_clk_mhz = PP_SMU_WM_SET_RANGE_CLK_UNCONSTRAINED_MAX;

			/* Modify previous watermark range to cover up to max */
			ranges->reader_wm_sets[num_valid_sets - 1].max_fill_clk_mhz = PP_SMU_WM_SET_RANGE_CLK_UNCONSTRAINED_MAX;
		}
		num_valid_sets++;
	}

	ASSERT(num_valid_sets != 0); /* Must have at least one set of valid watermarks */
	ranges->num_reader_wm_sets = num_valid_sets;

	/* modify the min and max to make sure we cover the whole range*/
	ranges->reader_wm_sets[0].min_drain_clk_mhz = PP_SMU_WM_SET_RANGE_CLK_UNCONSTRAINED_MIN;
	ranges->reader_wm_sets[0].min_fill_clk_mhz = PP_SMU_WM_SET_RANGE_CLK_UNCONSTRAINED_MIN;
	ranges->reader_wm_sets[ranges->num_reader_wm_sets - 1].max_drain_clk_mhz = PP_SMU_WM_SET_RANGE_CLK_UNCONSTRAINED_MAX;
	ranges->reader_wm_sets[ranges->num_reader_wm_sets - 1].max_fill_clk_mhz = PP_SMU_WM_SET_RANGE_CLK_UNCONSTRAINED_MAX;

	/* This is for writeback only, does not matter currently as no writeback support*/
	ranges->num_writer_wm_sets = 1;
	ranges->writer_wm_sets[0].wm_inst = WM_A;
	ranges->writer_wm_sets[0].min_fill_clk_mhz = PP_SMU_WM_SET_RANGE_CLK_UNCONSTRAINED_MIN;
	ranges->writer_wm_sets[0].max_fill_clk_mhz = PP_SMU_WM_SET_RANGE_CLK_UNCONSTRAINED_MAX;
	ranges->writer_wm_sets[0].min_drain_clk_mhz = PP_SMU_WM_SET_RANGE_CLK_UNCONSTRAINED_MIN;
	ranges->writer_wm_sets[0].max_drain_clk_mhz = PP_SMU_WM_SET_RANGE_CLK_UNCONSTRAINED_MAX;

}

static void rn_notify_wm_ranges(struct clk_mgr *clk_mgr_base)
{
	struct dc_debug_options *debug = &clk_mgr_base->ctx->dc->debug;
	struct clk_mgr_internal *clk_mgr = TO_CLK_MGR_INTERNAL(clk_mgr_base);
	struct pp_smu_funcs *pp_smu = clk_mgr->pp_smu;

	if (!debug->disable_pplib_wm_range) {
		build_watermark_ranges(clk_mgr_base->bw_params, &clk_mgr_base->ranges);

		/* Notify PP Lib/SMU which Watermarks to use for which clock ranges */
		if (pp_smu && pp_smu->rn_funcs.set_wm_ranges)
			pp_smu->rn_funcs.set_wm_ranges(&pp_smu->rn_funcs.pp_smu, &clk_mgr_base->ranges);
	}

}

static bool rn_are_clock_states_equal(struct dc_clocks *a,
		struct dc_clocks *b)
{
	if (a->dispclk_khz != b->dispclk_khz)
		return false;
	else if (a->dppclk_khz != b->dppclk_khz)
		return false;
	else if (a->dcfclk_khz != b->dcfclk_khz)
		return false;
	else if (a->dcfclk_deep_sleep_khz != b->dcfclk_deep_sleep_khz)
		return false;

	return true;
}


/* Notify clk_mgr of a change in link rate, update phyclk frequency if necessary */
static void rn_notify_link_rate_change(struct clk_mgr *clk_mgr_base, struct dc_link *link)
{
	struct clk_mgr_internal *clk_mgr = TO_CLK_MGR_INTERNAL(clk_mgr_base);
	unsigned int i, max_phyclk_req = 0;

	clk_mgr->cur_phyclk_req_table[link->link_index] = link->cur_link_settings.link_rate * LINK_RATE_REF_FREQ_IN_KHZ;

	for (i = 0; i < MAX_PIPES * 2; i++) {
		if (clk_mgr->cur_phyclk_req_table[i] > max_phyclk_req)
			max_phyclk_req = clk_mgr->cur_phyclk_req_table[i];
	}

	if (max_phyclk_req != clk_mgr_base->clks.phyclk_khz) {
		clk_mgr_base->clks.phyclk_khz = max_phyclk_req;
		rn_vbios_smu_set_phyclk(clk_mgr, clk_mgr_base->clks.phyclk_khz);
	}
}

static struct clk_mgr_funcs dcn21_funcs = {
	.get_dp_ref_clk_frequency = dce12_get_dp_ref_freq_khz,
	.update_clocks = rn_update_clocks,
	.init_clocks = rn_init_clocks,
	.enable_pme_wa = rn_enable_pme_wa,
	.are_clock_states_equal = rn_are_clock_states_equal,
	.set_low_power_state = rn_set_low_power_state,
	.notify_wm_ranges = rn_notify_wm_ranges,
	.notify_link_rate_change = rn_notify_link_rate_change,
};

static struct clk_bw_params rn_bw_params = {
	.vram_type = Ddr4MemType,
	.num_channels = 1,
	.clk_table = {
		.entries = {
			{
				.voltage = 0,
				.dcfclk_mhz = 400,
				.fclk_mhz = 400,
				.memclk_mhz = 800,
				.socclk_mhz = 0,
			},
			{
				.voltage = 0,
				.dcfclk_mhz = 483,
				.fclk_mhz = 800,
				.memclk_mhz = 1600,
				.socclk_mhz = 0,
			},
			{
				.voltage = 0,
				.dcfclk_mhz = 602,
				.fclk_mhz = 1067,
				.memclk_mhz = 1067,
				.socclk_mhz = 0,
			},
			{
				.voltage = 0,
				.dcfclk_mhz = 738,
				.fclk_mhz = 1333,
				.memclk_mhz = 1600,
				.socclk_mhz = 0,
			},
		},

		.num_entries = 4,
	},

};

static struct wm_table ddr4_wm_table_gs = {
	.entries = {
		{
			.wm_inst = WM_A,
			.wm_type = WM_TYPE_PSTATE_CHG,
			.pstate_latency_us = 11.72,
			.sr_exit_time_us = 7.09,
			.sr_enter_plus_exit_time_us = 8.14,
			.valid = true,
		},
		{
			.wm_inst = WM_B,
			.wm_type = WM_TYPE_PSTATE_CHG,
			.pstate_latency_us = 11.72,
			.sr_exit_time_us = 10.12,
			.sr_enter_plus_exit_time_us = 11.48,
			.valid = true,
		},
		{
			.wm_inst = WM_C,
			.wm_type = WM_TYPE_PSTATE_CHG,
			.pstate_latency_us = 11.72,
			.sr_exit_time_us = 10.12,
			.sr_enter_plus_exit_time_us = 11.48,
			.valid = true,
		},
		{
			.wm_inst = WM_D,
			.wm_type = WM_TYPE_PSTATE_CHG,
			.pstate_latency_us = 11.72,
			.sr_exit_time_us = 10.12,
			.sr_enter_plus_exit_time_us = 11.48,
			.valid = true,
		},
	}
};

static struct wm_table lpddr4_wm_table_gs = {
	.entries = {
		{
			.wm_inst = WM_A,
			.wm_type = WM_TYPE_PSTATE_CHG,
			.pstate_latency_us = 11.65333,
			.sr_exit_time_us = 5.32,
			.sr_enter_plus_exit_time_us = 6.38,
			.valid = true,
		},
		{
			.wm_inst = WM_B,
			.wm_type = WM_TYPE_PSTATE_CHG,
			.pstate_latency_us = 11.65333,
			.sr_exit_time_us = 9.82,
			.sr_enter_plus_exit_time_us = 11.196,
			.valid = true,
		},
		{
			.wm_inst = WM_C,
			.wm_type = WM_TYPE_PSTATE_CHG,
			.pstate_latency_us = 11.65333,
			.sr_exit_time_us = 9.89,
			.sr_enter_plus_exit_time_us = 11.24,
			.valid = true,
		},
		{
			.wm_inst = WM_D,
			.wm_type = WM_TYPE_PSTATE_CHG,
			.pstate_latency_us = 11.65333,
			.sr_exit_time_us = 9.748,
			.sr_enter_plus_exit_time_us = 11.102,
			.valid = true,
		},
	}
};

static struct wm_table lpddr4_wm_table_with_disabled_ppt = {
	.entries = {
		{
			.wm_inst = WM_A,
			.wm_type = WM_TYPE_PSTATE_CHG,
			.pstate_latency_us = 11.65333,
			.sr_exit_time_us = 8.32,
			.sr_enter_plus_exit_time_us = 9.38,
			.valid = true,
		},
		{
			.wm_inst = WM_B,
			.wm_type = WM_TYPE_PSTATE_CHG,
			.pstate_latency_us = 11.65333,
			.sr_exit_time_us = 9.82,
			.sr_enter_plus_exit_time_us = 11.196,
			.valid = true,
		},
		{
			.wm_inst = WM_C,
			.wm_type = WM_TYPE_PSTATE_CHG,
			.pstate_latency_us = 11.65333,
			.sr_exit_time_us = 9.89,
			.sr_enter_plus_exit_time_us = 11.24,
			.valid = true,
		},
		{
			.wm_inst = WM_D,
			.wm_type = WM_TYPE_PSTATE_CHG,
			.pstate_latency_us = 11.65333,
			.sr_exit_time_us = 9.748,
			.sr_enter_plus_exit_time_us = 11.102,
			.valid = true,
		},
	}
};

static struct wm_table ddr4_wm_table_rn = {
	.entries = {
		{
			.wm_inst = WM_A,
			.wm_type = WM_TYPE_PSTATE_CHG,
			.pstate_latency_us = 11.72,
			.sr_exit_time_us = 11.90,
			.sr_enter_plus_exit_time_us = 12.80,
			.valid = true,
		},
		{
			.wm_inst = WM_B,
			.wm_type = WM_TYPE_PSTATE_CHG,
			.pstate_latency_us = 11.72,
<<<<<<< HEAD
			.sr_exit_time_us = 11.12,
			.sr_enter_plus_exit_time_us = 12.48,
=======
			.sr_exit_time_us = 13.18,
			.sr_enter_plus_exit_time_us = 14.30,
>>>>>>> 3b17187f
			.valid = true,
		},
		{
			.wm_inst = WM_C,
			.wm_type = WM_TYPE_PSTATE_CHG,
			.pstate_latency_us = 11.72,
<<<<<<< HEAD
			.sr_exit_time_us = 11.12,
			.sr_enter_plus_exit_time_us = 12.48,
=======
			.sr_exit_time_us = 13.18,
			.sr_enter_plus_exit_time_us = 14.30,
>>>>>>> 3b17187f
			.valid = true,
		},
		{
			.wm_inst = WM_D,
			.wm_type = WM_TYPE_PSTATE_CHG,
			.pstate_latency_us = 11.72,
<<<<<<< HEAD
			.sr_exit_time_us = 11.12,
			.sr_enter_plus_exit_time_us = 12.48,
=======
			.sr_exit_time_us = 13.18,
			.sr_enter_plus_exit_time_us = 14.30,
			.valid = true,
		},
	}
};

static struct wm_table ddr4_1R_wm_table_rn = {
	.entries = {
		{
			.wm_inst = WM_A,
			.wm_type = WM_TYPE_PSTATE_CHG,
			.pstate_latency_us = 11.72,
			.sr_exit_time_us = 13.90,
			.sr_enter_plus_exit_time_us = 14.80,
			.valid = true,
		},
		{
			.wm_inst = WM_B,
			.wm_type = WM_TYPE_PSTATE_CHG,
			.pstate_latency_us = 11.72,
			.sr_exit_time_us = 13.90,
			.sr_enter_plus_exit_time_us = 14.80,
			.valid = true,
		},
		{
			.wm_inst = WM_C,
			.wm_type = WM_TYPE_PSTATE_CHG,
			.pstate_latency_us = 11.72,
			.sr_exit_time_us = 13.90,
			.sr_enter_plus_exit_time_us = 14.80,
			.valid = true,
		},
		{
			.wm_inst = WM_D,
			.wm_type = WM_TYPE_PSTATE_CHG,
			.pstate_latency_us = 11.72,
			.sr_exit_time_us = 13.90,
			.sr_enter_plus_exit_time_us = 14.80,
>>>>>>> 3b17187f
			.valid = true,
		},
	}
};

static struct wm_table lpddr4_wm_table_rn = {
	.entries = {
		{
			.wm_inst = WM_A,
			.wm_type = WM_TYPE_PSTATE_CHG,
			.pstate_latency_us = 11.65333,
			.sr_exit_time_us = 7.32,
			.sr_enter_plus_exit_time_us = 8.38,
			.valid = true,
		},
		{
			.wm_inst = WM_B,
			.wm_type = WM_TYPE_PSTATE_CHG,
			.pstate_latency_us = 11.65333,
			.sr_exit_time_us = 9.82,
			.sr_enter_plus_exit_time_us = 11.196,
			.valid = true,
		},
		{
			.wm_inst = WM_C,
			.wm_type = WM_TYPE_PSTATE_CHG,
			.pstate_latency_us = 11.65333,
			.sr_exit_time_us = 9.89,
			.sr_enter_plus_exit_time_us = 11.24,
			.valid = true,
		},
		{
			.wm_inst = WM_D,
			.wm_type = WM_TYPE_PSTATE_CHG,
			.pstate_latency_us = 11.65333,
			.sr_exit_time_us = 9.748,
			.sr_enter_plus_exit_time_us = 11.102,
			.valid = true,
		},
	}
};

static unsigned int find_socclk_for_voltage(struct dpm_clocks *clock_table, unsigned int voltage)
{
	int i;

	for (i = 0; i < PP_SMU_NUM_SOCCLK_DPM_LEVELS; i++) {
		if (clock_table->SocClocks[i].Vol == voltage)
			return clock_table->SocClocks[i].Freq;
	}

	ASSERT(0);
	return 0;
}

static unsigned int find_dcfclk_for_voltage(struct dpm_clocks *clock_table, unsigned int voltage)
{
	int i;

	for (i = 0; i < PP_SMU_NUM_DCFCLK_DPM_LEVELS; i++) {
		if (clock_table->DcfClocks[i].Vol == voltage)
			return clock_table->DcfClocks[i].Freq;
	}

	ASSERT(0);
	return 0;
}

static void rn_clk_mgr_helper_populate_bw_params(struct clk_bw_params *bw_params, struct dpm_clocks *clock_table, struct integrated_info *bios_info)
{
	int i, j = 0;

	j = -1;

	ASSERT(PP_SMU_NUM_FCLK_DPM_LEVELS <= MAX_NUM_DPM_LVL);

	/* Find lowest DPM, FCLK is filled in reverse order*/

	for (i = PP_SMU_NUM_FCLK_DPM_LEVELS - 1; i >= 0; i--) {
		if (clock_table->FClocks[i].Freq != 0 && clock_table->FClocks[i].Vol != 0) {
			j = i;
			break;
		}
	}

	if (j == -1) {
		/* clock table is all 0s, just use our own hardcode */
		ASSERT(0);
		return;
	}

	bw_params->clk_table.num_entries = j + 1;

	for (i = 0; i < bw_params->clk_table.num_entries; i++, j--) {
		bw_params->clk_table.entries[i].fclk_mhz = clock_table->FClocks[j].Freq;
		bw_params->clk_table.entries[i].memclk_mhz = clock_table->MemClocks[j].Freq;
		bw_params->clk_table.entries[i].voltage = clock_table->FClocks[j].Vol;
		bw_params->clk_table.entries[i].dcfclk_mhz = find_dcfclk_for_voltage(clock_table, clock_table->FClocks[j].Vol);
		bw_params->clk_table.entries[i].socclk_mhz = find_socclk_for_voltage(clock_table,
									bw_params->clk_table.entries[i].voltage);
	}

	bw_params->vram_type = bios_info->memory_type;
	bw_params->num_channels = bios_info->ma_channel_number;

	for (i = 0; i < WM_SET_COUNT; i++) {
		bw_params->wm_table.entries[i].wm_inst = i;

		if (i >= bw_params->clk_table.num_entries) {
			bw_params->wm_table.entries[i].valid = false;
			continue;
		}

		bw_params->wm_table.entries[i].wm_type = WM_TYPE_PSTATE_CHG;
		bw_params->wm_table.entries[i].valid = true;
	}

	if (bw_params->vram_type == LpDdr4MemType) {
		/*
		 * WM set D will be re-purposed for memory retraining
		 */
		bw_params->wm_table.entries[WM_D].pstate_latency_us = LPDDR_MEM_RETRAIN_LATENCY;
		bw_params->wm_table.entries[WM_D].wm_inst = WM_D;
		bw_params->wm_table.entries[WM_D].wm_type = WM_TYPE_RETRAINING;
		bw_params->wm_table.entries[WM_D].valid = true;
	}

}

void rn_clk_mgr_construct(
		struct dc_context *ctx,
		struct clk_mgr_internal *clk_mgr,
		struct pp_smu_funcs *pp_smu,
		struct dccg *dccg)
{
	struct dc_debug_options *debug = &ctx->dc->debug;
	struct dpm_clocks clock_table = { 0 };
	enum pp_smu_status status = 0;
	int is_green_sardine = 0;

#if defined(CONFIG_DRM_AMD_DC_DCN)
	is_green_sardine = ASICREV_IS_GREEN_SARDINE(ctx->asic_id.hw_internal_rev);
#endif

	clk_mgr->base.ctx = ctx;
	clk_mgr->base.funcs = &dcn21_funcs;

	clk_mgr->pp_smu = pp_smu;

	clk_mgr->dccg = dccg;
	clk_mgr->dfs_bypass_disp_clk = 0;

	clk_mgr->dprefclk_ss_percentage = 0;
	clk_mgr->dprefclk_ss_divider = 1000;
	clk_mgr->ss_on_dprefclk = false;
	clk_mgr->dfs_ref_freq_khz = 48000;

	clk_mgr->smu_ver = rn_vbios_smu_get_smu_version(clk_mgr);

	if (IS_FPGA_MAXIMUS_DC(ctx->dce_environment)) {
		dcn21_funcs.update_clocks = dcn2_update_clocks_fpga;
		clk_mgr->base.dentist_vco_freq_khz = 3600000;
	} else {
		struct clk_log_info log_info = {0};

		clk_mgr->periodic_retraining_disabled = rn_vbios_smu_is_periodic_retraining_disabled(clk_mgr);

		/* SMU Version 55.51.0 and up no longer have an issue
		 * that needs to limit minimum dispclk */
		if (clk_mgr->smu_ver >= SMU_VER_55_51_0)
			debug->min_disp_clk_khz = 0;

		/* TODO: Check we get what we expect during bringup */
		clk_mgr->base.dentist_vco_freq_khz = get_vco_frequency_from_reg(clk_mgr);

		/* in case we don't get a value from the register, use default */
		if (clk_mgr->base.dentist_vco_freq_khz == 0)
			clk_mgr->base.dentist_vco_freq_khz = 3600000;

		if (ctx->dc_bios->integrated_info->memory_type == LpDdr4MemType) {
			if (clk_mgr->periodic_retraining_disabled) {
				rn_bw_params.wm_table = lpddr4_wm_table_with_disabled_ppt;
			} else {
				if (is_green_sardine)
					rn_bw_params.wm_table = lpddr4_wm_table_gs;
				else
					rn_bw_params.wm_table = lpddr4_wm_table_rn;
			}
		} else {
			if (is_green_sardine)
				rn_bw_params.wm_table = ddr4_wm_table_gs;
			else {
				if (ctx->dc->config.is_single_rank_dimm)
					rn_bw_params.wm_table = ddr4_1R_wm_table_rn;
				else
					rn_bw_params.wm_table = ddr4_wm_table_rn;
			}
		}
		/* Saved clocks configured at boot for debug purposes */
		rn_dump_clk_registers(&clk_mgr->base.boot_snapshot, &clk_mgr->base, &log_info);
	}

	clk_mgr->base.dprefclk_khz = 600000;
	dce_clock_read_ss_info(clk_mgr);


	clk_mgr->base.bw_params = &rn_bw_params;

	if (pp_smu && pp_smu->rn_funcs.get_dpm_clock_table) {
		status = pp_smu->rn_funcs.get_dpm_clock_table(&pp_smu->rn_funcs.pp_smu, &clock_table);

		if (status == PP_SMU_RESULT_OK &&
		    ctx->dc_bios && ctx->dc_bios->integrated_info) {
			rn_clk_mgr_helper_populate_bw_params (clk_mgr->base.bw_params, &clock_table, ctx->dc_bios->integrated_info);
			/* treat memory config as single channel if memory is asymmetrics. */
			if (ctx->dc->config.is_asymmetric_memory)
				clk_mgr->base.bw_params->num_channels = 1;
		}
	}

	if (!IS_FPGA_MAXIMUS_DC(ctx->dce_environment) && clk_mgr->smu_ver >= 0x00371500) {
		/* enable powerfeatures when displaycount goes to 0 */
		rn_vbios_smu_enable_48mhz_tmdp_refclk_pwrdwn(clk_mgr, !debug->disable_48mhz_pwrdwn);
	}
}
<|MERGE_RESOLUTION|>--- conflicted
+++ resolved
@@ -740,36 +740,22 @@
 			.wm_inst = WM_B,
 			.wm_type = WM_TYPE_PSTATE_CHG,
 			.pstate_latency_us = 11.72,
-<<<<<<< HEAD
-			.sr_exit_time_us = 11.12,
-			.sr_enter_plus_exit_time_us = 12.48,
-=======
 			.sr_exit_time_us = 13.18,
 			.sr_enter_plus_exit_time_us = 14.30,
->>>>>>> 3b17187f
 			.valid = true,
 		},
 		{
 			.wm_inst = WM_C,
 			.wm_type = WM_TYPE_PSTATE_CHG,
 			.pstate_latency_us = 11.72,
-<<<<<<< HEAD
-			.sr_exit_time_us = 11.12,
-			.sr_enter_plus_exit_time_us = 12.48,
-=======
 			.sr_exit_time_us = 13.18,
 			.sr_enter_plus_exit_time_us = 14.30,
->>>>>>> 3b17187f
 			.valid = true,
 		},
 		{
 			.wm_inst = WM_D,
 			.wm_type = WM_TYPE_PSTATE_CHG,
 			.pstate_latency_us = 11.72,
-<<<<<<< HEAD
-			.sr_exit_time_us = 11.12,
-			.sr_enter_plus_exit_time_us = 12.48,
-=======
 			.sr_exit_time_us = 13.18,
 			.sr_enter_plus_exit_time_us = 14.30,
 			.valid = true,
@@ -809,7 +795,6 @@
 			.pstate_latency_us = 11.72,
 			.sr_exit_time_us = 13.90,
 			.sr_enter_plus_exit_time_us = 14.80,
->>>>>>> 3b17187f
 			.valid = true,
 		},
 	}
