/*
 * Copyright 2022 Advanced Micro Devices, Inc.
 *
 * Permission is hereby granted, free of charge, to any person obtaining a
 * copy of this software and associated documentation files (the "Software"),
 * to deal in the Software without restriction, including without limitation
 * the rights to use, copy, modify, merge, publish, distribute, sublicense,
 * and/or sell copies of the Software, and to permit persons to whom the
 * Software is furnished to do so, subject to the following conditions:
 *
 * The above copyright notice and this permission notice shall be included in
 * all copies or substantial portions of the Software.
 *
 * THE SOFTWARE IS PROVIDED "AS IS", WITHOUT WARRANTY OF ANY KIND, EXPRESS OR
 * IMPLIED, INCLUDING BUT NOT LIMITED TO THE WARRANTIES OF MERCHANTABILITY,
 * FITNESS FOR A PARTICULAR PURPOSE AND NONINFRINGEMENT.  IN NO EVENT SHALL
 * THE COPYRIGHT HOLDER(S) OR AUTHOR(S) BE LIABLE FOR ANY CLAIM, DAMAGES OR
 * OTHER LIABILITY, WHETHER IN AN ACTION OF CONTRACT, TORT OR OTHERWISE,
 * ARISING FROM, OUT OF OR IN CONNECTION WITH THE SOFTWARE OR THE USE OR
 * OTHER DEALINGS IN THE SOFTWARE.
 *
 * Authors: AMD
 *
 */

/* FILE POLICY AND INTENDED USAGE:
 * This file manages link detection states and receiver states by using various
 * link protocols. It also provides helper functions to interpret certain
 * capabilities or status based on the states it manages or retrieve them
 * directly from connected receivers.
 */

#include "link_dpms.h"
#include "link_detection.h"
#include "link_hwss.h"
#include "protocols/link_edp_panel_control.h"
#include "protocols/link_ddc.h"
#include "protocols/link_hpd.h"
#include "protocols/link_dpcd.h"
#include "protocols/link_dp_capability.h"
#include "protocols/link_dp_dpia.h"
#include "protocols/link_dp_phy.h"
#include "protocols/link_dp_training.h"
#include "accessories/link_dp_trace.h"

#include "link_enc_cfg.h"
#include "dm_helpers.h"
#include "clk_mgr.h"

#define DC_LOGGER_INIT(logger)

#define LINK_INFO(...) \
	DC_LOG_HW_HOTPLUG(  \
		__VA_ARGS__)
/*
 * Some receivers fail to train on first try and are good
 * on subsequent tries. 2 retries should be plenty. If we
 * don't have a successful training then we don't expect to
 * ever get one.
 */
#define LINK_TRAINING_MAX_VERIFY_RETRY 2

static const u8 DP_SINK_BRANCH_DEV_NAME_7580[] = "7580\x80u";

static const uint8_t dp_hdmi_dongle_signature_str[] = "DP-HDMI ADAPTOR";

static enum ddc_transaction_type get_ddc_transaction_type(enum signal_type sink_signal)
{
	enum ddc_transaction_type transaction_type = DDC_TRANSACTION_TYPE_NONE;

	switch (sink_signal) {
	case SIGNAL_TYPE_DVI_SINGLE_LINK:
	case SIGNAL_TYPE_DVI_DUAL_LINK:
	case SIGNAL_TYPE_HDMI_TYPE_A:
	case SIGNAL_TYPE_LVDS:
	case SIGNAL_TYPE_RGB:
		transaction_type = DDC_TRANSACTION_TYPE_I2C;
		break;

	case SIGNAL_TYPE_DISPLAY_PORT:
	case SIGNAL_TYPE_EDP:
		transaction_type = DDC_TRANSACTION_TYPE_I2C_OVER_AUX;
		break;

	case SIGNAL_TYPE_DISPLAY_PORT_MST:
		/* MST does not use I2COverAux, but there is the
		 * SPECIAL use case for "immediate dwnstrm device
		 * access" (EPR#370830).
		 */
		transaction_type = DDC_TRANSACTION_TYPE_I2C_OVER_AUX;
		break;

	default:
		break;
	}

	return transaction_type;
}

static enum signal_type get_basic_signal_type(struct graphics_object_id encoder,
					      struct graphics_object_id downstream)
{
	if (downstream.type == OBJECT_TYPE_CONNECTOR) {
		switch (downstream.id) {
		case CONNECTOR_ID_SINGLE_LINK_DVII:
			switch (encoder.id) {
			case ENCODER_ID_INTERNAL_DAC1:
			case ENCODER_ID_INTERNAL_KLDSCP_DAC1:
			case ENCODER_ID_INTERNAL_DAC2:
			case ENCODER_ID_INTERNAL_KLDSCP_DAC2:
				return SIGNAL_TYPE_RGB;
			default:
				return SIGNAL_TYPE_DVI_SINGLE_LINK;
			}
		break;
		case CONNECTOR_ID_DUAL_LINK_DVII:
		{
			switch (encoder.id) {
			case ENCODER_ID_INTERNAL_DAC1:
			case ENCODER_ID_INTERNAL_KLDSCP_DAC1:
			case ENCODER_ID_INTERNAL_DAC2:
			case ENCODER_ID_INTERNAL_KLDSCP_DAC2:
				return SIGNAL_TYPE_RGB;
			default:
				return SIGNAL_TYPE_DVI_DUAL_LINK;
			}
		}
		break;
		case CONNECTOR_ID_SINGLE_LINK_DVID:
			return SIGNAL_TYPE_DVI_SINGLE_LINK;
		case CONNECTOR_ID_DUAL_LINK_DVID:
			return SIGNAL_TYPE_DVI_DUAL_LINK;
		case CONNECTOR_ID_VGA:
			return SIGNAL_TYPE_RGB;
		case CONNECTOR_ID_HDMI_TYPE_A:
			return SIGNAL_TYPE_HDMI_TYPE_A;
		case CONNECTOR_ID_LVDS:
			return SIGNAL_TYPE_LVDS;
		case CONNECTOR_ID_DISPLAY_PORT:
		case CONNECTOR_ID_USBC:
			return SIGNAL_TYPE_DISPLAY_PORT;
		case CONNECTOR_ID_EDP:
			return SIGNAL_TYPE_EDP;
		default:
			return SIGNAL_TYPE_NONE;
		}
	} else if (downstream.type == OBJECT_TYPE_ENCODER) {
		switch (downstream.id) {
		case ENCODER_ID_EXTERNAL_NUTMEG:
		case ENCODER_ID_EXTERNAL_TRAVIS:
			return SIGNAL_TYPE_DISPLAY_PORT;
		default:
			return SIGNAL_TYPE_NONE;
		}
	}

	return SIGNAL_TYPE_NONE;
}

/*
 * @brief
 * Detect output sink type
 */
static enum signal_type link_detect_sink_signal_type(struct dc_link *link,
					 enum dc_detect_reason reason)
{
	enum signal_type result;
	struct graphics_object_id enc_id;

	if (link->is_dig_mapping_flexible)
		enc_id = (struct graphics_object_id){.id = ENCODER_ID_UNKNOWN};
	else
		enc_id = link->link_enc->id;
	result = get_basic_signal_type(enc_id, link->link_id);

	/* Use basic signal type for link without physical connector. */
	if (link->ep_type != DISPLAY_ENDPOINT_PHY)
		return result;

	/* Internal digital encoder will detect only dongles
	 * that require digital signal
	 */

	/* Detection mechanism is different
	 * for different native connectors.
	 * LVDS connector supports only LVDS signal;
	 * PCIE is a bus slot, the actual connector needs to be detected first;
	 * eDP connector supports only eDP signal;
	 * HDMI should check straps for audio
	 */

	/* PCIE detects the actual connector on add-on board */
	if (link->link_id.id == CONNECTOR_ID_PCIE) {
		/* ZAZTODO implement PCIE add-on card detection */
	}

	switch (link->link_id.id) {
	case CONNECTOR_ID_HDMI_TYPE_A: {
		/* check audio support:
		 * if native HDMI is not supported, switch to DVI
		 */
		struct audio_support *aud_support =
					&link->dc->res_pool->audio_support;

		if (!aud_support->hdmi_audio_native)
			if (link->link_id.id == CONNECTOR_ID_HDMI_TYPE_A)
				result = SIGNAL_TYPE_DVI_SINGLE_LINK;
	}
	break;
	case CONNECTOR_ID_DISPLAY_PORT:
	case CONNECTOR_ID_USBC: {
		/* DP HPD short pulse. Passive DP dongle will not
		 * have short pulse
		 */
		if (reason != DETECT_REASON_HPDRX) {
			/* Check whether DP signal detected: if not -
			 * we assume signal is DVI; it could be corrected
			 * to HDMI after dongle detection
			 */
			if (!dm_helpers_is_dp_sink_present(link))
				result = SIGNAL_TYPE_DVI_SINGLE_LINK;
		}
	}
	break;
	default:
	break;
	}

	return result;
}

static enum signal_type decide_signal_from_strap_and_dongle_type(enum display_dongle_type dongle_type,
								 struct audio_support *audio_support)
{
	enum signal_type signal = SIGNAL_TYPE_NONE;

	switch (dongle_type) {
	case DISPLAY_DONGLE_DP_HDMI_DONGLE:
		if (audio_support->hdmi_audio_on_dongle)
			signal = SIGNAL_TYPE_HDMI_TYPE_A;
		else
			signal = SIGNAL_TYPE_DVI_SINGLE_LINK;
		break;
	case DISPLAY_DONGLE_DP_DVI_DONGLE:
		signal = SIGNAL_TYPE_DVI_SINGLE_LINK;
		break;
	case DISPLAY_DONGLE_DP_HDMI_MISMATCHED_DONGLE:
		if (audio_support->hdmi_audio_native)
			signal =  SIGNAL_TYPE_HDMI_TYPE_A;
		else
			signal = SIGNAL_TYPE_DVI_SINGLE_LINK;
		break;
	default:
		signal = SIGNAL_TYPE_NONE;
		break;
	}

	return signal;
}

static void read_scdc_caps(struct ddc_service *ddc_service,
		struct dc_sink *sink)
{
	uint8_t slave_address = HDMI_SCDC_ADDRESS;
	uint8_t offset = HDMI_SCDC_MANUFACTURER_OUI;

	link_query_ddc_data(ddc_service, slave_address, &offset,
			sizeof(offset), sink->scdc_caps.manufacturer_OUI.byte,
			sizeof(sink->scdc_caps.manufacturer_OUI.byte));

	offset = HDMI_SCDC_DEVICE_ID;

	link_query_ddc_data(ddc_service, slave_address, &offset,
			sizeof(offset), &(sink->scdc_caps.device_id.byte),
			sizeof(sink->scdc_caps.device_id.byte));
}

static bool i2c_read(
	struct ddc_service *ddc,
	uint32_t address,
	uint8_t *buffer,
	uint32_t len)
{
	uint8_t offs_data = 0;
	struct i2c_payload payloads[2] = {
		{
		.write = true,
		.address = address,
		.length = 1,
		.data = &offs_data },
		{
		.write = false,
		.address = address,
		.length = len,
		.data = buffer } };

	struct i2c_command command = {
		.payloads = payloads,
		.number_of_payloads = 2,
		.engine = DDC_I2C_COMMAND_ENGINE,
		.speed = ddc->ctx->dc->caps.i2c_speed_in_khz };

	return dm_helpers_submit_i2c(
			ddc->ctx,
			ddc->link,
			&command);
}

enum {
	DP_SINK_CAP_SIZE =
		DP_EDP_CONFIGURATION_CAP - DP_DPCD_REV + 1
};

static void query_dp_dual_mode_adaptor(
	struct ddc_service *ddc,
	struct display_sink_capability *sink_cap)
{
	uint8_t i;
	bool is_valid_hdmi_signature;
	enum display_dongle_type *dongle = &sink_cap->dongle_type;
	uint8_t type2_dongle_buf[DP_ADAPTOR_TYPE2_SIZE];
	bool is_type2_dongle = false;
	int retry_count = 2;
	struct dp_hdmi_dongle_signature_data *dongle_signature;

	/* Assume we have no valid DP passive dongle connected */
	*dongle = DISPLAY_DONGLE_NONE;
	sink_cap->max_hdmi_pixel_clock = DP_ADAPTOR_HDMI_SAFE_MAX_TMDS_CLK;

	/* Read DP-HDMI dongle I2c (no response interpreted as DP-DVI dongle)*/
	if (!i2c_read(
		ddc,
		DP_HDMI_DONGLE_ADDRESS,
		type2_dongle_buf,
		sizeof(type2_dongle_buf))) {
		/* Passive HDMI dongles can sometimes fail here without retrying*/
		while (retry_count > 0) {
			if (i2c_read(ddc,
				DP_HDMI_DONGLE_ADDRESS,
				type2_dongle_buf,
				sizeof(type2_dongle_buf)))
				break;
			retry_count--;
		}
		if (retry_count == 0) {
			*dongle = DISPLAY_DONGLE_DP_DVI_DONGLE;
			sink_cap->max_hdmi_pixel_clock = DP_ADAPTOR_DVI_MAX_TMDS_CLK;

			CONN_DATA_DETECT(ddc->link, type2_dongle_buf, sizeof(type2_dongle_buf),
					"DP-DVI passive dongle %dMhz: ",
					DP_ADAPTOR_DVI_MAX_TMDS_CLK / 1000);
			return;
		}
	}

	/* Check if Type 2 dongle.*/
	if (type2_dongle_buf[DP_ADAPTOR_TYPE2_REG_ID] == DP_ADAPTOR_TYPE2_ID)
		is_type2_dongle = true;

	dongle_signature =
		(struct dp_hdmi_dongle_signature_data *)type2_dongle_buf;

	is_valid_hdmi_signature = true;

	/* Check EOT */
	if (dongle_signature->eot != DP_HDMI_DONGLE_SIGNATURE_EOT) {
		is_valid_hdmi_signature = false;
	}

	/* Check signature */
	for (i = 0; i < sizeof(dongle_signature->id); ++i) {
		/* If its not the right signature,
		 * skip mismatch in subversion byte.*/
		if (dongle_signature->id[i] !=
			dp_hdmi_dongle_signature_str[i] && i != 3) {

			if (is_type2_dongle) {
				is_valid_hdmi_signature = false;
				break;
			}

		}
	}

	if (is_type2_dongle) {
		uint32_t max_tmds_clk =
			type2_dongle_buf[DP_ADAPTOR_TYPE2_REG_MAX_TMDS_CLK];

		max_tmds_clk = max_tmds_clk * 2 + max_tmds_clk / 2;

		if (0 == max_tmds_clk ||
				max_tmds_clk < DP_ADAPTOR_TYPE2_MIN_TMDS_CLK ||
				max_tmds_clk > DP_ADAPTOR_TYPE2_MAX_TMDS_CLK) {
			*dongle = DISPLAY_DONGLE_DP_DVI_DONGLE;

			CONN_DATA_DETECT(ddc->link, type2_dongle_buf,
					sizeof(type2_dongle_buf),
					"DP-DVI passive dongle %dMhz: ",
					DP_ADAPTOR_DVI_MAX_TMDS_CLK / 1000);
		} else {
			if (is_valid_hdmi_signature == true) {
				*dongle = DISPLAY_DONGLE_DP_HDMI_DONGLE;

				CONN_DATA_DETECT(ddc->link, type2_dongle_buf,
						sizeof(type2_dongle_buf),
						"Type 2 DP-HDMI passive dongle %dMhz: ",
						max_tmds_clk);
			} else {
				*dongle = DISPLAY_DONGLE_DP_HDMI_MISMATCHED_DONGLE;

				CONN_DATA_DETECT(ddc->link, type2_dongle_buf,
						sizeof(type2_dongle_buf),
						"Type 2 DP-HDMI passive dongle (no signature) %dMhz: ",
						max_tmds_clk);

			}

			/* Multiply by 1000 to convert to kHz. */
			sink_cap->max_hdmi_pixel_clock =
				max_tmds_clk * 1000;
		}
		sink_cap->is_dongle_type_one = false;

	} else {
		if (is_valid_hdmi_signature == true) {
			*dongle = DISPLAY_DONGLE_DP_HDMI_DONGLE;

			CONN_DATA_DETECT(ddc->link, type2_dongle_buf,
					sizeof(type2_dongle_buf),
					"Type 1 DP-HDMI passive dongle %dMhz: ",
					sink_cap->max_hdmi_pixel_clock / 1000);
		} else {
			*dongle = DISPLAY_DONGLE_DP_HDMI_MISMATCHED_DONGLE;

			CONN_DATA_DETECT(ddc->link, type2_dongle_buf,
					sizeof(type2_dongle_buf),
					"Type 1 DP-HDMI passive dongle (no signature) %dMhz: ",
					sink_cap->max_hdmi_pixel_clock / 1000);
		}
		sink_cap->is_dongle_type_one = true;
	}

	return;
}

static enum signal_type dp_passive_dongle_detection(struct ddc_service *ddc,
						    struct display_sink_capability *sink_cap,
						    struct audio_support *audio_support)
{
	query_dp_dual_mode_adaptor(ddc, sink_cap);

	return decide_signal_from_strap_and_dongle_type(sink_cap->dongle_type,
							audio_support);
}

static void link_disconnect_sink(struct dc_link *link)
{
	if (link->local_sink) {
		dc_sink_release(link->local_sink);
		link->local_sink = NULL;
	}

	link->dpcd_sink_count = 0;
	//link->dpcd_caps.dpcd_rev.raw = 0;
}

static void link_disconnect_remap(struct dc_sink *prev_sink, struct dc_link *link)
{
	dc_sink_release(link->local_sink);
	link->local_sink = prev_sink;
}

static void query_hdcp_capability(enum signal_type signal, struct dc_link *link)
{
	struct hdcp_protection_message msg22;
	struct hdcp_protection_message msg14;

	memset(&msg22, 0, sizeof(struct hdcp_protection_message));
	memset(&msg14, 0, sizeof(struct hdcp_protection_message));
	memset(link->hdcp_caps.rx_caps.raw, 0,
		sizeof(link->hdcp_caps.rx_caps.raw));

	if ((link->connector_signal == SIGNAL_TYPE_DISPLAY_PORT &&
			link->ddc->transaction_type ==
			DDC_TRANSACTION_TYPE_I2C_OVER_AUX) ||
			link->connector_signal == SIGNAL_TYPE_EDP) {
		msg22.data = link->hdcp_caps.rx_caps.raw;
		msg22.length = sizeof(link->hdcp_caps.rx_caps.raw);
		msg22.msg_id = HDCP_MESSAGE_ID_RX_CAPS;
	} else {
		msg22.data = &link->hdcp_caps.rx_caps.fields.version;
		msg22.length = sizeof(link->hdcp_caps.rx_caps.fields.version);
		msg22.msg_id = HDCP_MESSAGE_ID_HDCP2VERSION;
	}
	msg22.version = HDCP_VERSION_22;
	msg22.link = HDCP_LINK_PRIMARY;
	msg22.max_retries = 5;
	dc_process_hdcp_msg(signal, link, &msg22);

	if (signal == SIGNAL_TYPE_DISPLAY_PORT || signal == SIGNAL_TYPE_DISPLAY_PORT_MST) {
		msg14.data = &link->hdcp_caps.bcaps.raw;
		msg14.length = sizeof(link->hdcp_caps.bcaps.raw);
		msg14.msg_id = HDCP_MESSAGE_ID_READ_BCAPS;
		msg14.version = HDCP_VERSION_14;
		msg14.link = HDCP_LINK_PRIMARY;
		msg14.max_retries = 5;

		dc_process_hdcp_msg(signal, link, &msg14);
	}

}
static void read_current_link_settings_on_detect(struct dc_link *link)
{
	union lane_count_set lane_count_set = {0};
	uint8_t link_bw_set;
	uint8_t link_rate_set;
	uint32_t read_dpcd_retry_cnt = 10;
	enum dc_status status = DC_ERROR_UNEXPECTED;
	int i;
	union max_down_spread max_down_spread = {0};

	// Read DPCD 00101h to find out the number of lanes currently set
	for (i = 0; i < read_dpcd_retry_cnt; i++) {
		status = core_link_read_dpcd(link,
					     DP_LANE_COUNT_SET,
					     &lane_count_set.raw,
					     sizeof(lane_count_set));
		/* First DPCD read after VDD ON can fail if the particular board
		 * does not have HPD pin wired correctly. So if DPCD read fails,
		 * which it should never happen, retry a few times. Target worst
		 * case scenario of 80 ms.
		 */
		if (status == DC_OK) {
			link->cur_link_settings.lane_count =
					lane_count_set.bits.LANE_COUNT_SET;
			break;
		}

		msleep(8);
	}

	// Read DPCD 00100h to find if standard link rates are set
	core_link_read_dpcd(link, DP_LINK_BW_SET,
			    &link_bw_set, sizeof(link_bw_set));

	if (link_bw_set == 0) {
		if (link->connector_signal == SIGNAL_TYPE_EDP) {
			/* If standard link rates are not being used,
			 * Read DPCD 00115h to find the edp link rate set used
			 */
			core_link_read_dpcd(link, DP_LINK_RATE_SET,
					    &link_rate_set, sizeof(link_rate_set));

			// edp_supported_link_rates_count = 0 for DP
			if (link_rate_set < link->dpcd_caps.edp_supported_link_rates_count) {
				link->cur_link_settings.link_rate =
					link->dpcd_caps.edp_supported_link_rates[link_rate_set];
				link->cur_link_settings.link_rate_set = link_rate_set;
				link->cur_link_settings.use_link_rate_set = true;
			}
		} else {
			// Link Rate not found. Seamless boot may not work.
			ASSERT(false);
		}
	} else {
		link->cur_link_settings.link_rate = link_bw_set;
		link->cur_link_settings.use_link_rate_set = false;
	}
	// Read DPCD 00003h to find the max down spread.
	core_link_read_dpcd(link, DP_MAX_DOWNSPREAD,
			    &max_down_spread.raw, sizeof(max_down_spread));
	link->cur_link_settings.link_spread =
		max_down_spread.bits.MAX_DOWN_SPREAD ?
		LINK_SPREAD_05_DOWNSPREAD_30KHZ : LINK_SPREAD_DISABLED;
}

static bool detect_dp(struct dc_link *link,
		      struct display_sink_capability *sink_caps,
		      enum dc_detect_reason reason)
{
	struct audio_support *audio_support = &link->dc->res_pool->audio_support;

	sink_caps->signal = link_detect_sink_signal_type(link, reason);
	sink_caps->transaction_type =
		get_ddc_transaction_type(sink_caps->signal);

	if (sink_caps->transaction_type == DDC_TRANSACTION_TYPE_I2C_OVER_AUX) {
		sink_caps->signal = SIGNAL_TYPE_DISPLAY_PORT;
		if (!detect_dp_sink_caps(link))
			return false;

		if (is_dp_branch_device(link))
			/* DP SST branch */
			link->type = dc_connection_sst_branch;
	} else {
		/* DP passive dongles */
		sink_caps->signal = dp_passive_dongle_detection(link->ddc,
								sink_caps,
								audio_support);
		link->dpcd_caps.dongle_type = sink_caps->dongle_type;
		link->dpcd_caps.is_dongle_type_one = sink_caps->is_dongle_type_one;
		link->dpcd_caps.dpcd_rev.raw = 0;
	}

	return true;
}

static bool is_same_edid(struct dc_edid *old_edid, struct dc_edid *new_edid)
{
	if (old_edid->length != new_edid->length)
		return false;

	if (new_edid->length == 0)
		return false;

	return (memcmp(old_edid->raw_edid,
		       new_edid->raw_edid, new_edid->length) == 0);
}

static bool wait_for_entering_dp_alt_mode(struct dc_link *link)
{

	/**
	 * something is terribly wrong if time out is > 200ms. (5Hz)
	 * 500 microseconds * 400 tries us 200 ms
	 **/
	unsigned int sleep_time_in_microseconds = 500;
	unsigned int tries_allowed = 400;
	bool is_in_alt_mode;
	unsigned long long enter_timestamp;
	unsigned long long finish_timestamp;
	unsigned long long time_taken_in_ns;
	int tries_taken;

	DC_LOGGER_INIT(link->ctx->logger);

	/**
	 * this function will only exist if we are on dcn21 (is_in_alt_mode is a
	 *  function pointer, so checking to see if it is equal to 0 is the same
	 *  as checking to see if it is null
	 **/
	if (!link->link_enc->funcs->is_in_alt_mode)
		return true;

	is_in_alt_mode = link->link_enc->funcs->is_in_alt_mode(link->link_enc);
	DC_LOG_DC("DP Alt mode state on HPD: %d\n", is_in_alt_mode);

	if (is_in_alt_mode)
		return true;

	enter_timestamp = dm_get_timestamp(link->ctx);

	for (tries_taken = 0; tries_taken < tries_allowed; tries_taken++) {
		udelay(sleep_time_in_microseconds);
		/* ask the link if alt mode is enabled, if so return ok */
		if (link->link_enc->funcs->is_in_alt_mode(link->link_enc)) {
			finish_timestamp = dm_get_timestamp(link->ctx);
			time_taken_in_ns =
				dm_get_elapse_time_in_ns(link->ctx,
							 finish_timestamp,
							 enter_timestamp);
			DC_LOG_WARNING("Alt mode entered finished after %llu ms\n",
				       div_u64(time_taken_in_ns, 1000000));
			return true;
		}
	}
	finish_timestamp = dm_get_timestamp(link->ctx);
	time_taken_in_ns = dm_get_elapse_time_in_ns(link->ctx, finish_timestamp,
						    enter_timestamp);
	DC_LOG_WARNING("Alt mode has timed out after %llu ms\n",
			div_u64(time_taken_in_ns, 1000000));
	return false;
}

static void apply_dpia_mst_dsc_always_on_wa(struct dc_link *link)
{
	/* Apply work around for tunneled MST on certain USB4 docks. Always use DSC if dock
	 * reports DSC support.
	 */
	if (link->ep_type == DISPLAY_ENDPOINT_USB4_DPIA &&
			link->type == dc_connection_mst_branch &&
			link->dpcd_caps.branch_dev_id == DP_BRANCH_DEVICE_ID_90CC24 &&
			link->dpcd_caps.branch_hw_revision == DP_BRANCH_HW_REV_20 &&
			link->dpcd_caps.dsc_caps.dsc_basic_caps.fields.dsc_support.DSC_SUPPORT &&
			!link->dc->debug.dpia_debug.bits.disable_mst_dsc_work_around)
		link->wa_flags.dpia_mst_dsc_always_on = true;
}

static void revert_dpia_mst_dsc_always_on_wa(struct dc_link *link)
{
	/* Disable work around which keeps DSC on for tunneled MST on certain USB4 docks. */
	if (link->ep_type == DISPLAY_ENDPOINT_USB4_DPIA)
		link->wa_flags.dpia_mst_dsc_always_on = false;
}

static bool discover_dp_mst_topology(struct dc_link *link, enum dc_detect_reason reason)
{
	DC_LOGGER_INIT(link->ctx->logger);

	LINK_INFO("link=%d, mst branch is now Connected\n",
		  link->link_index);

	link->type = dc_connection_mst_branch;
	apply_dpia_mst_dsc_always_on_wa(link);

	dm_helpers_dp_update_branch_info(link->ctx, link);
	if (dm_helpers_dp_mst_start_top_mgr(link->ctx,
			link, (reason == DETECT_REASON_BOOT || reason == DETECT_REASON_RESUMEFROMS3S4))) {
		link_disconnect_sink(link);
	} else {
		link->type = dc_connection_sst_branch;
	}

	return link->type == dc_connection_mst_branch;
}

bool link_reset_cur_dp_mst_topology(struct dc_link *link)
{
	DC_LOGGER_INIT(link->ctx->logger);

	LINK_INFO("link=%d, mst branch is now Disconnected\n",
		  link->link_index);

	revert_dpia_mst_dsc_always_on_wa(link);
	return dm_helpers_dp_mst_stop_top_mgr(link->ctx, link);
}

static bool should_prepare_phy_clocks_for_link_verification(const struct dc *dc,
		enum dc_detect_reason reason)
{
	int i;
	bool can_apply_seamless_boot = false;

	for (i = 0; i < dc->current_state->stream_count; i++) {
		if (dc->current_state->streams[i]->apply_seamless_boot_optimization) {
			can_apply_seamless_boot = true;
			break;
		}
	}

	return !can_apply_seamless_boot && reason != DETECT_REASON_BOOT;
}

static void prepare_phy_clocks_for_destructive_link_verification(const struct dc *dc)
{
	dc_z10_restore(dc);
	clk_mgr_exit_optimized_pwr_state(dc, dc->clk_mgr);
}

static void restore_phy_clocks_for_destructive_link_verification(const struct dc *dc)
{
	clk_mgr_optimize_pwr_state(dc, dc->clk_mgr);
}

static void verify_link_capability_destructive(struct dc_link *link,
		struct dc_sink *sink,
		enum dc_detect_reason reason)
{
	bool should_prepare_phy_clocks =
			should_prepare_phy_clocks_for_link_verification(link->dc, reason);

	if (should_prepare_phy_clocks)
		prepare_phy_clocks_for_destructive_link_verification(link->dc);

	if (dc_is_dp_signal(link->local_sink->sink_signal)) {
		struct dc_link_settings known_limit_link_setting =
				dp_get_max_link_cap(link);
		link_set_all_streams_dpms_off_for_link(link);
		dp_verify_link_cap_with_retries(
				link, &known_limit_link_setting,
				LINK_TRAINING_MAX_VERIFY_RETRY);
	} else {
		ASSERT(0);
	}

	if (should_prepare_phy_clocks)
		restore_phy_clocks_for_destructive_link_verification(link->dc);
}

static void verify_link_capability_non_destructive(struct dc_link *link)
{
	if (dc_is_dp_signal(link->local_sink->sink_signal)) {
		if (dc_is_embedded_signal(link->local_sink->sink_signal) ||
				link->ep_type == DISPLAY_ENDPOINT_USB4_DPIA)
			/* TODO - should we check link encoder's max link caps here?
			 * How do we know which link encoder to check from?
			 */
			link->verified_link_cap = link->reported_link_cap;
		else
			link->verified_link_cap = dp_get_max_link_cap(link);
	}
}

static bool should_verify_link_capability_destructively(struct dc_link *link,
		enum dc_detect_reason reason)
{
	bool destrictive = false;
	struct dc_link_settings max_link_cap;
	bool is_link_enc_unavailable = link->link_enc &&
			link->dc->res_pool->funcs->link_encs_assign &&
			!link_enc_cfg_is_link_enc_avail(
					link->ctx->dc,
					link->link_enc->preferred_engine,
					link);

	if (dc_is_dp_signal(link->local_sink->sink_signal)) {
		max_link_cap = dp_get_max_link_cap(link);
		destrictive = true;

		if (link->dc->debug.skip_detection_link_training ||
				dc_is_embedded_signal(link->local_sink->sink_signal) ||
				link->ep_type == DISPLAY_ENDPOINT_USB4_DPIA) {
			destrictive = false;
		} else if (link_dp_get_encoding_format(&max_link_cap) ==
				DP_8b_10b_ENCODING) {
			if (link->dpcd_caps.is_mst_capable ||
					is_link_enc_unavailable) {
				destrictive = false;
			}
		}
	}

	return destrictive;
}

static void verify_link_capability(struct dc_link *link, struct dc_sink *sink,
		enum dc_detect_reason reason)
{
	if (should_verify_link_capability_destructively(link, reason))
		verify_link_capability_destructive(link, sink, reason);
	else
		verify_link_capability_non_destructive(link);
}

/*
 * detect_link_and_local_sink() - Detect if a sink is attached to a given link
 *
 * link->local_sink is created or destroyed as needed.
 *
 * This does not create remote sinks.
 */
static bool detect_link_and_local_sink(struct dc_link *link,
				  enum dc_detect_reason reason)
{
	struct dc_sink_init_data sink_init_data = { 0 };
	struct display_sink_capability sink_caps = { 0 };
	uint32_t i;
	bool converter_disable_audio = false;
	struct audio_support *aud_support = &link->dc->res_pool->audio_support;
	bool same_edid = false;
	enum dc_edid_status edid_status;
	struct dc_context *dc_ctx = link->ctx;
	struct dc *dc = dc_ctx->dc;
	struct dc_sink *sink = NULL;
	struct dc_sink *prev_sink = NULL;
	struct dpcd_caps prev_dpcd_caps;
	enum dc_connection_type new_connection_type = dc_connection_none;
	enum dc_connection_type pre_connection_type = link->type;
	const uint32_t post_oui_delay = 30; // 30ms

	DC_LOGGER_INIT(link->ctx->logger);

	if (dc_is_virtual_signal(link->connector_signal))
		return false;

	if (((link->connector_signal == SIGNAL_TYPE_LVDS ||
		link->connector_signal == SIGNAL_TYPE_EDP) &&
		(!link->dc->config.allow_edp_hotplug_detection)) &&
		link->local_sink) {
		// need to re-write OUI and brightness in resume case
		if (link->connector_signal == SIGNAL_TYPE_EDP &&
			(link->dpcd_sink_ext_caps.bits.oled == 1)) {
			dpcd_set_source_specific_data(link);
			msleep(post_oui_delay);
			set_default_brightness_aux(link);
			//TODO: use cached
		}

		return true;
	}

	if (!link_detect_connection_type(link, &new_connection_type)) {
		BREAK_TO_DEBUGGER();
		return false;
	}

	prev_sink = link->local_sink;
	if (prev_sink) {
		dc_sink_retain(prev_sink);
		memcpy(&prev_dpcd_caps, &link->dpcd_caps, sizeof(struct dpcd_caps));
	}

	link_disconnect_sink(link);
	if (new_connection_type != dc_connection_none) {
		link->type = new_connection_type;
		link->link_state_valid = false;

		/* From Disconnected-to-Connected. */
		switch (link->connector_signal) {
		case SIGNAL_TYPE_HDMI_TYPE_A: {
			sink_caps.transaction_type = DDC_TRANSACTION_TYPE_I2C;
			if (aud_support->hdmi_audio_native)
				sink_caps.signal = SIGNAL_TYPE_HDMI_TYPE_A;
			else
				sink_caps.signal = SIGNAL_TYPE_DVI_SINGLE_LINK;
			break;
		}

		case SIGNAL_TYPE_DVI_SINGLE_LINK: {
			sink_caps.transaction_type = DDC_TRANSACTION_TYPE_I2C;
			sink_caps.signal = SIGNAL_TYPE_DVI_SINGLE_LINK;
			break;
		}

		case SIGNAL_TYPE_DVI_DUAL_LINK: {
			sink_caps.transaction_type = DDC_TRANSACTION_TYPE_I2C;
			sink_caps.signal = SIGNAL_TYPE_DVI_DUAL_LINK;
			break;
		}

		case SIGNAL_TYPE_LVDS: {
			sink_caps.transaction_type = DDC_TRANSACTION_TYPE_I2C;
			sink_caps.signal = SIGNAL_TYPE_LVDS;
			break;
		}

		case SIGNAL_TYPE_EDP: {
			detect_edp_sink_caps(link);
			read_current_link_settings_on_detect(link);

			/* Disable power sequence on MIPI panel + converter
			 */
			if (dc->config.enable_mipi_converter_optimization &&
				dc_ctx->dce_version == DCN_VERSION_3_01 &&
				link->dpcd_caps.sink_dev_id == DP_BRANCH_DEVICE_ID_0022B9 &&
				memcmp(&link->dpcd_caps.branch_dev_name, DP_SINK_BRANCH_DEV_NAME_7580,
					sizeof(link->dpcd_caps.branch_dev_name)) == 0) {
				dc->config.edp_no_power_sequencing = true;

				if (!link->dpcd_caps.set_power_state_capable_edp)
					link->wa_flags.dp_keep_receiver_powered = true;
			}

			sink_caps.transaction_type = DDC_TRANSACTION_TYPE_I2C_OVER_AUX;
			sink_caps.signal = SIGNAL_TYPE_EDP;
			break;
		}

		case SIGNAL_TYPE_DISPLAY_PORT: {

			/* wa HPD high coming too early*/
			if (link->ep_type == DISPLAY_ENDPOINT_PHY &&
			    link->link_enc->features.flags.bits.DP_IS_USB_C == 1) {

				/* if alt mode times out, return false */
				if (!wait_for_entering_dp_alt_mode(link))
					return false;
			}

			if (!detect_dp(link, &sink_caps, reason)) {
				link->type = pre_connection_type;

				if (prev_sink)
					dc_sink_release(prev_sink);
				return false;
			}

			/* Active SST downstream branch device unplug*/
			if (link->type == dc_connection_sst_branch &&
			    link->dpcd_caps.sink_count.bits.SINK_COUNT == 0) {
				if (prev_sink)
					/* Downstream unplug */
					dc_sink_release(prev_sink);
				return true;
			}

			/* disable audio for non DP to HDMI active sst converter */
			if (link->type == dc_connection_sst_branch &&
					is_dp_active_dongle(link) &&
					(link->dpcd_caps.dongle_type !=
							DISPLAY_DONGLE_DP_HDMI_CONVERTER))
				converter_disable_audio = true;

			/* limited link rate to HBR3 for DPIA until we implement USB4 V2 */
			if (link->ep_type == DISPLAY_ENDPOINT_USB4_DPIA &&
					link->reported_link_cap.link_rate > LINK_RATE_HIGH3)
				link->reported_link_cap.link_rate = LINK_RATE_HIGH3;
			break;
		}

		default:
			DC_ERROR("Invalid connector type! signal:%d\n",
				 link->connector_signal);
			if (prev_sink)
				dc_sink_release(prev_sink);
			return false;
		} /* switch() */

		if (link->dpcd_caps.sink_count.bits.SINK_COUNT)
			link->dpcd_sink_count =
				link->dpcd_caps.sink_count.bits.SINK_COUNT;
		else
			link->dpcd_sink_count = 1;

		set_ddc_transaction_type(link->ddc,
						     sink_caps.transaction_type);

		link->aux_mode =
			link_is_in_aux_transaction_mode(link->ddc);

		sink_init_data.link = link;
		sink_init_data.sink_signal = sink_caps.signal;

		sink = dc_sink_create(&sink_init_data);
		if (!sink) {
			DC_ERROR("Failed to create sink!\n");
			if (prev_sink)
				dc_sink_release(prev_sink);
			return false;
		}

		sink->link->dongle_max_pix_clk = sink_caps.max_hdmi_pixel_clock;
		sink->converter_disable_audio = converter_disable_audio;

		/* dc_sink_create returns a new reference */
		link->local_sink = sink;

		edid_status = dm_helpers_read_local_edid(link->ctx,
							 link, sink);

		switch (edid_status) {
		case EDID_BAD_CHECKSUM:
			DC_LOG_ERROR("EDID checksum invalid.\n");
			break;
		case EDID_PARTIAL_VALID:
			DC_LOG_ERROR("Partial EDID valid, abandon invalid blocks.\n");
			break;
		case EDID_NO_RESPONSE:
			DC_LOG_ERROR("No EDID read.\n");
			/*
			 * Abort detection for non-DP connectors if we have
			 * no EDID
			 *
			 * DP needs to report as connected if HDP is high
			 * even if we have no EDID in order to go to
			 * fail-safe mode
			 */
			if (dc_is_hdmi_signal(link->connector_signal) ||
			    dc_is_dvi_signal(link->connector_signal)) {
				if (prev_sink)
					dc_sink_release(prev_sink);

				return false;
			}

			if (link->type == dc_connection_sst_branch &&
					link->dpcd_caps.dongle_type ==
						DISPLAY_DONGLE_DP_VGA_CONVERTER &&
					reason == DETECT_REASON_HPDRX) {
				/* Abort detection for DP-VGA adapters when EDID
				 * can't be read and detection reason is VGA-side
				 * hotplug
				 */
				if (prev_sink)
					dc_sink_release(prev_sink);
				link_disconnect_sink(link);

				return true;
			}

			break;
		default:
			break;
		}

		// Check if edid is the same
		if ((prev_sink) &&
		    (edid_status == EDID_THE_SAME || edid_status == EDID_OK))
			same_edid = is_same_edid(&prev_sink->dc_edid,
						 &sink->dc_edid);

		if (sink->edid_caps.panel_patch.skip_scdc_overwrite)
			link->ctx->dc->debug.hdmi20_disable = true;

		if (dc_is_hdmi_signal(link->connector_signal))
			read_scdc_caps(link->ddc, link->local_sink);

		if (link->connector_signal == SIGNAL_TYPE_DISPLAY_PORT &&
		    sink_caps.transaction_type ==
		    DDC_TRANSACTION_TYPE_I2C_OVER_AUX) {
			/*
			 * TODO debug why certain monitors don't like
			 *  two link trainings
			 */
			query_hdcp_capability(sink->sink_signal, link);
		} else {
			// If edid is the same, then discard new sink and revert back to original sink
			if (same_edid) {
				link_disconnect_remap(prev_sink, link);
				sink = prev_sink;
				prev_sink = NULL;
			}
			query_hdcp_capability(sink->sink_signal, link);
		}

		/* HDMI-DVI Dongle */
		if (sink->sink_signal == SIGNAL_TYPE_HDMI_TYPE_A &&
		    !sink->edid_caps.edid_hdmi)
			sink->sink_signal = SIGNAL_TYPE_DVI_SINGLE_LINK;

		if (link->local_sink && dc_is_dp_signal(sink_caps.signal))
			dp_trace_init(link);

		/* Connectivity log: detection */
		for (i = 0; i < sink->dc_edid.length / DC_EDID_BLOCK_SIZE; i++) {
			CONN_DATA_DETECT(link,
					 &sink->dc_edid.raw_edid[i * DC_EDID_BLOCK_SIZE],
					 DC_EDID_BLOCK_SIZE,
					 "%s: [Block %d] ", sink->edid_caps.display_name, i);
		}

		DC_LOG_DETECTION_EDID_PARSER("%s: "
			"manufacturer_id = %X, "
			"product_id = %X, "
			"serial_number = %X, "
			"manufacture_week = %d, "
			"manufacture_year = %d, "
			"display_name = %s, "
			"speaker_flag = %d, "
			"audio_mode_count = %d\n",
			__func__,
			sink->edid_caps.manufacturer_id,
			sink->edid_caps.product_id,
			sink->edid_caps.serial_number,
			sink->edid_caps.manufacture_week,
			sink->edid_caps.manufacture_year,
			sink->edid_caps.display_name,
			sink->edid_caps.speaker_flags,
			sink->edid_caps.audio_mode_count);

		for (i = 0; i < sink->edid_caps.audio_mode_count; i++) {
			DC_LOG_DETECTION_EDID_PARSER("%s: mode number = %d, "
				"format_code = %d, "
				"channel_count = %d, "
				"sample_rate = %d, "
				"sample_size = %d\n",
				__func__,
				i,
				sink->edid_caps.audio_modes[i].format_code,
				sink->edid_caps.audio_modes[i].channel_count,
				sink->edid_caps.audio_modes[i].sample_rate,
				sink->edid_caps.audio_modes[i].sample_size);
		}

		if (link->connector_signal == SIGNAL_TYPE_EDP) {
			// Init dc_panel_config by HW config
			if (dc_ctx->dc->res_pool->funcs->get_panel_config_defaults)
				dc_ctx->dc->res_pool->funcs->get_panel_config_defaults(&link->panel_config);
			// Pickup base DM settings
			dm_helpers_init_panel_settings(dc_ctx, &link->panel_config, sink);
			// Override dc_panel_config if system has specific settings
			dm_helpers_override_panel_settings(dc_ctx, &link->panel_config);
		}

	} else {
		/* From Connected-to-Disconnected. */
		link->type = dc_connection_none;
		sink_caps.signal = SIGNAL_TYPE_NONE;
		memset(&link->hdcp_caps, 0, sizeof(struct hdcp_caps));
		/* When we unplug a passive DP-HDMI dongle connection, dongle_max_pix_clk
		 *  is not cleared. If we emulate a DP signal on this connection, it thinks
		 *  the dongle is still there and limits the number of modes we can emulate.
		 *  Clear dongle_max_pix_clk on disconnect to fix this
		 */
		link->dongle_max_pix_clk = 0;

		dc_link_clear_dprx_states(link);
		dp_trace_reset(link);
	}

	LINK_INFO("link=%d, dc_sink_in=%p is now %s prev_sink=%p edid same=%d\n",
		  link->link_index, sink,
		  (sink_caps.signal ==
		   SIGNAL_TYPE_NONE ? "Disconnected" : "Connected"),
		  prev_sink, same_edid);

	if (prev_sink)
		dc_sink_release(prev_sink);

	return true;
}

/*
 * link_detect_connection_type() - Determine if there is a sink connected
 *
 * @type: Returned connection type
 * Does not detect downstream devices, such as MST sinks
 * or display connected through active dongles
 */
bool link_detect_connection_type(struct dc_link *link, enum dc_connection_type *type)
{
	uint32_t is_hpd_high = 0;

	if (link->connector_signal == SIGNAL_TYPE_LVDS) {
		*type = dc_connection_single;
		return true;
	}

	if (link->connector_signal == SIGNAL_TYPE_EDP) {
		/*in case it is not on*/
		if (!link->dc->config.edp_no_power_sequencing)
			link->dc->hwss.edp_power_control(link, true);
		link->dc->hwss.edp_wait_for_hpd_ready(link, true);
	}

	/* Link may not have physical HPD pin. */
	if (link->ep_type != DISPLAY_ENDPOINT_PHY) {
		if (link->is_hpd_pending || !dpia_query_hpd_status(link))
			*type = dc_connection_none;
		else
			*type = dc_connection_single;

		return true;
	}


	if (!query_hpd_status(link, &is_hpd_high))
		goto hpd_gpio_failure;

	if (is_hpd_high) {
		*type = dc_connection_single;
		/* TODO: need to do the actual detection */
	} else {
		*type = dc_connection_none;
		if (link->connector_signal == SIGNAL_TYPE_EDP) {
			/* eDP is not connected, power down it */
			if (!link->dc->config.edp_no_power_sequencing)
				link->dc->hwss.edp_power_control(link, false);
		}
	}

	return true;

hpd_gpio_failure:
	return false;
}

bool link_detect(struct dc_link *link, enum dc_detect_reason reason)
{
	bool is_local_sink_detect_success;
	bool is_delegated_to_mst_top_mgr = false;
	enum dc_connection_type pre_link_type = link->type;

	DC_LOGGER_INIT(link->ctx->logger);

	is_local_sink_detect_success = detect_link_and_local_sink(link, reason);

	if (is_local_sink_detect_success && link->local_sink)
		verify_link_capability(link, link->local_sink, reason);

	DC_LOG_DC("%s: link_index=%d is_local_sink_detect_success=%d pre_link_type=%d link_type=%d\n", __func__,
				link->link_index, is_local_sink_detect_success, pre_link_type, link->type);

	if (is_local_sink_detect_success && link->local_sink &&
			dc_is_dp_signal(link->local_sink->sink_signal) &&
			link->dpcd_caps.is_mst_capable)
		is_delegated_to_mst_top_mgr = discover_dp_mst_topology(link, reason);

	if (is_local_sink_detect_success &&
			pre_link_type == dc_connection_mst_branch &&
			link->type != dc_connection_mst_branch)
		is_delegated_to_mst_top_mgr = link_reset_cur_dp_mst_topology(link);

	return is_local_sink_detect_success && !is_delegated_to_mst_top_mgr;
}

void link_clear_dprx_states(struct dc_link *link)
{
	memset(&link->dprx_states, 0, sizeof(link->dprx_states));
}

bool link_is_hdcp14(struct dc_link *link, enum signal_type signal)
{
	bool ret = false;

	switch (signal)	{
	case SIGNAL_TYPE_DISPLAY_PORT:
	case SIGNAL_TYPE_DISPLAY_PORT_MST:
		ret = link->hdcp_caps.bcaps.bits.HDCP_CAPABLE;
		break;
	case SIGNAL_TYPE_DVI_SINGLE_LINK:
	case SIGNAL_TYPE_DVI_DUAL_LINK:
	case SIGNAL_TYPE_HDMI_TYPE_A:
	/* HDMI doesn't tell us its HDCP(1.4) capability, so assume to always be capable,
	 * we can poll for bksv but some displays have an issue with this. Since its so rare
	 * for a display to not be 1.4 capable, this assumtion is ok
	 */
		ret = true;
		break;
	default:
		break;
	}
	return ret;
}

bool link_is_hdcp22(struct dc_link *link, enum signal_type signal)
{
	bool ret = false;

	switch (signal)	{
	case SIGNAL_TYPE_DISPLAY_PORT:
	case SIGNAL_TYPE_DISPLAY_PORT_MST:
		ret = (link->hdcp_caps.bcaps.bits.HDCP_CAPABLE &&
				link->hdcp_caps.rx_caps.fields.byte0.hdcp_capable &&
				(link->hdcp_caps.rx_caps.fields.version == 0x2)) ? 1 : 0;
		break;
	case SIGNAL_TYPE_DVI_SINGLE_LINK:
	case SIGNAL_TYPE_DVI_DUAL_LINK:
	case SIGNAL_TYPE_HDMI_TYPE_A:
		ret = (link->hdcp_caps.rx_caps.fields.version == 0x4) ? 1:0;
		break;
	default:
		break;
	}

	return ret;
}

const struct dc_link_status *link_get_status(const struct dc_link *link)
{
	return &link->link_status;
}


static bool link_add_remote_sink_helper(struct dc_link *dc_link, struct dc_sink *sink)
{
	if (dc_link->sink_count >= MAX_SINKS_PER_LINK) {
		BREAK_TO_DEBUGGER();
		return false;
	}

	dc_sink_retain(sink);

	dc_link->remote_sinks[dc_link->sink_count] = sink;
	dc_link->sink_count++;

	return true;
}

<<<<<<< HEAD
struct dc_sink *dc_link_add_remote_sink(
=======
struct dc_sink *link_add_remote_sink(
>>>>>>> 160f4124
		struct dc_link *link,
		const uint8_t *edid,
		int len,
		struct dc_sink_init_data *init_data)
{
	struct dc_sink *dc_sink;
	enum dc_edid_status edid_status;

	if (len > DC_MAX_EDID_BUFFER_SIZE) {
		dm_error("Max EDID buffer size breached!\n");
		return NULL;
	}

	if (!init_data) {
		BREAK_TO_DEBUGGER();
		return NULL;
	}

	if (!init_data->link) {
		BREAK_TO_DEBUGGER();
		return NULL;
	}

	dc_sink = dc_sink_create(init_data);

	if (!dc_sink)
		return NULL;

	memmove(dc_sink->dc_edid.raw_edid, edid, len);
	dc_sink->dc_edid.length = len;

	if (!link_add_remote_sink_helper(
			link,
			dc_sink))
		goto fail_add_sink;

	edid_status = dm_helpers_parse_edid_caps(
			link,
			&dc_sink->dc_edid,
			&dc_sink->edid_caps);

	/*
	 * Treat device as no EDID device if EDID
	 * parsing fails
	 */
	if (edid_status != EDID_OK && edid_status != EDID_PARTIAL_VALID) {
		dc_sink->dc_edid.length = 0;
		dm_error("Bad EDID, status%d!\n", edid_status);
	}

	return dc_sink;

fail_add_sink:
	dc_sink_release(dc_sink);
	return NULL;
}

<<<<<<< HEAD
void dc_link_remove_remote_sink(struct dc_link *link, struct dc_sink *sink)
=======
void link_remove_remote_sink(struct dc_link *link, struct dc_sink *sink)
>>>>>>> 160f4124
{
	int i;

	if (!link->sink_count) {
		BREAK_TO_DEBUGGER();
		return;
	}

	for (i = 0; i < link->sink_count; i++) {
		if (link->remote_sinks[i] == sink) {
			dc_sink_release(sink);
			link->remote_sinks[i] = NULL;

			/* shrink array to remove empty place */
			while (i < link->sink_count - 1) {
				link->remote_sinks[i] = link->remote_sinks[i+1];
				i++;
			}
			link->remote_sinks[i] = NULL;
			link->sink_count--;
			return;
		}
	}
}<|MERGE_RESOLUTION|>--- conflicted
+++ resolved
@@ -1347,11 +1347,7 @@
 	return true;
 }
 
-<<<<<<< HEAD
-struct dc_sink *dc_link_add_remote_sink(
-=======
 struct dc_sink *link_add_remote_sink(
->>>>>>> 160f4124
 		struct dc_link *link,
 		const uint8_t *edid,
 		int len,
@@ -1409,11 +1405,7 @@
 	return NULL;
 }
 
-<<<<<<< HEAD
-void dc_link_remove_remote_sink(struct dc_link *link, struct dc_sink *sink)
-=======
 void link_remove_remote_sink(struct dc_link *link, struct dc_sink *sink)
->>>>>>> 160f4124
 {
 	int i;
 
