--- conflicted
+++ resolved
@@ -2749,8 +2749,6 @@
 			allow = true;
 	}
 	return allow;
-<<<<<<< HEAD
-=======
 }
 
 /**
@@ -2781,5 +2779,4 @@
 		}
 	}
 	return max_vratio_pre;
->>>>>>> 5729a900
 }