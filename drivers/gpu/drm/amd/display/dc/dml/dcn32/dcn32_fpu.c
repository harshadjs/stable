// SPDX-License-Identifier: MIT
/*
 * Copyright 2022 Advanced Micro Devices, Inc.
 *
 * Permission is hereby granted, free of charge, to any person obtaining a
 * copy of this software and associated documentation files (the "Software"),
 * to deal in the Software without restriction, including without limitation
 * the rights to use, copy, modify, merge, publish, distribute, sublicense,
 * and/or sell copies of the Software, and to permit persons to whom the
 * Software is furnished to do so, subject to the following conditions:
 *
 * The above copyright notice and this permission notice shall be included in
 * all copies or substantial portions of the Software.
 *
 * THE SOFTWARE IS PROVIDED "AS IS", WITHOUT WARRANTY OF ANY KIND, EXPRESS OR
 * IMPLIED, INCLUDING BUT NOT LIMITED TO THE WARRANTIES OF MERCHANTABILITY,
 * FITNESS FOR A PARTICULAR PURPOSE AND NONINFRINGEMENT.  IN NO EVENT SHALL
 * THE COPYRIGHT HOLDER(S) OR AUTHOR(S) BE LIABLE FOR ANY CLAIM, DAMAGES OR
 * OTHER LIABILITY, WHETHER IN AN ACTION OF CONTRACT, TORT OR OTHERWISE,
 * ARISING FROM, OUT OF OR IN CONNECTION WITH THE SOFTWARE OR THE USE OR
 * OTHER DEALINGS IN THE SOFTWARE.
 *
 * Authors: AMD
 *
 */
#include "dcn32_fpu.h"
#include "dcn32/dcn32_resource.h"
#include "dcn20/dcn20_resource.h"
#include "display_mode_vba_util_32.h"
#include "dml/dcn32/display_mode_vba_32.h"
// We need this includes for WATERMARKS_* defines
#include "clk_mgr/dcn32/dcn32_smu13_driver_if.h"
#include "dcn30/dcn30_resource.h"
#include "link.h"

#define DC_LOGGER_INIT(logger)

static const struct subvp_high_refresh_list subvp_high_refresh_list = {
			.min_refresh = 120,
			.max_refresh = 175,
			.res = {
				{.width = 3840, .height = 2160, },
				{.width = 3440, .height = 1440, },
				{.width = 2560, .height = 1440, }},
};

struct _vcs_dpi_ip_params_st dcn3_2_ip = {
	.gpuvm_enable = 0,
	.gpuvm_max_page_table_levels = 4,
	.hostvm_enable = 0,
	.rob_buffer_size_kbytes = 128,
	.det_buffer_size_kbytes = DCN3_2_DEFAULT_DET_SIZE,
	.config_return_buffer_size_in_kbytes = 1280,
	.compressed_buffer_segment_size_in_kbytes = 64,
	.meta_fifo_size_in_kentries = 22,
	.zero_size_buffer_entries = 512,
	.compbuf_reserved_space_64b = 256,
	.compbuf_reserved_space_zs = 64,
	.dpp_output_buffer_pixels = 2560,
	.opp_output_buffer_lines = 1,
	.pixel_chunk_size_kbytes = 8,
	.alpha_pixel_chunk_size_kbytes = 4,
	.min_pixel_chunk_size_bytes = 1024,
	.dcc_meta_buffer_size_bytes = 6272,
	.meta_chunk_size_kbytes = 2,
	.min_meta_chunk_size_bytes = 256,
	.writeback_chunk_size_kbytes = 8,
	.ptoi_supported = false,
	.num_dsc = 4,
	.maximum_dsc_bits_per_component = 12,
	.maximum_pixels_per_line_per_dsc_unit = 6016,
	.dsc422_native_support = true,
	.is_line_buffer_bpp_fixed = true,
	.line_buffer_fixed_bpp = 57,
	.line_buffer_size_bits = 1171920,
	.max_line_buffer_lines = 32,
	.writeback_interface_buffer_size_kbytes = 90,
	.max_num_dpp = 4,
	.max_num_otg = 4,
	.max_num_hdmi_frl_outputs = 1,
	.max_num_wb = 1,
	.max_dchub_pscl_bw_pix_per_clk = 4,
	.max_pscl_lb_bw_pix_per_clk = 2,
	.max_lb_vscl_bw_pix_per_clk = 4,
	.max_vscl_hscl_bw_pix_per_clk = 4,
	.max_hscl_ratio = 6,
	.max_vscl_ratio = 6,
	.max_hscl_taps = 8,
	.max_vscl_taps = 8,
	.dpte_buffer_size_in_pte_reqs_luma = 64,
	.dpte_buffer_size_in_pte_reqs_chroma = 34,
	.dispclk_ramp_margin_percent = 1,
	.max_inter_dcn_tile_repeaters = 8,
	.cursor_buffer_size = 16,
	.cursor_chunk_size = 2,
	.writeback_line_buffer_buffer_size = 0,
	.writeback_min_hscl_ratio = 1,
	.writeback_min_vscl_ratio = 1,
	.writeback_max_hscl_ratio = 1,
	.writeback_max_vscl_ratio = 1,
	.writeback_max_hscl_taps = 1,
	.writeback_max_vscl_taps = 1,
	.dppclk_delay_subtotal = 47,
	.dppclk_delay_scl = 50,
	.dppclk_delay_scl_lb_only = 16,
	.dppclk_delay_cnvc_formatter = 28,
	.dppclk_delay_cnvc_cursor = 6,
	.dispclk_delay_subtotal = 125,
	.dynamic_metadata_vm_enabled = false,
	.odm_combine_4to1_supported = false,
	.dcc_supported = true,
	.max_num_dp2p0_outputs = 2,
	.max_num_dp2p0_streams = 4,
};

struct _vcs_dpi_soc_bounding_box_st dcn3_2_soc = {
	.clock_limits = {
		{
			.state = 0,
			.dcfclk_mhz = 1564.0,
			.fabricclk_mhz = 2500.0,
			.dispclk_mhz = 2150.0,
			.dppclk_mhz = 2150.0,
			.phyclk_mhz = 810.0,
			.phyclk_d18_mhz = 667.0,
			.phyclk_d32_mhz = 625.0,
			.socclk_mhz = 1200.0,
			.dscclk_mhz = 716.667,
			.dram_speed_mts = 18000.0,
			.dtbclk_mhz = 1564.0,
		},
	},
	.num_states = 1,
	.sr_exit_time_us = 42.97,
	.sr_enter_plus_exit_time_us = 49.94,
	.sr_exit_z8_time_us = 285.0,
	.sr_enter_plus_exit_z8_time_us = 320,
	.writeback_latency_us = 12.0,
	.round_trip_ping_latency_dcfclk_cycles = 263,
	.urgent_latency_pixel_data_only_us = 4.0,
	.urgent_latency_pixel_mixed_with_vm_data_us = 4.0,
	.urgent_latency_vm_data_only_us = 4.0,
	.fclk_change_latency_us = 25,
	.usr_retraining_latency_us = 2,
	.smn_latency_us = 2,
	.mall_allocated_for_dcn_mbytes = 64,
	.urgent_out_of_order_return_per_channel_pixel_only_bytes = 4096,
	.urgent_out_of_order_return_per_channel_pixel_and_vm_bytes = 4096,
	.urgent_out_of_order_return_per_channel_vm_only_bytes = 4096,
	.pct_ideal_sdp_bw_after_urgent = 90.0,
	.pct_ideal_fabric_bw_after_urgent = 67.0,
	.pct_ideal_dram_sdp_bw_after_urgent_pixel_only = 20.0,
	.pct_ideal_dram_sdp_bw_after_urgent_pixel_and_vm = 60.0, // N/A, for now keep as is until DML implemented
	.pct_ideal_dram_sdp_bw_after_urgent_vm_only = 30.0, // N/A, for now keep as is until DML implemented
	.pct_ideal_dram_bw_after_urgent_strobe = 67.0,
	.max_avg_sdp_bw_use_normal_percent = 80.0,
	.max_avg_fabric_bw_use_normal_percent = 60.0,
	.max_avg_dram_bw_use_normal_strobe_percent = 50.0,
	.max_avg_dram_bw_use_normal_percent = 15.0,
	.num_chans = 24,
	.dram_channel_width_bytes = 2,
	.fabric_datapath_to_dcn_data_return_bytes = 64,
	.return_bus_width_bytes = 64,
	.downspread_percent = 0.38,
	.dcn_downspread_percent = 0.5,
	.dram_clock_change_latency_us = 400,
	.dispclk_dppclk_vco_speed_mhz = 4300.0,
	.do_urgent_latency_adjustment = true,
	.urgent_latency_adjustment_fabric_clock_component_us = 1.0,
	.urgent_latency_adjustment_fabric_clock_reference_mhz = 3000,
};

void dcn32_build_wm_range_table_fpu(struct clk_mgr_internal *clk_mgr)
{
	/* defaults */
	double pstate_latency_us = clk_mgr->base.ctx->dc->dml.soc.dram_clock_change_latency_us;
	double fclk_change_latency_us = clk_mgr->base.ctx->dc->dml.soc.fclk_change_latency_us;
	double sr_exit_time_us = clk_mgr->base.ctx->dc->dml.soc.sr_exit_time_us;
	double sr_enter_plus_exit_time_us = clk_mgr->base.ctx->dc->dml.soc.sr_enter_plus_exit_time_us;
	/* For min clocks use as reported by PM FW and report those as min */
	uint16_t min_uclk_mhz			= clk_mgr->base.bw_params->clk_table.entries[0].memclk_mhz;
	uint16_t min_dcfclk_mhz			= clk_mgr->base.bw_params->clk_table.entries[0].dcfclk_mhz;
	uint16_t setb_min_uclk_mhz		= min_uclk_mhz;
	uint16_t dcfclk_mhz_for_the_second_state = clk_mgr->base.ctx->dc->dml.soc.clock_limits[2].dcfclk_mhz;

	dc_assert_fp_enabled();

	/* For Set B ranges use min clocks state 2 when available, and report those to PM FW */
	if (dcfclk_mhz_for_the_second_state)
		clk_mgr->base.bw_params->wm_table.nv_entries[WM_B].pmfw_breakdown.min_dcfclk = dcfclk_mhz_for_the_second_state;
	else
		clk_mgr->base.bw_params->wm_table.nv_entries[WM_B].pmfw_breakdown.min_dcfclk = clk_mgr->base.bw_params->clk_table.entries[0].dcfclk_mhz;

	if (clk_mgr->base.bw_params->clk_table.entries[2].memclk_mhz)
		setb_min_uclk_mhz = clk_mgr->base.bw_params->clk_table.entries[2].memclk_mhz;

	/* Set A - Normal - default values */
	clk_mgr->base.bw_params->wm_table.nv_entries[WM_A].valid = true;
	clk_mgr->base.bw_params->wm_table.nv_entries[WM_A].dml_input.pstate_latency_us = pstate_latency_us;
	clk_mgr->base.bw_params->wm_table.nv_entries[WM_A].dml_input.fclk_change_latency_us = fclk_change_latency_us;
	clk_mgr->base.bw_params->wm_table.nv_entries[WM_A].dml_input.sr_exit_time_us = sr_exit_time_us;
	clk_mgr->base.bw_params->wm_table.nv_entries[WM_A].dml_input.sr_enter_plus_exit_time_us = sr_enter_plus_exit_time_us;
	clk_mgr->base.bw_params->wm_table.nv_entries[WM_A].pmfw_breakdown.wm_type = WATERMARKS_CLOCK_RANGE;
	clk_mgr->base.bw_params->wm_table.nv_entries[WM_A].pmfw_breakdown.min_dcfclk = min_dcfclk_mhz;
	clk_mgr->base.bw_params->wm_table.nv_entries[WM_A].pmfw_breakdown.max_dcfclk = 0xFFFF;
	clk_mgr->base.bw_params->wm_table.nv_entries[WM_A].pmfw_breakdown.min_uclk = min_uclk_mhz;
	clk_mgr->base.bw_params->wm_table.nv_entries[WM_A].pmfw_breakdown.max_uclk = 0xFFFF;

	/* Set B - Performance - higher clocks, using DPM[2] DCFCLK and UCLK */
	clk_mgr->base.bw_params->wm_table.nv_entries[WM_B].valid = true;
	clk_mgr->base.bw_params->wm_table.nv_entries[WM_B].dml_input.pstate_latency_us = pstate_latency_us;
	clk_mgr->base.bw_params->wm_table.nv_entries[WM_B].dml_input.fclk_change_latency_us = fclk_change_latency_us;
	clk_mgr->base.bw_params->wm_table.nv_entries[WM_B].dml_input.sr_exit_time_us = sr_exit_time_us;
	clk_mgr->base.bw_params->wm_table.nv_entries[WM_B].dml_input.sr_enter_plus_exit_time_us = sr_enter_plus_exit_time_us;
	clk_mgr->base.bw_params->wm_table.nv_entries[WM_B].pmfw_breakdown.wm_type = WATERMARKS_CLOCK_RANGE;
	clk_mgr->base.bw_params->wm_table.nv_entries[WM_B].pmfw_breakdown.max_dcfclk = 0xFFFF;
	clk_mgr->base.bw_params->wm_table.nv_entries[WM_B].pmfw_breakdown.min_uclk = setb_min_uclk_mhz;
	clk_mgr->base.bw_params->wm_table.nv_entries[WM_B].pmfw_breakdown.max_uclk = 0xFFFF;

	/* Set C - Dummy P-State - P-State latency set to "dummy p-state" value */
	/* 'DalDummyClockChangeLatencyNs' registry key option set to 0x7FFFFFFF can be used to disable Set C for dummy p-state */
	if (clk_mgr->base.ctx->dc->bb_overrides.dummy_clock_change_latency_ns != 0x7FFFFFFF) {
		clk_mgr->base.bw_params->wm_table.nv_entries[WM_C].valid = true;
		clk_mgr->base.bw_params->wm_table.nv_entries[WM_C].dml_input.pstate_latency_us = 50;
		clk_mgr->base.bw_params->wm_table.nv_entries[WM_C].dml_input.fclk_change_latency_us = fclk_change_latency_us;
		clk_mgr->base.bw_params->wm_table.nv_entries[WM_C].dml_input.sr_exit_time_us = sr_exit_time_us;
		clk_mgr->base.bw_params->wm_table.nv_entries[WM_C].dml_input.sr_enter_plus_exit_time_us = sr_enter_plus_exit_time_us;
		clk_mgr->base.bw_params->wm_table.nv_entries[WM_C].pmfw_breakdown.wm_type = WATERMARKS_DUMMY_PSTATE;
		clk_mgr->base.bw_params->wm_table.nv_entries[WM_C].pmfw_breakdown.min_dcfclk = min_dcfclk_mhz;
		clk_mgr->base.bw_params->wm_table.nv_entries[WM_C].pmfw_breakdown.max_dcfclk = 0xFFFF;
		clk_mgr->base.bw_params->wm_table.nv_entries[WM_C].pmfw_breakdown.min_uclk = min_uclk_mhz;
		clk_mgr->base.bw_params->wm_table.nv_entries[WM_C].pmfw_breakdown.max_uclk = 0xFFFF;
		clk_mgr->base.bw_params->dummy_pstate_table[0].dram_speed_mts = clk_mgr->base.bw_params->clk_table.entries[0].memclk_mhz * 16;
		clk_mgr->base.bw_params->dummy_pstate_table[0].dummy_pstate_latency_us = 50;
		clk_mgr->base.bw_params->dummy_pstate_table[1].dram_speed_mts = clk_mgr->base.bw_params->clk_table.entries[1].memclk_mhz * 16;
		clk_mgr->base.bw_params->dummy_pstate_table[1].dummy_pstate_latency_us = 9;
		clk_mgr->base.bw_params->dummy_pstate_table[2].dram_speed_mts = clk_mgr->base.bw_params->clk_table.entries[2].memclk_mhz * 16;
		clk_mgr->base.bw_params->dummy_pstate_table[2].dummy_pstate_latency_us = 8;
		clk_mgr->base.bw_params->dummy_pstate_table[3].dram_speed_mts = clk_mgr->base.bw_params->clk_table.entries[3].memclk_mhz * 16;
		clk_mgr->base.bw_params->dummy_pstate_table[3].dummy_pstate_latency_us = 5;
	}
	/* Set D - MALL - SR enter and exit time specific to MALL, TBD after bringup or later phase for now use DRAM values / 2 */
	/* For MALL DRAM clock change latency is N/A, for watermak calculations use lowest value dummy P state latency */
	clk_mgr->base.bw_params->wm_table.nv_entries[WM_D].valid = true;
	clk_mgr->base.bw_params->wm_table.nv_entries[WM_D].dml_input.pstate_latency_us = clk_mgr->base.bw_params->dummy_pstate_table[3].dummy_pstate_latency_us;
	clk_mgr->base.bw_params->wm_table.nv_entries[WM_D].dml_input.fclk_change_latency_us = fclk_change_latency_us;
	clk_mgr->base.bw_params->wm_table.nv_entries[WM_D].dml_input.sr_exit_time_us = sr_exit_time_us / 2; // TBD
	clk_mgr->base.bw_params->wm_table.nv_entries[WM_D].dml_input.sr_enter_plus_exit_time_us = sr_enter_plus_exit_time_us / 2; // TBD
	clk_mgr->base.bw_params->wm_table.nv_entries[WM_D].pmfw_breakdown.wm_type = WATERMARKS_MALL;
	clk_mgr->base.bw_params->wm_table.nv_entries[WM_D].pmfw_breakdown.min_dcfclk = min_dcfclk_mhz;
	clk_mgr->base.bw_params->wm_table.nv_entries[WM_D].pmfw_breakdown.max_dcfclk = 0xFFFF;
	clk_mgr->base.bw_params->wm_table.nv_entries[WM_D].pmfw_breakdown.min_uclk = min_uclk_mhz;
	clk_mgr->base.bw_params->wm_table.nv_entries[WM_D].pmfw_breakdown.max_uclk = 0xFFFF;
}

/*
 * Finds dummy_latency_index when MCLK switching using firmware based
 * vblank stretch is enabled. This function will iterate through the
 * table of dummy pstate latencies until the lowest value that allows
 * dm_allow_self_refresh_and_mclk_switch to happen is found
 */
int dcn32_find_dummy_latency_index_for_fw_based_mclk_switch(struct dc *dc,
							    struct dc_state *context,
							    display_e2e_pipe_params_st *pipes,
							    int pipe_cnt,
							    int vlevel)
{
	const int max_latency_table_entries = 4;
	struct vba_vars_st *vba = &context->bw_ctx.dml.vba;
	int dummy_latency_index = 0;
	enum clock_change_support temp_clock_change_support = vba->DRAMClockChangeSupport[vlevel][context->bw_ctx.dml.vba.maxMpcComb];

	dc_assert_fp_enabled();

	while (dummy_latency_index < max_latency_table_entries) {
		if (temp_clock_change_support != dm_dram_clock_change_unsupported)
			vba->DRAMClockChangeSupport[vlevel][context->bw_ctx.dml.vba.maxMpcComb] = temp_clock_change_support;
		context->bw_ctx.dml.soc.dram_clock_change_latency_us =
				dc->clk_mgr->bw_params->dummy_pstate_table[dummy_latency_index].dummy_pstate_latency_us;
		dcn32_internal_validate_bw(dc, context, pipes, &pipe_cnt, &vlevel, false);

		/* for subvp + DRR case, if subvp pipes are still present we support pstate */
		if (vba->DRAMClockChangeSupport[vlevel][vba->maxMpcComb] == dm_dram_clock_change_unsupported &&
				dcn32_subvp_in_use(dc, context))
			vba->DRAMClockChangeSupport[vlevel][context->bw_ctx.dml.vba.maxMpcComb] = temp_clock_change_support;

		if (vlevel < context->bw_ctx.dml.vba.soc.num_states &&
				vba->DRAMClockChangeSupport[vlevel][vba->maxMpcComb] != dm_dram_clock_change_unsupported)
			break;

		dummy_latency_index++;
	}

	if (dummy_latency_index == max_latency_table_entries) {
		ASSERT(dummy_latency_index != max_latency_table_entries);
		/* If the execution gets here, it means dummy p_states are
		 * not possible. This should never happen and would mean
		 * something is severely wrong.
		 * Here we reset dummy_latency_index to 3, because it is
		 * better to have underflows than system crashes.
		 */
		dummy_latency_index = max_latency_table_entries - 1;
	}

	return dummy_latency_index;
}

/**
 * dcn32_helper_populate_phantom_dlg_params - Get DLG params for phantom pipes
 * and populate pipe_ctx with those params.
 * @dc: [in] current dc state
 * @context: [in] new dc state
 * @pipes: [in] DML pipe params array
 * @pipe_cnt: [in] DML pipe count
 *
 * This function must be called AFTER the phantom pipes are added to context
 * and run through DML (so that the DLG params for the phantom pipes can be
 * populated), and BEFORE we program the timing for the phantom pipes.
 */
void dcn32_helper_populate_phantom_dlg_params(struct dc *dc,
					      struct dc_state *context,
					      display_e2e_pipe_params_st *pipes,
					      int pipe_cnt)
{
	uint32_t i, pipe_idx;

	dc_assert_fp_enabled();

	for (i = 0, pipe_idx = 0; i < dc->res_pool->pipe_count; i++) {
		struct pipe_ctx *pipe = &context->res_ctx.pipe_ctx[i];

		if (!pipe->stream)
			continue;

		if (pipe->plane_state && pipe->stream->mall_stream_config.type == SUBVP_PHANTOM) {
			pipes[pipe_idx].pipe.dest.vstartup_start =
				get_vstartup(&context->bw_ctx.dml, pipes, pipe_cnt, pipe_idx);
			pipes[pipe_idx].pipe.dest.vupdate_offset =
				get_vupdate_offset(&context->bw_ctx.dml, pipes, pipe_cnt, pipe_idx);
			pipes[pipe_idx].pipe.dest.vupdate_width =
				get_vupdate_width(&context->bw_ctx.dml, pipes, pipe_cnt, pipe_idx);
			pipes[pipe_idx].pipe.dest.vready_offset =
				get_vready_offset(&context->bw_ctx.dml, pipes, pipe_cnt, pipe_idx);
			pipe->pipe_dlg_param = pipes[pipe_idx].pipe.dest;
		}
		pipe_idx++;
	}
}

/**
 * dcn32_predict_pipe_split - Predict if pipe split will occur for a given DML pipe
 * @context: [in] New DC state to be programmed
 * @pipe_e2e: [in] DML pipe end to end context
 *
 * This function takes in a DML pipe (pipe_e2e) and predicts if pipe split is required (both
 * ODM and MPC). For pipe split, ODM combine is determined by the ODM mode, and MPC combine is
 * determined by DPPClk requirements
 *
 * This function follows the same policy as DML:
 * - Check for ODM combine requirements / policy first
 * - MPC combine is only chosen if there is no ODM combine requirements / policy in place, and
 *   MPC is required
 *
 * Return: Number of splits expected (1 for 2:1 split, 3 for 4:1 split, 0 for no splits).
 */
uint8_t dcn32_predict_pipe_split(struct dc_state *context,
				  display_e2e_pipe_params_st *pipe_e2e)
{
	double pscl_throughput;
	double pscl_throughput_chroma;
	double dpp_clk_single_dpp, clock;
	double clk_frequency = 0.0;
	double vco_speed = context->bw_ctx.dml.soc.dispclk_dppclk_vco_speed_mhz;
	bool total_available_pipes_support = false;
	uint32_t number_of_dpp = 0;
	enum odm_combine_mode odm_mode = dm_odm_combine_mode_disabled;
	double req_dispclk_per_surface = 0;
	uint8_t num_splits = 0;

	dc_assert_fp_enabled();

	dml32_CalculateODMMode(context->bw_ctx.dml.ip.maximum_pixels_per_line_per_dsc_unit,
			pipe_e2e->pipe.dest.hactive,
			pipe_e2e->dout.output_format,
			pipe_e2e->dout.output_type,
			pipe_e2e->pipe.dest.odm_combine_policy,
			context->bw_ctx.dml.soc.clock_limits[context->bw_ctx.dml.soc.num_states - 1].dispclk_mhz,
			context->bw_ctx.dml.soc.clock_limits[context->bw_ctx.dml.soc.num_states - 1].dispclk_mhz,
			pipe_e2e->dout.dsc_enable != 0,
			0, /* TotalNumberOfActiveDPP can be 0 since we're predicting pipe split requirement */
			context->bw_ctx.dml.ip.max_num_dpp,
			pipe_e2e->pipe.dest.pixel_rate_mhz,
			context->bw_ctx.dml.soc.dcn_downspread_percent,
			context->bw_ctx.dml.ip.dispclk_ramp_margin_percent,
			context->bw_ctx.dml.soc.dispclk_dppclk_vco_speed_mhz,
			pipe_e2e->dout.dsc_slices,
			/* Output */
			&total_available_pipes_support,
			&number_of_dpp,
			&odm_mode,
			&req_dispclk_per_surface);

	dml32_CalculateSinglePipeDPPCLKAndSCLThroughput(pipe_e2e->pipe.scale_ratio_depth.hscl_ratio,
			pipe_e2e->pipe.scale_ratio_depth.hscl_ratio_c,
			pipe_e2e->pipe.scale_ratio_depth.vscl_ratio,
			pipe_e2e->pipe.scale_ratio_depth.vscl_ratio_c,
			context->bw_ctx.dml.ip.max_dchub_pscl_bw_pix_per_clk,
			context->bw_ctx.dml.ip.max_pscl_lb_bw_pix_per_clk,
			pipe_e2e->pipe.dest.pixel_rate_mhz,
			pipe_e2e->pipe.src.source_format,
			pipe_e2e->pipe.scale_taps.htaps,
			pipe_e2e->pipe.scale_taps.htaps_c,
			pipe_e2e->pipe.scale_taps.vtaps,
			pipe_e2e->pipe.scale_taps.vtaps_c,
			/* Output */
			&pscl_throughput, &pscl_throughput_chroma,
			&dpp_clk_single_dpp);

	clock = dpp_clk_single_dpp * (1 + context->bw_ctx.dml.soc.dcn_downspread_percent / 100);

	if (clock > 0)
		clk_frequency = vco_speed * 4.0 / ((int)(vco_speed * 4.0) / clock);

	if (odm_mode == dm_odm_combine_mode_2to1)
		num_splits = 1;
	else if (odm_mode == dm_odm_combine_mode_4to1)
		num_splits = 3;
	else if (clk_frequency > context->bw_ctx.dml.soc.clock_limits[context->bw_ctx.dml.soc.num_states - 1].dppclk_mhz)
		num_splits = 1;

	return num_splits;
}

static float calculate_net_bw_in_kbytes_sec(struct _vcs_dpi_voltage_scaling_st *entry)
{
	float memory_bw_kbytes_sec;
	float fabric_bw_kbytes_sec;
	float sdp_bw_kbytes_sec;
	float limiting_bw_kbytes_sec;

	memory_bw_kbytes_sec = entry->dram_speed_mts *
				dcn3_2_soc.num_chans *
				dcn3_2_soc.dram_channel_width_bytes *
				((float)dcn3_2_soc.pct_ideal_dram_sdp_bw_after_urgent_pixel_only / 100);

	fabric_bw_kbytes_sec = entry->fabricclk_mhz *
				dcn3_2_soc.return_bus_width_bytes *
				((float)dcn3_2_soc.pct_ideal_fabric_bw_after_urgent / 100);

	sdp_bw_kbytes_sec = entry->dcfclk_mhz *
				dcn3_2_soc.return_bus_width_bytes *
				((float)dcn3_2_soc.pct_ideal_sdp_bw_after_urgent / 100);

	limiting_bw_kbytes_sec = memory_bw_kbytes_sec;

	if (fabric_bw_kbytes_sec < limiting_bw_kbytes_sec)
		limiting_bw_kbytes_sec = fabric_bw_kbytes_sec;

	if (sdp_bw_kbytes_sec < limiting_bw_kbytes_sec)
		limiting_bw_kbytes_sec = sdp_bw_kbytes_sec;

	return limiting_bw_kbytes_sec;
}

static void get_optimal_ntuple(struct _vcs_dpi_voltage_scaling_st *entry)
{
	if (entry->dcfclk_mhz > 0) {
		float bw_on_sdp = entry->dcfclk_mhz * dcn3_2_soc.return_bus_width_bytes * ((float)dcn3_2_soc.pct_ideal_sdp_bw_after_urgent / 100);

		entry->fabricclk_mhz = bw_on_sdp / (dcn3_2_soc.return_bus_width_bytes * ((float)dcn3_2_soc.pct_ideal_fabric_bw_after_urgent / 100));
		entry->dram_speed_mts = bw_on_sdp / (dcn3_2_soc.num_chans *
				dcn3_2_soc.dram_channel_width_bytes * ((float)dcn3_2_soc.pct_ideal_dram_sdp_bw_after_urgent_pixel_only / 100));
	} else if (entry->fabricclk_mhz > 0) {
		float bw_on_fabric = entry->fabricclk_mhz * dcn3_2_soc.return_bus_width_bytes * ((float)dcn3_2_soc.pct_ideal_fabric_bw_after_urgent / 100);

		entry->dcfclk_mhz = bw_on_fabric / (dcn3_2_soc.return_bus_width_bytes * ((float)dcn3_2_soc.pct_ideal_sdp_bw_after_urgent / 100));
		entry->dram_speed_mts = bw_on_fabric / (dcn3_2_soc.num_chans *
				dcn3_2_soc.dram_channel_width_bytes * ((float)dcn3_2_soc.pct_ideal_dram_sdp_bw_after_urgent_pixel_only / 100));
	} else if (entry->dram_speed_mts > 0) {
		float bw_on_dram = entry->dram_speed_mts * dcn3_2_soc.num_chans *
				dcn3_2_soc.dram_channel_width_bytes * ((float)dcn3_2_soc.pct_ideal_dram_sdp_bw_after_urgent_pixel_only / 100);

		entry->fabricclk_mhz = bw_on_dram / (dcn3_2_soc.return_bus_width_bytes * ((float)dcn3_2_soc.pct_ideal_fabric_bw_after_urgent / 100));
		entry->dcfclk_mhz = bw_on_dram / (dcn3_2_soc.return_bus_width_bytes * ((float)dcn3_2_soc.pct_ideal_sdp_bw_after_urgent / 100));
	}
}

static void insert_entry_into_table_sorted(struct _vcs_dpi_voltage_scaling_st *table,
				    unsigned int *num_entries,
				    struct _vcs_dpi_voltage_scaling_st *entry)
{
	int i = 0;
	int index = 0;

	dc_assert_fp_enabled();

	if (*num_entries == 0) {
		table[0] = *entry;
		(*num_entries)++;
	} else {
		while (entry->net_bw_in_kbytes_sec > table[index].net_bw_in_kbytes_sec) {
			index++;
			if (index >= *num_entries)
				break;
		}

		for (i = *num_entries; i > index; i--)
			table[i] = table[i - 1];

		table[index] = *entry;
		(*num_entries)++;
	}
}

/**
 * dcn32_set_phantom_stream_timing - Set timing params for the phantom stream
 * @dc: current dc state
 * @context: new dc state
 * @ref_pipe: Main pipe for the phantom stream
 * @phantom_stream: target phantom stream state
 * @pipes: DML pipe params
 * @pipe_cnt: number of DML pipes
 * @dc_pipe_idx: DC pipe index for the main pipe (i.e. ref_pipe)
 *
 * Set timing params of the phantom stream based on calculated output from DML.
 * This function first gets the DML pipe index using the DC pipe index, then
 * calls into DML (get_subviewport_lines_needed_in_mall) to get the number of
 * lines required for SubVP MCLK switching and assigns to the phantom stream
 * accordingly.
 *
 * - The number of SubVP lines calculated in DML does not take into account
 * FW processing delays and required pstate allow width, so we must include
 * that separately.
 *
 * - Set phantom backporch = vstartup of main pipe
 */
void dcn32_set_phantom_stream_timing(struct dc *dc,
				     struct dc_state *context,
				     struct pipe_ctx *ref_pipe,
				     struct dc_stream_state *phantom_stream,
				     display_e2e_pipe_params_st *pipes,
				     unsigned int pipe_cnt,
				     unsigned int dc_pipe_idx)
{
	unsigned int i, pipe_idx;
	struct pipe_ctx *pipe;
	uint32_t phantom_vactive, phantom_bp, pstate_width_fw_delay_lines;
	unsigned int num_dpp;
	unsigned int vlevel = context->bw_ctx.dml.vba.VoltageLevel;
	unsigned int dcfclk = context->bw_ctx.dml.vba.DCFCLKState[vlevel][context->bw_ctx.dml.vba.maxMpcComb];
	unsigned int socclk = context->bw_ctx.dml.vba.SOCCLKPerState[vlevel];
	struct vba_vars_st *vba = &context->bw_ctx.dml.vba;
<<<<<<< HEAD
=======
	struct dc_stream_state *main_stream = ref_pipe->stream;
>>>>>>> 98817289

	dc_assert_fp_enabled();

	// Find DML pipe index (pipe_idx) using dc_pipe_idx
	for (i = 0, pipe_idx = 0; i < dc->res_pool->pipe_count; i++) {
		pipe = &context->res_ctx.pipe_ctx[i];

		if (!pipe->stream)
			continue;

		if (i == dc_pipe_idx)
			break;

		pipe_idx++;
	}

	// Calculate lines required for pstate allow width and FW processing delays
	pstate_width_fw_delay_lines = ((double)(dc->caps.subvp_fw_processing_delay_us +
			dc->caps.subvp_pstate_allow_width_us) / 1000000) *
			(ref_pipe->stream->timing.pix_clk_100hz * 100) /
			(double)ref_pipe->stream->timing.h_total;

	// Update clks_cfg for calling into recalculate
	pipes[0].clks_cfg.voltage = vlevel;
	pipes[0].clks_cfg.dcfclk_mhz = dcfclk;
	pipes[0].clks_cfg.socclk_mhz = socclk;

	// DML calculation for MALL region doesn't take into account FW delay
	// and required pstate allow width for multi-display cases
	/* Add 16 lines margin to the MALL REGION because SUB_VP_START_LINE must be aligned
	 * to 2 swaths (i.e. 16 lines)
	 */
	phantom_vactive = get_subviewport_lines_needed_in_mall(&context->bw_ctx.dml, pipes, pipe_cnt, pipe_idx) +
				pstate_width_fw_delay_lines + dc->caps.subvp_swath_height_margin_lines;

	// W/A for DCC corruption with certain high resolution timings.
	// Determing if pipesplit is used. If so, add meta_row_height to the phantom vactive.
	num_dpp = vba->NoOfDPP[vba->VoltageLevel][vba->maxMpcComb][vba->pipe_plane[pipe_idx]];
	phantom_vactive += num_dpp > 1 ? vba->meta_row_height[vba->pipe_plane[pipe_idx]] : 0;

<<<<<<< HEAD
=======
	/* dc->debug.subvp_extra_lines 0 by default*/
	phantom_vactive += dc->debug.subvp_extra_lines;

>>>>>>> 98817289
	// For backporch of phantom pipe, use vstartup of the main pipe
	phantom_bp = get_vstartup(&context->bw_ctx.dml, pipes, pipe_cnt, pipe_idx);

	phantom_stream->dst.y = 0;
	phantom_stream->dst.height = phantom_vactive;
	/* When scaling, DML provides the end to end required number of lines for MALL.
	 * dst.height is always correct for this case, but src.height is not which causes a
	 * delta between main and phantom pipe scaling outputs. Need to adjust src.height on
	 * phantom for this case.
	 */
	phantom_stream->src.y = 0;
	phantom_stream->src.height = (double)phantom_vactive * (double)main_stream->src.height / (double)main_stream->dst.height;

	phantom_stream->timing.v_addressable = phantom_vactive;
	phantom_stream->timing.v_front_porch = 1;
	phantom_stream->timing.v_total = phantom_stream->timing.v_addressable +
						phantom_stream->timing.v_front_porch +
						phantom_stream->timing.v_sync_width +
						phantom_bp;
	phantom_stream->timing.flags.DSC = 0; // Don't need DSC for phantom timing
}

/**
 * dcn32_get_num_free_pipes - Calculate number of free pipes
 * @dc: current dc state
 * @context: new dc state
 *
 * This function assumes that a "used" pipe is a pipe that has
 * both a stream and a plane assigned to it.
 *
 * Return: Number of free pipes available in the context
 */
static unsigned int dcn32_get_num_free_pipes(struct dc *dc, struct dc_state *context)
{
	unsigned int i;
	unsigned int free_pipes = 0;
	unsigned int num_pipes = 0;

	for (i = 0; i < dc->res_pool->pipe_count; i++) {
		struct pipe_ctx *pipe = &context->res_ctx.pipe_ctx[i];

		if (pipe->stream && !pipe->top_pipe) {
			while (pipe) {
				num_pipes++;
				pipe = pipe->bottom_pipe;
			}
		}
	}

	free_pipes = dc->res_pool->pipe_count - num_pipes;
	return free_pipes;
}

/**
 * dcn32_assign_subvp_pipe - Function to decide which pipe will use Sub-VP.
 * @dc: current dc state
 * @context: new dc state
 * @index: [out] dc pipe index for the pipe chosen to have phantom pipes assigned
 *
 * We enter this function if we are Sub-VP capable (i.e. enough pipes available)
 * and regular P-State switching (i.e. VACTIVE/VBLANK) is not supported, or if
 * we are forcing SubVP P-State switching on the current config.
 *
 * The number of pipes used for the chosen surface must be less than or equal to the
 * number of free pipes available.
 *
 * In general we choose surfaces with the longest frame time first (better for SubVP + VBLANK).
 * For multi-display cases the ActiveDRAMClockChangeMargin doesn't provide enough info on its own
 * for determining which should be the SubVP pipe (need a way to determine if a pipe / plane doesn't
 * support MCLK switching naturally [i.e. ACTIVE or VBLANK]).
 *
 * Return: True if a valid pipe assignment was found for Sub-VP. Otherwise false.
 */
static bool dcn32_assign_subvp_pipe(struct dc *dc,
				    struct dc_state *context,
				    unsigned int *index)
{
	unsigned int i, pipe_idx;
	unsigned int max_frame_time = 0;
	bool valid_assignment_found = false;
	unsigned int free_pipes = dcn32_get_num_free_pipes(dc, context);
	struct vba_vars_st *vba = &context->bw_ctx.dml.vba;

	for (i = 0, pipe_idx = 0; i < dc->res_pool->pipe_count; i++) {
		struct pipe_ctx *pipe = &context->res_ctx.pipe_ctx[i];
		unsigned int num_pipes = 0;
		unsigned int refresh_rate = 0;

		if (!pipe->stream)
			continue;

		// Round up
		refresh_rate = (pipe->stream->timing.pix_clk_100hz * 100 +
				pipe->stream->timing.v_total * pipe->stream->timing.h_total - 1)
				/ (double)(pipe->stream->timing.v_total * pipe->stream->timing.h_total);
		/* SubVP pipe candidate requirements:
		 * - Refresh rate < 120hz
		 * - Not able to switch in vactive naturally (switching in active means the
		 *   DET provides enough buffer to hide the P-State switch latency -- trying
		 *   to combine this with SubVP can cause issues with the scheduling).
		 * - Not TMZ surface
		 */
<<<<<<< HEAD
		if (pipe->plane_state && !pipe->top_pipe &&
				pipe->stream->mall_stream_config.type == SUBVP_NONE && refresh_rate < 120 && !pipe->plane_state->address.tmz_surface &&
=======
		if (pipe->plane_state && !pipe->top_pipe && !dcn32_is_center_timing(pipe) &&
				!(pipe->stream->timing.pix_clk_100hz / 10000 > DCN3_2_MAX_SUBVP_PIXEL_RATE_MHZ) &&
				(!dcn32_is_psr_capable(pipe) || (context->stream_count == 1 && dc->caps.dmub_caps.subvp_psr)) &&
				pipe->stream->mall_stream_config.type == SUBVP_NONE &&
				(refresh_rate < 120 || dcn32_allow_subvp_high_refresh_rate(dc, context, pipe)) &&
				!pipe->plane_state->address.tmz_surface &&
>>>>>>> 98817289
				(vba->ActiveDRAMClockChangeLatencyMarginPerState[vba->VoltageLevel][vba->maxMpcComb][vba->pipe_plane[pipe_idx]] <= 0 ||
				(vba->ActiveDRAMClockChangeLatencyMarginPerState[vba->VoltageLevel][vba->maxMpcComb][vba->pipe_plane[pipe_idx]] > 0 &&
						dcn32_allow_subvp_with_active_margin(pipe)))) {
			while (pipe) {
				num_pipes++;
				pipe = pipe->bottom_pipe;
			}

			pipe = &context->res_ctx.pipe_ctx[i];
			if (num_pipes <= free_pipes) {
				struct dc_stream_state *stream = pipe->stream;
				unsigned int frame_us = (stream->timing.v_total * stream->timing.h_total /
						(double)(stream->timing.pix_clk_100hz * 100)) * 1000000;
				if (frame_us > max_frame_time) {
					*index = i;
					max_frame_time = frame_us;
					valid_assignment_found = true;
				}
			}
		}
		pipe_idx++;
	}
	return valid_assignment_found;
}

/**
 * dcn32_enough_pipes_for_subvp - Function to check if there are "enough" pipes for SubVP.
 * @dc: current dc state
 * @context: new dc state
 *
 * This function returns true if there are enough free pipes
 * to create the required phantom pipes for any given stream
 * (that does not already have phantom pipe assigned).
 *
 * e.g. For a 2 stream config where the first stream uses one
 * pipe and the second stream uses 2 pipes (i.e. pipe split),
 * this function will return true because there is 1 remaining
 * pipe which can be used as the phantom pipe for the non pipe
 * split pipe.
 *
 * Return:
 * True if there are enough free pipes to assign phantom pipes to at least one
 * stream that does not already have phantom pipes assigned. Otherwise false.
 */
static bool dcn32_enough_pipes_for_subvp(struct dc *dc, struct dc_state *context)
{
	unsigned int i, split_cnt, free_pipes;
	unsigned int min_pipe_split = dc->res_pool->pipe_count + 1; // init as max number of pipes + 1
	bool subvp_possible = false;

	for (i = 0; i < dc->res_pool->pipe_count; i++) {
		struct pipe_ctx *pipe = &context->res_ctx.pipe_ctx[i];

		// Find the minimum pipe split count for non SubVP pipes
		if (resource_is_pipe_type(pipe, OPP_HEAD) &&
		    pipe->stream->mall_stream_config.type == SUBVP_NONE) {
			split_cnt = 0;
			while (pipe) {
				split_cnt++;
				pipe = pipe->bottom_pipe;
			}

			if (split_cnt < min_pipe_split)
				min_pipe_split = split_cnt;
		}
	}

	free_pipes = dcn32_get_num_free_pipes(dc, context);

	// SubVP only possible if at least one pipe is being used (i.e. free_pipes
	// should not equal to the pipe_count)
	if (free_pipes >= min_pipe_split && free_pipes < dc->res_pool->pipe_count)
		subvp_possible = true;

	return subvp_possible;
}

/**
 * subvp_subvp_schedulable - Determine if SubVP + SubVP config is schedulable
 * @dc: current dc state
 * @context: new dc state
 *
 * High level algorithm:
 * 1. Find longest microschedule length (in us) between the two SubVP pipes
 * 2. Check if the worst case overlap (VBLANK in middle of ACTIVE) for both
 * pipes still allows for the maximum microschedule to fit in the active
 * region for both pipes.
 *
 * Return: True if the SubVP + SubVP config is schedulable, false otherwise
 */
static bool subvp_subvp_schedulable(struct dc *dc, struct dc_state *context)
{
	struct pipe_ctx *subvp_pipes[2];
	struct dc_stream_state *phantom = NULL;
	uint32_t microschedule_lines = 0;
	uint32_t index = 0;
	uint32_t i;
	uint32_t max_microschedule_us = 0;
	int32_t vactive1_us, vactive2_us, vblank1_us, vblank2_us;

	for (i = 0; i < dc->res_pool->pipe_count; i++) {
		struct pipe_ctx *pipe = &context->res_ctx.pipe_ctx[i];
		uint32_t time_us = 0;

		/* Loop to calculate the maximum microschedule time between the two SubVP pipes,
		 * and also to store the two main SubVP pipe pointers in subvp_pipes[2].
		 */
		if (pipe->stream && pipe->plane_state && !pipe->top_pipe &&
		    pipe->stream->mall_stream_config.type == SUBVP_MAIN) {
			phantom = pipe->stream->mall_stream_config.paired_stream;
			microschedule_lines = (phantom->timing.v_total - phantom->timing.v_front_porch) +
					phantom->timing.v_addressable;

			// Round up when calculating microschedule time (+ 1 at the end)
			time_us = (microschedule_lines * phantom->timing.h_total) /
					(double)(phantom->timing.pix_clk_100hz * 100) * 1000000 +
						dc->caps.subvp_prefetch_end_to_mall_start_us +
						dc->caps.subvp_fw_processing_delay_us + 1;
			if (time_us > max_microschedule_us)
				max_microschedule_us = time_us;

			subvp_pipes[index] = pipe;
			index++;

			// Maximum 2 SubVP pipes
			if (index == 2)
				break;
		}
	}
	vactive1_us = ((subvp_pipes[0]->stream->timing.v_addressable * subvp_pipes[0]->stream->timing.h_total) /
			(double)(subvp_pipes[0]->stream->timing.pix_clk_100hz * 100)) * 1000000;
	vactive2_us = ((subvp_pipes[1]->stream->timing.v_addressable * subvp_pipes[1]->stream->timing.h_total) /
				(double)(subvp_pipes[1]->stream->timing.pix_clk_100hz * 100)) * 1000000;
	vblank1_us = (((subvp_pipes[0]->stream->timing.v_total - subvp_pipes[0]->stream->timing.v_addressable) *
			subvp_pipes[0]->stream->timing.h_total) /
			(double)(subvp_pipes[0]->stream->timing.pix_clk_100hz * 100)) * 1000000;
	vblank2_us = (((subvp_pipes[1]->stream->timing.v_total - subvp_pipes[1]->stream->timing.v_addressable) *
			subvp_pipes[1]->stream->timing.h_total) /
			(double)(subvp_pipes[1]->stream->timing.pix_clk_100hz * 100)) * 1000000;

	if ((vactive1_us - vblank2_us) / 2 > max_microschedule_us &&
	    (vactive2_us - vblank1_us) / 2 > max_microschedule_us)
		return true;

	return false;
}

/**
 * subvp_drr_schedulable() - Determine if SubVP + DRR config is schedulable
 * @dc: current dc state
 * @context: new dc state
 *
 * High level algorithm:
 * 1. Get timing for SubVP pipe, phantom pipe, and DRR pipe
 * 2. Determine the frame time for the DRR display when adding required margin for MCLK switching
 * (the margin is equal to the MALL region + DRR margin (500us))
 * 3.If (SubVP Active - Prefetch > Stretched DRR frame + max(MALL region, Stretched DRR frame))
 * then report the configuration as supported
 *
 * Return: True if the SubVP + DRR config is schedulable, false otherwise
 */
static bool subvp_drr_schedulable(struct dc *dc, struct dc_state *context)
{
	bool schedulable = false;
	uint32_t i;
	struct pipe_ctx *pipe = NULL;
	struct pipe_ctx *drr_pipe = NULL;
	struct dc_crtc_timing *main_timing = NULL;
	struct dc_crtc_timing *phantom_timing = NULL;
	struct dc_crtc_timing *drr_timing = NULL;
	int16_t prefetch_us = 0;
	int16_t mall_region_us = 0;
	int16_t drr_frame_us = 0;	// nominal frame time
	int16_t subvp_active_us = 0;
	int16_t stretched_drr_us = 0;
	int16_t drr_stretched_vblank_us = 0;
	int16_t max_vblank_mallregion = 0;

	// Find SubVP pipe
	for (i = 0; i < dc->res_pool->pipe_count; i++) {
		pipe = &context->res_ctx.pipe_ctx[i];

		// We check for master pipe, but it shouldn't matter since we only need
		// the pipe for timing info (stream should be same for any pipe splits)
		if (!resource_is_pipe_type(pipe, OTG_MASTER) ||
				!resource_is_pipe_type(pipe, DPP_PIPE))
			continue;

		// Find the SubVP pipe
		if (pipe->stream->mall_stream_config.type == SUBVP_MAIN)
			break;
	}

	// Find the DRR pipe
	for (i = 0; i < dc->res_pool->pipe_count; i++) {
		drr_pipe = &context->res_ctx.pipe_ctx[i];

		// We check for master pipe only
		if (!resource_is_pipe_type(pipe, OTG_MASTER) ||
				!resource_is_pipe_type(pipe, DPP_PIPE))
			continue;

		if (drr_pipe->stream->mall_stream_config.type == SUBVP_NONE && drr_pipe->stream->ignore_msa_timing_param &&
				(drr_pipe->stream->allow_freesync || drr_pipe->stream->vrr_active_variable))
			break;
	}

	main_timing = &pipe->stream->timing;
	phantom_timing = &pipe->stream->mall_stream_config.paired_stream->timing;
	drr_timing = &drr_pipe->stream->timing;
	prefetch_us = (phantom_timing->v_total - phantom_timing->v_front_porch) * phantom_timing->h_total /
			(double)(phantom_timing->pix_clk_100hz * 100) * 1000000 +
			dc->caps.subvp_prefetch_end_to_mall_start_us;
	subvp_active_us = main_timing->v_addressable * main_timing->h_total /
			(double)(main_timing->pix_clk_100hz * 100) * 1000000;
	drr_frame_us = drr_timing->v_total * drr_timing->h_total /
			(double)(drr_timing->pix_clk_100hz * 100) * 1000000;
	// P-State allow width and FW delays already included phantom_timing->v_addressable
	mall_region_us = phantom_timing->v_addressable * phantom_timing->h_total /
			(double)(phantom_timing->pix_clk_100hz * 100) * 1000000;
	stretched_drr_us = drr_frame_us + mall_region_us + SUBVP_DRR_MARGIN_US;
	drr_stretched_vblank_us = (drr_timing->v_total - drr_timing->v_addressable) * drr_timing->h_total /
			(double)(drr_timing->pix_clk_100hz * 100) * 1000000 + (stretched_drr_us - drr_frame_us);
	max_vblank_mallregion = drr_stretched_vblank_us > mall_region_us ? drr_stretched_vblank_us : mall_region_us;

	/* We consider SubVP + DRR schedulable if the stretched frame duration of the DRR display (i.e. the
	 * highest refresh rate + margin that can support UCLK P-State switch) passes the static analysis
	 * for VBLANK: (VACTIVE region of the SubVP pipe can fit the MALL prefetch, VBLANK frame time,
	 * and the max of (VBLANK blanking time, MALL region)).
	 */
	if (stretched_drr_us < (1 / (double)drr_timing->min_refresh_in_uhz) * 1000000 * 1000000 &&
			subvp_active_us - prefetch_us - stretched_drr_us - max_vblank_mallregion > 0)
		schedulable = true;

	return schedulable;
}


/**
 * subvp_vblank_schedulable - Determine if SubVP + VBLANK config is schedulable
 * @dc: current dc state
 * @context: new dc state
 *
 * High level algorithm:
 * 1. Get timing for SubVP pipe, phantom pipe, and VBLANK pipe
 * 2. If (SubVP Active - Prefetch > Vblank Frame Time + max(MALL region, Vblank blanking time))
 * then report the configuration as supported
 * 3. If the VBLANK display is DRR, then take the DRR static schedulability path
 *
 * Return: True if the SubVP + VBLANK/DRR config is schedulable, false otherwise
 */
static bool subvp_vblank_schedulable(struct dc *dc, struct dc_state *context)
{
	struct pipe_ctx *pipe = NULL;
	struct pipe_ctx *subvp_pipe = NULL;
	bool found = false;
	bool schedulable = false;
	uint32_t i = 0;
	uint8_t vblank_index = 0;
	uint16_t prefetch_us = 0;
	uint16_t mall_region_us = 0;
	uint16_t vblank_frame_us = 0;
	uint16_t subvp_active_us = 0;
	uint16_t vblank_blank_us = 0;
	uint16_t max_vblank_mallregion = 0;
	struct dc_crtc_timing *main_timing = NULL;
	struct dc_crtc_timing *phantom_timing = NULL;
	struct dc_crtc_timing *vblank_timing = NULL;

	/* For SubVP + VBLANK/DRR cases, we assume there can only be
	 * a single VBLANK/DRR display. If DML outputs SubVP + VBLANK
	 * is supported, it is either a single VBLANK case or two VBLANK
	 * displays which are synchronized (in which case they have identical
	 * timings).
	 */
	for (i = 0; i < dc->res_pool->pipe_count; i++) {
		pipe = &context->res_ctx.pipe_ctx[i];

		// We check for master pipe, but it shouldn't matter since we only need
		// the pipe for timing info (stream should be same for any pipe splits)
		if (!resource_is_pipe_type(pipe, OTG_MASTER) ||
				!resource_is_pipe_type(pipe, DPP_PIPE))
			continue;

		if (!found && pipe->stream->mall_stream_config.type == SUBVP_NONE) {
			// Found pipe which is not SubVP or Phantom (i.e. the VBLANK pipe).
			vblank_index = i;
			found = true;
		}

		if (!subvp_pipe && pipe->stream->mall_stream_config.type == SUBVP_MAIN)
			subvp_pipe = pipe;
	}
	if (found) {
		main_timing = &subvp_pipe->stream->timing;
		phantom_timing = &subvp_pipe->stream->mall_stream_config.paired_stream->timing;
		vblank_timing = &context->res_ctx.pipe_ctx[vblank_index].stream->timing;
		// Prefetch time is equal to VACTIVE + BP + VSYNC of the phantom pipe
		// Also include the prefetch end to mallstart delay time
		prefetch_us = (phantom_timing->v_total - phantom_timing->v_front_porch) * phantom_timing->h_total /
				(double)(phantom_timing->pix_clk_100hz * 100) * 1000000 +
				dc->caps.subvp_prefetch_end_to_mall_start_us;
		// P-State allow width and FW delays already included phantom_timing->v_addressable
		mall_region_us = phantom_timing->v_addressable * phantom_timing->h_total /
				(double)(phantom_timing->pix_clk_100hz * 100) * 1000000;
		vblank_frame_us = vblank_timing->v_total * vblank_timing->h_total /
				(double)(vblank_timing->pix_clk_100hz * 100) * 1000000;
		vblank_blank_us =  (vblank_timing->v_total - vblank_timing->v_addressable) * vblank_timing->h_total /
				(double)(vblank_timing->pix_clk_100hz * 100) * 1000000;
		subvp_active_us = main_timing->v_addressable * main_timing->h_total /
				(double)(main_timing->pix_clk_100hz * 100) * 1000000;
		max_vblank_mallregion = vblank_blank_us > mall_region_us ? vblank_blank_us : mall_region_us;

		// Schedulable if VACTIVE region of the SubVP pipe can fit the MALL prefetch, VBLANK frame time,
		// and the max of (VBLANK blanking time, MALL region)
		// TODO: Possibly add some margin (i.e. the below conditions should be [...] > X instead of [...] > 0)
		if (subvp_active_us - prefetch_us - vblank_frame_us - max_vblank_mallregion > 0)
			schedulable = true;
	}
	return schedulable;
}

/**
 * subvp_subvp_admissable() - Determine if subvp + subvp config is admissible
 *
 * @dc: Current DC state
 * @context: New DC state to be programmed
 *
 * SubVP + SubVP is admissible under the following conditions:
 * - All SubVP pipes are < 120Hz OR
 * - All SubVP pipes are >= 120hz
 *
 * Return: True if admissible, false otherwise
 */
static bool subvp_subvp_admissable(struct dc *dc,
				struct dc_state *context)
{
	bool result = false;
	uint32_t i;
	uint8_t subvp_count = 0;
	uint32_t min_refresh = subvp_high_refresh_list.min_refresh, max_refresh = 0;
	uint64_t refresh_rate = 0;

	for (i = 0; i < dc->res_pool->pipe_count; i++) {
		struct pipe_ctx *pipe = &context->res_ctx.pipe_ctx[i];

		if (!pipe->stream)
			continue;

		if (pipe->plane_state && !pipe->top_pipe &&
				pipe->stream->mall_stream_config.type == SUBVP_MAIN) {
			refresh_rate = (pipe->stream->timing.pix_clk_100hz * (uint64_t)100 +
				pipe->stream->timing.v_total * pipe->stream->timing.h_total - (uint64_t)1);
			refresh_rate = div_u64(refresh_rate, pipe->stream->timing.v_total);
			refresh_rate = div_u64(refresh_rate, pipe->stream->timing.h_total);

			if ((uint32_t)refresh_rate < min_refresh)
				min_refresh = (uint32_t)refresh_rate;
			if ((uint32_t)refresh_rate > max_refresh)
				max_refresh = (uint32_t)refresh_rate;
			subvp_count++;
		}
	}

	if (subvp_count == 2 && ((min_refresh < 120 && max_refresh < 120) ||
		(min_refresh >= subvp_high_refresh_list.min_refresh &&
				max_refresh <= subvp_high_refresh_list.max_refresh)))
		result = true;

	return result;
}

/**
 * subvp_validate_static_schedulability - Check which SubVP case is calculated
 * and handle static analysis based on the case.
 * @dc: current dc state
 * @context: new dc state
 * @vlevel: Voltage level calculated by DML
 *
 * Three cases:
 * 1. SubVP + SubVP
 * 2. SubVP + VBLANK (DRR checked internally)
 * 3. SubVP + VACTIVE (currently unsupported)
 *
 * Return: True if statically schedulable, false otherwise
 */
static bool subvp_validate_static_schedulability(struct dc *dc,
				struct dc_state *context,
				int vlevel)
{
	bool schedulable = false;
	struct vba_vars_st *vba = &context->bw_ctx.dml.vba;
	uint32_t i, pipe_idx;
	uint8_t subvp_count = 0;
	uint8_t vactive_count = 0;
	uint8_t non_subvp_pipes = 0;

	for (i = 0, pipe_idx = 0; i < dc->res_pool->pipe_count; i++) {
		struct pipe_ctx *pipe = &context->res_ctx.pipe_ctx[i];

		if (!pipe->stream)
			continue;

		if (pipe->plane_state && !pipe->top_pipe) {
			if (pipe->stream->mall_stream_config.type == SUBVP_MAIN)
				subvp_count++;
			if (pipe->stream->mall_stream_config.type == SUBVP_NONE) {
				non_subvp_pipes++;
			}
		}

		// Count how many planes that aren't SubVP/phantom are capable of VACTIVE
		// switching (SubVP + VACTIVE unsupported). In situations where we force
		// SubVP for a VACTIVE plane, we don't want to increment the vactive_count.
		if (vba->ActiveDRAMClockChangeLatencyMarginPerState[vlevel][vba->maxMpcComb][vba->pipe_plane[pipe_idx]] > 0 &&
		    pipe->stream->mall_stream_config.type == SUBVP_NONE) {
			vactive_count++;
		}
		pipe_idx++;
	}

	if (subvp_count == 2) {
		// Static schedulability check for SubVP + SubVP case
		schedulable = subvp_subvp_admissable(dc, context) && subvp_subvp_schedulable(dc, context);
	} else if (subvp_count == 1 && non_subvp_pipes == 0) {
		// Single SubVP configs will be supported by default as long as it's suppported by DML
		schedulable = true;
	} else if (subvp_count == 1 && non_subvp_pipes == 1) {
		if (dcn32_subvp_drr_admissable(dc, context))
			schedulable = subvp_drr_schedulable(dc, context);
		else if (dcn32_subvp_vblank_admissable(dc, context, vlevel))
			schedulable = subvp_vblank_schedulable(dc, context);
	} else if (vba->DRAMClockChangeSupport[vlevel][vba->maxMpcComb] == dm_dram_clock_change_vactive_w_mall_sub_vp &&
			vactive_count > 0) {
		// For single display SubVP cases, DML will output dm_dram_clock_change_vactive_w_mall_sub_vp by default.
		// We tell the difference between SubVP vs. SubVP + VACTIVE by checking the vactive_count.
		// SubVP + VACTIVE currently unsupported
		schedulable = false;
	}
	return schedulable;
}

static void dcn32_full_validate_bw_helper(struct dc *dc,
				   struct dc_state *context,
				   display_e2e_pipe_params_st *pipes,
				   int *vlevel,
				   int *split,
				   bool *merge,
				   int *pipe_cnt)
{
	struct vba_vars_st *vba = &context->bw_ctx.dml.vba;
	unsigned int dc_pipe_idx = 0;
	int i = 0;
	bool found_supported_config = false;

	dc_assert_fp_enabled();

	/*
	 * DML favors voltage over p-state, but we're more interested in
	 * supporting p-state over voltage. We can't support p-state in
	 * prefetch mode > 0 so try capping the prefetch mode to start.
	 * Override present for testing.
	 */
	if (dc->debug.dml_disallow_alternate_prefetch_modes)
		context->bw_ctx.dml.soc.allow_for_pstate_or_stutter_in_vblank_final =
			dm_prefetch_support_uclk_fclk_and_stutter;
	else
		context->bw_ctx.dml.soc.allow_for_pstate_or_stutter_in_vblank_final =
			dm_prefetch_support_uclk_fclk_and_stutter_if_possible;

	*vlevel = dml_get_voltage_level(&context->bw_ctx.dml, pipes, *pipe_cnt);
	/* This may adjust vlevel and maxMpcComb */
	if (*vlevel < context->bw_ctx.dml.soc.num_states) {
		*vlevel = dcn20_validate_apply_pipe_split_flags(dc, context, *vlevel, split, merge);
		vba->VoltageLevel = *vlevel;
	}

	/* Conditions for setting up phantom pipes for SubVP:
	 * 1. Not force disable SubVP
	 * 2. Full update (i.e. !fast_validate)
	 * 3. Enough pipes are available to support SubVP (TODO: Which pipes will use VACTIVE / VBLANK / SUBVP?)
	 * 4. Display configuration passes validation
	 * 5. (Config doesn't support MCLK in VACTIVE/VBLANK || dc->debug.force_subvp_mclk_switch)
	 */
	if (!dc->debug.force_disable_subvp && !dc->caps.dmub_caps.gecc_enable && dcn32_all_pipes_have_stream_and_plane(dc, context) &&
	    !dcn32_mpo_in_use(context) && !dcn32_any_surfaces_rotated(dc, context) &&
		(*vlevel == context->bw_ctx.dml.soc.num_states ||
	    vba->DRAMClockChangeSupport[*vlevel][vba->maxMpcComb] == dm_dram_clock_change_unsupported ||
	    dc->debug.force_subvp_mclk_switch)) {

		dcn32_merge_pipes_for_subvp(dc, context);
		memset(merge, 0, MAX_PIPES * sizeof(bool));

		/* to re-initialize viewport after the pipe merge */
		for (i = 0; i < dc->res_pool->pipe_count; i++) {
			struct pipe_ctx *pipe_ctx = &context->res_ctx.pipe_ctx[i];

			if (!pipe_ctx->plane_state || !pipe_ctx->stream)
				continue;

			resource_build_scaling_params(pipe_ctx);
		}

		while (!found_supported_config && dcn32_enough_pipes_for_subvp(dc, context) &&
			dcn32_assign_subvp_pipe(dc, context, &dc_pipe_idx)) {
			/* For the case where *vlevel = num_states, bandwidth validation has failed for this config.
			 * Adding phantom pipes won't change the validation result, so change the DML input param
			 * for P-State support before adding phantom pipes and recalculating the DML result.
			 * However, this case is only applicable for SubVP + DRR cases because the prefetch mode
			 * will not allow for switch in VBLANK. The DRR display must have it's VBLANK stretched
			 * enough to support MCLK switching.
			 */
			if (*vlevel == context->bw_ctx.dml.soc.num_states &&
				context->bw_ctx.dml.soc.allow_for_pstate_or_stutter_in_vblank_final ==
					dm_prefetch_support_uclk_fclk_and_stutter) {
				context->bw_ctx.dml.soc.allow_for_pstate_or_stutter_in_vblank_final =
								dm_prefetch_support_fclk_and_stutter;
				/* There are params (such as FabricClock) that need to be recalculated
				 * after validation fails (otherwise it will be 0). Calculation for
				 * phantom vactive requires call into DML, so we must ensure all the
				 * vba params are valid otherwise we'll get incorrect phantom vactive.
				 */
				*vlevel = dml_get_voltage_level(&context->bw_ctx.dml, pipes, *pipe_cnt);
			}

			dc->res_pool->funcs->add_phantom_pipes(dc, context, pipes, *pipe_cnt, dc_pipe_idx);

			*pipe_cnt = dc->res_pool->funcs->populate_dml_pipes(dc, context, pipes, false);
			// Populate dppclk to trigger a recalculate in dml_get_voltage_level
			// so the phantom pipe DLG params can be assigned correctly.
			pipes[0].clks_cfg.dppclk_mhz = get_dppclk_calculated(&context->bw_ctx.dml, pipes, *pipe_cnt, 0);
			*vlevel = dml_get_voltage_level(&context->bw_ctx.dml, pipes, *pipe_cnt);

			/* Check that vlevel requested supports pstate or not
			 * if not, select the lowest vlevel that supports it
			 */
			for (i = *vlevel; i < context->bw_ctx.dml.soc.num_states; i++) {
				if (vba->DRAMClockChangeSupport[i][vba->maxMpcComb] != dm_dram_clock_change_unsupported) {
					*vlevel = i;
					break;
				}
			}

			if (*vlevel < context->bw_ctx.dml.soc.num_states
			    && subvp_validate_static_schedulability(dc, context, *vlevel))
				found_supported_config = true;
			if (found_supported_config) {
				// For SubVP + DRR cases, we can force the lowest vlevel that supports the mode
				if (dcn32_subvp_drr_admissable(dc, context) && subvp_drr_schedulable(dc, context)) {
					/* find lowest vlevel that supports the config */
					for (i = *vlevel; i >= 0; i--) {
						if (vba->ModeSupport[i][vba->maxMpcComb]) {
							*vlevel = i;
						} else {
							break;
						}
					}
				}
			}
		}

		// If SubVP pipe config is unsupported (or cannot be used for UCLK switching)
		// remove phantom pipes and repopulate dml pipes
		if (!found_supported_config) {
			dc->res_pool->funcs->remove_phantom_pipes(dc, context, false);
			vba->DRAMClockChangeSupport[*vlevel][vba->maxMpcComb] = dm_dram_clock_change_unsupported;
			*pipe_cnt = dc->res_pool->funcs->populate_dml_pipes(dc, context, pipes, false);

			*vlevel = dml_get_voltage_level(&context->bw_ctx.dml, pipes, *pipe_cnt);
			/* This may adjust vlevel and maxMpcComb */
			if (*vlevel < context->bw_ctx.dml.soc.num_states) {
				*vlevel = dcn20_validate_apply_pipe_split_flags(dc, context, *vlevel, split, merge);
				vba->VoltageLevel = *vlevel;
			}
		} else {
			// Most populate phantom DLG params before programming hardware / timing for phantom pipe
			dcn32_helper_populate_phantom_dlg_params(dc, context, pipes, *pipe_cnt);

			/* Call validate_apply_pipe_split flags after calling DML getters for
			 * phantom dlg params, or some of the VBA params indicating pipe split
			 * can be overwritten by the getters.
			 *
			 * When setting up SubVP config, all pipes are merged before attempting to
			 * add phantom pipes. If pipe split (ODM / MPC) is required, both the main
			 * and phantom pipes will be split in the regular pipe splitting sequence.
			 */
			memset(split, 0, MAX_PIPES * sizeof(int));
			memset(merge, 0, MAX_PIPES * sizeof(bool));
			*vlevel = dcn20_validate_apply_pipe_split_flags(dc, context, *vlevel, split, merge);
			vba->VoltageLevel = *vlevel;
			// Note: We can't apply the phantom pipes to hardware at this time. We have to wait
			// until driver has acquired the DMCUB lock to do it safely.
		}
	}
}

static bool is_dtbclk_required(struct dc *dc, struct dc_state *context)
{
	int i;

	for (i = 0; i < dc->res_pool->pipe_count; i++) {
		if (!context->res_ctx.pipe_ctx[i].stream)
			continue;
		if (dc->link_srv->dp_is_128b_132b_signal(&context->res_ctx.pipe_ctx[i]))
			return true;
	}
	return false;
}

static void dcn20_adjust_freesync_v_startup(const struct dc_crtc_timing *dc_crtc_timing, int *vstartup_start)
{
	struct dc_crtc_timing patched_crtc_timing;
	uint32_t asic_blank_end   = 0;
	uint32_t asic_blank_start = 0;
	uint32_t newVstartup	  = 0;

	patched_crtc_timing = *dc_crtc_timing;

	if (patched_crtc_timing.flags.INTERLACE == 1) {
		if (patched_crtc_timing.v_front_porch < 2)
			patched_crtc_timing.v_front_porch = 2;
	} else {
		if (patched_crtc_timing.v_front_porch < 1)
			patched_crtc_timing.v_front_porch = 1;
	}

	/* blank_start = frame end - front porch */
	asic_blank_start = patched_crtc_timing.v_total -
					patched_crtc_timing.v_front_porch;

	/* blank_end = blank_start - active */
	asic_blank_end = asic_blank_start -
					patched_crtc_timing.v_border_bottom -
					patched_crtc_timing.v_addressable -
					patched_crtc_timing.v_border_top;

	newVstartup = asic_blank_end + (patched_crtc_timing.v_total - asic_blank_start);

	*vstartup_start = ((newVstartup > *vstartup_start) ? newVstartup : *vstartup_start);
}

static void dcn32_calculate_dlg_params(struct dc *dc, struct dc_state *context,
				       display_e2e_pipe_params_st *pipes,
				       int pipe_cnt, int vlevel)
{
	int i, pipe_idx, active_hubp_count = 0;
	bool usr_retraining_support = false;
	bool unbounded_req_enabled = false;
	struct vba_vars_st *vba = &context->bw_ctx.dml.vba;

	dc_assert_fp_enabled();

	/* Writeback MCIF_WB arbitration parameters */
	dc->res_pool->funcs->set_mcif_arb_params(dc, context, pipes, pipe_cnt);

	context->bw_ctx.bw.dcn.clk.dispclk_khz = context->bw_ctx.dml.vba.DISPCLK * 1000;
	context->bw_ctx.bw.dcn.clk.dcfclk_khz = context->bw_ctx.dml.vba.DCFCLK * 1000;
	context->bw_ctx.bw.dcn.clk.socclk_khz = context->bw_ctx.dml.vba.SOCCLK * 1000;
	context->bw_ctx.bw.dcn.clk.dramclk_khz = context->bw_ctx.dml.vba.DRAMSpeed * 1000 / 16;
	context->bw_ctx.bw.dcn.clk.dcfclk_deep_sleep_khz = context->bw_ctx.dml.vba.DCFCLKDeepSleep * 1000;
	context->bw_ctx.bw.dcn.clk.fclk_khz = context->bw_ctx.dml.vba.FabricClock * 1000;
	context->bw_ctx.bw.dcn.clk.p_state_change_support =
			context->bw_ctx.dml.vba.DRAMClockChangeSupport[vlevel][context->bw_ctx.dml.vba.maxMpcComb]
					!= dm_dram_clock_change_unsupported;

	/* Pstate change might not be supported by hardware, but it might be
	 * possible with firmware driven vertical blank stretching.
	 */
	context->bw_ctx.bw.dcn.clk.p_state_change_support |= context->bw_ctx.bw.dcn.clk.fw_based_mclk_switching;

	context->bw_ctx.bw.dcn.clk.dppclk_khz = 0;
	context->bw_ctx.bw.dcn.clk.dtbclk_en = is_dtbclk_required(dc, context);
	context->bw_ctx.bw.dcn.clk.ref_dtbclk_khz = context->bw_ctx.dml.vba.DTBCLKPerState[vlevel] * 1000;
	if (context->bw_ctx.dml.vba.FCLKChangeSupport[vlevel][context->bw_ctx.dml.vba.maxMpcComb] == dm_fclock_change_unsupported)
		context->bw_ctx.bw.dcn.clk.fclk_p_state_change_support = false;
	else
		context->bw_ctx.bw.dcn.clk.fclk_p_state_change_support = true;

	usr_retraining_support = context->bw_ctx.dml.vba.USRRetrainingSupport[vlevel][context->bw_ctx.dml.vba.maxMpcComb];
	ASSERT(usr_retraining_support);

	if (context->bw_ctx.bw.dcn.clk.dispclk_khz < dc->debug.min_disp_clk_khz)
		context->bw_ctx.bw.dcn.clk.dispclk_khz = dc->debug.min_disp_clk_khz;

	unbounded_req_enabled = get_unbounded_request_enabled(&context->bw_ctx.dml, pipes, pipe_cnt);

	if (unbounded_req_enabled && pipe_cnt > 1) {
		// Unbounded requesting should not ever be used when more than 1 pipe is enabled.
		ASSERT(false);
		unbounded_req_enabled = false;
	}

	context->bw_ctx.bw.dcn.mall_ss_size_bytes = 0;
	context->bw_ctx.bw.dcn.mall_ss_psr_active_size_bytes = 0;
	context->bw_ctx.bw.dcn.mall_subvp_size_bytes = 0;

	for (i = 0, pipe_idx = 0; i < dc->res_pool->pipe_count; i++) {
		if (!context->res_ctx.pipe_ctx[i].stream)
			continue;
		if (context->res_ctx.pipe_ctx[i].plane_state)
			active_hubp_count++;
		pipes[pipe_idx].pipe.dest.vstartup_start = get_vstartup(&context->bw_ctx.dml, pipes, pipe_cnt,
				pipe_idx);
		pipes[pipe_idx].pipe.dest.vupdate_offset = get_vupdate_offset(&context->bw_ctx.dml, pipes, pipe_cnt,
				pipe_idx);
		pipes[pipe_idx].pipe.dest.vupdate_width = get_vupdate_width(&context->bw_ctx.dml, pipes, pipe_cnt,
				pipe_idx);
		pipes[pipe_idx].pipe.dest.vready_offset = get_vready_offset(&context->bw_ctx.dml, pipes, pipe_cnt,
				pipe_idx);

		if (context->res_ctx.pipe_ctx[i].stream->mall_stream_config.type == SUBVP_PHANTOM) {
			// Phantom pipe requires that DET_SIZE = 0 and no unbounded requests
			context->res_ctx.pipe_ctx[i].det_buffer_size_kb = 0;
			context->res_ctx.pipe_ctx[i].unbounded_req = false;
		} else {
			context->res_ctx.pipe_ctx[i].det_buffer_size_kb = get_det_buffer_size_kbytes(&context->bw_ctx.dml, pipes, pipe_cnt,
							pipe_idx);
			context->res_ctx.pipe_ctx[i].unbounded_req = unbounded_req_enabled;
		}

		if (context->bw_ctx.bw.dcn.clk.dppclk_khz < pipes[pipe_idx].clks_cfg.dppclk_mhz * 1000)
			context->bw_ctx.bw.dcn.clk.dppclk_khz = pipes[pipe_idx].clks_cfg.dppclk_mhz * 1000;
		if (context->res_ctx.pipe_ctx[i].plane_state)
			context->res_ctx.pipe_ctx[i].plane_res.bw.dppclk_khz = pipes[pipe_idx].clks_cfg.dppclk_mhz * 1000;
		else
			context->res_ctx.pipe_ctx[i].plane_res.bw.dppclk_khz = 0;
		context->res_ctx.pipe_ctx[i].pipe_dlg_param = pipes[pipe_idx].pipe.dest;

		context->res_ctx.pipe_ctx[i].surface_size_in_mall_bytes = get_surface_size_in_mall(&context->bw_ctx.dml, pipes, pipe_cnt, pipe_idx);

		if (vba->ActiveDRAMClockChangeLatencyMarginPerState[vba->VoltageLevel][vba->maxMpcComb][vba->pipe_plane[pipe_idx]] > 0)
			context->res_ctx.pipe_ctx[i].has_vactive_margin = true;
		else
			context->res_ctx.pipe_ctx[i].has_vactive_margin = false;

		/* MALL Allocation Sizes */
		/* count from active, top pipes per plane only */
		if (context->res_ctx.pipe_ctx[i].stream && context->res_ctx.pipe_ctx[i].plane_state &&
				(context->res_ctx.pipe_ctx[i].top_pipe == NULL ||
				context->res_ctx.pipe_ctx[i].plane_state != context->res_ctx.pipe_ctx[i].top_pipe->plane_state) &&
				context->res_ctx.pipe_ctx[i].prev_odm_pipe == NULL) {
			/* SS: all active surfaces stored in MALL */
			if (context->res_ctx.pipe_ctx[i].stream->mall_stream_config.type != SUBVP_PHANTOM) {
				context->bw_ctx.bw.dcn.mall_ss_size_bytes += context->res_ctx.pipe_ctx[i].surface_size_in_mall_bytes;

				if (context->res_ctx.pipe_ctx[i].stream->link->psr_settings.psr_version == DC_PSR_VERSION_UNSUPPORTED) {
					/* SS PSR On: all active surfaces part of streams not supporting PSR stored in MALL */
					context->bw_ctx.bw.dcn.mall_ss_psr_active_size_bytes += context->res_ctx.pipe_ctx[i].surface_size_in_mall_bytes;
				}
			} else {
				/* SUBVP: phantom surfaces only stored in MALL */
				context->bw_ctx.bw.dcn.mall_subvp_size_bytes += context->res_ctx.pipe_ctx[i].surface_size_in_mall_bytes;
			}
		}

		if (context->res_ctx.pipe_ctx[i].stream->adaptive_sync_infopacket.valid)
			dcn20_adjust_freesync_v_startup(
				&context->res_ctx.pipe_ctx[i].stream->timing,
				&context->res_ctx.pipe_ctx[i].pipe_dlg_param.vstartup_start);

		pipe_idx++;
	}
	/* If DCN isn't making memory requests we can allow pstate change and lower clocks */
	if (!active_hubp_count) {
		context->bw_ctx.bw.dcn.clk.socclk_khz = 0;
		context->bw_ctx.bw.dcn.clk.dppclk_khz = 0;
		context->bw_ctx.bw.dcn.clk.dcfclk_khz = 0;
		context->bw_ctx.bw.dcn.clk.dcfclk_deep_sleep_khz = 0;
		context->bw_ctx.bw.dcn.clk.dramclk_khz = 0;
		context->bw_ctx.bw.dcn.clk.fclk_khz = 0;
		context->bw_ctx.bw.dcn.clk.p_state_change_support = true;
<<<<<<< HEAD
=======
		context->bw_ctx.bw.dcn.clk.fclk_p_state_change_support = true;
>>>>>>> 98817289
	}
	/*save a original dppclock copy*/
	context->bw_ctx.bw.dcn.clk.bw_dppclk_khz = context->bw_ctx.bw.dcn.clk.dppclk_khz;
	context->bw_ctx.bw.dcn.clk.bw_dispclk_khz = context->bw_ctx.bw.dcn.clk.dispclk_khz;
	context->bw_ctx.bw.dcn.clk.max_supported_dppclk_khz = context->bw_ctx.dml.soc.clock_limits[vlevel].dppclk_mhz
			* 1000;
	context->bw_ctx.bw.dcn.clk.max_supported_dispclk_khz = context->bw_ctx.dml.soc.clock_limits[vlevel].dispclk_mhz
			* 1000;

	context->bw_ctx.bw.dcn.clk.num_ways = dcn32_helper_calculate_num_ways_for_subvp(dc, context);

	context->bw_ctx.bw.dcn.compbuf_size_kb = context->bw_ctx.dml.ip.config_return_buffer_size_in_kbytes;

	for (i = 0; i < dc->res_pool->pipe_count; i++) {
		if (context->res_ctx.pipe_ctx[i].stream)
			context->bw_ctx.bw.dcn.compbuf_size_kb -= context->res_ctx.pipe_ctx[i].det_buffer_size_kb;
	}

	for (i = 0, pipe_idx = 0; i < dc->res_pool->pipe_count; i++) {

		if (!context->res_ctx.pipe_ctx[i].stream)
			continue;

		context->bw_ctx.dml.funcs.rq_dlg_get_dlg_reg_v2(&context->bw_ctx.dml,
				&context->res_ctx.pipe_ctx[i].dlg_regs, &context->res_ctx.pipe_ctx[i].ttu_regs, pipes,
				pipe_cnt, pipe_idx);

		context->bw_ctx.dml.funcs.rq_dlg_get_rq_reg_v2(&context->res_ctx.pipe_ctx[i].rq_regs,
				&context->bw_ctx.dml, pipes, pipe_cnt, pipe_idx);
		pipe_idx++;
	}
}

static struct pipe_ctx *dcn32_find_split_pipe(
		struct dc *dc,
		struct dc_state *context,
		int old_index)
{
	struct pipe_ctx *pipe = NULL;
	int i;

	if (old_index >= 0 && context->res_ctx.pipe_ctx[old_index].stream == NULL) {
		pipe = &context->res_ctx.pipe_ctx[old_index];
		pipe->pipe_idx = old_index;
	}

	if (!pipe)
		for (i = dc->res_pool->pipe_count - 1; i >= 0; i--) {
			if (dc->current_state->res_ctx.pipe_ctx[i].top_pipe == NULL
					&& dc->current_state->res_ctx.pipe_ctx[i].prev_odm_pipe == NULL) {
				if (context->res_ctx.pipe_ctx[i].stream == NULL) {
					pipe = &context->res_ctx.pipe_ctx[i];
					pipe->pipe_idx = i;
					break;
				}
			}
		}

	/*
	 * May need to fix pipes getting tossed from 1 opp to another on flip
	 * Add for debugging transient underflow during topology updates:
	 * ASSERT(pipe);
	 */
	if (!pipe)
		for (i = dc->res_pool->pipe_count - 1; i >= 0; i--) {
			if (context->res_ctx.pipe_ctx[i].stream == NULL) {
				pipe = &context->res_ctx.pipe_ctx[i];
				pipe->pipe_idx = i;
				break;
			}
		}

	return pipe;
}

static bool dcn32_split_stream_for_mpc_or_odm(
		const struct dc *dc,
		struct resource_context *res_ctx,
		struct pipe_ctx *pri_pipe,
		struct pipe_ctx *sec_pipe,
		bool odm)
{
	int pipe_idx = sec_pipe->pipe_idx;
	const struct resource_pool *pool = dc->res_pool;

	DC_LOGGER_INIT(dc->ctx->logger);

	if (odm && pri_pipe->plane_state) {
		/* ODM + window MPO, where MPO window is on left half only */
		if (pri_pipe->plane_state->clip_rect.x + pri_pipe->plane_state->clip_rect.width <=
				pri_pipe->stream->src.x + pri_pipe->stream->src.width/2) {

			DC_LOG_SCALER("%s - ODM + window MPO(left). pri_pipe:%d\n",
					__func__,
					pri_pipe->pipe_idx);
			return true;
		}

		/* ODM + window MPO, where MPO window is on right half only */
		if (pri_pipe->plane_state->clip_rect.x >= pri_pipe->stream->src.x +  pri_pipe->stream->src.width/2) {

			DC_LOG_SCALER("%s - ODM + window MPO(right). pri_pipe:%d\n",
					__func__,
					pri_pipe->pipe_idx);
			return true;
		}
	}

	*sec_pipe = *pri_pipe;

	sec_pipe->pipe_idx = pipe_idx;
	sec_pipe->plane_res.mi = pool->mis[pipe_idx];
	sec_pipe->plane_res.hubp = pool->hubps[pipe_idx];
	sec_pipe->plane_res.ipp = pool->ipps[pipe_idx];
	sec_pipe->plane_res.xfm = pool->transforms[pipe_idx];
	sec_pipe->plane_res.dpp = pool->dpps[pipe_idx];
	sec_pipe->plane_res.mpcc_inst = pool->dpps[pipe_idx]->inst;
	sec_pipe->stream_res.dsc = NULL;
	if (odm) {
		if (pri_pipe->next_odm_pipe) {
			ASSERT(pri_pipe->next_odm_pipe != sec_pipe);
			sec_pipe->next_odm_pipe = pri_pipe->next_odm_pipe;
			sec_pipe->next_odm_pipe->prev_odm_pipe = sec_pipe;
		}
		if (pri_pipe->top_pipe && pri_pipe->top_pipe->next_odm_pipe) {
			pri_pipe->top_pipe->next_odm_pipe->bottom_pipe = sec_pipe;
			sec_pipe->top_pipe = pri_pipe->top_pipe->next_odm_pipe;
		}
		if (pri_pipe->bottom_pipe && pri_pipe->bottom_pipe->next_odm_pipe) {
			pri_pipe->bottom_pipe->next_odm_pipe->top_pipe = sec_pipe;
			sec_pipe->bottom_pipe = pri_pipe->bottom_pipe->next_odm_pipe;
		}
		pri_pipe->next_odm_pipe = sec_pipe;
		sec_pipe->prev_odm_pipe = pri_pipe;
		ASSERT(sec_pipe->top_pipe == NULL);

		if (!sec_pipe->top_pipe)
			sec_pipe->stream_res.opp = pool->opps[pipe_idx];
		else
			sec_pipe->stream_res.opp = sec_pipe->top_pipe->stream_res.opp;
		if (sec_pipe->stream->timing.flags.DSC == 1) {
			dcn20_acquire_dsc(dc, res_ctx, &sec_pipe->stream_res.dsc, pipe_idx);
			ASSERT(sec_pipe->stream_res.dsc);
			if (sec_pipe->stream_res.dsc == NULL)
				return false;
		}
	} else {
		if (pri_pipe->bottom_pipe) {
			ASSERT(pri_pipe->bottom_pipe != sec_pipe);
			sec_pipe->bottom_pipe = pri_pipe->bottom_pipe;
			sec_pipe->bottom_pipe->top_pipe = sec_pipe;
		}
		pri_pipe->bottom_pipe = sec_pipe;
		sec_pipe->top_pipe = pri_pipe;

		ASSERT(pri_pipe->plane_state);
	}

	return true;
}

bool dcn32_internal_validate_bw(struct dc *dc,
				struct dc_state *context,
				display_e2e_pipe_params_st *pipes,
				int *pipe_cnt_out,
				int *vlevel_out,
				bool fast_validate)
{
	bool out = false;
	bool repopulate_pipes = false;
	int split[MAX_PIPES] = { 0 };
	bool merge[MAX_PIPES] = { false };
	bool newly_split[MAX_PIPES] = { false };
	int pipe_cnt, i, pipe_idx;
	int vlevel = context->bw_ctx.dml.soc.num_states;
	struct vba_vars_st *vba = &context->bw_ctx.dml.vba;

	dc_assert_fp_enabled();

	ASSERT(pipes);
	if (!pipes)
		return false;

	// For each full update, remove all existing phantom pipes first
	dc->res_pool->funcs->remove_phantom_pipes(dc, context, fast_validate);

	dc->res_pool->funcs->update_soc_for_wm_a(dc, context);

	pipe_cnt = dc->res_pool->funcs->populate_dml_pipes(dc, context, pipes, fast_validate);

	if (!pipe_cnt) {
		out = true;
		goto validate_out;
	}

	dml_log_pipe_params(&context->bw_ctx.dml, pipes, pipe_cnt);
	context->bw_ctx.dml.soc.max_vratio_pre = dcn32_determine_max_vratio_prefetch(dc, context);

	if (!fast_validate)
		dcn32_full_validate_bw_helper(dc, context, pipes, &vlevel, split, merge, &pipe_cnt);

	if (fast_validate ||
			(dc->debug.dml_disallow_alternate_prefetch_modes &&
			(vlevel == context->bw_ctx.dml.soc.num_states ||
				vba->DRAMClockChangeSupport[vlevel][vba->maxMpcComb] == dm_dram_clock_change_unsupported))) {
		/*
		 * If dml_disallow_alternate_prefetch_modes is false, then we have already
		 * tried alternate prefetch modes during full validation.
		 *
		 * If mode is unsupported or there is no p-state support, then
		 * fall back to favouring voltage.
		 *
		 * If Prefetch mode 0 failed for this config, or passed with Max UCLK, then try
		 * to support with Prefetch mode 1 (dm_prefetch_support_fclk_and_stutter == 2)
		 */
		context->bw_ctx.dml.soc.allow_for_pstate_or_stutter_in_vblank_final =
			dm_prefetch_support_none;

		context->bw_ctx.dml.validate_max_state = fast_validate;
		vlevel = dml_get_voltage_level(&context->bw_ctx.dml, pipes, pipe_cnt);

		context->bw_ctx.dml.validate_max_state = false;

		if (vlevel < context->bw_ctx.dml.soc.num_states) {
			memset(split, 0, sizeof(split));
			memset(merge, 0, sizeof(merge));
			vlevel = dcn20_validate_apply_pipe_split_flags(dc, context, vlevel, split, merge);
			// dcn20_validate_apply_pipe_split_flags can modify voltage level outside of DML
			vba->VoltageLevel = vlevel;
		}
	}

	dml_log_mode_support_params(&context->bw_ctx.dml);

	if (vlevel == context->bw_ctx.dml.soc.num_states)
		goto validate_fail;

	for (i = 0, pipe_idx = 0; i < dc->res_pool->pipe_count; i++) {
		struct pipe_ctx *pipe = &context->res_ctx.pipe_ctx[i];
		struct pipe_ctx *mpo_pipe = pipe->bottom_pipe;

		if (!pipe->stream)
			continue;

		if (vba->ODMCombineEnabled[vba->pipe_plane[pipe_idx]] != dm_odm_combine_mode_disabled
				&& !dc->config.enable_windowed_mpo_odm
				&& pipe->plane_state && mpo_pipe
				&& memcmp(&mpo_pipe->plane_state->clip_rect,
						&pipe->stream->src,
						sizeof(struct rect)) != 0) {
			ASSERT(mpo_pipe->plane_state != pipe->plane_state);
			goto validate_fail;
		}
		pipe_idx++;
	}

	/* merge pipes if necessary */
	for (i = 0; i < dc->res_pool->pipe_count; i++) {
		struct pipe_ctx *pipe = &context->res_ctx.pipe_ctx[i];

		/*skip pipes that don't need merging*/
		if (!merge[i])
			continue;

		/* if ODM merge we ignore mpc tree, mpo pipes will have their own flags */
		if (pipe->prev_odm_pipe) {
			/*split off odm pipe*/
			pipe->prev_odm_pipe->next_odm_pipe = pipe->next_odm_pipe;
			if (pipe->next_odm_pipe)
				pipe->next_odm_pipe->prev_odm_pipe = pipe->prev_odm_pipe;

			/*2:1ODM+MPC Split MPO to Single Pipe + MPC Split MPO*/
			if (pipe->bottom_pipe) {
				if (pipe->bottom_pipe->prev_odm_pipe || pipe->bottom_pipe->next_odm_pipe) {
					/*MPC split rules will handle this case*/
					pipe->bottom_pipe->top_pipe = NULL;
				} else {
					/* when merging an ODM pipes, the bottom MPC pipe must now point to
					 * the previous ODM pipe and its associated stream assets
					 */
					if (pipe->prev_odm_pipe->bottom_pipe) {
						/* 3 plane MPO*/
						pipe->bottom_pipe->top_pipe = pipe->prev_odm_pipe->bottom_pipe;
						pipe->prev_odm_pipe->bottom_pipe->bottom_pipe = pipe->bottom_pipe;
					} else {
						/* 2 plane MPO*/
						pipe->bottom_pipe->top_pipe = pipe->prev_odm_pipe;
						pipe->prev_odm_pipe->bottom_pipe = pipe->bottom_pipe;
					}

					memcpy(&pipe->bottom_pipe->stream_res, &pipe->bottom_pipe->top_pipe->stream_res, sizeof(struct stream_resource));
				}
			}

			if (pipe->top_pipe) {
				pipe->top_pipe->bottom_pipe = NULL;
			}

			pipe->bottom_pipe = NULL;
			pipe->next_odm_pipe = NULL;
			pipe->plane_state = NULL;
			pipe->stream = NULL;
			pipe->top_pipe = NULL;
			pipe->prev_odm_pipe = NULL;
			if (pipe->stream_res.dsc)
				dcn20_release_dsc(&context->res_ctx, dc->res_pool, &pipe->stream_res.dsc);
			memset(&pipe->plane_res, 0, sizeof(pipe->plane_res));
			memset(&pipe->stream_res, 0, sizeof(pipe->stream_res));
			memset(&pipe->link_res, 0, sizeof(pipe->link_res));
			repopulate_pipes = true;
		} else if (pipe->top_pipe && pipe->top_pipe->plane_state == pipe->plane_state) {
			struct pipe_ctx *top_pipe = pipe->top_pipe;
			struct pipe_ctx *bottom_pipe = pipe->bottom_pipe;

			top_pipe->bottom_pipe = bottom_pipe;
			if (bottom_pipe)
				bottom_pipe->top_pipe = top_pipe;

			pipe->top_pipe = NULL;
			pipe->bottom_pipe = NULL;
			pipe->plane_state = NULL;
			pipe->stream = NULL;
			memset(&pipe->plane_res, 0, sizeof(pipe->plane_res));
			memset(&pipe->stream_res, 0, sizeof(pipe->stream_res));
			memset(&pipe->link_res, 0, sizeof(pipe->link_res));
			repopulate_pipes = true;
		} else
			ASSERT(0); /* Should never try to merge master pipe */

	}

	for (i = 0, pipe_idx = -1; i < dc->res_pool->pipe_count; i++) {
		struct pipe_ctx *pipe = &context->res_ctx.pipe_ctx[i];
		struct pipe_ctx *old_pipe = &dc->current_state->res_ctx.pipe_ctx[i];
		struct pipe_ctx *hsplit_pipe = NULL;
		bool odm;
		int old_index = -1;

		if (!pipe->stream || newly_split[i])
			continue;

		pipe_idx++;
		odm = vba->ODMCombineEnabled[vba->pipe_plane[pipe_idx]] != dm_odm_combine_mode_disabled;

		if (!pipe->plane_state && !odm)
			continue;

		if (split[i]) {
			if (odm) {
				if (split[i] == 4 && old_pipe->next_odm_pipe && old_pipe->next_odm_pipe->next_odm_pipe)
					old_index = old_pipe->next_odm_pipe->next_odm_pipe->pipe_idx;
				else if (old_pipe->next_odm_pipe)
					old_index = old_pipe->next_odm_pipe->pipe_idx;
			} else {
				if (split[i] == 4 && old_pipe->bottom_pipe && old_pipe->bottom_pipe->bottom_pipe &&
						old_pipe->bottom_pipe->bottom_pipe->plane_state == old_pipe->plane_state)
					old_index = old_pipe->bottom_pipe->bottom_pipe->pipe_idx;
				else if (old_pipe->bottom_pipe &&
						old_pipe->bottom_pipe->plane_state == old_pipe->plane_state)
					old_index = old_pipe->bottom_pipe->pipe_idx;
			}
			hsplit_pipe = dcn32_find_split_pipe(dc, context, old_index);
			ASSERT(hsplit_pipe);
			if (!hsplit_pipe)
				goto validate_fail;

			if (!dcn32_split_stream_for_mpc_or_odm(
					dc, &context->res_ctx,
					pipe, hsplit_pipe, odm))
				goto validate_fail;

			newly_split[hsplit_pipe->pipe_idx] = true;
			repopulate_pipes = true;
		}
		if (split[i] == 4) {
			struct pipe_ctx *pipe_4to1;

			if (odm && old_pipe->next_odm_pipe)
				old_index = old_pipe->next_odm_pipe->pipe_idx;
			else if (!odm && old_pipe->bottom_pipe &&
						old_pipe->bottom_pipe->plane_state == old_pipe->plane_state)
				old_index = old_pipe->bottom_pipe->pipe_idx;
			else
				old_index = -1;
			pipe_4to1 = dcn32_find_split_pipe(dc, context, old_index);
			ASSERT(pipe_4to1);
			if (!pipe_4to1)
				goto validate_fail;
			if (!dcn32_split_stream_for_mpc_or_odm(
					dc, &context->res_ctx,
					pipe, pipe_4to1, odm))
				goto validate_fail;
			newly_split[pipe_4to1->pipe_idx] = true;

			if (odm && old_pipe->next_odm_pipe && old_pipe->next_odm_pipe->next_odm_pipe
					&& old_pipe->next_odm_pipe->next_odm_pipe->next_odm_pipe)
				old_index = old_pipe->next_odm_pipe->next_odm_pipe->next_odm_pipe->pipe_idx;
			else if (!odm && old_pipe->bottom_pipe && old_pipe->bottom_pipe->bottom_pipe &&
					old_pipe->bottom_pipe->bottom_pipe->bottom_pipe &&
					old_pipe->bottom_pipe->bottom_pipe->bottom_pipe->plane_state == old_pipe->plane_state)
				old_index = old_pipe->bottom_pipe->bottom_pipe->bottom_pipe->pipe_idx;
			else
				old_index = -1;
			pipe_4to1 = dcn32_find_split_pipe(dc, context, old_index);
			ASSERT(pipe_4to1);
			if (!pipe_4to1)
				goto validate_fail;
			if (!dcn32_split_stream_for_mpc_or_odm(
					dc, &context->res_ctx,
					hsplit_pipe, pipe_4to1, odm))
				goto validate_fail;
			newly_split[pipe_4to1->pipe_idx] = true;
		}
		if (odm)
			dcn20_build_mapped_resource(dc, context, pipe->stream);
	}

	for (i = 0; i < dc->res_pool->pipe_count; i++) {
		struct pipe_ctx *pipe = &context->res_ctx.pipe_ctx[i];

		if (pipe->plane_state) {
			if (!resource_build_scaling_params(pipe))
				goto validate_fail;
		}
	}

	/* Actual dsc count per stream dsc validation*/
	if (!dcn20_validate_dsc(dc, context)) {
		vba->ValidationStatus[vba->soc.num_states] = DML_FAIL_DSC_VALIDATION_FAILURE;
		goto validate_fail;
	}

	if (repopulate_pipes) {
		int flag_max_mpc_comb = vba->maxMpcComb;
		int flag_vlevel = vlevel;
		int i;

		pipe_cnt = dc->res_pool->funcs->populate_dml_pipes(dc, context, pipes, fast_validate);

		/* repopulate_pipes = 1 means the pipes were either split or merged. In this case
		 * we have to re-calculate the DET allocation and run through DML once more to
		 * ensure all the params are calculated correctly. We do not need to run the
		 * pipe split check again after this call (pipes are already split / merged).
		 * */
		context->bw_ctx.dml.soc.allow_for_pstate_or_stutter_in_vblank_final =
					dm_prefetch_support_uclk_fclk_and_stutter_if_possible;
		vlevel = dml_get_voltage_level(&context->bw_ctx.dml, pipes, pipe_cnt);
		if (vlevel == context->bw_ctx.dml.soc.num_states) {
			/* failed after DET size changes */
			goto validate_fail;
		} else if (flag_max_mpc_comb == 0 &&
				flag_max_mpc_comb != context->bw_ctx.dml.vba.maxMpcComb) {
			/* check the context constructed with pipe split flags is still valid*/
			bool flags_valid = false;
			for (i = flag_vlevel; i < context->bw_ctx.dml.soc.num_states; i++) {
				if (vba->ModeSupport[i][flag_max_mpc_comb]) {
					vba->maxMpcComb = flag_max_mpc_comb;
					vba->VoltageLevel = i;
					vlevel = i;
					flags_valid = true;
				}
			}

			/* this should never happen */
			if (!flags_valid)
				goto validate_fail;
		}
	}
	*vlevel_out = vlevel;
	*pipe_cnt_out = pipe_cnt;

	out = true;
	goto validate_out;

validate_fail:
	out = false;

validate_out:
	return out;
}


void dcn32_calculate_wm_and_dlg_fpu(struct dc *dc, struct dc_state *context,
				display_e2e_pipe_params_st *pipes,
				int pipe_cnt,
				int vlevel)
{
	int i, pipe_idx, vlevel_temp = 0;
	double dcfclk = dcn3_2_soc.clock_limits[0].dcfclk_mhz;
	double dcfclk_from_validation = context->bw_ctx.dml.vba.DCFCLKState[vlevel][context->bw_ctx.dml.vba.maxMpcComb];
	double dram_speed_from_validation = context->bw_ctx.dml.vba.DRAMSpeed;
	double dcfclk_from_fw_based_mclk_switching = dcfclk_from_validation;
	bool pstate_en = context->bw_ctx.dml.vba.DRAMClockChangeSupport[vlevel][context->bw_ctx.dml.vba.maxMpcComb] !=
			dm_dram_clock_change_unsupported;
	unsigned int dummy_latency_index = 0;
	int maxMpcComb = context->bw_ctx.dml.vba.maxMpcComb;
	unsigned int min_dram_speed_mts = context->bw_ctx.dml.vba.DRAMSpeed;
	bool subvp_in_use = dcn32_subvp_in_use(dc, context);
	unsigned int min_dram_speed_mts_margin;
	bool need_fclk_lat_as_dummy = false;
	bool is_subvp_p_drr = false;
	struct dc_stream_state *fpo_candidate_stream = NULL;

	dc_assert_fp_enabled();

	/* need to find dummy latency index for subvp */
	if (subvp_in_use) {
		/* Override DRAMClockChangeSupport for SubVP + DRR case where the DRR cannot switch without stretching it's VBLANK */
		if (!pstate_en) {
			context->bw_ctx.dml.vba.DRAMClockChangeSupport[vlevel][maxMpcComb] = dm_dram_clock_change_vblank_w_mall_sub_vp;
			context->bw_ctx.dml.soc.allow_for_pstate_or_stutter_in_vblank_final = dm_prefetch_support_fclk_and_stutter;
			pstate_en = true;
			is_subvp_p_drr = true;
		}
		dummy_latency_index = dcn32_find_dummy_latency_index_for_fw_based_mclk_switch(dc,
						context, pipes, pipe_cnt, vlevel);

		/* For DCN32/321 need to validate with fclk pstate change latency equal to dummy so prefetch is
		 * scheduled correctly to account for dummy pstate.
		 */
		if (context->bw_ctx.dml.soc.fclk_change_latency_us < dc->clk_mgr->bw_params->dummy_pstate_table[dummy_latency_index].dummy_pstate_latency_us) {
			need_fclk_lat_as_dummy = true;
			context->bw_ctx.dml.soc.fclk_change_latency_us =
					dc->clk_mgr->bw_params->dummy_pstate_table[dummy_latency_index].dummy_pstate_latency_us;
		}
		context->bw_ctx.dml.soc.dram_clock_change_latency_us =
							dc->clk_mgr->bw_params->wm_table.nv_entries[WM_A].dml_input.pstate_latency_us;
		dcn32_internal_validate_bw(dc, context, pipes, &pipe_cnt, &vlevel, false);
		maxMpcComb = context->bw_ctx.dml.vba.maxMpcComb;
		if (is_subvp_p_drr) {
			context->bw_ctx.dml.vba.DRAMClockChangeSupport[vlevel][maxMpcComb] = dm_dram_clock_change_vblank_w_mall_sub_vp;
		}
	}

	context->bw_ctx.bw.dcn.clk.fw_based_mclk_switching = false;
	for (i = 0; i < context->stream_count; i++) {
		if (context->streams[i])
			context->streams[i]->fpo_in_use = false;
	}

	if (!pstate_en || (!dc->debug.disable_fpo_optimizations &&
			pstate_en && vlevel != 0)) {
		/* only when the mclk switch can not be natural, is the fw based vblank stretch attempted */
		fpo_candidate_stream = dcn32_can_support_mclk_switch_using_fw_based_vblank_stretch(dc, context);
		if (fpo_candidate_stream) {
			fpo_candidate_stream->fpo_in_use = true;
			context->bw_ctx.bw.dcn.clk.fw_based_mclk_switching = true;
		}

		if (context->bw_ctx.bw.dcn.clk.fw_based_mclk_switching) {
			dummy_latency_index = dcn32_find_dummy_latency_index_for_fw_based_mclk_switch(dc,
				context, pipes, pipe_cnt, vlevel);

			/* After calling dcn30_find_dummy_latency_index_for_fw_based_mclk_switch
			 * we reinstate the original dram_clock_change_latency_us on the context
			 * and all variables that may have changed up to this point, except the
			 * newly found dummy_latency_index
			 */
			context->bw_ctx.dml.soc.dram_clock_change_latency_us =
					dc->clk_mgr->bw_params->wm_table.nv_entries[WM_A].dml_input.pstate_latency_us;
			/* For DCN32/321 need to validate with fclk pstate change latency equal to dummy so
			 * prefetch is scheduled correctly to account for dummy pstate.
			 */
			if (context->bw_ctx.dml.soc.fclk_change_latency_us < dc->clk_mgr->bw_params->dummy_pstate_table[dummy_latency_index].dummy_pstate_latency_us) {
				need_fclk_lat_as_dummy = true;
				context->bw_ctx.dml.soc.fclk_change_latency_us =
						dc->clk_mgr->bw_params->dummy_pstate_table[dummy_latency_index].dummy_pstate_latency_us;
			}
			dcn32_internal_validate_bw(dc, context, pipes, &pipe_cnt, &vlevel_temp, false);
			if (vlevel_temp < vlevel) {
				vlevel = vlevel_temp;
				maxMpcComb = context->bw_ctx.dml.vba.maxMpcComb;
				dcfclk_from_fw_based_mclk_switching = context->bw_ctx.dml.vba.DCFCLKState[vlevel][context->bw_ctx.dml.vba.maxMpcComb];
				pstate_en = true;
				context->bw_ctx.dml.vba.DRAMClockChangeSupport[vlevel][maxMpcComb] = dm_dram_clock_change_vblank;
			} else {
				/* Restore FCLK latency and re-run validation to go back to original validation
				 * output if we find that enabling FPO does not give us any benefit (i.e. lower
				 * voltage level)
				 */
				context->bw_ctx.bw.dcn.clk.fw_based_mclk_switching = false;
				for (i = 0; i < context->stream_count; i++) {
					if (context->streams[i])
						context->streams[i]->fpo_in_use = false;
				}
				context->bw_ctx.dml.soc.fclk_change_latency_us = dc->clk_mgr->bw_params->wm_table.nv_entries[WM_A].dml_input.fclk_change_latency_us;
				dcn32_internal_validate_bw(dc, context, pipes, &pipe_cnt, &vlevel, false);
			}
		}
	}

	/* Set B:
	 * For Set B calculations use clocks from clock_limits[2] when available i.e. when SMU is present,
	 * otherwise use arbitrary low value from spreadsheet for DCFCLK as lower is safer for watermark
	 * calculations to cover bootup clocks.
	 * DCFCLK: soc.clock_limits[2] when available
	 * UCLK: soc.clock_limits[2] when available
	 */
	if (dcn3_2_soc.num_states > 2) {
		vlevel_temp = 2;
		dcfclk = dcn3_2_soc.clock_limits[2].dcfclk_mhz;
	} else
		dcfclk = 615; //DCFCLK Vmin_lv

	pipes[0].clks_cfg.voltage = vlevel_temp;
	pipes[0].clks_cfg.dcfclk_mhz = dcfclk;
	pipes[0].clks_cfg.socclk_mhz = context->bw_ctx.dml.soc.clock_limits[vlevel_temp].socclk_mhz;

	if (dc->clk_mgr->bw_params->wm_table.nv_entries[WM_B].valid) {
		context->bw_ctx.dml.soc.dram_clock_change_latency_us = dc->clk_mgr->bw_params->wm_table.nv_entries[WM_B].dml_input.pstate_latency_us;
		context->bw_ctx.dml.soc.fclk_change_latency_us = dc->clk_mgr->bw_params->wm_table.nv_entries[WM_B].dml_input.fclk_change_latency_us;
		context->bw_ctx.dml.soc.sr_enter_plus_exit_time_us = dc->clk_mgr->bw_params->wm_table.nv_entries[WM_B].dml_input.sr_enter_plus_exit_time_us;
		context->bw_ctx.dml.soc.sr_exit_time_us = dc->clk_mgr->bw_params->wm_table.nv_entries[WM_B].dml_input.sr_exit_time_us;
	}
	context->bw_ctx.bw.dcn.watermarks.b.urgent_ns = get_wm_urgent(&context->bw_ctx.dml, pipes, pipe_cnt) * 1000;
	context->bw_ctx.bw.dcn.watermarks.b.cstate_pstate.cstate_enter_plus_exit_ns = get_wm_stutter_enter_exit(&context->bw_ctx.dml, pipes, pipe_cnt) * 1000;
	context->bw_ctx.bw.dcn.watermarks.b.cstate_pstate.cstate_exit_ns = get_wm_stutter_exit(&context->bw_ctx.dml, pipes, pipe_cnt) * 1000;
	context->bw_ctx.bw.dcn.watermarks.b.cstate_pstate.pstate_change_ns = get_wm_dram_clock_change(&context->bw_ctx.dml, pipes, pipe_cnt) * 1000;
	context->bw_ctx.bw.dcn.watermarks.b.pte_meta_urgent_ns = get_wm_memory_trip(&context->bw_ctx.dml, pipes, pipe_cnt) * 1000;
	context->bw_ctx.bw.dcn.watermarks.b.frac_urg_bw_nom = get_fraction_of_urgent_bandwidth(&context->bw_ctx.dml, pipes, pipe_cnt) * 1000;
	context->bw_ctx.bw.dcn.watermarks.b.frac_urg_bw_flip = get_fraction_of_urgent_bandwidth_imm_flip(&context->bw_ctx.dml, pipes, pipe_cnt) * 1000;
	context->bw_ctx.bw.dcn.watermarks.b.urgent_latency_ns = get_urgent_latency(&context->bw_ctx.dml, pipes, pipe_cnt) * 1000;
	context->bw_ctx.bw.dcn.watermarks.b.cstate_pstate.fclk_pstate_change_ns = get_fclk_watermark(&context->bw_ctx.dml, pipes, pipe_cnt) * 1000;
	context->bw_ctx.bw.dcn.watermarks.b.usr_retraining_ns = get_usr_retraining_watermark(&context->bw_ctx.dml, pipes, pipe_cnt) * 1000;

	/* Set D:
	 * All clocks min.
	 * DCFCLK: Min, as reported by PM FW when available
	 * UCLK  : Min, as reported by PM FW when available
	 * sr_enter_exit/sr_exit should be lower than used for DRAM (TBD after bringup or later, use as decided in Clk Mgr)
	 */

	/*
	if (dcn3_2_soc.num_states > 2) {
		vlevel_temp = 0;
		dcfclk = dc->clk_mgr->bw_params->clk_table.entries[0].dcfclk_mhz;
	} else
		dcfclk = 615; //DCFCLK Vmin_lv

	pipes[0].clks_cfg.voltage = vlevel_temp;
	pipes[0].clks_cfg.dcfclk_mhz = dcfclk;
	pipes[0].clks_cfg.socclk_mhz = context->bw_ctx.dml.soc.clock_limits[vlevel_temp].socclk_mhz;

	if (dc->clk_mgr->bw_params->wm_table.nv_entries[WM_D].valid) {
		context->bw_ctx.dml.soc.dram_clock_change_latency_us = dc->clk_mgr->bw_params->wm_table.nv_entries[WM_D].dml_input.pstate_latency_us;
		context->bw_ctx.dml.soc.fclk_change_latency_us = dc->clk_mgr->bw_params->wm_table.nv_entries[WM_D].dml_input.fclk_change_latency_us;
		context->bw_ctx.dml.soc.sr_enter_plus_exit_time_us = dc->clk_mgr->bw_params->wm_table.nv_entries[WM_D].dml_input.sr_enter_plus_exit_time_us;
		context->bw_ctx.dml.soc.sr_exit_time_us = dc->clk_mgr->bw_params->wm_table.nv_entries[WM_D].dml_input.sr_exit_time_us;
	}
	context->bw_ctx.bw.dcn.watermarks.d.urgent_ns = get_wm_urgent(&context->bw_ctx.dml, pipes, pipe_cnt) * 1000;
	context->bw_ctx.bw.dcn.watermarks.d.cstate_pstate.cstate_enter_plus_exit_ns = get_wm_stutter_enter_exit(&context->bw_ctx.dml, pipes, pipe_cnt) * 1000;
	context->bw_ctx.bw.dcn.watermarks.d.cstate_pstate.cstate_exit_ns = get_wm_stutter_exit(&context->bw_ctx.dml, pipes, pipe_cnt) * 1000;
	context->bw_ctx.bw.dcn.watermarks.d.cstate_pstate.pstate_change_ns = get_wm_dram_clock_change(&context->bw_ctx.dml, pipes, pipe_cnt) * 1000;
	context->bw_ctx.bw.dcn.watermarks.d.pte_meta_urgent_ns = get_wm_memory_trip(&context->bw_ctx.dml, pipes, pipe_cnt) * 1000;
	context->bw_ctx.bw.dcn.watermarks.d.frac_urg_bw_nom = get_fraction_of_urgent_bandwidth(&context->bw_ctx.dml, pipes, pipe_cnt) * 1000;
	context->bw_ctx.bw.dcn.watermarks.d.frac_urg_bw_flip = get_fraction_of_urgent_bandwidth_imm_flip(&context->bw_ctx.dml, pipes, pipe_cnt) * 1000;
	context->bw_ctx.bw.dcn.watermarks.d.urgent_latency_ns = get_urgent_latency(&context->bw_ctx.dml, pipes, pipe_cnt) * 1000;
	context->bw_ctx.bw.dcn.watermarks.d.cstate_pstate.fclk_pstate_change_ns = get_fclk_watermark(&context->bw_ctx.dml, pipes, pipe_cnt) * 1000;
	context->bw_ctx.bw.dcn.watermarks.d.usr_retraining_ns = get_usr_retraining_watermark(&context->bw_ctx.dml, pipes, pipe_cnt) * 1000;
	*/

	/* Set C, for Dummy P-State:
	 * All clocks min.
	 * DCFCLK: Min, as reported by PM FW, when available
	 * UCLK  : Min,  as reported by PM FW, when available
	 * pstate latency as per UCLK state dummy pstate latency
	 */

	// For Set A and Set C use values from validation
	pipes[0].clks_cfg.voltage = vlevel;
	pipes[0].clks_cfg.dcfclk_mhz = dcfclk_from_validation;
	pipes[0].clks_cfg.socclk_mhz = context->bw_ctx.dml.soc.clock_limits[vlevel].socclk_mhz;

	if (context->bw_ctx.bw.dcn.clk.fw_based_mclk_switching) {
		pipes[0].clks_cfg.dcfclk_mhz = dcfclk_from_fw_based_mclk_switching;
	}

	if (dc->clk_mgr->bw_params->wm_table.nv_entries[WM_C].valid) {
		min_dram_speed_mts = dram_speed_from_validation;
		min_dram_speed_mts_margin = 160;

		context->bw_ctx.dml.soc.dram_clock_change_latency_us =
			dc->clk_mgr->bw_params->dummy_pstate_table[0].dummy_pstate_latency_us;

		if (context->bw_ctx.dml.vba.DRAMClockChangeSupport[vlevel][maxMpcComb] ==
			dm_dram_clock_change_unsupported) {
			int min_dram_speed_mts_offset = dc->clk_mgr->bw_params->clk_table.num_entries_per_clk.num_memclk_levels - 1;

			min_dram_speed_mts =
				dc->clk_mgr->bw_params->clk_table.entries[min_dram_speed_mts_offset].memclk_mhz * 16;
		}

		if (!context->bw_ctx.bw.dcn.clk.fw_based_mclk_switching && !subvp_in_use) {
			/* find largest table entry that is lower than dram speed,
			 * but lower than DPM0 still uses DPM0
			 */
			for (dummy_latency_index = 3; dummy_latency_index > 0; dummy_latency_index--)
				if (min_dram_speed_mts + min_dram_speed_mts_margin >
					dc->clk_mgr->bw_params->dummy_pstate_table[dummy_latency_index].dram_speed_mts)
					break;
		}

		context->bw_ctx.dml.soc.dram_clock_change_latency_us =
			dc->clk_mgr->bw_params->dummy_pstate_table[dummy_latency_index].dummy_pstate_latency_us;

		context->bw_ctx.dml.soc.fclk_change_latency_us = dc->clk_mgr->bw_params->wm_table.nv_entries[WM_C].dml_input.fclk_change_latency_us;
		context->bw_ctx.dml.soc.sr_enter_plus_exit_time_us = dc->clk_mgr->bw_params->wm_table.nv_entries[WM_C].dml_input.sr_enter_plus_exit_time_us;
		context->bw_ctx.dml.soc.sr_exit_time_us = dc->clk_mgr->bw_params->wm_table.nv_entries[WM_C].dml_input.sr_exit_time_us;
	}

	context->bw_ctx.bw.dcn.watermarks.c.urgent_ns = get_wm_urgent(&context->bw_ctx.dml, pipes, pipe_cnt) * 1000;
	context->bw_ctx.bw.dcn.watermarks.c.cstate_pstate.cstate_enter_plus_exit_ns = get_wm_stutter_enter_exit(&context->bw_ctx.dml, pipes, pipe_cnt) * 1000;
	context->bw_ctx.bw.dcn.watermarks.c.cstate_pstate.cstate_exit_ns = get_wm_stutter_exit(&context->bw_ctx.dml, pipes, pipe_cnt) * 1000;
	context->bw_ctx.bw.dcn.watermarks.c.cstate_pstate.pstate_change_ns = get_wm_dram_clock_change(&context->bw_ctx.dml, pipes, pipe_cnt) * 1000;
	context->bw_ctx.bw.dcn.watermarks.c.pte_meta_urgent_ns = get_wm_memory_trip(&context->bw_ctx.dml, pipes, pipe_cnt) * 1000;
	context->bw_ctx.bw.dcn.watermarks.c.frac_urg_bw_nom = get_fraction_of_urgent_bandwidth(&context->bw_ctx.dml, pipes, pipe_cnt) * 1000;
	context->bw_ctx.bw.dcn.watermarks.c.frac_urg_bw_flip = get_fraction_of_urgent_bandwidth_imm_flip(&context->bw_ctx.dml, pipes, pipe_cnt) * 1000;
	context->bw_ctx.bw.dcn.watermarks.c.urgent_latency_ns = get_urgent_latency(&context->bw_ctx.dml, pipes, pipe_cnt) * 1000;
	/* On DCN32/321, PMFW will set PSTATE_CHANGE_TYPE = 1 (FCLK) for UCLK dummy p-state.
	 * In this case we must program FCLK WM Set C to use the UCLK dummy p-state WM
	 * value.
	 */
	context->bw_ctx.bw.dcn.watermarks.c.cstate_pstate.fclk_pstate_change_ns = get_wm_dram_clock_change(&context->bw_ctx.dml, pipes, pipe_cnt) * 1000;
	context->bw_ctx.bw.dcn.watermarks.c.usr_retraining_ns = get_usr_retraining_watermark(&context->bw_ctx.dml, pipes, pipe_cnt) * 1000;

	if ((!pstate_en) && (dc->clk_mgr->bw_params->wm_table.nv_entries[WM_C].valid)) {
		/* The only difference between A and C is p-state latency, if p-state is not supported
		 * with full p-state latency we want to calculate DLG based on dummy p-state latency,
		 * Set A p-state watermark set to 0 on DCN30, when p-state unsupported, for now keep as DCN30.
		 */
		context->bw_ctx.bw.dcn.watermarks.a = context->bw_ctx.bw.dcn.watermarks.c;
		context->bw_ctx.bw.dcn.watermarks.a.cstate_pstate.pstate_change_ns = 0;
		/* Calculate FCLK p-state change watermark based on FCLK pstate change latency in case
		 * UCLK p-state is not supported, to avoid underflow in case FCLK pstate is supported
		 */
		context->bw_ctx.bw.dcn.watermarks.a.cstate_pstate.fclk_pstate_change_ns = get_fclk_watermark(&context->bw_ctx.dml, pipes, pipe_cnt) * 1000;
	} else {
		/* Set A:
		 * All clocks min.
		 * DCFCLK: Min, as reported by PM FW, when available
		 * UCLK: Min, as reported by PM FW, when available
		 */

		/* For set A set the correct latency values (i.e. non-dummy values) unconditionally
		 */
		context->bw_ctx.dml.soc.dram_clock_change_latency_us = dc->clk_mgr->bw_params->wm_table.nv_entries[WM_A].dml_input.pstate_latency_us;
		context->bw_ctx.dml.soc.sr_enter_plus_exit_time_us = dc->clk_mgr->bw_params->wm_table.nv_entries[WM_A].dml_input.sr_enter_plus_exit_time_us;
		context->bw_ctx.dml.soc.sr_exit_time_us = dc->clk_mgr->bw_params->wm_table.nv_entries[WM_A].dml_input.sr_exit_time_us;

		context->bw_ctx.bw.dcn.watermarks.a.urgent_ns = get_wm_urgent(&context->bw_ctx.dml, pipes, pipe_cnt) * 1000;
		context->bw_ctx.bw.dcn.watermarks.a.cstate_pstate.cstate_enter_plus_exit_ns = get_wm_stutter_enter_exit(&context->bw_ctx.dml, pipes, pipe_cnt) * 1000;
		context->bw_ctx.bw.dcn.watermarks.a.cstate_pstate.cstate_exit_ns = get_wm_stutter_exit(&context->bw_ctx.dml, pipes, pipe_cnt) * 1000;
		context->bw_ctx.bw.dcn.watermarks.a.cstate_pstate.pstate_change_ns = get_wm_dram_clock_change(&context->bw_ctx.dml, pipes, pipe_cnt) * 1000;
		context->bw_ctx.bw.dcn.watermarks.a.pte_meta_urgent_ns = get_wm_memory_trip(&context->bw_ctx.dml, pipes, pipe_cnt) * 1000;
		context->bw_ctx.bw.dcn.watermarks.a.frac_urg_bw_nom = get_fraction_of_urgent_bandwidth(&context->bw_ctx.dml, pipes, pipe_cnt) * 1000;
		context->bw_ctx.bw.dcn.watermarks.a.frac_urg_bw_flip = get_fraction_of_urgent_bandwidth_imm_flip(&context->bw_ctx.dml, pipes, pipe_cnt) * 1000;
		context->bw_ctx.bw.dcn.watermarks.a.urgent_latency_ns = get_urgent_latency(&context->bw_ctx.dml, pipes, pipe_cnt) * 1000;
		context->bw_ctx.bw.dcn.watermarks.a.cstate_pstate.fclk_pstate_change_ns = get_fclk_watermark(&context->bw_ctx.dml, pipes, pipe_cnt) * 1000;
		context->bw_ctx.bw.dcn.watermarks.a.usr_retraining_ns = get_usr_retraining_watermark(&context->bw_ctx.dml, pipes, pipe_cnt) * 1000;
	}

	/* Make set D = set A since we do not optimized watermarks for MALL */
	context->bw_ctx.bw.dcn.watermarks.d = context->bw_ctx.bw.dcn.watermarks.a;

	for (i = 0, pipe_idx = 0; i < dc->res_pool->pipe_count; i++) {
		if (!context->res_ctx.pipe_ctx[i].stream)
			continue;

		pipes[pipe_idx].clks_cfg.dispclk_mhz = get_dispclk_calculated(&context->bw_ctx.dml, pipes, pipe_cnt);
		pipes[pipe_idx].clks_cfg.dppclk_mhz = get_dppclk_calculated(&context->bw_ctx.dml, pipes, pipe_cnt, pipe_idx);

		if (dc->config.forced_clocks) {
			pipes[pipe_idx].clks_cfg.dispclk_mhz = context->bw_ctx.dml.soc.clock_limits[0].dispclk_mhz;
			pipes[pipe_idx].clks_cfg.dppclk_mhz = context->bw_ctx.dml.soc.clock_limits[0].dppclk_mhz;
		}
		if (dc->debug.min_disp_clk_khz > pipes[pipe_idx].clks_cfg.dispclk_mhz * 1000)
			pipes[pipe_idx].clks_cfg.dispclk_mhz = dc->debug.min_disp_clk_khz / 1000.0;
		if (dc->debug.min_dpp_clk_khz > pipes[pipe_idx].clks_cfg.dppclk_mhz * 1000)
			pipes[pipe_idx].clks_cfg.dppclk_mhz = dc->debug.min_dpp_clk_khz / 1000.0;

		pipe_idx++;
	}

	context->perf_params.stutter_period_us = context->bw_ctx.dml.vba.StutterPeriod;

	/* for proper prefetch calculations, if dummy lat > fclk lat, use fclk lat = dummy lat */
	if (need_fclk_lat_as_dummy)
		context->bw_ctx.dml.soc.fclk_change_latency_us =
				dc->clk_mgr->bw_params->dummy_pstate_table[dummy_latency_index].dummy_pstate_latency_us;

	dcn32_calculate_dlg_params(dc, context, pipes, pipe_cnt, vlevel);

	if (!pstate_en)
		/* Restore full p-state latency */
		context->bw_ctx.dml.soc.dram_clock_change_latency_us =
				dc->clk_mgr->bw_params->wm_table.nv_entries[WM_A].dml_input.pstate_latency_us;

	/* revert fclk lat changes if required */
	if (need_fclk_lat_as_dummy)
		context->bw_ctx.dml.soc.fclk_change_latency_us =
				dc->clk_mgr->bw_params->wm_table.nv_entries[WM_A].dml_input.fclk_change_latency_us;
}

static void dcn32_get_optimal_dcfclk_fclk_for_uclk(unsigned int uclk_mts,
		unsigned int *optimal_dcfclk,
		unsigned int *optimal_fclk)
{
	double bw_from_dram, bw_from_dram1, bw_from_dram2;

	bw_from_dram1 = uclk_mts * dcn3_2_soc.num_chans *
		dcn3_2_soc.dram_channel_width_bytes * (dcn3_2_soc.max_avg_dram_bw_use_normal_percent / 100);
	bw_from_dram2 = uclk_mts * dcn3_2_soc.num_chans *
		dcn3_2_soc.dram_channel_width_bytes * (dcn3_2_soc.max_avg_sdp_bw_use_normal_percent / 100);

	bw_from_dram = (bw_from_dram1 < bw_from_dram2) ? bw_from_dram1 : bw_from_dram2;

	if (optimal_fclk)
		*optimal_fclk = bw_from_dram /
		(dcn3_2_soc.fabric_datapath_to_dcn_data_return_bytes * (dcn3_2_soc.max_avg_sdp_bw_use_normal_percent / 100));

	if (optimal_dcfclk)
		*optimal_dcfclk =  bw_from_dram /
		(dcn3_2_soc.return_bus_width_bytes * (dcn3_2_soc.max_avg_sdp_bw_use_normal_percent / 100));
}

static void remove_entry_from_table_at_index(struct _vcs_dpi_voltage_scaling_st *table, unsigned int *num_entries,
		unsigned int index)
{
	int i;

	if (*num_entries == 0)
		return;

	for (i = index; i < *num_entries - 1; i++) {
		table[i] = table[i + 1];
	}
	memset(&table[--(*num_entries)], 0, sizeof(struct _vcs_dpi_voltage_scaling_st));
}

void dcn32_patch_dpm_table(struct clk_bw_params *bw_params)
{
	int i;
	unsigned int max_dcfclk_mhz = 0, max_dispclk_mhz = 0, max_dppclk_mhz = 0,
			max_phyclk_mhz = 0, max_dtbclk_mhz = 0, max_fclk_mhz = 0, max_uclk_mhz = 0;

	for (i = 0; i < MAX_NUM_DPM_LVL; i++) {
		if (bw_params->clk_table.entries[i].dcfclk_mhz > max_dcfclk_mhz)
			max_dcfclk_mhz = bw_params->clk_table.entries[i].dcfclk_mhz;
		if (bw_params->clk_table.entries[i].fclk_mhz > max_fclk_mhz)
			max_fclk_mhz = bw_params->clk_table.entries[i].fclk_mhz;
		if (bw_params->clk_table.entries[i].memclk_mhz > max_uclk_mhz)
			max_uclk_mhz = bw_params->clk_table.entries[i].memclk_mhz;
		if (bw_params->clk_table.entries[i].dispclk_mhz > max_dispclk_mhz)
			max_dispclk_mhz = bw_params->clk_table.entries[i].dispclk_mhz;
		if (bw_params->clk_table.entries[i].dppclk_mhz > max_dppclk_mhz)
			max_dppclk_mhz = bw_params->clk_table.entries[i].dppclk_mhz;
		if (bw_params->clk_table.entries[i].phyclk_mhz > max_phyclk_mhz)
			max_phyclk_mhz = bw_params->clk_table.entries[i].phyclk_mhz;
		if (bw_params->clk_table.entries[i].dtbclk_mhz > max_dtbclk_mhz)
			max_dtbclk_mhz = bw_params->clk_table.entries[i].dtbclk_mhz;
	}

	/* Scan through clock values we currently have and if they are 0,
	 *  then populate it with dcn3_2_soc.clock_limits[] value.
	 *
	 * Do it for DCFCLK, DISPCLK, DTBCLK and UCLK as any of those being
	 *  0, will cause it to skip building the clock table.
	 */
	if (max_dcfclk_mhz == 0)
		bw_params->clk_table.entries[0].dcfclk_mhz = dcn3_2_soc.clock_limits[0].dcfclk_mhz;
	if (max_dispclk_mhz == 0)
		bw_params->clk_table.entries[0].dispclk_mhz = dcn3_2_soc.clock_limits[0].dispclk_mhz;
	if (max_dtbclk_mhz == 0)
		bw_params->clk_table.entries[0].dtbclk_mhz = dcn3_2_soc.clock_limits[0].dtbclk_mhz;
	if (max_uclk_mhz == 0)
		bw_params->clk_table.entries[0].memclk_mhz = dcn3_2_soc.clock_limits[0].dram_speed_mts / 16;
}

static void swap_table_entries(struct _vcs_dpi_voltage_scaling_st *first_entry,
		struct _vcs_dpi_voltage_scaling_st *second_entry)
{
	struct _vcs_dpi_voltage_scaling_st temp_entry = *first_entry;
	*first_entry = *second_entry;
	*second_entry = temp_entry;
}

/*
 * sort_entries_with_same_bw - Sort entries sharing the same bandwidth by DCFCLK
 */
static void sort_entries_with_same_bw(struct _vcs_dpi_voltage_scaling_st *table, unsigned int *num_entries)
{
	unsigned int start_index = 0;
	unsigned int end_index = 0;
	unsigned int current_bw = 0;

	for (int i = 0; i < (*num_entries - 1); i++) {
		if (table[i].net_bw_in_kbytes_sec == table[i+1].net_bw_in_kbytes_sec) {
			current_bw = table[i].net_bw_in_kbytes_sec;
			start_index = i;
			end_index = ++i;

			while ((i < (*num_entries - 1)) && (table[i+1].net_bw_in_kbytes_sec == current_bw))
				end_index = ++i;
		}

		if (start_index != end_index) {
			for (int j = start_index; j < end_index; j++) {
				for (int k = start_index; k < end_index; k++) {
					if (table[k].dcfclk_mhz > table[k+1].dcfclk_mhz)
						swap_table_entries(&table[k], &table[k+1]);
				}
			}
		}

		start_index = 0;
		end_index = 0;

	}
}

/*
 * remove_inconsistent_entries - Ensure entries with the same bandwidth have MEMCLK and FCLK monotonically increasing
 *                               and remove entries that do not
 */
static void remove_inconsistent_entries(struct _vcs_dpi_voltage_scaling_st *table, unsigned int *num_entries)
{
	for (int i = 0; i < (*num_entries - 1); i++) {
		if (table[i].net_bw_in_kbytes_sec == table[i+1].net_bw_in_kbytes_sec) {
			if ((table[i].dram_speed_mts > table[i+1].dram_speed_mts) ||
				(table[i].fabricclk_mhz > table[i+1].fabricclk_mhz))
				remove_entry_from_table_at_index(table, num_entries, i);
		}
	}
}

/*
 * override_max_clk_values - Overwrite the max clock frequencies with the max DC mode timings
 * Input:
 *	max_clk_limit - struct containing the desired clock timings
 * Output:
 *	curr_clk_limit  - struct containing the timings that need to be overwritten
 * Return: 0 upon success, non-zero for failure
 */
static int override_max_clk_values(struct clk_limit_table_entry *max_clk_limit,
		struct clk_limit_table_entry *curr_clk_limit)
{
	if (NULL == max_clk_limit || NULL == curr_clk_limit)
		return -1; //invalid parameters

	//only overwrite if desired max clock frequency is initialized
	if (max_clk_limit->dcfclk_mhz != 0)
		curr_clk_limit->dcfclk_mhz = max_clk_limit->dcfclk_mhz;

	if (max_clk_limit->fclk_mhz != 0)
		curr_clk_limit->fclk_mhz = max_clk_limit->fclk_mhz;

	if (max_clk_limit->memclk_mhz != 0)
		curr_clk_limit->memclk_mhz = max_clk_limit->memclk_mhz;

	if (max_clk_limit->socclk_mhz != 0)
		curr_clk_limit->socclk_mhz = max_clk_limit->socclk_mhz;

	if (max_clk_limit->dtbclk_mhz != 0)
		curr_clk_limit->dtbclk_mhz = max_clk_limit->dtbclk_mhz;

	if (max_clk_limit->dispclk_mhz != 0)
		curr_clk_limit->dispclk_mhz = max_clk_limit->dispclk_mhz;

	return 0;
}

static int build_synthetic_soc_states(bool disable_dc_mode_overwrite, struct clk_bw_params *bw_params,
		struct _vcs_dpi_voltage_scaling_st *table, unsigned int *num_entries)
{
	int i, j;
	struct _vcs_dpi_voltage_scaling_st entry = {0};
	struct clk_limit_table_entry max_clk_data = {0};

	unsigned int min_dcfclk_mhz = 199, min_fclk_mhz = 299;

	static const unsigned int num_dcfclk_stas = 5;
	unsigned int dcfclk_sta_targets[DC__VOLTAGE_STATES] = {199, 615, 906, 1324, 1564};

	unsigned int num_uclk_dpms = 0;
	unsigned int num_fclk_dpms = 0;
	unsigned int num_dcfclk_dpms = 0;

	unsigned int num_dc_uclk_dpms = 0;
	unsigned int num_dc_fclk_dpms = 0;
	unsigned int num_dc_dcfclk_dpms = 0;

	for (i = 0; i < MAX_NUM_DPM_LVL; i++) {
		if (bw_params->clk_table.entries[i].dcfclk_mhz > max_clk_data.dcfclk_mhz)
			max_clk_data.dcfclk_mhz = bw_params->clk_table.entries[i].dcfclk_mhz;
		if (bw_params->clk_table.entries[i].fclk_mhz > max_clk_data.fclk_mhz)
			max_clk_data.fclk_mhz = bw_params->clk_table.entries[i].fclk_mhz;
		if (bw_params->clk_table.entries[i].memclk_mhz > max_clk_data.memclk_mhz)
			max_clk_data.memclk_mhz = bw_params->clk_table.entries[i].memclk_mhz;
		if (bw_params->clk_table.entries[i].dispclk_mhz > max_clk_data.dispclk_mhz)
			max_clk_data.dispclk_mhz = bw_params->clk_table.entries[i].dispclk_mhz;
		if (bw_params->clk_table.entries[i].dppclk_mhz > max_clk_data.dppclk_mhz)
			max_clk_data.dppclk_mhz = bw_params->clk_table.entries[i].dppclk_mhz;
		if (bw_params->clk_table.entries[i].phyclk_mhz > max_clk_data.phyclk_mhz)
			max_clk_data.phyclk_mhz = bw_params->clk_table.entries[i].phyclk_mhz;
		if (bw_params->clk_table.entries[i].dtbclk_mhz > max_clk_data.dtbclk_mhz)
			max_clk_data.dtbclk_mhz = bw_params->clk_table.entries[i].dtbclk_mhz;

		if (bw_params->clk_table.entries[i].memclk_mhz > 0) {
			num_uclk_dpms++;
			if (bw_params->clk_table.entries[i].memclk_mhz <= bw_params->dc_mode_limit.memclk_mhz)
				num_dc_uclk_dpms++;
		}
		if (bw_params->clk_table.entries[i].fclk_mhz > 0) {
			num_fclk_dpms++;
			if (bw_params->clk_table.entries[i].fclk_mhz <= bw_params->dc_mode_limit.fclk_mhz)
				num_dc_fclk_dpms++;
		}
		if (bw_params->clk_table.entries[i].dcfclk_mhz > 0) {
			num_dcfclk_dpms++;
			if (bw_params->clk_table.entries[i].dcfclk_mhz <= bw_params->dc_mode_limit.dcfclk_mhz)
				num_dc_dcfclk_dpms++;
		}
	}

	if (!disable_dc_mode_overwrite) {
		//Overwrite max frequencies with max DC mode frequencies for DC mode systems
		override_max_clk_values(&bw_params->dc_mode_limit, &max_clk_data);
		num_uclk_dpms = num_dc_uclk_dpms;
		num_fclk_dpms = num_dc_fclk_dpms;
		num_dcfclk_dpms = num_dc_dcfclk_dpms;
		bw_params->clk_table.num_entries_per_clk.num_memclk_levels = num_uclk_dpms;
		bw_params->clk_table.num_entries_per_clk.num_fclk_levels = num_fclk_dpms;
	}

	if (num_dcfclk_dpms > 0 && bw_params->clk_table.entries[0].fclk_mhz > min_fclk_mhz)
		min_fclk_mhz = bw_params->clk_table.entries[0].fclk_mhz;

	if (!max_clk_data.dcfclk_mhz || !max_clk_data.dispclk_mhz || !max_clk_data.dtbclk_mhz)
		return -1;

	if (max_clk_data.dppclk_mhz == 0)
		max_clk_data.dppclk_mhz = max_clk_data.dispclk_mhz;

	if (max_clk_data.fclk_mhz == 0)
		max_clk_data.fclk_mhz = max_clk_data.dcfclk_mhz *
				dcn3_2_soc.pct_ideal_sdp_bw_after_urgent /
				dcn3_2_soc.pct_ideal_fabric_bw_after_urgent;

	if (max_clk_data.phyclk_mhz == 0)
		max_clk_data.phyclk_mhz = dcn3_2_soc.clock_limits[0].phyclk_mhz;

	*num_entries = 0;
	entry.dispclk_mhz = max_clk_data.dispclk_mhz;
	entry.dscclk_mhz = max_clk_data.dispclk_mhz / 3;
	entry.dppclk_mhz = max_clk_data.dppclk_mhz;
	entry.dtbclk_mhz = max_clk_data.dtbclk_mhz;
	entry.phyclk_mhz = max_clk_data.phyclk_mhz;
	entry.phyclk_d18_mhz = dcn3_2_soc.clock_limits[0].phyclk_d18_mhz;
	entry.phyclk_d32_mhz = dcn3_2_soc.clock_limits[0].phyclk_d32_mhz;

	// Insert all the DCFCLK STAs
	for (i = 0; i < num_dcfclk_stas; i++) {
		entry.dcfclk_mhz = dcfclk_sta_targets[i];
		entry.fabricclk_mhz = 0;
		entry.dram_speed_mts = 0;

<<<<<<< HEAD
=======
		get_optimal_ntuple(&entry);
		entry.net_bw_in_kbytes_sec = calculate_net_bw_in_kbytes_sec(&entry);
>>>>>>> 98817289
		insert_entry_into_table_sorted(table, num_entries, &entry);
	}

	// Insert the max DCFCLK
	entry.dcfclk_mhz = max_clk_data.dcfclk_mhz;
	entry.fabricclk_mhz = 0;
	entry.dram_speed_mts = 0;

<<<<<<< HEAD
=======
	get_optimal_ntuple(&entry);
	entry.net_bw_in_kbytes_sec = calculate_net_bw_in_kbytes_sec(&entry);
>>>>>>> 98817289
	insert_entry_into_table_sorted(table, num_entries, &entry);

	// Insert the UCLK DPMS
	for (i = 0; i < num_uclk_dpms; i++) {
		entry.dcfclk_mhz = 0;
		entry.fabricclk_mhz = 0;
		entry.dram_speed_mts = bw_params->clk_table.entries[i].memclk_mhz * 16;

<<<<<<< HEAD
=======
		get_optimal_ntuple(&entry);
		entry.net_bw_in_kbytes_sec = calculate_net_bw_in_kbytes_sec(&entry);
>>>>>>> 98817289
		insert_entry_into_table_sorted(table, num_entries, &entry);
	}

	// If FCLK is coarse grained, insert individual DPMs.
	if (num_fclk_dpms > 2) {
		for (i = 0; i < num_fclk_dpms; i++) {
			entry.dcfclk_mhz = 0;
			entry.fabricclk_mhz = bw_params->clk_table.entries[i].fclk_mhz;
			entry.dram_speed_mts = 0;

<<<<<<< HEAD
=======
			get_optimal_ntuple(&entry);
			entry.net_bw_in_kbytes_sec = calculate_net_bw_in_kbytes_sec(&entry);
>>>>>>> 98817289
			insert_entry_into_table_sorted(table, num_entries, &entry);
		}
	}
	// If FCLK fine grained, only insert max
	else {
		entry.dcfclk_mhz = 0;
		entry.fabricclk_mhz = max_clk_data.fclk_mhz;
		entry.dram_speed_mts = 0;

<<<<<<< HEAD
=======
		get_optimal_ntuple(&entry);
		entry.net_bw_in_kbytes_sec = calculate_net_bw_in_kbytes_sec(&entry);
>>>>>>> 98817289
		insert_entry_into_table_sorted(table, num_entries, &entry);
	}

	// At this point, the table contains all "points of interest" based on
	// DPMs from PMFW, and STAs.  Table is sorted by BW, and all clock
	// ratios (by derate, are exact).

	// Remove states that require higher clocks than are supported
	for (i = *num_entries - 1; i >= 0 ; i--) {
		if (table[i].dcfclk_mhz > max_clk_data.dcfclk_mhz ||
				table[i].fabricclk_mhz > max_clk_data.fclk_mhz ||
				table[i].dram_speed_mts > max_clk_data.memclk_mhz * 16)
			remove_entry_from_table_at_index(table, num_entries, i);
	}

	// Insert entry with all max dc limits without bandwidth matching
	if (!disable_dc_mode_overwrite) {
		struct _vcs_dpi_voltage_scaling_st max_dc_limits_entry = entry;

		max_dc_limits_entry.dcfclk_mhz = max_clk_data.dcfclk_mhz;
		max_dc_limits_entry.fabricclk_mhz = max_clk_data.fclk_mhz;
		max_dc_limits_entry.dram_speed_mts = max_clk_data.memclk_mhz * 16;

		max_dc_limits_entry.net_bw_in_kbytes_sec = calculate_net_bw_in_kbytes_sec(&max_dc_limits_entry);
		insert_entry_into_table_sorted(table, num_entries, &max_dc_limits_entry);

		sort_entries_with_same_bw(table, num_entries);
		remove_inconsistent_entries(table, num_entries);
	}

	// At this point, the table only contains supported points of interest
	// it could be used as is, but some states may be redundant due to
	// coarse grained nature of some clocks, so we want to round up to
	// coarse grained DPMs and remove duplicates.

	// Round up UCLKs
	for (i = *num_entries - 1; i >= 0 ; i--) {
		for (j = 0; j < num_uclk_dpms; j++) {
			if (bw_params->clk_table.entries[j].memclk_mhz * 16 >= table[i].dram_speed_mts) {
				table[i].dram_speed_mts = bw_params->clk_table.entries[j].memclk_mhz * 16;
				break;
			}
		}
	}

	// If FCLK is coarse grained, round up to next DPMs
	if (num_fclk_dpms > 2) {
		for (i = *num_entries - 1; i >= 0 ; i--) {
			for (j = 0; j < num_fclk_dpms; j++) {
				if (bw_params->clk_table.entries[j].fclk_mhz >= table[i].fabricclk_mhz) {
					table[i].fabricclk_mhz = bw_params->clk_table.entries[j].fclk_mhz;
					break;
				}
			}
		}
	}
	// Otherwise, round up to minimum.
	else {
		for (i = *num_entries - 1; i >= 0 ; i--) {
			if (table[i].fabricclk_mhz < min_fclk_mhz) {
				table[i].fabricclk_mhz = min_fclk_mhz;
			}
		}
	}

	// Round DCFCLKs up to minimum
	for (i = *num_entries - 1; i >= 0 ; i--) {
		if (table[i].dcfclk_mhz < min_dcfclk_mhz) {
			table[i].dcfclk_mhz = min_dcfclk_mhz;
		}
	}

	// Remove duplicate states, note duplicate states are always neighbouring since table is sorted.
	i = 0;
	while (i < *num_entries - 1) {
		if (table[i].dcfclk_mhz == table[i + 1].dcfclk_mhz &&
				table[i].fabricclk_mhz == table[i + 1].fabricclk_mhz &&
				table[i].dram_speed_mts == table[i + 1].dram_speed_mts)
			remove_entry_from_table_at_index(table, num_entries, i + 1);
		else
			i++;
	}

	// Fix up the state indicies
	for (i = *num_entries - 1; i >= 0 ; i--) {
		table[i].state = i;
	}

	return 0;
}

/*
 * dcn32_update_bw_bounding_box
 *
 * This would override some dcn3_2 ip_or_soc initial parameters hardcoded from
 * spreadsheet with actual values as per dGPU SKU:
 * - with passed few options from dc->config
 * - with dentist_vco_frequency from Clk Mgr (currently hardcoded, but might
 *   need to get it from PM FW)
 * - with passed latency values (passed in ns units) in dc-> bb override for
 *   debugging purposes
 * - with passed latencies from VBIOS (in 100_ns units) if available for
 *   certain dGPU SKU
 * - with number of DRAM channels from VBIOS (which differ for certain dGPU SKU
 *   of the same ASIC)
 * - clocks levels with passed clk_table entries from Clk Mgr as reported by PM
 *   FW for different clocks (which might differ for certain dGPU SKU of the
 *   same ASIC)
 */
void dcn32_update_bw_bounding_box_fpu(struct dc *dc, struct clk_bw_params *bw_params)
{
	dc_assert_fp_enabled();

	/* Overrides from dc->config options */
	dcn3_2_ip.clamp_min_dcfclk = dc->config.clamp_min_dcfclk;

	/* Override from passed dc->bb_overrides if available*/
	if ((int)(dcn3_2_soc.sr_exit_time_us * 1000) != dc->bb_overrides.sr_exit_time_ns
			&& dc->bb_overrides.sr_exit_time_ns) {
		dcn3_2_soc.sr_exit_time_us = dc->bb_overrides.sr_exit_time_ns / 1000.0;
	}

	if ((int)(dcn3_2_soc.sr_enter_plus_exit_time_us * 1000)
			!= dc->bb_overrides.sr_enter_plus_exit_time_ns
			&& dc->bb_overrides.sr_enter_plus_exit_time_ns) {
		dcn3_2_soc.sr_enter_plus_exit_time_us =
			dc->bb_overrides.sr_enter_plus_exit_time_ns / 1000.0;
	}

	if ((int)(dcn3_2_soc.urgent_latency_us * 1000) != dc->bb_overrides.urgent_latency_ns
		&& dc->bb_overrides.urgent_latency_ns) {
		dcn3_2_soc.urgent_latency_us = dc->bb_overrides.urgent_latency_ns / 1000.0;
		dcn3_2_soc.urgent_latency_pixel_data_only_us = dc->bb_overrides.urgent_latency_ns / 1000.0;
	}

	if ((int)(dcn3_2_soc.dram_clock_change_latency_us * 1000)
			!= dc->bb_overrides.dram_clock_change_latency_ns
			&& dc->bb_overrides.dram_clock_change_latency_ns) {
		dcn3_2_soc.dram_clock_change_latency_us =
			dc->bb_overrides.dram_clock_change_latency_ns / 1000.0;
	}

	if ((int)(dcn3_2_soc.fclk_change_latency_us * 1000)
			!= dc->bb_overrides.fclk_clock_change_latency_ns
			&& dc->bb_overrides.fclk_clock_change_latency_ns) {
		dcn3_2_soc.fclk_change_latency_us =
			dc->bb_overrides.fclk_clock_change_latency_ns / 1000;
	}

	if ((int)(dcn3_2_soc.dummy_pstate_latency_us * 1000)
			!= dc->bb_overrides.dummy_clock_change_latency_ns
			&& dc->bb_overrides.dummy_clock_change_latency_ns) {
		dcn3_2_soc.dummy_pstate_latency_us =
			dc->bb_overrides.dummy_clock_change_latency_ns / 1000.0;
	}

	/* Override from VBIOS if VBIOS bb_info available */
	if (dc->ctx->dc_bios->funcs->get_soc_bb_info) {
		struct bp_soc_bb_info bb_info = {0};

		if (dc->ctx->dc_bios->funcs->get_soc_bb_info(dc->ctx->dc_bios, &bb_info) == BP_RESULT_OK) {
			if (bb_info.dram_clock_change_latency_100ns > 0)
				dcn3_2_soc.dram_clock_change_latency_us =
					bb_info.dram_clock_change_latency_100ns * 10;

			if (bb_info.dram_sr_enter_exit_latency_100ns > 0)
				dcn3_2_soc.sr_enter_plus_exit_time_us =
					bb_info.dram_sr_enter_exit_latency_100ns * 10;

			if (bb_info.dram_sr_exit_latency_100ns > 0)
				dcn3_2_soc.sr_exit_time_us =
					bb_info.dram_sr_exit_latency_100ns * 10;
		}
	}

<<<<<<< HEAD
		/* Override from VBIOS for num_chan */
		if (dc->ctx->dc_bios->vram_info.num_chans) {
			dcn3_2_soc.num_chans = dc->ctx->dc_bios->vram_info.num_chans;
			dcn3_2_soc.mall_allocated_for_dcn_mbytes = (double)(dcn32_calc_num_avail_chans_for_mall(dc,
				dc->ctx->dc_bios->vram_info.num_chans) * dc->caps.mall_size_per_mem_channel);
		}

		if (dc->ctx->dc_bios->vram_info.dram_channel_width_bytes)
			dcn3_2_soc.dram_channel_width_bytes = dc->ctx->dc_bios->vram_info.dram_channel_width_bytes;
=======
	/* Override from VBIOS for num_chan */
	if (dc->ctx->dc_bios->vram_info.num_chans) {
		dcn3_2_soc.num_chans = dc->ctx->dc_bios->vram_info.num_chans;
		dcn3_2_soc.mall_allocated_for_dcn_mbytes = (double)(dcn32_calc_num_avail_chans_for_mall(dc,
			dc->ctx->dc_bios->vram_info.num_chans) * dc->caps.mall_size_per_mem_channel);
>>>>>>> 98817289
	}

	if (dc->ctx->dc_bios->vram_info.dram_channel_width_bytes)
		dcn3_2_soc.dram_channel_width_bytes = dc->ctx->dc_bios->vram_info.dram_channel_width_bytes;

	/* DML DSC delay factor workaround */
	dcn3_2_ip.dsc_delay_factor_wa = dc->debug.dsc_delay_factor_wa_x1000 / 1000.0;

	dcn3_2_ip.min_prefetch_in_strobe_us = dc->debug.min_prefetch_in_strobe_ns / 1000.0;

	/* Override dispclk_dppclk_vco_speed_mhz from Clk Mgr */
	dcn3_2_soc.dispclk_dppclk_vco_speed_mhz = dc->clk_mgr->dentist_vco_freq_khz / 1000.0;
	dc->dml.soc.dispclk_dppclk_vco_speed_mhz = dc->clk_mgr->dentist_vco_freq_khz / 1000.0;

	/* Overrides Clock levelsfrom CLK Mgr table entries as reported by PM FW */
	if (bw_params->clk_table.entries[0].memclk_mhz) {
		if (dc->debug.use_legacy_soc_bb_mechanism) {
			unsigned int i = 0, j = 0, num_states = 0;

			unsigned int dcfclk_mhz[DC__VOLTAGE_STATES] = {0};
			unsigned int dram_speed_mts[DC__VOLTAGE_STATES] = {0};
			unsigned int optimal_uclk_for_dcfclk_sta_targets[DC__VOLTAGE_STATES] = {0};
			unsigned int optimal_dcfclk_for_uclk[DC__VOLTAGE_STATES] = {0};
			unsigned int min_dcfclk = UINT_MAX;
			/* Set 199 as first value in STA target array to have a minimum DCFCLK value.
			 * For DCN32 we set min to 199 so minimum FCLK DPM0 (300Mhz can be achieved) */
			unsigned int dcfclk_sta_targets[DC__VOLTAGE_STATES] = {199, 615, 906, 1324, 1564};
			unsigned int num_dcfclk_sta_targets = 4, num_uclk_states = 0;
			unsigned int max_dcfclk_mhz = 0, max_dispclk_mhz = 0, max_dppclk_mhz = 0, max_phyclk_mhz = 0;

			for (i = 0; i < MAX_NUM_DPM_LVL; i++) {
				if (bw_params->clk_table.entries[i].dcfclk_mhz > max_dcfclk_mhz)
					max_dcfclk_mhz = bw_params->clk_table.entries[i].dcfclk_mhz;
				if (bw_params->clk_table.entries[i].dcfclk_mhz != 0 &&
						bw_params->clk_table.entries[i].dcfclk_mhz < min_dcfclk)
					min_dcfclk = bw_params->clk_table.entries[i].dcfclk_mhz;
				if (bw_params->clk_table.entries[i].dispclk_mhz > max_dispclk_mhz)
					max_dispclk_mhz = bw_params->clk_table.entries[i].dispclk_mhz;
				if (bw_params->clk_table.entries[i].dppclk_mhz > max_dppclk_mhz)
					max_dppclk_mhz = bw_params->clk_table.entries[i].dppclk_mhz;
				if (bw_params->clk_table.entries[i].phyclk_mhz > max_phyclk_mhz)
					max_phyclk_mhz = bw_params->clk_table.entries[i].phyclk_mhz;
			}
			if (min_dcfclk > dcfclk_sta_targets[0])
				dcfclk_sta_targets[0] = min_dcfclk;
			if (!max_dcfclk_mhz)
				max_dcfclk_mhz = dcn3_2_soc.clock_limits[0].dcfclk_mhz;
			if (!max_dispclk_mhz)
				max_dispclk_mhz = dcn3_2_soc.clock_limits[0].dispclk_mhz;
			if (!max_dppclk_mhz)
				max_dppclk_mhz = dcn3_2_soc.clock_limits[0].dppclk_mhz;
			if (!max_phyclk_mhz)
				max_phyclk_mhz = dcn3_2_soc.clock_limits[0].phyclk_mhz;

			if (max_dcfclk_mhz > dcfclk_sta_targets[num_dcfclk_sta_targets-1]) {
				// If max DCFCLK is greater than the max DCFCLK STA target, insert into the DCFCLK STA target array
				dcfclk_sta_targets[num_dcfclk_sta_targets] = max_dcfclk_mhz;
				num_dcfclk_sta_targets++;
			} else if (max_dcfclk_mhz < dcfclk_sta_targets[num_dcfclk_sta_targets-1]) {
				// If max DCFCLK is less than the max DCFCLK STA target, cap values and remove duplicates
				for (i = 0; i < num_dcfclk_sta_targets; i++) {
					if (dcfclk_sta_targets[i] > max_dcfclk_mhz) {
						dcfclk_sta_targets[i] = max_dcfclk_mhz;
						break;
					}
				}
				// Update size of array since we "removed" duplicates
				num_dcfclk_sta_targets = i + 1;
			}

			num_uclk_states = bw_params->clk_table.num_entries;

			// Calculate optimal dcfclk for each uclk
			for (i = 0; i < num_uclk_states; i++) {
				dcn32_get_optimal_dcfclk_fclk_for_uclk(bw_params->clk_table.entries[i].memclk_mhz * 16,
						&optimal_dcfclk_for_uclk[i], NULL);
				if (optimal_dcfclk_for_uclk[i] < bw_params->clk_table.entries[0].dcfclk_mhz) {
					optimal_dcfclk_for_uclk[i] = bw_params->clk_table.entries[0].dcfclk_mhz;
				}
			}

			// Calculate optimal uclk for each dcfclk sta target
			for (i = 0; i < num_dcfclk_sta_targets; i++) {
				for (j = 0; j < num_uclk_states; j++) {
					if (dcfclk_sta_targets[i] < optimal_dcfclk_for_uclk[j]) {
						optimal_uclk_for_dcfclk_sta_targets[i] =
								bw_params->clk_table.entries[j].memclk_mhz * 16;
						break;
					}
				}
			}

			i = 0;
			j = 0;
			// create the final dcfclk and uclk table
			while (i < num_dcfclk_sta_targets && j < num_uclk_states && num_states < DC__VOLTAGE_STATES) {
				if (dcfclk_sta_targets[i] < optimal_dcfclk_for_uclk[j] && i < num_dcfclk_sta_targets) {
					dcfclk_mhz[num_states] = dcfclk_sta_targets[i];
					dram_speed_mts[num_states++] = optimal_uclk_for_dcfclk_sta_targets[i++];
				} else {
					if (j < num_uclk_states && optimal_dcfclk_for_uclk[j] <= max_dcfclk_mhz) {
						dcfclk_mhz[num_states] = optimal_dcfclk_for_uclk[j];
						dram_speed_mts[num_states++] = bw_params->clk_table.entries[j++].memclk_mhz * 16;
					} else {
						j = num_uclk_states;
					}
				}
			}

			while (i < num_dcfclk_sta_targets && num_states < DC__VOLTAGE_STATES) {
				dcfclk_mhz[num_states] = dcfclk_sta_targets[i];
				dram_speed_mts[num_states++] = optimal_uclk_for_dcfclk_sta_targets[i++];
			}

			while (j < num_uclk_states && num_states < DC__VOLTAGE_STATES &&
					optimal_dcfclk_for_uclk[j] <= max_dcfclk_mhz) {
				dcfclk_mhz[num_states] = optimal_dcfclk_for_uclk[j];
				dram_speed_mts[num_states++] = bw_params->clk_table.entries[j++].memclk_mhz * 16;
			}

			dcn3_2_soc.num_states = num_states;
			for (i = 0; i < dcn3_2_soc.num_states; i++) {
				dcn3_2_soc.clock_limits[i].state = i;
				dcn3_2_soc.clock_limits[i].dcfclk_mhz = dcfclk_mhz[i];
				dcn3_2_soc.clock_limits[i].fabricclk_mhz = dcfclk_mhz[i];

				/* Fill all states with max values of all these clocks */
				dcn3_2_soc.clock_limits[i].dispclk_mhz = max_dispclk_mhz;
				dcn3_2_soc.clock_limits[i].dppclk_mhz  = max_dppclk_mhz;
				dcn3_2_soc.clock_limits[i].phyclk_mhz  = max_phyclk_mhz;
				dcn3_2_soc.clock_limits[i].dscclk_mhz  = max_dispclk_mhz / 3;

				/* Populate from bw_params for DTBCLK, SOCCLK */
				if (i > 0) {
					if (!bw_params->clk_table.entries[i].dtbclk_mhz) {
						dcn3_2_soc.clock_limits[i].dtbclk_mhz  = dcn3_2_soc.clock_limits[i-1].dtbclk_mhz;
					} else {
						dcn3_2_soc.clock_limits[i].dtbclk_mhz  = bw_params->clk_table.entries[i].dtbclk_mhz;
					}
				} else if (bw_params->clk_table.entries[i].dtbclk_mhz) {
					dcn3_2_soc.clock_limits[i].dtbclk_mhz  = bw_params->clk_table.entries[i].dtbclk_mhz;
				}

				if (!bw_params->clk_table.entries[i].socclk_mhz && i > 0)
					dcn3_2_soc.clock_limits[i].socclk_mhz = dcn3_2_soc.clock_limits[i-1].socclk_mhz;
				else
					dcn3_2_soc.clock_limits[i].socclk_mhz = bw_params->clk_table.entries[i].socclk_mhz;

				if (!dram_speed_mts[i] && i > 0)
					dcn3_2_soc.clock_limits[i].dram_speed_mts = dcn3_2_soc.clock_limits[i-1].dram_speed_mts;
				else
					dcn3_2_soc.clock_limits[i].dram_speed_mts = dram_speed_mts[i];

				/* These clocks cannot come from bw_params, always fill from dcn3_2_soc[0] */
				/* PHYCLK_D18, PHYCLK_D32 */
				dcn3_2_soc.clock_limits[i].phyclk_d18_mhz = dcn3_2_soc.clock_limits[0].phyclk_d18_mhz;
				dcn3_2_soc.clock_limits[i].phyclk_d32_mhz = dcn3_2_soc.clock_limits[0].phyclk_d32_mhz;
			}
		} else {
			build_synthetic_soc_states(dc->debug.disable_dc_mode_overwrite, bw_params,
					dcn3_2_soc.clock_limits, &dcn3_2_soc.num_states);
		}

		/* Re-init DML with updated bb */
		dml_init_instance(&dc->dml, &dcn3_2_soc, &dcn3_2_ip, DML_PROJECT_DCN32);
		if (dc->current_state)
			dml_init_instance(&dc->current_state->bw_ctx.dml, &dcn3_2_soc, &dcn3_2_ip, DML_PROJECT_DCN32);
	}
}

void dcn32_zero_pipe_dcc_fraction(display_e2e_pipe_params_st *pipes,
				  int pipe_cnt)
{
	dc_assert_fp_enabled();

	pipes[pipe_cnt].pipe.src.dcc_fraction_of_zs_req_luma = 0;
	pipes[pipe_cnt].pipe.src.dcc_fraction_of_zs_req_chroma = 0;
}

bool dcn32_allow_subvp_with_active_margin(struct pipe_ctx *pipe)
{
	bool allow = false;
	uint32_t refresh_rate = 0;

	/* Allow subvp on displays that have active margin for 2560x1440@60hz displays
	 * only for now. There must be no scaling as well.
	 *
	 * For now we only enable on 2560x1440@60hz displays to enable 4K60 + 1440p60 configs
	 * for p-state switching.
	 */
	if (pipe->stream && pipe->plane_state) {
		refresh_rate = (pipe->stream->timing.pix_clk_100hz * 100 +
						pipe->stream->timing.v_total * pipe->stream->timing.h_total - 1)
						/ (double)(pipe->stream->timing.v_total * pipe->stream->timing.h_total);
		if (pipe->stream->timing.v_addressable == 1440 &&
				pipe->stream->timing.h_addressable == 2560 &&
				refresh_rate >= 55 && refresh_rate <= 65 &&
				pipe->plane_state->src_rect.height == 1440 &&
				pipe->plane_state->src_rect.width == 2560 &&
				pipe->plane_state->dst_rect.height == 1440 &&
				pipe->plane_state->dst_rect.width == 2560)
			allow = true;
	}
	return allow;
<<<<<<< HEAD
=======
}

/**
 * dcn32_allow_subvp_high_refresh_rate: Determine if the high refresh rate config will allow subvp
 *
 * @dc: Current DC state
 * @context: New DC state to be programmed
 * @pipe: Pipe to be considered for use in subvp
 *
 * On high refresh rate display configs, we will allow subvp under the following conditions:
 * 1. Resolution is 3840x2160, 3440x1440, or 2560x1440
 * 2. Refresh rate is between 120hz - 165hz
 * 3. No scaling
 * 4. Freesync is inactive
 * 5. For single display cases, freesync must be disabled
 *
 * Return: True if pipe can be used for subvp, false otherwise
 */
bool dcn32_allow_subvp_high_refresh_rate(struct dc *dc, struct dc_state *context, struct pipe_ctx *pipe)
{
	bool allow = false;
	uint32_t refresh_rate = 0;
	uint32_t subvp_min_refresh = subvp_high_refresh_list.min_refresh;
	uint32_t subvp_max_refresh = subvp_high_refresh_list.max_refresh;
	uint32_t min_refresh = subvp_max_refresh;
	uint32_t i;

	/* Only allow SubVP on high refresh displays if all connected displays
	 * are considered "high refresh" (i.e. >= 120hz). We do not want to
	 * allow combinations such as 120hz (SubVP) + 60hz (SubVP).
	 */
	for (i = 0; i < dc->res_pool->pipe_count; i++) {
		struct pipe_ctx *pipe_ctx = &context->res_ctx.pipe_ctx[i];

		if (!pipe_ctx->stream)
			continue;
		refresh_rate = (pipe_ctx->stream->timing.pix_clk_100hz * 100 +
				pipe_ctx->stream->timing.v_total * pipe_ctx->stream->timing.h_total - 1)
						/ (double)(pipe_ctx->stream->timing.v_total * pipe_ctx->stream->timing.h_total);

		if (refresh_rate < min_refresh)
			min_refresh = refresh_rate;
	}

	if (!dc->debug.disable_subvp_high_refresh && min_refresh >= subvp_min_refresh && pipe->stream &&
			pipe->plane_state && !(pipe->stream->vrr_active_variable || pipe->stream->vrr_active_fixed)) {
		refresh_rate = (pipe->stream->timing.pix_clk_100hz * 100 +
						pipe->stream->timing.v_total * pipe->stream->timing.h_total - 1)
						/ (double)(pipe->stream->timing.v_total * pipe->stream->timing.h_total);
		if (refresh_rate >= subvp_min_refresh && refresh_rate <= subvp_max_refresh) {
			for (i = 0; i < SUBVP_HIGH_REFRESH_LIST_LEN; i++) {
				uint32_t width = subvp_high_refresh_list.res[i].width;
				uint32_t height = subvp_high_refresh_list.res[i].height;

				if (dcn32_check_native_scaling_for_res(pipe, width, height)) {
					if ((context->stream_count == 1 && !pipe->stream->allow_freesync) || context->stream_count > 1) {
						allow = true;
						break;
					}
				}
			}
		}
	}
	return allow;
}

/**
 * dcn32_determine_max_vratio_prefetch: Determine max Vratio for prefetch by driver policy
 *
 * @dc: Current DC state
 * @context: New DC state to be programmed
 *
 * Return: Max vratio for prefetch
 */
double dcn32_determine_max_vratio_prefetch(struct dc *dc, struct dc_state *context)
{
	double max_vratio_pre = __DML_MAX_BW_RATIO_PRE__; // Default value is 4
	int i;

	/* For single display MPO configs, allow the max vratio to be 8
	 * if any plane is YUV420 format
	 */
	if (context->stream_count == 1 && context->stream_status[0].plane_count > 1) {
		for (i = 0; i < context->stream_status[0].plane_count; i++) {
			if (context->stream_status[0].plane_states[i]->format == SURFACE_PIXEL_FORMAT_VIDEO_420_YCbCr ||
					context->stream_status[0].plane_states[i]->format == SURFACE_PIXEL_FORMAT_VIDEO_420_YCrCb) {
				max_vratio_pre = __DML_MAX_VRATIO_PRE__;
			}
		}
	}
	return max_vratio_pre;
}

/**
 * dcn32_assign_fpo_vactive_candidate - Assign the FPO stream candidate for FPO + VActive case
 *
 * This function chooses the FPO candidate stream for FPO + VActive cases (2 stream config).
 * For FPO + VAtive cases, the assumption is that one display has ActiveMargin > 0, and the
 * other display has ActiveMargin <= 0. This function will choose the pipe/stream that has
 * ActiveMargin <= 0 to be the FPO stream candidate if found.
 *
 *
 * @dc: current dc state
 * @context: new dc state
 * @fpo_candidate_stream: pointer to FPO stream candidate if one is found
 *
 * Return: void
 */
void dcn32_assign_fpo_vactive_candidate(struct dc *dc, const struct dc_state *context, struct dc_stream_state **fpo_candidate_stream)
{
	unsigned int i, pipe_idx;
	const struct vba_vars_st *vba = &context->bw_ctx.dml.vba;

	for (i = 0, pipe_idx = 0; i < dc->res_pool->pipe_count; i++) {
		const struct pipe_ctx *pipe = &context->res_ctx.pipe_ctx[i];

		if (!pipe->stream)
			continue;

		if (vba->ActiveDRAMClockChangeLatencyMarginPerState[vba->VoltageLevel][vba->maxMpcComb][vba->pipe_plane[pipe_idx]] <= 0) {
			*fpo_candidate_stream = pipe->stream;
			break;
		}
		pipe_idx++;
	}
}

/**
 * dcn32_find_vactive_pipe - Determines if the config has a pipe that can switch in VACTIVE
 *
 * @dc: current dc state
 * @context: new dc state
 * @vactive_margin_req_us: The vactive marign required for a vactive pipe to be considered "found"
 *
 * Return: True if VACTIVE display is found, false otherwise
 */
bool dcn32_find_vactive_pipe(struct dc *dc, const struct dc_state *context, uint32_t vactive_margin_req_us)
{
	unsigned int i, pipe_idx;
	const struct vba_vars_st *vba = &context->bw_ctx.dml.vba;
	bool vactive_found = false;
	unsigned int blank_us = 0;

	for (i = 0, pipe_idx = 0; i < dc->res_pool->pipe_count; i++) {
		const struct pipe_ctx *pipe = &context->res_ctx.pipe_ctx[i];

		if (!pipe->stream)
			continue;

		blank_us = ((pipe->stream->timing.v_total - pipe->stream->timing.v_addressable) * pipe->stream->timing.h_total /
				(double)(pipe->stream->timing.pix_clk_100hz * 100)) * 1000000;
		if (vba->ActiveDRAMClockChangeLatencyMarginPerState[vba->VoltageLevel][vba->maxMpcComb][vba->pipe_plane[pipe_idx]] >= vactive_margin_req_us &&
				!(pipe->stream->vrr_active_variable || pipe->stream->vrr_active_fixed) && blank_us < dc->debug.fpo_vactive_max_blank_us) {
			vactive_found = true;
			break;
		}
		pipe_idx++;
	}
	return vactive_found;
}

void dcn32_set_clock_limits(const struct _vcs_dpi_soc_bounding_box_st *soc_bb)
{
	dc_assert_fp_enabled();
	dcn3_2_soc.clock_limits[0].dcfclk_mhz = 1200.0;
}

void dcn32_override_min_req_memclk(struct dc *dc, struct dc_state *context)
{
	// WA: restrict FPO and SubVP to use first non-strobe mode (DCN32 BW issue)
	if ((context->bw_ctx.bw.dcn.clk.fw_based_mclk_switching || dcn32_subvp_in_use(dc, context)) &&
			dc->dml.soc.num_chans <= 8) {
		int num_mclk_levels = dc->clk_mgr->bw_params->clk_table.num_entries_per_clk.num_memclk_levels;

		if (context->bw_ctx.dml.vba.DRAMSpeed <= dc->clk_mgr->bw_params->clk_table.entries[0].memclk_mhz * 16 &&
				num_mclk_levels > 1) {
			context->bw_ctx.dml.vba.DRAMSpeed = dc->clk_mgr->bw_params->clk_table.entries[1].memclk_mhz * 16;
			context->bw_ctx.bw.dcn.clk.dramclk_khz = context->bw_ctx.dml.vba.DRAMSpeed * 1000 / 16;
		}
	}
>>>>>>> 98817289
}<|MERGE_RESOLUTION|>--- conflicted
+++ resolved
@@ -550,10 +550,7 @@
 	unsigned int dcfclk = context->bw_ctx.dml.vba.DCFCLKState[vlevel][context->bw_ctx.dml.vba.maxMpcComb];
 	unsigned int socclk = context->bw_ctx.dml.vba.SOCCLKPerState[vlevel];
 	struct vba_vars_st *vba = &context->bw_ctx.dml.vba;
-<<<<<<< HEAD
-=======
 	struct dc_stream_state *main_stream = ref_pipe->stream;
->>>>>>> 98817289
 
 	dc_assert_fp_enabled();
 
@@ -594,12 +591,9 @@
 	num_dpp = vba->NoOfDPP[vba->VoltageLevel][vba->maxMpcComb][vba->pipe_plane[pipe_idx]];
 	phantom_vactive += num_dpp > 1 ? vba->meta_row_height[vba->pipe_plane[pipe_idx]] : 0;
 
-<<<<<<< HEAD
-=======
 	/* dc->debug.subvp_extra_lines 0 by default*/
 	phantom_vactive += dc->debug.subvp_extra_lines;
 
->>>>>>> 98817289
 	// For backporch of phantom pipe, use vstartup of the main pipe
 	phantom_bp = get_vstartup(&context->bw_ctx.dml, pipes, pipe_cnt, pipe_idx);
 
@@ -702,17 +696,12 @@
 		 *   to combine this with SubVP can cause issues with the scheduling).
 		 * - Not TMZ surface
 		 */
-<<<<<<< HEAD
-		if (pipe->plane_state && !pipe->top_pipe &&
-				pipe->stream->mall_stream_config.type == SUBVP_NONE && refresh_rate < 120 && !pipe->plane_state->address.tmz_surface &&
-=======
 		if (pipe->plane_state && !pipe->top_pipe && !dcn32_is_center_timing(pipe) &&
 				!(pipe->stream->timing.pix_clk_100hz / 10000 > DCN3_2_MAX_SUBVP_PIXEL_RATE_MHZ) &&
 				(!dcn32_is_psr_capable(pipe) || (context->stream_count == 1 && dc->caps.dmub_caps.subvp_psr)) &&
 				pipe->stream->mall_stream_config.type == SUBVP_NONE &&
 				(refresh_rate < 120 || dcn32_allow_subvp_high_refresh_rate(dc, context, pipe)) &&
 				!pipe->plane_state->address.tmz_surface &&
->>>>>>> 98817289
 				(vba->ActiveDRAMClockChangeLatencyMarginPerState[vba->VoltageLevel][vba->maxMpcComb][vba->pipe_plane[pipe_idx]] <= 0 ||
 				(vba->ActiveDRAMClockChangeLatencyMarginPerState[vba->VoltageLevel][vba->maxMpcComb][vba->pipe_plane[pipe_idx]] > 0 &&
 						dcn32_allow_subvp_with_active_margin(pipe)))) {
@@ -1484,10 +1473,7 @@
 		context->bw_ctx.bw.dcn.clk.dramclk_khz = 0;
 		context->bw_ctx.bw.dcn.clk.fclk_khz = 0;
 		context->bw_ctx.bw.dcn.clk.p_state_change_support = true;
-<<<<<<< HEAD
-=======
 		context->bw_ctx.bw.dcn.clk.fclk_p_state_change_support = true;
->>>>>>> 98817289
 	}
 	/*save a original dppclock copy*/
 	context->bw_ctx.bw.dcn.clk.bw_dppclk_khz = context->bw_ctx.bw.dcn.clk.dppclk_khz;
@@ -2554,11 +2540,8 @@
 		entry.fabricclk_mhz = 0;
 		entry.dram_speed_mts = 0;
 
-<<<<<<< HEAD
-=======
 		get_optimal_ntuple(&entry);
 		entry.net_bw_in_kbytes_sec = calculate_net_bw_in_kbytes_sec(&entry);
->>>>>>> 98817289
 		insert_entry_into_table_sorted(table, num_entries, &entry);
 	}
 
@@ -2567,11 +2550,8 @@
 	entry.fabricclk_mhz = 0;
 	entry.dram_speed_mts = 0;
 
-<<<<<<< HEAD
-=======
 	get_optimal_ntuple(&entry);
 	entry.net_bw_in_kbytes_sec = calculate_net_bw_in_kbytes_sec(&entry);
->>>>>>> 98817289
 	insert_entry_into_table_sorted(table, num_entries, &entry);
 
 	// Insert the UCLK DPMS
@@ -2580,11 +2560,8 @@
 		entry.fabricclk_mhz = 0;
 		entry.dram_speed_mts = bw_params->clk_table.entries[i].memclk_mhz * 16;
 
-<<<<<<< HEAD
-=======
 		get_optimal_ntuple(&entry);
 		entry.net_bw_in_kbytes_sec = calculate_net_bw_in_kbytes_sec(&entry);
->>>>>>> 98817289
 		insert_entry_into_table_sorted(table, num_entries, &entry);
 	}
 
@@ -2595,11 +2572,8 @@
 			entry.fabricclk_mhz = bw_params->clk_table.entries[i].fclk_mhz;
 			entry.dram_speed_mts = 0;
 
-<<<<<<< HEAD
-=======
 			get_optimal_ntuple(&entry);
 			entry.net_bw_in_kbytes_sec = calculate_net_bw_in_kbytes_sec(&entry);
->>>>>>> 98817289
 			insert_entry_into_table_sorted(table, num_entries, &entry);
 		}
 	}
@@ -2609,11 +2583,8 @@
 		entry.fabricclk_mhz = max_clk_data.fclk_mhz;
 		entry.dram_speed_mts = 0;
 
-<<<<<<< HEAD
-=======
 		get_optimal_ntuple(&entry);
 		entry.net_bw_in_kbytes_sec = calculate_net_bw_in_kbytes_sec(&entry);
->>>>>>> 98817289
 		insert_entry_into_table_sorted(table, num_entries, &entry);
 	}
 
@@ -2789,23 +2760,11 @@
 		}
 	}
 
-<<<<<<< HEAD
-		/* Override from VBIOS for num_chan */
-		if (dc->ctx->dc_bios->vram_info.num_chans) {
-			dcn3_2_soc.num_chans = dc->ctx->dc_bios->vram_info.num_chans;
-			dcn3_2_soc.mall_allocated_for_dcn_mbytes = (double)(dcn32_calc_num_avail_chans_for_mall(dc,
-				dc->ctx->dc_bios->vram_info.num_chans) * dc->caps.mall_size_per_mem_channel);
-		}
-
-		if (dc->ctx->dc_bios->vram_info.dram_channel_width_bytes)
-			dcn3_2_soc.dram_channel_width_bytes = dc->ctx->dc_bios->vram_info.dram_channel_width_bytes;
-=======
 	/* Override from VBIOS for num_chan */
 	if (dc->ctx->dc_bios->vram_info.num_chans) {
 		dcn3_2_soc.num_chans = dc->ctx->dc_bios->vram_info.num_chans;
 		dcn3_2_soc.mall_allocated_for_dcn_mbytes = (double)(dcn32_calc_num_avail_chans_for_mall(dc,
 			dc->ctx->dc_bios->vram_info.num_chans) * dc->caps.mall_size_per_mem_channel);
->>>>>>> 98817289
 	}
 
 	if (dc->ctx->dc_bios->vram_info.dram_channel_width_bytes)
@@ -3010,8 +2969,6 @@
 			allow = true;
 	}
 	return allow;
-<<<<<<< HEAD
-=======
 }
 
 /**
@@ -3192,5 +3149,4 @@
 			context->bw_ctx.bw.dcn.clk.dramclk_khz = context->bw_ctx.dml.vba.DRAMSpeed * 1000 / 16;
 		}
 	}
->>>>>>> 98817289
 }