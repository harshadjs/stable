--- conflicted
+++ resolved
@@ -90,8 +90,6 @@
 
 #define DEBUGSMC_MSG_Mode1Reset	2
 
-<<<<<<< HEAD
-=======
 /*
  * SMU_v13_0_10 supports ECCTABLE since version 80.34.0,
  * use this to check ECCTABLE feature whether support
@@ -106,7 +104,6 @@
 
 #define LINK_SPEED_MAX					3
 
->>>>>>> 98817289
 static struct cmn2asic_msg_mapping smu_v13_0_0_message_map[SMU_MSG_MAX_COUNT] = {
 	MSG_MAP(TestMessage,			PPSMC_MSG_TestMessage,                 1),
 	MSG_MAP(GetSmuVersion,			PPSMC_MSG_GetSmuVersion,               1),
@@ -164,11 +161,8 @@
 			    PPSMC_MSG_SetBadMemoryPagesRetiredFlagsPerChannel,   0),
 	MSG_MAP(AllowGpo,			PPSMC_MSG_SetGpoAllow,           0),
 	MSG_MAP(AllowIHHostInterrupt,		PPSMC_MSG_AllowIHHostInterrupt,       0),
-<<<<<<< HEAD
-=======
 	MSG_MAP(ReenableAcDcInterrupt,		PPSMC_MSG_ReenableAcDcInterrupt,       0),
 	MSG_MAP(DALNotPresent,		PPSMC_MSG_DALNotPresent,       0),
->>>>>>> 98817289
 };
 
 static struct cmn2asic_mapping smu_v13_0_0_clk_map[SMU_CLK_COUNT] = {
@@ -2406,17 +2400,6 @@
 					       NULL);
 }
 
-<<<<<<< HEAD
-static int smu_v13_0_0_mode1_reset(struct smu_context *smu)
-{
-	int ret;
-	struct amdgpu_device *adev = smu->adev;
-
-	if (adev->ip_versions[MP1_HWIP][0] == IP_VERSION(13, 0, 10))
-		ret = smu_cmn_send_debug_smc_msg(smu, DEBUGSMC_MSG_Mode1Reset);
-	else
-		ret = smu_cmn_send_smc_msg(smu, SMU_MSG_Mode1Reset, NULL);
-=======
 static void smu_v13_0_0_set_mode1_reset_param(struct smu_context *smu,
 						uint32_t supported_version,
 						uint32_t *param)
@@ -2462,7 +2445,6 @@
 		ret = smu_cmn_send_smc_msg(smu, SMU_MSG_Mode1Reset, NULL);
 		break;
 	}
->>>>>>> 98817289
 
 	if (!ret)
 		msleep(SMU13_MODE1_RESET_WAIT_TIME_IN_MS);
@@ -2470,8 +2452,6 @@
 	return ret;
 }
 
-<<<<<<< HEAD
-=======
 static int smu_v13_0_0_mode2_reset(struct smu_context *smu)
 {
 	int ret;
@@ -2496,7 +2476,6 @@
 		return -EOPNOTSUPP;
 }
 
->>>>>>> 98817289
 static void smu_v13_0_0_set_smu_mailbox_registers(struct smu_context *smu)
 {
 	struct amdgpu_device *adev = smu->adev;
@@ -2544,8 +2523,6 @@
 	return ret;
 }
 
-<<<<<<< HEAD
-=======
 static int smu_v13_0_0_check_ecc_table_support(struct smu_context *smu)
 {
 	struct amdgpu_device *adev = smu->adev;
@@ -2604,7 +2581,6 @@
 	return ret;
 }
 
->>>>>>> 98817289
 static const struct pptable_funcs smu_v13_0_0_ppt_funcs = {
 	.get_allowed_feature_mask = smu_v13_0_0_get_allowed_feature_mask,
 	.set_default_dpm_table = smu_v13_0_0_set_default_dpm_table,
@@ -2676,21 +2652,15 @@
 	.baco_exit = smu_v13_0_0_baco_exit,
 	.mode1_reset_is_support = smu_v13_0_0_is_mode1_reset_supported,
 	.mode1_reset = smu_v13_0_0_mode1_reset,
-<<<<<<< HEAD
-=======
 	.mode2_reset = smu_v13_0_0_mode2_reset,
 	.enable_gfx_features = smu_v13_0_0_enable_gfx_features,
->>>>>>> 98817289
 	.set_mp1_state = smu_v13_0_0_set_mp1_state,
 	.set_df_cstate = smu_v13_0_0_set_df_cstate,
 	.send_hbm_bad_pages_num = smu_v13_0_0_smu_send_bad_mem_page_num,
 	.send_hbm_bad_channel_flag = smu_v13_0_0_send_bad_mem_channel_flag,
 	.gpo_control = smu_v13_0_gpo_control,
-<<<<<<< HEAD
-=======
 	.get_ecc_info = smu_v13_0_0_get_ecc_info,
 	.notify_display_change = smu_v13_0_notify_display_change,
->>>>>>> 98817289
 };
 
 void smu_v13_0_0_set_ppt_funcs(struct smu_context *smu)
@@ -2702,9 +2672,6 @@
 	smu->table_map = smu_v13_0_0_table_map;
 	smu->pwr_src_map = smu_v13_0_0_pwr_src_map;
 	smu->workload_map = smu_v13_0_0_workload_map;
-<<<<<<< HEAD
-=======
 	smu->smc_driver_if_version = SMU13_0_0_DRIVER_IF_VERSION;
->>>>>>> 98817289
 	smu_v13_0_0_set_smu_mailbox_registers(smu);
 }