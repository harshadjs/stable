/*
 * Copyright 2020 Advanced Micro Devices, Inc.
 *
 * Permission is hereby granted, free of charge, to any person obtaining a
 * copy of this software and associated documentation files (the "Software"),
 * to deal in the Software without restriction, including without limitation
 * the rights to use, copy, modify, merge, publish, distribute, sublicense,
 * and/or sell copies of the Software, and to permit persons to whom the
 * Software is furnished to do so, subject to the following conditions:
 *
 * The above copyright notice and this permission notice shall be included in
 * all copies or substantial portions of the Software.
 *
 * THE SOFTWARE IS PROVIDED "AS IS", WITHOUT WARRANTY OF ANY KIND, EXPRESS OR
 * IMPLIED, INCLUDING BUT NOT LIMITED TO THE WARRANTIES OF MERCHANTABILITY,
 * FITNESS FOR A PARTICULAR PURPOSE AND NONINFRINGEMENT.  IN NO EVENT SHALL
 * THE COPYRIGHT HOLDER(S) OR AUTHOR(S) BE LIABLE FOR ANY CLAIM, DAMAGES OR
 * OTHER LIABILITY, WHETHER IN AN ACTION OF CONTRACT, TORT OR OTHERWISE,
 * ARISING FROM, OUT OF OR IN CONNECTION WITH THE SOFTWARE OR THE USE OR
 * OTHER DEALINGS IN THE SOFTWARE.
 *
 */
#ifndef __SMU_V13_0_H__
#define __SMU_V13_0_H__

#include "amdgpu_smu.h"

#define SMU13_MODE1_RESET_WAIT_TIME_IN_MS 500  //500ms

/* MP Apertures */
#define MP0_Public			0x03800000
#define MP0_SRAM			0x03900000
#define MP1_Public			0x03b00000
#define MP1_SRAM			0x03c00004

/* address block */
#define smnMP1_FIRMWARE_FLAGS		0x3010024
#define smnMP1_V13_0_4_FIRMWARE_FLAGS	0x3010028
#define smnMP0_FW_INTF			0x30101c0
#define smnMP1_PUB_CTRL			0x3010b14

#define TEMP_RANGE_MIN			(0)
#define TEMP_RANGE_MAX			(80 * 1000)

#define SMU13_TOOL_SIZE			0x19000

#define MAX_DPM_LEVELS 16
#define MAX_PCIE_CONF 3

#define CTF_OFFSET_EDGE			5
#define CTF_OFFSET_HOTSPOT		5
#define CTF_OFFSET_MEM			5

#define SMU_13_VCLK_SHIFT		16

extern const int pmfw_decoded_link_speed[5];
extern const int pmfw_decoded_link_width[7];

#define DECODE_GEN_SPEED(gen_speed_idx)		(pmfw_decoded_link_speed[gen_speed_idx])
#define DECODE_LANE_WIDTH(lane_width_idx)	(pmfw_decoded_link_width[lane_width_idx])

struct smu_13_0_max_sustainable_clocks {
	uint32_t display_clock;
	uint32_t phy_clock;
	uint32_t pixel_clock;
	uint32_t uclock;
	uint32_t dcef_clock;
	uint32_t soc_clock;
};

struct smu_13_0_dpm_clk_level {
	bool				enabled;
	uint32_t			value;
};

struct smu_13_0_dpm_table {
	uint32_t			min;        /* MHz */
	uint32_t			max;        /* MHz */
	uint32_t			count;
	bool				is_fine_grained;
	struct smu_13_0_dpm_clk_level	dpm_levels[MAX_DPM_LEVELS];
};

struct smu_13_0_pcie_table {
	uint8_t  pcie_gen[MAX_PCIE_CONF];
	uint8_t  pcie_lane[MAX_PCIE_CONF];
	uint16_t clk_freq[MAX_PCIE_CONF];
	uint32_t num_of_link_levels;
};

struct smu_13_0_dpm_tables {
	struct smu_13_0_dpm_table        soc_table;
	struct smu_13_0_dpm_table        gfx_table;
	struct smu_13_0_dpm_table        uclk_table;
	struct smu_13_0_dpm_table        eclk_table;
	struct smu_13_0_dpm_table        vclk_table;
	struct smu_13_0_dpm_table        dclk_table;
	struct smu_13_0_dpm_table        dcef_table;
	struct smu_13_0_dpm_table        pixel_table;
	struct smu_13_0_dpm_table        display_table;
	struct smu_13_0_dpm_table        phy_table;
	struct smu_13_0_dpm_table        fclk_table;
	struct smu_13_0_pcie_table       pcie_table;
};

struct smu_13_0_dpm_context {
	struct smu_13_0_dpm_tables  dpm_tables;
	uint32_t                    workload_policy_mask;
	uint32_t                    dcef_min_ds_clk;
};

enum smu_13_0_power_state {
	SMU_13_0_POWER_STATE__D0 = 0,
	SMU_13_0_POWER_STATE__D1,
	SMU_13_0_POWER_STATE__D3, /* Sleep*/
	SMU_13_0_POWER_STATE__D4, /* Hibernate*/
	SMU_13_0_POWER_STATE__D5, /* Power off*/
};

struct smu_13_0_power_context {
	uint32_t	power_source;
	uint8_t		in_power_limit_boost_mode;
	enum smu_13_0_power_state power_state;
	atomic_t	throttle_status;
};

#if defined(SWSMU_CODE_LAYER_L2) || defined(SWSMU_CODE_LAYER_L3)

int smu_v13_0_init_microcode(struct smu_context *smu);

void smu_v13_0_fini_microcode(struct smu_context *smu);

int smu_v13_0_load_microcode(struct smu_context *smu);

int smu_v13_0_init_smc_tables(struct smu_context *smu);

int smu_v13_0_fini_smc_tables(struct smu_context *smu);

int smu_v13_0_init_power(struct smu_context *smu);

int smu_v13_0_fini_power(struct smu_context *smu);

int smu_v13_0_check_fw_status(struct smu_context *smu);

int smu_v13_0_setup_pptable(struct smu_context *smu);

int smu_v13_0_get_vbios_bootup_values(struct smu_context *smu);

int smu_v13_0_check_fw_version(struct smu_context *smu);

int smu_v13_0_set_driver_table_location(struct smu_context *smu);

int smu_v13_0_set_tool_table_location(struct smu_context *smu);

int smu_v13_0_notify_memory_pool_location(struct smu_context *smu);

int smu_v13_0_system_features_control(struct smu_context *smu,
				      bool en);

int smu_v13_0_init_display_count(struct smu_context *smu, uint32_t count);

int smu_v13_0_set_allowed_mask(struct smu_context *smu);

int smu_v13_0_notify_display_change(struct smu_context *smu);

int smu_v13_0_get_current_power_limit(struct smu_context *smu,
				      uint32_t *power_limit);

int smu_v13_0_set_power_limit(struct smu_context *smu,
			      enum smu_ppt_limit_type limit_type,
			      uint32_t limit);

int smu_v13_0_init_max_sustainable_clocks(struct smu_context *smu);

int smu_v13_0_enable_thermal_alert(struct smu_context *smu);

int smu_v13_0_disable_thermal_alert(struct smu_context *smu);

int smu_v13_0_get_gfx_vdd(struct smu_context *smu, uint32_t *value);

int smu_v13_0_set_min_deep_sleep_dcefclk(struct smu_context *smu, uint32_t clk);

int
smu_v13_0_display_clock_voltage_request(struct smu_context *smu,
					struct pp_display_clock_request
					*clock_req);

uint32_t
smu_v13_0_get_fan_control_mode(struct smu_context *smu);

int
smu_v13_0_set_fan_control_mode(struct smu_context *smu,
			       uint32_t mode);

int smu_v13_0_set_fan_speed_pwm(struct smu_context *smu,
				uint32_t speed);

int smu_v13_0_set_fan_speed_rpm(struct smu_context *smu,
				uint32_t speed);

int smu_v13_0_set_xgmi_pstate(struct smu_context *smu,
			      uint32_t pstate);

int smu_v13_0_gfx_off_control(struct smu_context *smu, bool enable);

int smu_v13_0_register_irq_handler(struct smu_context *smu);

int smu_v13_0_set_azalia_d3_pme(struct smu_context *smu);

int smu_v13_0_get_max_sustainable_clocks_by_dc(struct smu_context *smu,
					       struct pp_smu_nv_clock_table *max_clocks);

int smu_v13_0_baco_set_armd3_sequence(struct smu_context *smu,
				      enum smu_baco_seq baco_seq);

bool smu_v13_0_baco_is_support(struct smu_context *smu);

enum smu_baco_state smu_v13_0_baco_get_state(struct smu_context *smu);

int smu_v13_0_baco_set_state(struct smu_context *smu, enum smu_baco_state state);

int smu_v13_0_baco_enter(struct smu_context *smu);
int smu_v13_0_baco_exit(struct smu_context *smu);

int smu_v13_0_get_dpm_ultimate_freq(struct smu_context *smu, enum smu_clk_type clk_type,
				    uint32_t *min, uint32_t *max);

int smu_v13_0_set_soft_freq_limited_range(struct smu_context *smu, enum smu_clk_type clk_type,
					  uint32_t min, uint32_t max);

int smu_v13_0_set_hard_freq_limited_range(struct smu_context *smu,
					  enum smu_clk_type clk_type,
					  uint32_t min,
					  uint32_t max);

int smu_v13_0_set_performance_level(struct smu_context *smu,
				    enum amd_dpm_forced_level level);

int smu_v13_0_set_power_source(struct smu_context *smu,
			       enum smu_power_src_type power_src);

int smu_v13_0_set_single_dpm_table(struct smu_context *smu,
				   enum smu_clk_type clk_type,
				   struct smu_13_0_dpm_table *single_dpm_table);

int smu_v13_0_get_dpm_freq_by_index(struct smu_context *smu,
				    enum smu_clk_type clk_type, uint16_t level,
				    uint32_t *value);

int smu_v13_0_get_current_pcie_link_width_level(struct smu_context *smu);

int smu_v13_0_get_current_pcie_link_width(struct smu_context *smu);

int smu_v13_0_get_current_pcie_link_speed_level(struct smu_context *smu);

int smu_v13_0_get_current_pcie_link_speed(struct smu_context *smu);

int smu_v13_0_gfx_ulv_control(struct smu_context *smu,
			      bool enablement);

int smu_v13_0_wait_for_event(struct smu_context *smu, enum smu_event_type event,
			     uint64_t event_arg);

int smu_v13_0_set_vcn_enable(struct smu_context *smu,
			     bool enable);

int smu_v13_0_set_jpeg_enable(struct smu_context *smu,
			      bool enable);

int smu_v13_0_init_pptable_microcode(struct smu_context *smu);

int smu_v13_0_run_btc(struct smu_context *smu);

int smu_v13_0_gpo_control(struct smu_context *smu,
			  bool enablement);

int smu_v13_0_deep_sleep_control(struct smu_context *smu,
				 bool enablement);

int smu_v13_0_set_gfx_power_up_by_imu(struct smu_context *smu);

int smu_v13_0_od_edit_dpm_table(struct smu_context *smu,
				enum PP_OD_DPM_TABLE_COMMAND type,
				long input[],
				uint32_t size);

int smu_v13_0_set_default_dpm_tables(struct smu_context *smu);

void smu_v13_0_set_smu_mailbox_registers(struct smu_context *smu);

int smu_v13_0_mode1_reset(struct smu_context *smu);

int smu_v13_0_get_pptable_from_firmware(struct smu_context *smu,
					void **table,
					uint32_t *size,
					uint32_t pptable_id);

int smu_v13_0_update_pcie_parameters(struct smu_context *smu,
				     uint8_t pcie_gen_cap,
				     uint8_t pcie_width_cap);
<<<<<<< HEAD
=======

int smu_v13_0_disable_pmfw_state(struct smu_context *smu);
>>>>>>> 7bbf3b67

#endif
#endif<|MERGE_RESOLUTION|>--- conflicted
+++ resolved
@@ -298,11 +298,8 @@
 int smu_v13_0_update_pcie_parameters(struct smu_context *smu,
 				     uint8_t pcie_gen_cap,
 				     uint8_t pcie_width_cap);
-<<<<<<< HEAD
-=======
 
 int smu_v13_0_disable_pmfw_state(struct smu_context *smu);
->>>>>>> 7bbf3b67
 
 #endif
 #endif