--- conflicted
+++ resolved
@@ -1093,11 +1093,7 @@
 	 * in that case.
 	 */
 	if (!(acpi_gbl_FADT.flags & ACPI_FADT_LOW_POWER_S0)) {
-<<<<<<< HEAD
-		dev_warn_once(adev->dev,
-=======
 		dev_err_once(adev->dev,
->>>>>>> 160f4124
 			      "Power consumption will be higher as BIOS has not been configured for suspend-to-idle.\n"
 			      "To use suspend-to-idle change the sleep mode in BIOS setup.\n");
 		return false;
