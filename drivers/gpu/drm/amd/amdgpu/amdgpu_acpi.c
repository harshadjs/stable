// SPDX-License-Identifier: MIT
/*
 * Copyright 2012 Advanced Micro Devices, Inc.
 *
 * Permission is hereby granted, free of charge, to any person obtaining a
 * copy of this software and associated documentation files (the "Software"),
 * to deal in the Software without restriction, including without limitation
 * the rights to use, copy, modify, merge, publish, distribute, sublicense,
 * and/or sell copies of the Software, and to permit persons to whom the
 * Software is furnished to do so, subject to the following conditions:
 *
 * The above copyright notice and this permission notice shall be included in
 * all copies or substantial portions of the Software.
 *
 * THE SOFTWARE IS PROVIDED "AS IS", WITHOUT WARRANTY OF ANY KIND, EXPRESS OR
 * IMPLIED, INCLUDING BUT NOT LIMITED TO THE WARRANTIES OF MERCHANTABILITY,
 * FITNESS FOR A PARTICULAR PURPOSE AND NONINFRINGEMENT.  IN NO EVENT SHALL
 * THE COPYRIGHT HOLDER(S) OR AUTHOR(S) BE LIABLE FOR ANY CLAIM, DAMAGES OR
 * OTHER LIABILITY, WHETHER IN AN ACTION OF CONTRACT, TORT OR OTHERWISE,
 * ARISING FROM, OUT OF OR IN CONNECTION WITH THE SOFTWARE OR THE USE OR
 * OTHER DEALINGS IN THE SOFTWARE.
 *
 */

#include <linux/pci.h>
#include <linux/acpi.h>
#include <linux/slab.h>
#include <linux/power_supply.h>
#include <linux/pm_runtime.h>
#include <linux/suspend.h>
#include <acpi/video.h>
#include <acpi/actbl.h>

#include <drm/drm_crtc_helper.h>
#include "amdgpu.h"
#include "amdgpu_pm.h"
#include "amdgpu_display.h"
#include "amd_acpi.h"
#include "atom.h"

struct amdgpu_atif_notification_cfg {
	bool enabled;
	int command_code;
};

struct amdgpu_atif_notifications {
	bool thermal_state;
	bool forced_power_state;
	bool system_power_state;
	bool brightness_change;
	bool dgpu_display_event;
	bool gpu_package_power_limit;
};

struct amdgpu_atif_functions {
	bool system_params;
	bool sbios_requests;
	bool temperature_change;
	bool query_backlight_transfer_characteristics;
	bool ready_to_undock;
	bool external_gpu_information;
};

struct amdgpu_atif {
	acpi_handle handle;

	struct amdgpu_atif_notifications notifications;
	struct amdgpu_atif_functions functions;
	struct amdgpu_atif_notification_cfg notification_cfg;
	struct backlight_device *bd;
	struct amdgpu_dm_backlight_caps backlight_caps;
};

struct amdgpu_atcs_functions {
	bool get_ext_state;
	bool pcie_perf_req;
	bool pcie_dev_rdy;
	bool pcie_bus_width;
	bool power_shift_control;
};

struct amdgpu_atcs {
	acpi_handle handle;

	struct amdgpu_atcs_functions functions;
};

static struct amdgpu_acpi_priv {
	struct amdgpu_atif atif;
	struct amdgpu_atcs atcs;
} amdgpu_acpi_priv;

/* Call the ATIF method
 */
/**
 * amdgpu_atif_call - call an ATIF method
 *
 * @atif: atif structure
 * @function: the ATIF function to execute
 * @params: ATIF function params
 *
 * Executes the requested ATIF function (all asics).
 * Returns a pointer to the acpi output buffer.
 */
static union acpi_object *amdgpu_atif_call(struct amdgpu_atif *atif,
					   int function,
					   struct acpi_buffer *params)
{
	acpi_status status;
	union acpi_object atif_arg_elements[2];
	struct acpi_object_list atif_arg;
	struct acpi_buffer buffer = { ACPI_ALLOCATE_BUFFER, NULL };

	atif_arg.count = 2;
	atif_arg.pointer = &atif_arg_elements[0];

	atif_arg_elements[0].type = ACPI_TYPE_INTEGER;
	atif_arg_elements[0].integer.value = function;

	if (params) {
		atif_arg_elements[1].type = ACPI_TYPE_BUFFER;
		atif_arg_elements[1].buffer.length = params->length;
		atif_arg_elements[1].buffer.pointer = params->pointer;
	} else {
		/* We need a second fake parameter */
		atif_arg_elements[1].type = ACPI_TYPE_INTEGER;
		atif_arg_elements[1].integer.value = 0;
	}

	status = acpi_evaluate_object(atif->handle, NULL, &atif_arg,
				      &buffer);

	/* Fail only if calling the method fails and ATIF is supported */
	if (ACPI_FAILURE(status) && status != AE_NOT_FOUND) {
		DRM_DEBUG_DRIVER("failed to evaluate ATIF got %s\n",
				 acpi_format_exception(status));
		kfree(buffer.pointer);
		return NULL;
	}

	return buffer.pointer;
}

/**
 * amdgpu_atif_parse_notification - parse supported notifications
 *
 * @n: supported notifications struct
 * @mask: supported notifications mask from ATIF
 *
 * Use the supported notifications mask from ATIF function
 * ATIF_FUNCTION_VERIFY_INTERFACE to determine what notifications
 * are supported (all asics).
 */
static void amdgpu_atif_parse_notification(struct amdgpu_atif_notifications *n, u32 mask)
{
	n->thermal_state = mask & ATIF_THERMAL_STATE_CHANGE_REQUEST_SUPPORTED;
	n->forced_power_state = mask & ATIF_FORCED_POWER_STATE_CHANGE_REQUEST_SUPPORTED;
	n->system_power_state = mask & ATIF_SYSTEM_POWER_SOURCE_CHANGE_REQUEST_SUPPORTED;
	n->brightness_change = mask & ATIF_PANEL_BRIGHTNESS_CHANGE_REQUEST_SUPPORTED;
	n->dgpu_display_event = mask & ATIF_DGPU_DISPLAY_EVENT_SUPPORTED;
	n->gpu_package_power_limit = mask & ATIF_GPU_PACKAGE_POWER_LIMIT_REQUEST_SUPPORTED;
}

/**
 * amdgpu_atif_parse_functions - parse supported functions
 *
 * @f: supported functions struct
 * @mask: supported functions mask from ATIF
 *
 * Use the supported functions mask from ATIF function
 * ATIF_FUNCTION_VERIFY_INTERFACE to determine what functions
 * are supported (all asics).
 */
static void amdgpu_atif_parse_functions(struct amdgpu_atif_functions *f, u32 mask)
{
	f->system_params = mask & ATIF_GET_SYSTEM_PARAMETERS_SUPPORTED;
	f->sbios_requests = mask & ATIF_GET_SYSTEM_BIOS_REQUESTS_SUPPORTED;
	f->temperature_change = mask & ATIF_TEMPERATURE_CHANGE_NOTIFICATION_SUPPORTED;
	f->query_backlight_transfer_characteristics =
		mask & ATIF_QUERY_BACKLIGHT_TRANSFER_CHARACTERISTICS_SUPPORTED;
	f->ready_to_undock = mask & ATIF_READY_TO_UNDOCK_NOTIFICATION_SUPPORTED;
	f->external_gpu_information = mask & ATIF_GET_EXTERNAL_GPU_INFORMATION_SUPPORTED;
}

/**
 * amdgpu_atif_verify_interface - verify ATIF
 *
 * @atif: amdgpu atif struct
 *
 * Execute the ATIF_FUNCTION_VERIFY_INTERFACE ATIF function
 * to initialize ATIF and determine what features are supported
 * (all asics).
 * returns 0 on success, error on failure.
 */
static int amdgpu_atif_verify_interface(struct amdgpu_atif *atif)
{
	union acpi_object *info;
	struct atif_verify_interface output;
	size_t size;
	int err = 0;

	info = amdgpu_atif_call(atif, ATIF_FUNCTION_VERIFY_INTERFACE, NULL);
	if (!info)
		return -EIO;

	memset(&output, 0, sizeof(output));

	size = *(u16 *) info->buffer.pointer;
	if (size < 12) {
		DRM_INFO("ATIF buffer is too small: %zu\n", size);
		err = -EINVAL;
		goto out;
	}
	size = min(sizeof(output), size);

	memcpy(&output, info->buffer.pointer, size);

	/* TODO: check version? */
	DRM_DEBUG_DRIVER("ATIF version %u\n", output.version);

	amdgpu_atif_parse_notification(&atif->notifications, output.notification_mask);
	amdgpu_atif_parse_functions(&atif->functions, output.function_bits);

out:
	kfree(info);
	return err;
}

/**
 * amdgpu_atif_get_notification_params - determine notify configuration
 *
 * @atif: acpi handle
 *
 * Execute the ATIF_FUNCTION_GET_SYSTEM_PARAMETERS ATIF function
 * to determine if a notifier is used and if so which one
 * (all asics).  This is either Notify(VGA, 0x81) or Notify(VGA, n)
 * where n is specified in the result if a notifier is used.
 * Returns 0 on success, error on failure.
 */
static int amdgpu_atif_get_notification_params(struct amdgpu_atif *atif)
{
	union acpi_object *info;
	struct amdgpu_atif_notification_cfg *n = &atif->notification_cfg;
	struct atif_system_params params;
	size_t size;
	int err = 0;

	info = amdgpu_atif_call(atif, ATIF_FUNCTION_GET_SYSTEM_PARAMETERS,
				NULL);
	if (!info) {
		err = -EIO;
		goto out;
	}

	size = *(u16 *) info->buffer.pointer;
	if (size < 10) {
		err = -EINVAL;
		goto out;
	}

	memset(&params, 0, sizeof(params));
	size = min(sizeof(params), size);
	memcpy(&params, info->buffer.pointer, size);

	DRM_DEBUG_DRIVER("SYSTEM_PARAMS: mask = %#x, flags = %#x\n",
			params.flags, params.valid_mask);
	params.flags = params.flags & params.valid_mask;

	if ((params.flags & ATIF_NOTIFY_MASK) == ATIF_NOTIFY_NONE) {
		n->enabled = false;
		n->command_code = 0;
	} else if ((params.flags & ATIF_NOTIFY_MASK) == ATIF_NOTIFY_81) {
		n->enabled = true;
		n->command_code = 0x81;
	} else {
		if (size < 11) {
			err = -EINVAL;
			goto out;
		}
		n->enabled = true;
		n->command_code = params.command_code;
	}

out:
	DRM_DEBUG_DRIVER("Notification %s, command code = %#x\n",
			(n->enabled ? "enabled" : "disabled"),
			n->command_code);
	kfree(info);
	return err;
}

/**
 * amdgpu_atif_query_backlight_caps - get min and max backlight input signal
 *
 * @atif: acpi handle
 *
 * Execute the QUERY_BRIGHTNESS_TRANSFER_CHARACTERISTICS ATIF function
 * to determine the acceptable range of backlight values
 *
 * Backlight_caps.caps_valid will be set to true if the query is successful
 *
 * The input signals are in range 0-255
 *
 * This function assumes the display with backlight is the first LCD
 *
 * Returns 0 on success, error on failure.
 */
static int amdgpu_atif_query_backlight_caps(struct amdgpu_atif *atif)
{
	union acpi_object *info;
	struct atif_qbtc_output characteristics;
	struct atif_qbtc_arguments arguments;
	struct acpi_buffer params;
	size_t size;
	int err = 0;

	arguments.size = sizeof(arguments);
	arguments.requested_display = ATIF_QBTC_REQUEST_LCD1;

	params.length = sizeof(arguments);
	params.pointer = (void *)&arguments;

	info = amdgpu_atif_call(atif,
		ATIF_FUNCTION_QUERY_BRIGHTNESS_TRANSFER_CHARACTERISTICS,
		&params);
	if (!info) {
		err = -EIO;
		goto out;
	}

	size = *(u16 *) info->buffer.pointer;
	if (size < 10) {
		err = -EINVAL;
		goto out;
	}

	memset(&characteristics, 0, sizeof(characteristics));
	size = min(sizeof(characteristics), size);
	memcpy(&characteristics, info->buffer.pointer, size);

	atif->backlight_caps.caps_valid = true;
	atif->backlight_caps.min_input_signal =
			characteristics.min_input_signal;
	atif->backlight_caps.max_input_signal =
			characteristics.max_input_signal;
out:
	kfree(info);
	return err;
}

/**
 * amdgpu_atif_get_sbios_requests - get requested sbios event
 *
 * @atif: acpi handle
 * @req: atif sbios request struct
 *
 * Execute the ATIF_FUNCTION_GET_SYSTEM_BIOS_REQUESTS ATIF function
 * to determine what requests the sbios is making to the driver
 * (all asics).
 * Returns 0 on success, error on failure.
 */
static int amdgpu_atif_get_sbios_requests(struct amdgpu_atif *atif,
					  struct atif_sbios_requests *req)
{
	union acpi_object *info;
	size_t size;
	int count = 0;

	info = amdgpu_atif_call(atif, ATIF_FUNCTION_GET_SYSTEM_BIOS_REQUESTS,
				NULL);
	if (!info)
		return -EIO;

	size = *(u16 *)info->buffer.pointer;
	if (size < 0xd) {
		count = -EINVAL;
		goto out;
	}
	memset(req, 0, sizeof(*req));

	size = min(sizeof(*req), size);
	memcpy(req, info->buffer.pointer, size);
	DRM_DEBUG_DRIVER("SBIOS pending requests: %#x\n", req->pending);

	count = hweight32(req->pending);

out:
	kfree(info);
	return count;
}

/**
 * amdgpu_atif_handler - handle ATIF notify requests
 *
 * @adev: amdgpu_device pointer
 * @event: atif sbios request struct
 *
 * Checks the acpi event and if it matches an atif event,
 * handles it.
 *
 * Returns:
 * NOTIFY_BAD or NOTIFY_DONE, depending on the event.
 */
static int amdgpu_atif_handler(struct amdgpu_device *adev,
			       struct acpi_bus_event *event)
{
	struct amdgpu_atif *atif = &amdgpu_acpi_priv.atif;
	int count;

	DRM_DEBUG_DRIVER("event, device_class = %s, type = %#x\n",
			event->device_class, event->type);

	if (strcmp(event->device_class, ACPI_VIDEO_CLASS) != 0)
		return NOTIFY_DONE;

	/* Is this actually our event? */
	if (!atif->notification_cfg.enabled ||
	    event->type != atif->notification_cfg.command_code) {
		/* These events will generate keypresses otherwise */
		if (event->type == ACPI_VIDEO_NOTIFY_PROBE)
			return NOTIFY_BAD;
		else
			return NOTIFY_DONE;
	}

	if (atif->functions.sbios_requests) {
		struct atif_sbios_requests req;

		/* Check pending SBIOS requests */
		count = amdgpu_atif_get_sbios_requests(atif, &req);

		if (count <= 0)
			return NOTIFY_BAD;

		DRM_DEBUG_DRIVER("ATIF: %d pending SBIOS requests\n", count);

		if (req.pending & ATIF_PANEL_BRIGHTNESS_CHANGE_REQUEST) {
			if (atif->bd) {
				DRM_DEBUG_DRIVER("Changing brightness to %d\n",
						 req.backlight_level);
				/*
				 * XXX backlight_device_set_brightness() is
				 * hardwired to post BACKLIGHT_UPDATE_SYSFS.
				 * It probably should accept 'reason' parameter.
				 */
				backlight_device_set_brightness(atif->bd, req.backlight_level);
			}
		}

		if (req.pending & ATIF_DGPU_DISPLAY_EVENT) {
			if (adev->flags & AMD_IS_PX) {
				pm_runtime_get_sync(adev_to_drm(adev)->dev);
				/* Just fire off a uevent and let userspace tell us what to do */
				drm_helper_hpd_irq_event(adev_to_drm(adev));
				pm_runtime_mark_last_busy(adev_to_drm(adev)->dev);
				pm_runtime_put_autosuspend(adev_to_drm(adev)->dev);
			}
		}
		/* TODO: check other events */
	}

	/* We've handled the event, stop the notifier chain. The ACPI interface
	 * overloads ACPI_VIDEO_NOTIFY_PROBE, we don't want to send that to
	 * userspace if the event was generated only to signal a SBIOS
	 * request.
	 */
	return NOTIFY_BAD;
}

/* Call the ATCS method
 */
/**
 * amdgpu_atcs_call - call an ATCS method
 *
 * @atcs: atcs structure
 * @function: the ATCS function to execute
 * @params: ATCS function params
 *
 * Executes the requested ATCS function (all asics).
 * Returns a pointer to the acpi output buffer.
 */
static union acpi_object *amdgpu_atcs_call(struct amdgpu_atcs *atcs,
					   int function,
					   struct acpi_buffer *params)
{
	acpi_status status;
	union acpi_object atcs_arg_elements[2];
	struct acpi_object_list atcs_arg;
	struct acpi_buffer buffer = { ACPI_ALLOCATE_BUFFER, NULL };

	atcs_arg.count = 2;
	atcs_arg.pointer = &atcs_arg_elements[0];

	atcs_arg_elements[0].type = ACPI_TYPE_INTEGER;
	atcs_arg_elements[0].integer.value = function;

	if (params) {
		atcs_arg_elements[1].type = ACPI_TYPE_BUFFER;
		atcs_arg_elements[1].buffer.length = params->length;
		atcs_arg_elements[1].buffer.pointer = params->pointer;
	} else {
		/* We need a second fake parameter */
		atcs_arg_elements[1].type = ACPI_TYPE_INTEGER;
		atcs_arg_elements[1].integer.value = 0;
	}

	status = acpi_evaluate_object(atcs->handle, NULL, &atcs_arg, &buffer);

	/* Fail only if calling the method fails and ATIF is supported */
	if (ACPI_FAILURE(status) && status != AE_NOT_FOUND) {
		DRM_DEBUG_DRIVER("failed to evaluate ATCS got %s\n",
				 acpi_format_exception(status));
		kfree(buffer.pointer);
		return NULL;
	}

	return buffer.pointer;
}

/**
 * amdgpu_atcs_parse_functions - parse supported functions
 *
 * @f: supported functions struct
 * @mask: supported functions mask from ATCS
 *
 * Use the supported functions mask from ATCS function
 * ATCS_FUNCTION_VERIFY_INTERFACE to determine what functions
 * are supported (all asics).
 */
static void amdgpu_atcs_parse_functions(struct amdgpu_atcs_functions *f, u32 mask)
{
	f->get_ext_state = mask & ATCS_GET_EXTERNAL_STATE_SUPPORTED;
	f->pcie_perf_req = mask & ATCS_PCIE_PERFORMANCE_REQUEST_SUPPORTED;
	f->pcie_dev_rdy = mask & ATCS_PCIE_DEVICE_READY_NOTIFICATION_SUPPORTED;
	f->pcie_bus_width = mask & ATCS_SET_PCIE_BUS_WIDTH_SUPPORTED;
	f->power_shift_control = mask & ATCS_SET_POWER_SHIFT_CONTROL_SUPPORTED;
}

/**
 * amdgpu_atcs_verify_interface - verify ATCS
 *
 * @atcs: amdgpu atcs struct
 *
 * Execute the ATCS_FUNCTION_VERIFY_INTERFACE ATCS function
 * to initialize ATCS and determine what features are supported
 * (all asics).
 * returns 0 on success, error on failure.
 */
static int amdgpu_atcs_verify_interface(struct amdgpu_atcs *atcs)
{
	union acpi_object *info;
	struct atcs_verify_interface output;
	size_t size;
	int err = 0;

	info = amdgpu_atcs_call(atcs, ATCS_FUNCTION_VERIFY_INTERFACE, NULL);
	if (!info)
		return -EIO;

	memset(&output, 0, sizeof(output));

	size = *(u16 *) info->buffer.pointer;
	if (size < 8) {
		DRM_INFO("ATCS buffer is too small: %zu\n", size);
		err = -EINVAL;
		goto out;
	}
	size = min(sizeof(output), size);

	memcpy(&output, info->buffer.pointer, size);

	/* TODO: check version? */
	DRM_DEBUG_DRIVER("ATCS version %u\n", output.version);

	amdgpu_atcs_parse_functions(&atcs->functions, output.function_bits);

out:
	kfree(info);
	return err;
}

/**
 * amdgpu_acpi_is_pcie_performance_request_supported
 *
 * @adev: amdgpu_device pointer
 *
 * Check if the ATCS pcie_perf_req and pcie_dev_rdy methods
 * are supported (all asics).
 * returns true if supported, false if not.
 */
bool amdgpu_acpi_is_pcie_performance_request_supported(struct amdgpu_device *adev)
{
	struct amdgpu_atcs *atcs = &amdgpu_acpi_priv.atcs;

	if (atcs->functions.pcie_perf_req && atcs->functions.pcie_dev_rdy)
		return true;

	return false;
}

/**
 * amdgpu_acpi_is_power_shift_control_supported
 *
 * Check if the ATCS power shift control method
 * is supported.
 * returns true if supported, false if not.
 */
bool amdgpu_acpi_is_power_shift_control_supported(void)
{
	return amdgpu_acpi_priv.atcs.functions.power_shift_control;
}

/**
 * amdgpu_acpi_pcie_notify_device_ready
 *
 * @adev: amdgpu_device pointer
 *
 * Executes the PCIE_DEVICE_READY_NOTIFICATION method
 * (all asics).
 * returns 0 on success, error on failure.
 */
int amdgpu_acpi_pcie_notify_device_ready(struct amdgpu_device *adev)
{
	union acpi_object *info;
	struct amdgpu_atcs *atcs = &amdgpu_acpi_priv.atcs;

	if (!atcs->functions.pcie_dev_rdy)
		return -EINVAL;

	info = amdgpu_atcs_call(atcs, ATCS_FUNCTION_PCIE_DEVICE_READY_NOTIFICATION, NULL);
	if (!info)
		return -EIO;

	kfree(info);

	return 0;
}

/**
 * amdgpu_acpi_pcie_performance_request
 *
 * @adev: amdgpu_device pointer
 * @perf_req: requested perf level (pcie gen speed)
 * @advertise: set advertise caps flag if set
 *
 * Executes the PCIE_PERFORMANCE_REQUEST method to
 * change the pcie gen speed (all asics).
 * returns 0 on success, error on failure.
 */
int amdgpu_acpi_pcie_performance_request(struct amdgpu_device *adev,
					 u8 perf_req, bool advertise)
{
	union acpi_object *info;
	struct amdgpu_atcs *atcs = &amdgpu_acpi_priv.atcs;
	struct atcs_pref_req_input atcs_input;
	struct atcs_pref_req_output atcs_output;
	struct acpi_buffer params;
	size_t size;
	u32 retry = 3;

	if (amdgpu_acpi_pcie_notify_device_ready(adev))
		return -EINVAL;

	if (!atcs->functions.pcie_perf_req)
		return -EINVAL;

	atcs_input.size = sizeof(struct atcs_pref_req_input);
	/* client id (bit 2-0: func num, 7-3: dev num, 15-8: bus num) */
	atcs_input.client_id = adev->pdev->devfn | (adev->pdev->bus->number << 8);
	atcs_input.valid_flags_mask = ATCS_VALID_FLAGS_MASK;
	atcs_input.flags = ATCS_WAIT_FOR_COMPLETION;
	if (advertise)
		atcs_input.flags |= ATCS_ADVERTISE_CAPS;
	atcs_input.req_type = ATCS_PCIE_LINK_SPEED;
	atcs_input.perf_req = perf_req;

	params.length = sizeof(struct atcs_pref_req_input);
	params.pointer = &atcs_input;

	while (retry--) {
		info = amdgpu_atcs_call(atcs, ATCS_FUNCTION_PCIE_PERFORMANCE_REQUEST, &params);
		if (!info)
			return -EIO;

		memset(&atcs_output, 0, sizeof(atcs_output));

		size = *(u16 *) info->buffer.pointer;
		if (size < 3) {
			DRM_INFO("ATCS buffer is too small: %zu\n", size);
			kfree(info);
			return -EINVAL;
		}
		size = min(sizeof(atcs_output), size);

		memcpy(&atcs_output, info->buffer.pointer, size);

		kfree(info);

		switch (atcs_output.ret_val) {
		case ATCS_REQUEST_REFUSED:
		default:
			return -EINVAL;
		case ATCS_REQUEST_COMPLETE:
			return 0;
		case ATCS_REQUEST_IN_PROGRESS:
			udelay(10);
			break;
		}
	}

	return 0;
}

/**
 * amdgpu_acpi_power_shift_control
 *
 * @adev: amdgpu_device pointer
 * @dev_state: device acpi state
 * @drv_state: driver state
 *
 * Executes the POWER_SHIFT_CONTROL method to
 * communicate current dGPU device state and
 * driver state to APU/SBIOS.
 * returns 0 on success, error on failure.
 */
int amdgpu_acpi_power_shift_control(struct amdgpu_device *adev,
				    u8 dev_state, bool drv_state)
{
	union acpi_object *info;
	struct amdgpu_atcs *atcs = &amdgpu_acpi_priv.atcs;
	struct atcs_pwr_shift_input atcs_input;
	struct acpi_buffer params;

	if (!amdgpu_acpi_is_power_shift_control_supported())
		return -EINVAL;

	atcs_input.size = sizeof(struct atcs_pwr_shift_input);
	/* dGPU id (bit 2-0: func num, 7-3: dev num, 15-8: bus num) */
	atcs_input.dgpu_id = adev->pdev->devfn | (adev->pdev->bus->number << 8);
	atcs_input.dev_acpi_state = dev_state;
	atcs_input.drv_state = drv_state;

	params.length = sizeof(struct atcs_pwr_shift_input);
	params.pointer = &atcs_input;

	info = amdgpu_atcs_call(atcs, ATCS_FUNCTION_POWER_SHIFT_CONTROL, &params);
	if (!info) {
		DRM_ERROR("ATCS PSC update failed\n");
		return -EIO;
	}

	return 0;
}

/**
 * amdgpu_acpi_smart_shift_update - update dGPU device state to SBIOS
 *
 * @dev: drm_device pointer
 * @ss_state: current smart shift event
 *
 * returns 0 on success,
 * otherwise return error number.
 */
int amdgpu_acpi_smart_shift_update(struct drm_device *dev, enum amdgpu_ss ss_state)
{
	struct amdgpu_device *adev = drm_to_adev(dev);
	int r;

	if (!amdgpu_device_supports_smart_shift(dev))
		return 0;

	switch (ss_state) {
	/* SBIOS trigger “stop”, “enable” and “start” at D0, Driver Operational.
	 * SBIOS trigger “stop” at D3, Driver Not Operational.
	 * SBIOS trigger “stop” and “disable” at D0, Driver NOT operational.
	 */
	case AMDGPU_SS_DRV_LOAD:
		r = amdgpu_acpi_power_shift_control(adev,
						    AMDGPU_ATCS_PSC_DEV_STATE_D0,
						    AMDGPU_ATCS_PSC_DRV_STATE_OPR);
		break;
	case AMDGPU_SS_DEV_D0:
		r = amdgpu_acpi_power_shift_control(adev,
						    AMDGPU_ATCS_PSC_DEV_STATE_D0,
						    AMDGPU_ATCS_PSC_DRV_STATE_OPR);
		break;
	case AMDGPU_SS_DEV_D3:
		r = amdgpu_acpi_power_shift_control(adev,
						    AMDGPU_ATCS_PSC_DEV_STATE_D3_HOT,
						    AMDGPU_ATCS_PSC_DRV_STATE_NOT_OPR);
		break;
	case AMDGPU_SS_DRV_UNLOAD:
		r = amdgpu_acpi_power_shift_control(adev,
						    AMDGPU_ATCS_PSC_DEV_STATE_D0,
						    AMDGPU_ATCS_PSC_DRV_STATE_NOT_OPR);
		break;
	default:
		return -EINVAL;
	}

	return r;
}

/**
 * amdgpu_acpi_event - handle notify events
 *
 * @nb: notifier block
 * @val: val
 * @data: acpi event
 *
 * Calls relevant amdgpu functions in response to various
 * acpi events.
 * Returns NOTIFY code
 */
static int amdgpu_acpi_event(struct notifier_block *nb,
			     unsigned long val,
			     void *data)
{
	struct amdgpu_device *adev = container_of(nb, struct amdgpu_device, acpi_nb);
	struct acpi_bus_event *entry = (struct acpi_bus_event *)data;

	if (strcmp(entry->device_class, ACPI_AC_CLASS) == 0) {
		if (power_supply_is_system_supplied() > 0)
			DRM_DEBUG_DRIVER("pm: AC\n");
		else
			DRM_DEBUG_DRIVER("pm: DC\n");

		amdgpu_pm_acpi_event_handler(adev);
	}

	/* Check for pending SBIOS requests */
	return amdgpu_atif_handler(adev, entry);
}

/* Call all ACPI methods here */
/**
 * amdgpu_acpi_init - init driver acpi support
 *
 * @adev: amdgpu_device pointer
 *
 * Verifies the AMD ACPI interfaces and registers with the acpi
 * notifier chain (all asics).
 * Returns 0 on success, error on failure.
 */
int amdgpu_acpi_init(struct amdgpu_device *adev)
{
	struct amdgpu_atif *atif = &amdgpu_acpi_priv.atif;

	if (atif->notifications.brightness_change) {
		if (amdgpu_device_has_dc_support(adev)) {
#if defined(CONFIG_DRM_AMD_DC)
			struct amdgpu_display_manager *dm = &adev->dm;

			if (dm->backlight_dev[0])
				atif->bd = dm->backlight_dev[0];
#endif
		} else {
			struct drm_encoder *tmp;

			/* Find the encoder controlling the brightness */
			list_for_each_entry(tmp, &adev_to_drm(adev)->mode_config.encoder_list,
					    head) {
				struct amdgpu_encoder *enc = to_amdgpu_encoder(tmp);

				if ((enc->devices & (ATOM_DEVICE_LCD_SUPPORT)) &&
				    enc->enc_priv) {
					struct amdgpu_encoder_atom_dig *dig = enc->enc_priv;

					if (dig->bl_dev) {
						atif->bd = dig->bl_dev;
						break;
					}
				}
			}
		}
	}
	adev->acpi_nb.notifier_call = amdgpu_acpi_event;
	register_acpi_notifier(&adev->acpi_nb);

	return 0;
}

void amdgpu_acpi_get_backlight_caps(struct amdgpu_dm_backlight_caps *caps)
{
	struct amdgpu_atif *atif = &amdgpu_acpi_priv.atif;

	caps->caps_valid = atif->backlight_caps.caps_valid;
	caps->min_input_signal = atif->backlight_caps.min_input_signal;
	caps->max_input_signal = atif->backlight_caps.max_input_signal;
}

/**
 * amdgpu_acpi_fini - tear down driver acpi support
 *
 * @adev: amdgpu_device pointer
 *
 * Unregisters with the acpi notifier chain (all asics).
 */
void amdgpu_acpi_fini(struct amdgpu_device *adev)
{
	unregister_acpi_notifier(&adev->acpi_nb);
}

/**
 * amdgpu_atif_pci_probe_handle - look up the ATIF handle
 *
 * @pdev: pci device
 *
 * Look up the ATIF handles (all asics).
 * Returns true if the handle is found, false if not.
 */
static bool amdgpu_atif_pci_probe_handle(struct pci_dev *pdev)
{
	char acpi_method_name[255] = { 0 };
	struct acpi_buffer buffer = {sizeof(acpi_method_name), acpi_method_name};
	acpi_handle dhandle, atif_handle;
	acpi_status status;
	int ret;

	dhandle = ACPI_HANDLE(&pdev->dev);
	if (!dhandle)
		return false;

	status = acpi_get_handle(dhandle, "ATIF", &atif_handle);
	if (ACPI_FAILURE(status))
		return false;

	amdgpu_acpi_priv.atif.handle = atif_handle;
	acpi_get_name(amdgpu_acpi_priv.atif.handle, ACPI_FULL_PATHNAME, &buffer);
	DRM_DEBUG_DRIVER("Found ATIF handle %s\n", acpi_method_name);
	ret = amdgpu_atif_verify_interface(&amdgpu_acpi_priv.atif);
	if (ret) {
		amdgpu_acpi_priv.atif.handle = 0;
		return false;
	}
	return true;
}

/**
 * amdgpu_atcs_pci_probe_handle - look up the ATCS handle
 *
 * @pdev: pci device
 *
 * Look up the ATCS handles (all asics).
 * Returns true if the handle is found, false if not.
 */
static bool amdgpu_atcs_pci_probe_handle(struct pci_dev *pdev)
{
	char acpi_method_name[255] = { 0 };
	struct acpi_buffer buffer = { sizeof(acpi_method_name), acpi_method_name };
	acpi_handle dhandle, atcs_handle;
	acpi_status status;
	int ret;

	dhandle = ACPI_HANDLE(&pdev->dev);
	if (!dhandle)
		return false;

	status = acpi_get_handle(dhandle, "ATCS", &atcs_handle);
	if (ACPI_FAILURE(status))
		return false;

	amdgpu_acpi_priv.atcs.handle = atcs_handle;
	acpi_get_name(amdgpu_acpi_priv.atcs.handle, ACPI_FULL_PATHNAME, &buffer);
	DRM_DEBUG_DRIVER("Found ATCS handle %s\n", acpi_method_name);
	ret = amdgpu_atcs_verify_interface(&amdgpu_acpi_priv.atcs);
	if (ret) {
		amdgpu_acpi_priv.atcs.handle = 0;
		return false;
	}
	return true;
}

/*
 * amdgpu_acpi_detect - detect ACPI ATIF/ATCS methods
 *
 * Check if we have the ATIF/ATCS methods and populate
 * the structures in the driver.
 */
void amdgpu_acpi_detect(void)
{
	struct amdgpu_atif *atif = &amdgpu_acpi_priv.atif;
	struct amdgpu_atcs *atcs = &amdgpu_acpi_priv.atcs;
	struct pci_dev *pdev = NULL;
	int ret;

	while ((pdev = pci_get_class(PCI_CLASS_DISPLAY_VGA << 8, pdev)) != NULL) {
		if (!atif->handle)
			amdgpu_atif_pci_probe_handle(pdev);
		if (!atcs->handle)
			amdgpu_atcs_pci_probe_handle(pdev);
	}

	while ((pdev = pci_get_class(PCI_CLASS_DISPLAY_OTHER << 8, pdev)) != NULL) {
		if (!atif->handle)
			amdgpu_atif_pci_probe_handle(pdev);
		if (!atcs->handle)
			amdgpu_atcs_pci_probe_handle(pdev);
	}

	if (atif->functions.sbios_requests && !atif->functions.system_params) {
		/* XXX check this workraround, if sbios request function is
		 * present we have to see how it's configured in the system
		 * params
		 */
		atif->functions.system_params = true;
	}

	if (atif->functions.system_params) {
		ret = amdgpu_atif_get_notification_params(atif);
		if (ret) {
			DRM_DEBUG_DRIVER("Call to GET_SYSTEM_PARAMS failed: %d\n",
					ret);
			/* Disable notification */
			atif->notification_cfg.enabled = false;
		}
	}

	if (atif->functions.query_backlight_transfer_characteristics) {
		ret = amdgpu_atif_query_backlight_caps(atif);
		if (ret) {
			DRM_DEBUG_DRIVER("Call to QUERY_BACKLIGHT_TRANSFER_CHARACTERISTICS failed: %d\n",
					ret);
			atif->backlight_caps.caps_valid = false;
		}
	} else {
		atif->backlight_caps.caps_valid = false;
	}
}

#if IS_ENABLED(CONFIG_SUSPEND)
/**
 * amdgpu_acpi_is_s3_active
 *
 * @adev: amdgpu_device_pointer
 *
 * returns true if supported, false if not.
 */
bool amdgpu_acpi_is_s3_active(struct amdgpu_device *adev)
{
	return !(adev->flags & AMD_IS_APU) ||
		(pm_suspend_target_state == PM_SUSPEND_MEM);
}

/**
 * amdgpu_acpi_should_gpu_reset
 *
 * @adev: amdgpu_device_pointer
 *
 * returns true if should reset GPU, false if not
 */
bool amdgpu_acpi_should_gpu_reset(struct amdgpu_device *adev)
{
	if (adev->flags & AMD_IS_APU)
		return false;

	if (amdgpu_sriov_vf(adev))
		return false;

	return pm_suspend_target_state != PM_SUSPEND_TO_IDLE;
}

/**
 * amdgpu_acpi_is_s0ix_active
 *
 * @adev: amdgpu_device_pointer
 *
 * returns true if supported, false if not.
 */
bool amdgpu_acpi_is_s0ix_active(struct amdgpu_device *adev)
{
	if (!(adev->flags & AMD_IS_APU) ||
	    (pm_suspend_target_state != PM_SUSPEND_TO_IDLE))
		return false;

<<<<<<< HEAD
=======
	/*
	 * If ACPI_FADT_LOW_POWER_S0 is not set in the FADT, it is generally
	 * risky to do any special firmware-related preparations for entering
	 * S0ix even though the system is suspending to idle, so return false
	 * in that case.
	 */
>>>>>>> d60c95ef
	if (!(acpi_gbl_FADT.flags & ACPI_FADT_LOW_POWER_S0)) {
		dev_warn_once(adev->dev,
			      "Power consumption will be higher as BIOS has not been configured for suspend-to-idle.\n"
			      "To use suspend-to-idle change the sleep mode in BIOS setup.\n");
		return false;
	}

#if !IS_ENABLED(CONFIG_AMD_PMC)
	dev_warn_once(adev->dev,
		      "Power consumption will be higher as the kernel has not been compiled with CONFIG_AMD_PMC.\n");
	return false;
#else
	return true;
#endif /* CONFIG_AMD_PMC */
}

#endif /* CONFIG_SUSPEND */<|MERGE_RESOLUTION|>--- conflicted
+++ resolved
@@ -1073,15 +1073,12 @@
 	    (pm_suspend_target_state != PM_SUSPEND_TO_IDLE))
 		return false;
 
-<<<<<<< HEAD
-=======
 	/*
 	 * If ACPI_FADT_LOW_POWER_S0 is not set in the FADT, it is generally
 	 * risky to do any special firmware-related preparations for entering
 	 * S0ix even though the system is suspending to idle, so return false
 	 * in that case.
 	 */
->>>>>>> d60c95ef
 	if (!(acpi_gbl_FADT.flags & ACPI_FADT_LOW_POWER_S0)) {
 		dev_warn_once(adev->dev,
 			      "Power consumption will be higher as BIOS has not been configured for suspend-to-idle.\n"
