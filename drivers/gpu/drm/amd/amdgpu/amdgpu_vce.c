--- conflicted
+++ resolved
@@ -1084,10 +1084,6 @@
 	r = amdgpu_ring_alloc(ring, 16);
 	if (r)
 		return r;
-<<<<<<< HEAD
-	}
-=======
->>>>>>> f7688b48
 
 	rptr = amdgpu_ring_get_rptr(ring);
 
