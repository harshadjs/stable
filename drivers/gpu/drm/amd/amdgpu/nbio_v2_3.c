--- conflicted
+++ resolved
@@ -346,11 +346,7 @@
 }
 
 #define NAVI10_PCIE__LC_L0S_INACTIVITY_DEFAULT		0x00000000 // off by default, no gains over L1
-<<<<<<< HEAD
-#define NAVI10_PCIE__LC_L1_INACTIVITY_DEFAULT		0x00000009 // 1=1us, 9=1ms
-=======
 #define NAVI10_PCIE__LC_L1_INACTIVITY_DEFAULT		0x0000000A // 1=1us, 9=1ms, 10=4ms
->>>>>>> 98817289
 #define NAVI10_PCIE__LC_L1_INACTIVITY_TBT_DEFAULT	0x0000000E // 400ms
 
 static void nbio_v2_3_enable_aspm(struct amdgpu_device *adev,
