/*
 * Copyright 2016 Advanced Micro Devices, Inc.
 *
 * Permission is hereby granted, free of charge, to any person obtaining a
 * copy of this software and associated documentation files (the "Software"),
 * to deal in the Software without restriction, including without limitation
 * the rights to use, copy, modify, merge, publish, distribute, sublicense,
 * and/or sell copies of the Software, and to permit persons to whom the
 * Software is furnished to do so, subject to the following conditions:
 *
 * The above copyright notice and this permission notice shall be included in
 * all copies or substantial portions of the Software.
 *
 * THE SOFTWARE IS PROVIDED "AS IS", WITHOUT WARRANTY OF ANY KIND, EXPRESS OR
 * IMPLIED, INCLUDING BUT NOT LIMITED TO THE WARRANTIES OF MERCHANTABILITY,
 * FITNESS FOR A PARTICULAR PURPOSE AND NONINFRINGEMENT.  IN NO EVENT SHALL
 * THE COPYRIGHT HOLDER(S) OR AUTHOR(S) BE LIABLE FOR ANY CLAIM, DAMAGES OR
 * OTHER LIABILITY, WHETHER IN AN ACTION OF CONTRACT, TORT OR OTHERWISE,
 * ARISING FROM, OUT OF OR IN CONNECTION WITH THE SOFTWARE OR THE USE OR
 * OTHER DEALINGS IN THE SOFTWARE.
 *
 * Author: Huang Rui
 *
 */

#include <linux/firmware.h>
#include <drm/drm_drv.h>

#include "amdgpu.h"
#include "amdgpu_psp.h"
#include "amdgpu_ucode.h"
#include "amdgpu_xgmi.h"
#include "soc15_common.h"
#include "psp_v3_1.h"
#include "psp_v10_0.h"
#include "psp_v11_0.h"
#include "psp_v11_0_8.h"
#include "psp_v12_0.h"
#include "psp_v13_0.h"
#include "psp_v13_0_4.h"

#include "amdgpu_ras.h"
#include "amdgpu_securedisplay.h"
#include "amdgpu_atomfirmware.h"

#define AMD_VBIOS_FILE_MAX_SIZE_B      (1024*1024*3)

static int psp_sysfs_init(struct amdgpu_device *adev);
static void psp_sysfs_fini(struct amdgpu_device *adev);

static int psp_load_smu_fw(struct psp_context *psp);
static int psp_rap_terminate(struct psp_context *psp);
static int psp_securedisplay_terminate(struct psp_context *psp);

static int psp_ring_init(struct psp_context *psp,
			 enum psp_ring_type ring_type)
{
	int ret = 0;
	struct psp_ring *ring;
	struct amdgpu_device *adev = psp->adev;

	ring = &psp->km_ring;

	ring->ring_type = ring_type;

	/* allocate 4k Page of Local Frame Buffer memory for ring */
	ring->ring_size = 0x1000;
	ret = amdgpu_bo_create_kernel(adev, ring->ring_size, PAGE_SIZE,
				      AMDGPU_GEM_DOMAIN_VRAM |
				      AMDGPU_GEM_DOMAIN_GTT,
				      &adev->firmware.rbuf,
				      &ring->ring_mem_mc_addr,
				      (void **)&ring->ring_mem);
	if (ret) {
		ring->ring_size = 0;
		return ret;
	}

	return 0;
}

/*
 * Due to DF Cstate management centralized to PMFW, the firmware
 * loading sequence will be updated as below:
 *   - Load KDB
 *   - Load SYS_DRV
 *   - Load tOS
 *   - Load PMFW
 *   - Setup TMR
 *   - Load other non-psp fw
 *   - Load ASD
 *   - Load XGMI/RAS/HDCP/DTM TA if any
 *
 * This new sequence is required for
 *   - Arcturus and onwards
 */
static void psp_check_pmfw_centralized_cstate_management(struct psp_context *psp)
{
	struct amdgpu_device *adev = psp->adev;

	if (amdgpu_sriov_vf(adev)) {
		psp->pmfw_centralized_cstate_management = false;
		return;
	}

	switch (adev->ip_versions[MP0_HWIP][0]) {
	case IP_VERSION(11, 0, 0):
	case IP_VERSION(11, 0, 4):
	case IP_VERSION(11, 0, 5):
	case IP_VERSION(11, 0, 7):
	case IP_VERSION(11, 0, 9):
	case IP_VERSION(11, 0, 11):
	case IP_VERSION(11, 0, 12):
	case IP_VERSION(11, 0, 13):
	case IP_VERSION(13, 0, 0):
	case IP_VERSION(13, 0, 2):
	case IP_VERSION(13, 0, 7):
		psp->pmfw_centralized_cstate_management = true;
		break;
	default:
		psp->pmfw_centralized_cstate_management = false;
		break;
	}
}

static int psp_init_sriov_microcode(struct psp_context *psp)
{
	struct amdgpu_device *adev = psp->adev;
	char ucode_prefix[30];
	int ret = 0;

	amdgpu_ucode_ip_version_decode(adev, MP0_HWIP, ucode_prefix, sizeof(ucode_prefix));

	switch (adev->ip_versions[MP0_HWIP][0]) {
	case IP_VERSION(9, 0, 0):
	case IP_VERSION(11, 0, 7):
	case IP_VERSION(11, 0, 9):
		adev->virt.autoload_ucode_id = AMDGPU_UCODE_ID_CP_MEC2;
		ret = psp_init_cap_microcode(psp, ucode_prefix);
		break;
	case IP_VERSION(13, 0, 2):
		adev->virt.autoload_ucode_id = AMDGPU_UCODE_ID_CP_MEC2;
		ret = psp_init_cap_microcode(psp, ucode_prefix);
		ret &= psp_init_ta_microcode(psp, ucode_prefix);
		break;
	case IP_VERSION(13, 0, 0):
		adev->virt.autoload_ucode_id = 0;
		break;
	case IP_VERSION(13, 0, 10):
		adev->virt.autoload_ucode_id = AMDGPU_UCODE_ID_CP_MES1_DATA;
		break;
	default:
		return -EINVAL;
	}
	return ret;
}

static int psp_early_init(void *handle)
{
	struct amdgpu_device *adev = (struct amdgpu_device *)handle;
	struct psp_context *psp = &adev->psp;

	switch (adev->ip_versions[MP0_HWIP][0]) {
	case IP_VERSION(9, 0, 0):
		psp_v3_1_set_psp_funcs(psp);
		psp->autoload_supported = false;
		break;
	case IP_VERSION(10, 0, 0):
	case IP_VERSION(10, 0, 1):
		psp_v10_0_set_psp_funcs(psp);
		psp->autoload_supported = false;
		break;
	case IP_VERSION(11, 0, 2):
	case IP_VERSION(11, 0, 4):
		psp_v11_0_set_psp_funcs(psp);
		psp->autoload_supported = false;
		break;
	case IP_VERSION(11, 0, 0):
	case IP_VERSION(11, 0, 5):
	case IP_VERSION(11, 0, 9):
	case IP_VERSION(11, 0, 7):
	case IP_VERSION(11, 0, 11):
	case IP_VERSION(11, 5, 0):
	case IP_VERSION(11, 0, 12):
	case IP_VERSION(11, 0, 13):
		psp_v11_0_set_psp_funcs(psp);
		psp->autoload_supported = true;
		break;
	case IP_VERSION(11, 0, 3):
	case IP_VERSION(12, 0, 1):
		psp_v12_0_set_psp_funcs(psp);
		break;
	case IP_VERSION(13, 0, 2):
		psp_v13_0_set_psp_funcs(psp);
		break;
	case IP_VERSION(13, 0, 1):
	case IP_VERSION(13, 0, 3):
	case IP_VERSION(13, 0, 5):
	case IP_VERSION(13, 0, 8):
	case IP_VERSION(13, 0, 10):
	case IP_VERSION(13, 0, 11):
		psp_v13_0_set_psp_funcs(psp);
		psp->autoload_supported = true;
		break;
	case IP_VERSION(11, 0, 8):
		if (adev->apu_flags & AMD_APU_IS_CYAN_SKILLFISH2) {
			psp_v11_0_8_set_psp_funcs(psp);
			psp->autoload_supported = false;
		}
		break;
	case IP_VERSION(13, 0, 0):
	case IP_VERSION(13, 0, 7):
		psp_v13_0_set_psp_funcs(psp);
		psp->autoload_supported = true;
		break;
	case IP_VERSION(13, 0, 4):
		psp_v13_0_4_set_psp_funcs(psp);
		psp->autoload_supported = true;
		break;
	default:
		return -EINVAL;
	}

	psp->adev = adev;

	psp_check_pmfw_centralized_cstate_management(psp);

	if (amdgpu_sriov_vf(adev))
		return psp_init_sriov_microcode(psp);
	else
		return psp_init_microcode(psp);
}

void psp_ta_free_shared_buf(struct ta_mem_context *mem_ctx)
{
	amdgpu_bo_free_kernel(&mem_ctx->shared_bo, &mem_ctx->shared_mc_addr,
			      &mem_ctx->shared_buf);
	mem_ctx->shared_bo = NULL;
}

static void psp_free_shared_bufs(struct psp_context *psp)
{
	void *tmr_buf;
	void **pptr;

	/* free TMR memory buffer */
	pptr = amdgpu_sriov_vf(psp->adev) ? &tmr_buf : NULL;
	amdgpu_bo_free_kernel(&psp->tmr_bo, &psp->tmr_mc_addr, pptr);
	psp->tmr_bo = NULL;

	/* free xgmi shared memory */
	psp_ta_free_shared_buf(&psp->xgmi_context.context.mem_context);

	/* free ras shared memory */
	psp_ta_free_shared_buf(&psp->ras_context.context.mem_context);

	/* free hdcp shared memory */
	psp_ta_free_shared_buf(&psp->hdcp_context.context.mem_context);

	/* free dtm shared memory */
	psp_ta_free_shared_buf(&psp->dtm_context.context.mem_context);

	/* free rap shared memory */
	psp_ta_free_shared_buf(&psp->rap_context.context.mem_context);

	/* free securedisplay shared memory */
	psp_ta_free_shared_buf(&psp->securedisplay_context.context.mem_context);


}

static void psp_memory_training_fini(struct psp_context *psp)
{
	struct psp_memory_training_context *ctx = &psp->mem_train_ctx;

	ctx->init = PSP_MEM_TRAIN_NOT_SUPPORT;
	kfree(ctx->sys_cache);
	ctx->sys_cache = NULL;
}

static int psp_memory_training_init(struct psp_context *psp)
{
	int ret;
	struct psp_memory_training_context *ctx = &psp->mem_train_ctx;

	if (ctx->init != PSP_MEM_TRAIN_RESERVE_SUCCESS) {
		DRM_DEBUG("memory training is not supported!\n");
		return 0;
	}

	ctx->sys_cache = kzalloc(ctx->train_data_size, GFP_KERNEL);
	if (ctx->sys_cache == NULL) {
		DRM_ERROR("alloc mem_train_ctx.sys_cache failed!\n");
		ret = -ENOMEM;
		goto Err_out;
	}

	DRM_DEBUG("train_data_size:%llx,p2c_train_data_offset:%llx,c2p_train_data_offset:%llx.\n",
		  ctx->train_data_size,
		  ctx->p2c_train_data_offset,
		  ctx->c2p_train_data_offset);
	ctx->init = PSP_MEM_TRAIN_INIT_SUCCESS;
	return 0;

Err_out:
	psp_memory_training_fini(psp);
	return ret;
}

/*
 * Helper funciton to query psp runtime database entry
 *
 * @adev: amdgpu_device pointer
 * @entry_type: the type of psp runtime database entry
 * @db_entry: runtime database entry pointer
 *
 * Return false if runtime database doesn't exit or entry is invalid
 * or true if the specific database entry is found, and copy to @db_entry
 */
static bool psp_get_runtime_db_entry(struct amdgpu_device *adev,
				     enum psp_runtime_entry_type entry_type,
				     void *db_entry)
{
	uint64_t db_header_pos, db_dir_pos;
	struct psp_runtime_data_header db_header = {0};
	struct psp_runtime_data_directory db_dir = {0};
	bool ret = false;
	int i;

	db_header_pos = adev->gmc.mc_vram_size - PSP_RUNTIME_DB_OFFSET;
	db_dir_pos = db_header_pos + sizeof(struct psp_runtime_data_header);

	/* read runtime db header from vram */
	amdgpu_device_vram_access(adev, db_header_pos, (uint32_t *)&db_header,
			sizeof(struct psp_runtime_data_header), false);

	if (db_header.cookie != PSP_RUNTIME_DB_COOKIE_ID) {
		/* runtime db doesn't exist, exit */
		dev_dbg(adev->dev, "PSP runtime database doesn't exist\n");
		return false;
	}

	/* read runtime database entry from vram */
	amdgpu_device_vram_access(adev, db_dir_pos, (uint32_t *)&db_dir,
			sizeof(struct psp_runtime_data_directory), false);

	if (db_dir.entry_count >= PSP_RUNTIME_DB_DIAG_ENTRY_MAX_COUNT) {
		/* invalid db entry count, exit */
		dev_warn(adev->dev, "Invalid PSP runtime database entry count\n");
		return false;
	}

	/* look up for requested entry type */
	for (i = 0; i < db_dir.entry_count && !ret; i++) {
		if (db_dir.entry_list[i].entry_type == entry_type) {
			switch (entry_type) {
			case PSP_RUNTIME_ENTRY_TYPE_BOOT_CONFIG:
				if (db_dir.entry_list[i].size < sizeof(struct psp_runtime_boot_cfg_entry)) {
					/* invalid db entry size */
					dev_warn(adev->dev, "Invalid PSP runtime database boot cfg entry size\n");
					return false;
				}
				/* read runtime database entry */
				amdgpu_device_vram_access(adev, db_header_pos + db_dir.entry_list[i].offset,
							  (uint32_t *)db_entry, sizeof(struct psp_runtime_boot_cfg_entry), false);
				ret = true;
				break;
			case PSP_RUNTIME_ENTRY_TYPE_PPTABLE_ERR_STATUS:
				if (db_dir.entry_list[i].size < sizeof(struct psp_runtime_scpm_entry)) {
					/* invalid db entry size */
					dev_warn(adev->dev, "Invalid PSP runtime database scpm entry size\n");
					return false;
				}
				/* read runtime database entry */
				amdgpu_device_vram_access(adev, db_header_pos + db_dir.entry_list[i].offset,
							  (uint32_t *)db_entry, sizeof(struct psp_runtime_scpm_entry), false);
				ret = true;
				break;
			default:
				ret = false;
				break;
			}
		}
	}

	return ret;
}

<<<<<<< HEAD
static int psp_init_sriov_microcode(struct psp_context *psp)
{
	struct amdgpu_device *adev = psp->adev;
	int ret = 0;

	switch (adev->ip_versions[MP0_HWIP][0]) {
	case IP_VERSION(9, 0, 0):
		adev->virt.autoload_ucode_id = AMDGPU_UCODE_ID_CP_MEC2;
		ret = psp_init_cap_microcode(psp, "vega10");
		break;
	case IP_VERSION(11, 0, 9):
		adev->virt.autoload_ucode_id = AMDGPU_UCODE_ID_CP_MEC2;
		ret = psp_init_cap_microcode(psp, "navi12");
		break;
	case IP_VERSION(11, 0, 7):
		adev->virt.autoload_ucode_id = AMDGPU_UCODE_ID_CP_MEC2;
		ret = psp_init_cap_microcode(psp, "sienna_cichlid");
		break;
	case IP_VERSION(13, 0, 2):
		adev->virt.autoload_ucode_id = AMDGPU_UCODE_ID_CP_MEC2;
		ret = psp_init_cap_microcode(psp, "aldebaran");
		ret &= psp_init_ta_microcode(psp, "aldebaran");
		break;
	case IP_VERSION(13, 0, 0):
		adev->virt.autoload_ucode_id = 0;
		break;
	case IP_VERSION(13, 0, 10):
		adev->virt.autoload_ucode_id = AMDGPU_UCODE_ID_CP_MES1_DATA;
		break;
	default:
		ret = -EINVAL;
		break;
	}
	return ret;
}

=======
>>>>>>> 5729a900
static int psp_sw_init(void *handle)
{
	struct amdgpu_device *adev = (struct amdgpu_device *)handle;
	struct psp_context *psp = &adev->psp;
	int ret;
	struct psp_runtime_boot_cfg_entry boot_cfg_entry;
	struct psp_memory_training_context *mem_training_ctx = &psp->mem_train_ctx;
	struct psp_runtime_scpm_entry scpm_entry;

	psp->cmd = kzalloc(sizeof(struct psp_gfx_cmd_resp), GFP_KERNEL);
	if (!psp->cmd) {
		DRM_ERROR("Failed to allocate memory to command buffer!\n");
		ret = -ENOMEM;
	}

	adev->psp.xgmi_context.supports_extended_data =
		!adev->gmc.xgmi.connected_to_cpu &&
			adev->ip_versions[MP0_HWIP][0] == IP_VERSION(13, 0, 2);

	memset(&scpm_entry, 0, sizeof(scpm_entry));
	if ((psp_get_runtime_db_entry(adev,
				PSP_RUNTIME_ENTRY_TYPE_PPTABLE_ERR_STATUS,
				&scpm_entry)) &&
	    (SCPM_DISABLE != scpm_entry.scpm_status)) {
		adev->scpm_enabled = true;
		adev->scpm_status = scpm_entry.scpm_status;
	} else {
		adev->scpm_enabled = false;
		adev->scpm_status = SCPM_DISABLE;
	}

	/* TODO: stop gpu driver services and print alarm if scpm is enabled with error status */

	memset(&boot_cfg_entry, 0, sizeof(boot_cfg_entry));
	if (psp_get_runtime_db_entry(adev,
				PSP_RUNTIME_ENTRY_TYPE_BOOT_CONFIG,
				&boot_cfg_entry)) {
		psp->boot_cfg_bitmask = boot_cfg_entry.boot_cfg_bitmask;
		if ((psp->boot_cfg_bitmask) &
		    BOOT_CFG_FEATURE_TWO_STAGE_DRAM_TRAINING) {
			/* If psp runtime database exists, then
			 * only enable two stage memory training
			 * when TWO_STAGE_DRAM_TRAINING bit is set
			 * in runtime database */
			mem_training_ctx->enable_mem_training = true;
		}

	} else {
		/* If psp runtime database doesn't exist or
		 * is invalid, force enable two stage memory
		 * training */
		mem_training_ctx->enable_mem_training = true;
	}

	if (mem_training_ctx->enable_mem_training) {
		ret = psp_memory_training_init(psp);
		if (ret) {
			DRM_ERROR("Failed to initialize memory training!\n");
			return ret;
		}

		ret = psp_mem_training(psp, PSP_MEM_TRAIN_COLD_BOOT);
		if (ret) {
			DRM_ERROR("Failed to process memory training!\n");
			return ret;
		}
	}

	if (adev->ip_versions[MP0_HWIP][0] == IP_VERSION(11, 0, 0) ||
	    adev->ip_versions[MP0_HWIP][0] == IP_VERSION(11, 0, 7)) {
		ret= psp_sysfs_init(adev);
		if (ret) {
			return ret;
		}
	}

	ret = amdgpu_bo_create_kernel(adev, PSP_1_MEG, PSP_1_MEG,
				      amdgpu_sriov_vf(adev) ?
				      AMDGPU_GEM_DOMAIN_VRAM : AMDGPU_GEM_DOMAIN_GTT,
				      &psp->fw_pri_bo,
				      &psp->fw_pri_mc_addr,
				      &psp->fw_pri_buf);
	if (ret)
		return ret;

	ret = amdgpu_bo_create_kernel(adev, PSP_FENCE_BUFFER_SIZE, PAGE_SIZE,
				      AMDGPU_GEM_DOMAIN_VRAM,
				      &psp->fence_buf_bo,
				      &psp->fence_buf_mc_addr,
				      &psp->fence_buf);
	if (ret)
		goto failed1;

	ret = amdgpu_bo_create_kernel(adev, PSP_CMD_BUFFER_SIZE, PAGE_SIZE,
				      AMDGPU_GEM_DOMAIN_VRAM,
				      &psp->cmd_buf_bo, &psp->cmd_buf_mc_addr,
				      (void **)&psp->cmd_buf_mem);
	if (ret)
		goto failed2;

	return 0;

failed2:
	amdgpu_bo_free_kernel(&psp->fw_pri_bo,
			      &psp->fw_pri_mc_addr, &psp->fw_pri_buf);
failed1:
	amdgpu_bo_free_kernel(&psp->fence_buf_bo,
			      &psp->fence_buf_mc_addr, &psp->fence_buf);
	return ret;
}

static int psp_sw_fini(void *handle)
{
	struct amdgpu_device *adev = (struct amdgpu_device *)handle;
	struct psp_context *psp = &adev->psp;
	struct psp_gfx_cmd_resp *cmd = psp->cmd;

	psp_memory_training_fini(psp);

	amdgpu_ucode_release(&psp->sos_fw);
	amdgpu_ucode_release(&psp->asd_fw);
	amdgpu_ucode_release(&psp->ta_fw);
	amdgpu_ucode_release(&psp->cap_fw);
	amdgpu_ucode_release(&psp->toc_fw);

	if (adev->ip_versions[MP0_HWIP][0] == IP_VERSION(11, 0, 0) ||
	    adev->ip_versions[MP0_HWIP][0] == IP_VERSION(11, 0, 7))
		psp_sysfs_fini(adev);

	kfree(cmd);
	cmd = NULL;

	if (psp->km_ring.ring_mem)
		amdgpu_bo_free_kernel(&adev->firmware.rbuf,
				      &psp->km_ring.ring_mem_mc_addr,
				      (void **)&psp->km_ring.ring_mem);

	amdgpu_bo_free_kernel(&psp->fw_pri_bo,
			      &psp->fw_pri_mc_addr, &psp->fw_pri_buf);
	amdgpu_bo_free_kernel(&psp->fence_buf_bo,
			      &psp->fence_buf_mc_addr, &psp->fence_buf);
	amdgpu_bo_free_kernel(&psp->cmd_buf_bo, &psp->cmd_buf_mc_addr,
			      (void **)&psp->cmd_buf_mem);

	return 0;
}

int psp_wait_for(struct psp_context *psp, uint32_t reg_index,
		 uint32_t reg_val, uint32_t mask, bool check_changed)
{
	uint32_t val;
	int i;
	struct amdgpu_device *adev = psp->adev;

	if (psp->adev->no_hw_access)
		return 0;

	for (i = 0; i < adev->usec_timeout; i++) {
		val = RREG32(reg_index);
		if (check_changed) {
			if (val != reg_val)
				return 0;
		} else {
			if ((val & mask) == reg_val)
				return 0;
		}
		udelay(1);
	}

	return -ETIME;
}

static const char *psp_gfx_cmd_name(enum psp_gfx_cmd_id cmd_id)
{
	switch (cmd_id) {
	case GFX_CMD_ID_LOAD_TA:
		return "LOAD_TA";
	case GFX_CMD_ID_UNLOAD_TA:
		return "UNLOAD_TA";
	case GFX_CMD_ID_INVOKE_CMD:
		return "INVOKE_CMD";
	case GFX_CMD_ID_LOAD_ASD:
		return "LOAD_ASD";
	case GFX_CMD_ID_SETUP_TMR:
		return "SETUP_TMR";
	case GFX_CMD_ID_LOAD_IP_FW:
		return "LOAD_IP_FW";
	case GFX_CMD_ID_DESTROY_TMR:
		return "DESTROY_TMR";
	case GFX_CMD_ID_SAVE_RESTORE:
		return "SAVE_RESTORE_IP_FW";
	case GFX_CMD_ID_SETUP_VMR:
		return "SETUP_VMR";
	case GFX_CMD_ID_DESTROY_VMR:
		return "DESTROY_VMR";
	case GFX_CMD_ID_PROG_REG:
		return "PROG_REG";
	case GFX_CMD_ID_GET_FW_ATTESTATION:
		return "GET_FW_ATTESTATION";
	case GFX_CMD_ID_LOAD_TOC:
		return "ID_LOAD_TOC";
	case GFX_CMD_ID_AUTOLOAD_RLC:
		return "AUTOLOAD_RLC";
	case GFX_CMD_ID_BOOT_CFG:
		return "BOOT_CFG";
	default:
		return "UNKNOWN CMD";
	}
}

static int
psp_cmd_submit_buf(struct psp_context *psp,
		   struct amdgpu_firmware_info *ucode,
		   struct psp_gfx_cmd_resp *cmd, uint64_t fence_mc_addr)
{
	int ret;
	int index;
	int timeout = 20000;
	bool ras_intr = false;
	bool skip_unsupport = false;

	if (psp->adev->no_hw_access)
		return 0;

	memset(psp->cmd_buf_mem, 0, PSP_CMD_BUFFER_SIZE);

	memcpy(psp->cmd_buf_mem, cmd, sizeof(struct psp_gfx_cmd_resp));

	index = atomic_inc_return(&psp->fence_value);
	ret = psp_ring_cmd_submit(psp, psp->cmd_buf_mc_addr, fence_mc_addr, index);
	if (ret) {
		atomic_dec(&psp->fence_value);
		goto exit;
	}

	amdgpu_device_invalidate_hdp(psp->adev, NULL);
	while (*((unsigned int *)psp->fence_buf) != index) {
		if (--timeout == 0)
			break;
		/*
		 * Shouldn't wait for timeout when err_event_athub occurs,
		 * because gpu reset thread triggered and lock resource should
		 * be released for psp resume sequence.
		 */
		ras_intr = amdgpu_ras_intr_triggered();
		if (ras_intr)
			break;
		usleep_range(10, 100);
		amdgpu_device_invalidate_hdp(psp->adev, NULL);
	}

	/* We allow TEE_ERROR_NOT_SUPPORTED for VMR command and PSP_ERR_UNKNOWN_COMMAND in SRIOV */
	skip_unsupport = (psp->cmd_buf_mem->resp.status == TEE_ERROR_NOT_SUPPORTED ||
		psp->cmd_buf_mem->resp.status == PSP_ERR_UNKNOWN_COMMAND) && amdgpu_sriov_vf(psp->adev);

	memcpy((void*)&cmd->resp, (void*)&psp->cmd_buf_mem->resp, sizeof(struct psp_gfx_resp));

	/* In some cases, psp response status is not 0 even there is no
	 * problem while the command is submitted. Some version of PSP FW
	 * doesn't write 0 to that field.
	 * So here we would like to only print a warning instead of an error
	 * during psp initialization to avoid breaking hw_init and it doesn't
	 * return -EINVAL.
	 */
	if (!skip_unsupport && (psp->cmd_buf_mem->resp.status || !timeout) && !ras_intr) {
		if (ucode)
			DRM_WARN("failed to load ucode %s(0x%X) ",
				  amdgpu_ucode_name(ucode->ucode_id), ucode->ucode_id);
		DRM_WARN("psp gfx command %s(0x%X) failed and response status is (0x%X)\n",
			 psp_gfx_cmd_name(psp->cmd_buf_mem->cmd_id), psp->cmd_buf_mem->cmd_id,
			 psp->cmd_buf_mem->resp.status);
		/* If any firmware (including CAP) load fails under SRIOV, it should
		 * return failure to stop the VF from initializing.
		 * Also return failure in case of timeout
		 */
		if ((ucode && amdgpu_sriov_vf(psp->adev)) || !timeout) {
			ret = -EINVAL;
			goto exit;
		}
	}

	if (ucode) {
		ucode->tmr_mc_addr_lo = psp->cmd_buf_mem->resp.fw_addr_lo;
		ucode->tmr_mc_addr_hi = psp->cmd_buf_mem->resp.fw_addr_hi;
	}

exit:
	return ret;
}

static struct psp_gfx_cmd_resp *acquire_psp_cmd_buf(struct psp_context *psp)
{
	struct psp_gfx_cmd_resp *cmd = psp->cmd;

	mutex_lock(&psp->mutex);

	memset(cmd, 0, sizeof(struct psp_gfx_cmd_resp));

	return cmd;
}

static void release_psp_cmd_buf(struct psp_context *psp)
{
	mutex_unlock(&psp->mutex);
}

static void psp_prep_tmr_cmd_buf(struct psp_context *psp,
				 struct psp_gfx_cmd_resp *cmd,
				 uint64_t tmr_mc, struct amdgpu_bo *tmr_bo)
{
	struct amdgpu_device *adev = psp->adev;
	uint32_t size = amdgpu_bo_size(tmr_bo);
	uint64_t tmr_pa = amdgpu_gmc_vram_pa(adev, tmr_bo);

	if (amdgpu_sriov_vf(psp->adev))
		cmd->cmd_id = GFX_CMD_ID_SETUP_VMR;
	else
		cmd->cmd_id = GFX_CMD_ID_SETUP_TMR;
	cmd->cmd.cmd_setup_tmr.buf_phy_addr_lo = lower_32_bits(tmr_mc);
	cmd->cmd.cmd_setup_tmr.buf_phy_addr_hi = upper_32_bits(tmr_mc);
	cmd->cmd.cmd_setup_tmr.buf_size = size;
	cmd->cmd.cmd_setup_tmr.bitfield.virt_phy_addr = 1;
	cmd->cmd.cmd_setup_tmr.system_phy_addr_lo = lower_32_bits(tmr_pa);
	cmd->cmd.cmd_setup_tmr.system_phy_addr_hi = upper_32_bits(tmr_pa);
}

static void psp_prep_load_toc_cmd_buf(struct psp_gfx_cmd_resp *cmd,
				      uint64_t pri_buf_mc, uint32_t size)
{
	cmd->cmd_id = GFX_CMD_ID_LOAD_TOC;
	cmd->cmd.cmd_load_toc.toc_phy_addr_lo = lower_32_bits(pri_buf_mc);
	cmd->cmd.cmd_load_toc.toc_phy_addr_hi = upper_32_bits(pri_buf_mc);
	cmd->cmd.cmd_load_toc.toc_size = size;
}

/* Issue LOAD TOC cmd to PSP to part toc and calculate tmr size needed */
static int psp_load_toc(struct psp_context *psp,
			uint32_t *tmr_size)
{
	int ret;
	struct psp_gfx_cmd_resp *cmd = acquire_psp_cmd_buf(psp);

	/* Copy toc to psp firmware private buffer */
	psp_copy_fw(psp, psp->toc.start_addr, psp->toc.size_bytes);

	psp_prep_load_toc_cmd_buf(cmd, psp->fw_pri_mc_addr, psp->toc.size_bytes);

	ret = psp_cmd_submit_buf(psp, NULL, cmd,
				 psp->fence_buf_mc_addr);
	if (!ret)
		*tmr_size = psp->cmd_buf_mem->resp.tmr_size;

	release_psp_cmd_buf(psp);

	return ret;
}

/* Set up Trusted Memory Region */
static int psp_tmr_init(struct psp_context *psp)
{
	int ret = 0;
	int tmr_size;
	void *tmr_buf;
	void **pptr;

	/*
	 * According to HW engineer, they prefer the TMR address be "naturally
	 * aligned" , e.g. the start address be an integer divide of TMR size.
	 *
	 * Note: this memory need be reserved till the driver
	 * uninitializes.
	 */
	tmr_size = PSP_TMR_SIZE(psp->adev);

	/* For ASICs support RLC autoload, psp will parse the toc
	 * and calculate the total size of TMR needed */
	if (!amdgpu_sriov_vf(psp->adev) &&
	    psp->toc.start_addr &&
	    psp->toc.size_bytes &&
	    psp->fw_pri_buf) {
		ret = psp_load_toc(psp, &tmr_size);
		if (ret) {
			DRM_ERROR("Failed to load toc\n");
			return ret;
		}
	}

	if (!psp->tmr_bo) {
		pptr = amdgpu_sriov_vf(psp->adev) ? &tmr_buf : NULL;
		ret = amdgpu_bo_create_kernel(psp->adev, tmr_size,
					      PSP_TMR_ALIGNMENT,
					      AMDGPU_HAS_VRAM(psp->adev) ?
					      AMDGPU_GEM_DOMAIN_VRAM :
					      AMDGPU_GEM_DOMAIN_GTT,
					      &psp->tmr_bo, &psp->tmr_mc_addr,
					      pptr);
	}

	return ret;
}

static bool psp_skip_tmr(struct psp_context *psp)
{
	switch (psp->adev->ip_versions[MP0_HWIP][0]) {
	case IP_VERSION(11, 0, 9):
	case IP_VERSION(11, 0, 7):
	case IP_VERSION(13, 0, 2):
	case IP_VERSION(13, 0, 10):
		return true;
	default:
		return false;
	}
}

static int psp_tmr_load(struct psp_context *psp)
{
	int ret;
	struct psp_gfx_cmd_resp *cmd;

	/* For Navi12 and CHIP_SIENNA_CICHLID SRIOV, do not set up TMR.
	 * Already set up by host driver.
	 */
	if (amdgpu_sriov_vf(psp->adev) && psp_skip_tmr(psp))
		return 0;

	cmd = acquire_psp_cmd_buf(psp);

	psp_prep_tmr_cmd_buf(psp, cmd, psp->tmr_mc_addr, psp->tmr_bo);
	DRM_INFO("reserve 0x%lx from 0x%llx for PSP TMR\n",
		 amdgpu_bo_size(psp->tmr_bo), psp->tmr_mc_addr);

	ret = psp_cmd_submit_buf(psp, NULL, cmd,
				 psp->fence_buf_mc_addr);

	release_psp_cmd_buf(psp);

	return ret;
}

static void psp_prep_tmr_unload_cmd_buf(struct psp_context *psp,
				        struct psp_gfx_cmd_resp *cmd)
{
	if (amdgpu_sriov_vf(psp->adev))
		cmd->cmd_id = GFX_CMD_ID_DESTROY_VMR;
	else
		cmd->cmd_id = GFX_CMD_ID_DESTROY_TMR;
}

static int psp_tmr_unload(struct psp_context *psp)
{
	int ret;
	struct psp_gfx_cmd_resp *cmd = acquire_psp_cmd_buf(psp);

	psp_prep_tmr_unload_cmd_buf(psp, cmd);
	dev_dbg(psp->adev->dev, "free PSP TMR buffer\n");

	ret = psp_cmd_submit_buf(psp, NULL, cmd,
				 psp->fence_buf_mc_addr);

	release_psp_cmd_buf(psp);

	return ret;
}

static int psp_tmr_terminate(struct psp_context *psp)
{
	return psp_tmr_unload(psp);
}

int psp_get_fw_attestation_records_addr(struct psp_context *psp,
					uint64_t *output_ptr)
{
	int ret;
	struct psp_gfx_cmd_resp *cmd;

	if (!output_ptr)
		return -EINVAL;

	if (amdgpu_sriov_vf(psp->adev))
		return 0;

	cmd = acquire_psp_cmd_buf(psp);

	cmd->cmd_id = GFX_CMD_ID_GET_FW_ATTESTATION;

	ret = psp_cmd_submit_buf(psp, NULL, cmd,
				 psp->fence_buf_mc_addr);

	if (!ret) {
		*output_ptr = ((uint64_t)cmd->resp.uresp.fwar_db_info.fwar_db_addr_lo) +
			      ((uint64_t)cmd->resp.uresp.fwar_db_info.fwar_db_addr_hi << 32);
	}

	release_psp_cmd_buf(psp);

	return ret;
}

static int psp_boot_config_get(struct amdgpu_device *adev, uint32_t *boot_cfg)
{
	struct psp_context *psp = &adev->psp;
	struct psp_gfx_cmd_resp *cmd;
	int ret;

	if (amdgpu_sriov_vf(adev))
		return 0;

	cmd = acquire_psp_cmd_buf(psp);

	cmd->cmd_id = GFX_CMD_ID_BOOT_CFG;
	cmd->cmd.boot_cfg.sub_cmd = BOOTCFG_CMD_GET;

	ret = psp_cmd_submit_buf(psp, NULL, cmd, psp->fence_buf_mc_addr);
	if (!ret) {
		*boot_cfg =
			(cmd->resp.uresp.boot_cfg.boot_cfg & BOOT_CONFIG_GECC) ? 1 : 0;
	}

	release_psp_cmd_buf(psp);

	return ret;
}

static int psp_boot_config_set(struct amdgpu_device *adev, uint32_t boot_cfg)
{
	int ret;
	struct psp_context *psp = &adev->psp;
	struct psp_gfx_cmd_resp *cmd;

	if (amdgpu_sriov_vf(adev))
		return 0;

	cmd = acquire_psp_cmd_buf(psp);

	cmd->cmd_id = GFX_CMD_ID_BOOT_CFG;
	cmd->cmd.boot_cfg.sub_cmd = BOOTCFG_CMD_SET;
	cmd->cmd.boot_cfg.boot_config = boot_cfg;
	cmd->cmd.boot_cfg.boot_config_valid = boot_cfg;

	ret = psp_cmd_submit_buf(psp, NULL, cmd, psp->fence_buf_mc_addr);

	release_psp_cmd_buf(psp);

	return ret;
}

static int psp_rl_load(struct amdgpu_device *adev)
{
	int ret;
	struct psp_context *psp = &adev->psp;
	struct psp_gfx_cmd_resp *cmd;

	if (!is_psp_fw_valid(psp->rl))
		return 0;

	cmd = acquire_psp_cmd_buf(psp);

	memset(psp->fw_pri_buf, 0, PSP_1_MEG);
	memcpy(psp->fw_pri_buf, psp->rl.start_addr, psp->rl.size_bytes);

	cmd->cmd_id = GFX_CMD_ID_LOAD_IP_FW;
	cmd->cmd.cmd_load_ip_fw.fw_phy_addr_lo = lower_32_bits(psp->fw_pri_mc_addr);
	cmd->cmd.cmd_load_ip_fw.fw_phy_addr_hi = upper_32_bits(psp->fw_pri_mc_addr);
	cmd->cmd.cmd_load_ip_fw.fw_size = psp->rl.size_bytes;
	cmd->cmd.cmd_load_ip_fw.fw_type = GFX_FW_TYPE_REG_LIST;

	ret = psp_cmd_submit_buf(psp, NULL, cmd, psp->fence_buf_mc_addr);

	release_psp_cmd_buf(psp);

	return ret;
}

static int psp_asd_initialize(struct psp_context *psp)
{
	int ret;

	/* If PSP version doesn't match ASD version, asd loading will be failed.
	 * add workaround to bypass it for sriov now.
	 * TODO: add version check to make it common
	 */
	if (amdgpu_sriov_vf(psp->adev) || !psp->asd_context.bin_desc.size_bytes)
		return 0;

	psp->asd_context.mem_context.shared_mc_addr  = 0;
	psp->asd_context.mem_context.shared_mem_size = PSP_ASD_SHARED_MEM_SIZE;
	psp->asd_context.ta_load_type                = GFX_CMD_ID_LOAD_ASD;

	ret = psp_ta_load(psp, &psp->asd_context);
	if (!ret)
		psp->asd_context.initialized = true;

	return ret;
}

static void psp_prep_ta_unload_cmd_buf(struct psp_gfx_cmd_resp *cmd,
				       uint32_t session_id)
{
	cmd->cmd_id = GFX_CMD_ID_UNLOAD_TA;
	cmd->cmd.cmd_unload_ta.session_id = session_id;
}

int psp_ta_unload(struct psp_context *psp, struct ta_context *context)
{
	int ret;
	struct psp_gfx_cmd_resp *cmd = acquire_psp_cmd_buf(psp);

	psp_prep_ta_unload_cmd_buf(cmd, context->session_id);

	ret = psp_cmd_submit_buf(psp, NULL, cmd, psp->fence_buf_mc_addr);

	context->resp_status = cmd->resp.status;

	release_psp_cmd_buf(psp);

	return ret;
}

static int psp_asd_terminate(struct psp_context *psp)
{
	int ret;

	if (amdgpu_sriov_vf(psp->adev))
		return 0;

	if (!psp->asd_context.initialized)
		return 0;

	ret = psp_ta_unload(psp, &psp->asd_context);
	if (!ret)
		psp->asd_context.initialized = false;

	return ret;
}

static void psp_prep_reg_prog_cmd_buf(struct psp_gfx_cmd_resp *cmd,
		uint32_t id, uint32_t value)
{
	cmd->cmd_id = GFX_CMD_ID_PROG_REG;
	cmd->cmd.cmd_setup_reg_prog.reg_value = value;
	cmd->cmd.cmd_setup_reg_prog.reg_id = id;
}

int psp_reg_program(struct psp_context *psp, enum psp_reg_prog_id reg,
		uint32_t value)
{
	struct psp_gfx_cmd_resp *cmd;
	int ret = 0;

	if (reg >= PSP_REG_LAST)
		return -EINVAL;

	cmd = acquire_psp_cmd_buf(psp);

	psp_prep_reg_prog_cmd_buf(cmd, reg, value);
	ret = psp_cmd_submit_buf(psp, NULL, cmd, psp->fence_buf_mc_addr);
	if (ret)
		DRM_ERROR("PSP failed to program reg id %d", reg);

	release_psp_cmd_buf(psp);

	return ret;
}

static void psp_prep_ta_load_cmd_buf(struct psp_gfx_cmd_resp *cmd,
				     uint64_t ta_bin_mc,
				     struct ta_context *context)
{
	cmd->cmd_id				= context->ta_load_type;
	cmd->cmd.cmd_load_ta.app_phy_addr_lo 	= lower_32_bits(ta_bin_mc);
	cmd->cmd.cmd_load_ta.app_phy_addr_hi	= upper_32_bits(ta_bin_mc);
	cmd->cmd.cmd_load_ta.app_len		= context->bin_desc.size_bytes;

	cmd->cmd.cmd_load_ta.cmd_buf_phy_addr_lo =
		lower_32_bits(context->mem_context.shared_mc_addr);
	cmd->cmd.cmd_load_ta.cmd_buf_phy_addr_hi =
		upper_32_bits(context->mem_context.shared_mc_addr);
	cmd->cmd.cmd_load_ta.cmd_buf_len = context->mem_context.shared_mem_size;
}

int psp_ta_init_shared_buf(struct psp_context *psp,
				  struct ta_mem_context *mem_ctx)
{
	/*
	* Allocate 16k memory aligned to 4k from Frame Buffer (local
	* physical) for ta to host memory
	*/
	return amdgpu_bo_create_kernel(psp->adev, mem_ctx->shared_mem_size,
				      PAGE_SIZE, AMDGPU_GEM_DOMAIN_VRAM |
				      AMDGPU_GEM_DOMAIN_GTT,
				      &mem_ctx->shared_bo,
				      &mem_ctx->shared_mc_addr,
				      &mem_ctx->shared_buf);
}

static void psp_prep_ta_invoke_cmd_buf(struct psp_gfx_cmd_resp *cmd,
				       uint32_t ta_cmd_id,
				       uint32_t session_id)
{
	cmd->cmd_id				= GFX_CMD_ID_INVOKE_CMD;
	cmd->cmd.cmd_invoke_cmd.session_id	= session_id;
	cmd->cmd.cmd_invoke_cmd.ta_cmd_id	= ta_cmd_id;
}

int psp_ta_invoke(struct psp_context *psp,
		  uint32_t ta_cmd_id,
		  struct ta_context *context)
{
	int ret;
	struct psp_gfx_cmd_resp *cmd = acquire_psp_cmd_buf(psp);

	psp_prep_ta_invoke_cmd_buf(cmd, ta_cmd_id, context->session_id);

	ret = psp_cmd_submit_buf(psp, NULL, cmd,
				 psp->fence_buf_mc_addr);

	context->resp_status = cmd->resp.status;

	release_psp_cmd_buf(psp);

	return ret;
}

int psp_ta_load(struct psp_context *psp, struct ta_context *context)
{
	int ret;
	struct psp_gfx_cmd_resp *cmd;

	cmd = acquire_psp_cmd_buf(psp);

	psp_copy_fw(psp, context->bin_desc.start_addr,
		    context->bin_desc.size_bytes);

	psp_prep_ta_load_cmd_buf(cmd, psp->fw_pri_mc_addr, context);

	ret = psp_cmd_submit_buf(psp, NULL, cmd,
				 psp->fence_buf_mc_addr);

	context->resp_status = cmd->resp.status;

	if (!ret) {
		context->session_id = cmd->resp.session_id;
	}

	release_psp_cmd_buf(psp);

	return ret;
}

int psp_xgmi_invoke(struct psp_context *psp, uint32_t ta_cmd_id)
{
	return psp_ta_invoke(psp, ta_cmd_id, &psp->xgmi_context.context);
}

int psp_xgmi_terminate(struct psp_context *psp)
{
	int ret;
	struct amdgpu_device *adev = psp->adev;

	/* XGMI TA unload currently is not supported on Arcturus/Aldebaran A+A */
	if (adev->ip_versions[MP0_HWIP][0] == IP_VERSION(11, 0, 4) ||
	    (adev->ip_versions[MP0_HWIP][0] == IP_VERSION(13, 0, 2) &&
	     adev->gmc.xgmi.connected_to_cpu))
		return 0;

	if (!psp->xgmi_context.context.initialized)
		return 0;

	ret = psp_ta_unload(psp, &psp->xgmi_context.context);

	psp->xgmi_context.context.initialized = false;

	return ret;
}

int psp_xgmi_initialize(struct psp_context *psp, bool set_extended_data, bool load_ta)
{
	struct ta_xgmi_shared_memory *xgmi_cmd;
	int ret;

	if (!psp->ta_fw ||
	    !psp->xgmi_context.context.bin_desc.size_bytes ||
	    !psp->xgmi_context.context.bin_desc.start_addr)
		return -ENOENT;

	if (!load_ta)
		goto invoke;

	psp->xgmi_context.context.mem_context.shared_mem_size = PSP_XGMI_SHARED_MEM_SIZE;
	psp->xgmi_context.context.ta_load_type = GFX_CMD_ID_LOAD_TA;

	if (!psp->xgmi_context.context.mem_context.shared_buf) {
		ret = psp_ta_init_shared_buf(psp, &psp->xgmi_context.context.mem_context);
		if (ret)
			return ret;
	}

	/* Load XGMI TA */
	ret = psp_ta_load(psp, &psp->xgmi_context.context);
	if (!ret)
		psp->xgmi_context.context.initialized = true;
	else
		return ret;

invoke:
	/* Initialize XGMI session */
	xgmi_cmd = (struct ta_xgmi_shared_memory *)(psp->xgmi_context.context.mem_context.shared_buf);
	memset(xgmi_cmd, 0, sizeof(struct ta_xgmi_shared_memory));
	xgmi_cmd->flag_extend_link_record = set_extended_data;
	xgmi_cmd->cmd_id = TA_COMMAND_XGMI__INITIALIZE;

	ret = psp_xgmi_invoke(psp, xgmi_cmd->cmd_id);

	return ret;
}

int psp_xgmi_get_hive_id(struct psp_context *psp, uint64_t *hive_id)
{
	struct ta_xgmi_shared_memory *xgmi_cmd;
	int ret;

	xgmi_cmd = (struct ta_xgmi_shared_memory *)psp->xgmi_context.context.mem_context.shared_buf;
	memset(xgmi_cmd, 0, sizeof(struct ta_xgmi_shared_memory));

	xgmi_cmd->cmd_id = TA_COMMAND_XGMI__GET_HIVE_ID;

	/* Invoke xgmi ta to get hive id */
	ret = psp_xgmi_invoke(psp, xgmi_cmd->cmd_id);
	if (ret)
		return ret;

	*hive_id = xgmi_cmd->xgmi_out_message.get_hive_id.hive_id;

	return 0;
}

int psp_xgmi_get_node_id(struct psp_context *psp, uint64_t *node_id)
{
	struct ta_xgmi_shared_memory *xgmi_cmd;
	int ret;

	xgmi_cmd = (struct ta_xgmi_shared_memory *)psp->xgmi_context.context.mem_context.shared_buf;
	memset(xgmi_cmd, 0, sizeof(struct ta_xgmi_shared_memory));

	xgmi_cmd->cmd_id = TA_COMMAND_XGMI__GET_NODE_ID;

	/* Invoke xgmi ta to get the node id */
	ret = psp_xgmi_invoke(psp, xgmi_cmd->cmd_id);
	if (ret)
		return ret;

	*node_id = xgmi_cmd->xgmi_out_message.get_node_id.node_id;

	return 0;
}

static bool psp_xgmi_peer_link_info_supported(struct psp_context *psp)
{
	return psp->adev->ip_versions[MP0_HWIP][0] == IP_VERSION(13, 0, 2) &&
		psp->xgmi_context.context.bin_desc.fw_version >= 0x2000000b;
}

/*
 * Chips that support extended topology information require the driver to
 * reflect topology information in the opposite direction.  This is
 * because the TA has already exceeded its link record limit and if the
 * TA holds bi-directional information, the driver would have to do
 * multiple fetches instead of just two.
 */
static void psp_xgmi_reflect_topology_info(struct psp_context *psp,
					struct psp_xgmi_node_info node_info)
{
	struct amdgpu_device *mirror_adev;
	struct amdgpu_hive_info *hive;
	uint64_t src_node_id = psp->adev->gmc.xgmi.node_id;
	uint64_t dst_node_id = node_info.node_id;
	uint8_t dst_num_hops = node_info.num_hops;
	uint8_t dst_num_links = node_info.num_links;

	hive = amdgpu_get_xgmi_hive(psp->adev);
	list_for_each_entry(mirror_adev, &hive->device_list, gmc.xgmi.head) {
		struct psp_xgmi_topology_info *mirror_top_info;
		int j;

		if (mirror_adev->gmc.xgmi.node_id != dst_node_id)
			continue;

		mirror_top_info = &mirror_adev->psp.xgmi_context.top_info;
		for (j = 0; j < mirror_top_info->num_nodes; j++) {
			if (mirror_top_info->nodes[j].node_id != src_node_id)
				continue;

			mirror_top_info->nodes[j].num_hops = dst_num_hops;
			/*
			 * prevent 0 num_links value re-reflection since reflection
			 * criteria is based on num_hops (direct or indirect).
			 *
			 */
			if (dst_num_links)
				mirror_top_info->nodes[j].num_links = dst_num_links;

			break;
		}

		break;
	}

	amdgpu_put_xgmi_hive(hive);
}

int psp_xgmi_get_topology_info(struct psp_context *psp,
			       int number_devices,
			       struct psp_xgmi_topology_info *topology,
			       bool get_extended_data)
{
	struct ta_xgmi_shared_memory *xgmi_cmd;
	struct ta_xgmi_cmd_get_topology_info_input *topology_info_input;
	struct ta_xgmi_cmd_get_topology_info_output *topology_info_output;
	int i;
	int ret;

	if (!topology || topology->num_nodes > TA_XGMI__MAX_CONNECTED_NODES)
		return -EINVAL;

	xgmi_cmd = (struct ta_xgmi_shared_memory *)psp->xgmi_context.context.mem_context.shared_buf;
	memset(xgmi_cmd, 0, sizeof(struct ta_xgmi_shared_memory));
	xgmi_cmd->flag_extend_link_record = get_extended_data;

	/* Fill in the shared memory with topology information as input */
	topology_info_input = &xgmi_cmd->xgmi_in_message.get_topology_info;
	xgmi_cmd->cmd_id = TA_COMMAND_XGMI__GET_GET_TOPOLOGY_INFO;
	topology_info_input->num_nodes = number_devices;

	for (i = 0; i < topology_info_input->num_nodes; i++) {
		topology_info_input->nodes[i].node_id = topology->nodes[i].node_id;
		topology_info_input->nodes[i].num_hops = topology->nodes[i].num_hops;
		topology_info_input->nodes[i].is_sharing_enabled = topology->nodes[i].is_sharing_enabled;
		topology_info_input->nodes[i].sdma_engine = topology->nodes[i].sdma_engine;
	}

	/* Invoke xgmi ta to get the topology information */
	ret = psp_xgmi_invoke(psp, TA_COMMAND_XGMI__GET_GET_TOPOLOGY_INFO);
	if (ret)
		return ret;

	/* Read the output topology information from the shared memory */
	topology_info_output = &xgmi_cmd->xgmi_out_message.get_topology_info;
	topology->num_nodes = xgmi_cmd->xgmi_out_message.get_topology_info.num_nodes;
	for (i = 0; i < topology->num_nodes; i++) {
		/* extended data will either be 0 or equal to non-extended data */
		if (topology_info_output->nodes[i].num_hops)
			topology->nodes[i].num_hops = topology_info_output->nodes[i].num_hops;

		/* non-extended data gets everything here so no need to update */
		if (!get_extended_data) {
			topology->nodes[i].node_id = topology_info_output->nodes[i].node_id;
			topology->nodes[i].is_sharing_enabled =
					topology_info_output->nodes[i].is_sharing_enabled;
			topology->nodes[i].sdma_engine =
					topology_info_output->nodes[i].sdma_engine;
		}

	}

	/* Invoke xgmi ta again to get the link information */
	if (psp_xgmi_peer_link_info_supported(psp)) {
		struct ta_xgmi_cmd_get_peer_link_info_output *link_info_output;

		xgmi_cmd->cmd_id = TA_COMMAND_XGMI__GET_PEER_LINKS;

		ret = psp_xgmi_invoke(psp, TA_COMMAND_XGMI__GET_PEER_LINKS);

		if (ret)
			return ret;

		link_info_output = &xgmi_cmd->xgmi_out_message.get_link_info;
		for (i = 0; i < topology->num_nodes; i++) {
			/* accumulate num_links on extended data */
			topology->nodes[i].num_links = get_extended_data ?
					topology->nodes[i].num_links +
							link_info_output->nodes[i].num_links :
					link_info_output->nodes[i].num_links;

			/* reflect the topology information for bi-directionality */
			if (psp->xgmi_context.supports_extended_data &&
					get_extended_data && topology->nodes[i].num_hops)
				psp_xgmi_reflect_topology_info(psp, topology->nodes[i]);
		}
	}

	return 0;
}

int psp_xgmi_set_topology_info(struct psp_context *psp,
			       int number_devices,
			       struct psp_xgmi_topology_info *topology)
{
	struct ta_xgmi_shared_memory *xgmi_cmd;
	struct ta_xgmi_cmd_get_topology_info_input *topology_info_input;
	int i;

	if (!topology || topology->num_nodes > TA_XGMI__MAX_CONNECTED_NODES)
		return -EINVAL;

	xgmi_cmd = (struct ta_xgmi_shared_memory *)psp->xgmi_context.context.mem_context.shared_buf;
	memset(xgmi_cmd, 0, sizeof(struct ta_xgmi_shared_memory));

	topology_info_input = &xgmi_cmd->xgmi_in_message.get_topology_info;
	xgmi_cmd->cmd_id = TA_COMMAND_XGMI__SET_TOPOLOGY_INFO;
	topology_info_input->num_nodes = number_devices;

	for (i = 0; i < topology_info_input->num_nodes; i++) {
		topology_info_input->nodes[i].node_id = topology->nodes[i].node_id;
		topology_info_input->nodes[i].num_hops = topology->nodes[i].num_hops;
		topology_info_input->nodes[i].is_sharing_enabled = 1;
		topology_info_input->nodes[i].sdma_engine = topology->nodes[i].sdma_engine;
	}

	/* Invoke xgmi ta to set topology information */
	return psp_xgmi_invoke(psp, TA_COMMAND_XGMI__SET_TOPOLOGY_INFO);
}

// ras begin
static void psp_ras_ta_check_status(struct psp_context *psp)
{
	struct ta_ras_shared_memory *ras_cmd =
		(struct ta_ras_shared_memory *)psp->ras_context.context.mem_context.shared_buf;

	switch (ras_cmd->ras_status) {
	case TA_RAS_STATUS__ERROR_UNSUPPORTED_IP:
		dev_warn(psp->adev->dev,
				"RAS WARNING: cmd failed due to unsupported ip\n");
		break;
	case TA_RAS_STATUS__ERROR_UNSUPPORTED_ERROR_INJ:
		dev_warn(psp->adev->dev,
				"RAS WARNING: cmd failed due to unsupported error injection\n");
		break;
	case TA_RAS_STATUS__SUCCESS:
		break;
	case TA_RAS_STATUS__TEE_ERROR_ACCESS_DENIED:
		if (ras_cmd->cmd_id == TA_RAS_COMMAND__TRIGGER_ERROR)
			dev_warn(psp->adev->dev,
					"RAS WARNING: Inject error to critical region is not allowed\n");
		break;
	default:
		dev_warn(psp->adev->dev,
				"RAS WARNING: ras status = 0x%X\n", ras_cmd->ras_status);
		break;
	}
}

int psp_ras_invoke(struct psp_context *psp, uint32_t ta_cmd_id)
{
	struct ta_ras_shared_memory *ras_cmd;
	int ret;

	ras_cmd = (struct ta_ras_shared_memory *)psp->ras_context.context.mem_context.shared_buf;

	/*
	 * TODO: bypass the loading in sriov for now
	 */
	if (amdgpu_sriov_vf(psp->adev))
		return 0;

	ret = psp_ta_invoke(psp, ta_cmd_id, &psp->ras_context.context);

	if (amdgpu_ras_intr_triggered())
		return ret;

	if (ras_cmd->if_version > RAS_TA_HOST_IF_VER)
	{
		DRM_WARN("RAS: Unsupported Interface");
		return -EINVAL;
	}

	if (!ret) {
		if (ras_cmd->ras_out_message.flags.err_inject_switch_disable_flag) {
			dev_warn(psp->adev->dev, "ECC switch disabled\n");

			ras_cmd->ras_status = TA_RAS_STATUS__ERROR_RAS_NOT_AVAILABLE;
		}
		else if (ras_cmd->ras_out_message.flags.reg_access_failure_flag)
			dev_warn(psp->adev->dev,
				 "RAS internal register access blocked\n");

		psp_ras_ta_check_status(psp);
	}

	return ret;
}

int psp_ras_enable_features(struct psp_context *psp,
		union ta_ras_cmd_input *info, bool enable)
{
	struct ta_ras_shared_memory *ras_cmd;
	int ret;

	if (!psp->ras_context.context.initialized)
		return -EINVAL;

	ras_cmd = (struct ta_ras_shared_memory *)psp->ras_context.context.mem_context.shared_buf;
	memset(ras_cmd, 0, sizeof(struct ta_ras_shared_memory));

	if (enable)
		ras_cmd->cmd_id = TA_RAS_COMMAND__ENABLE_FEATURES;
	else
		ras_cmd->cmd_id = TA_RAS_COMMAND__DISABLE_FEATURES;

	ras_cmd->ras_in_message = *info;

	ret = psp_ras_invoke(psp, ras_cmd->cmd_id);
	if (ret)
		return -EINVAL;

	return 0;
}

int psp_ras_terminate(struct psp_context *psp)
{
	int ret;

	/*
	 * TODO: bypass the terminate in sriov for now
	 */
	if (amdgpu_sriov_vf(psp->adev))
		return 0;

	if (!psp->ras_context.context.initialized)
		return 0;

	ret = psp_ta_unload(psp, &psp->ras_context.context);

	psp->ras_context.context.initialized = false;

	return ret;
}

int psp_ras_initialize(struct psp_context *psp)
{
	int ret;
	uint32_t boot_cfg = 0xFF;
	struct amdgpu_device *adev = psp->adev;
	struct ta_ras_shared_memory *ras_cmd;

	/*
	 * TODO: bypass the initialize in sriov for now
	 */
	if (amdgpu_sriov_vf(adev))
		return 0;

	if (!adev->psp.ras_context.context.bin_desc.size_bytes ||
	    !adev->psp.ras_context.context.bin_desc.start_addr) {
		dev_info(adev->dev, "RAS: optional ras ta ucode is not available\n");
		return 0;
	}

	if (amdgpu_atomfirmware_dynamic_boot_config_supported(adev)) {
		/* query GECC enablement status from boot config
		 * boot_cfg: 1: GECC is enabled or 0: GECC is disabled
		 */
		ret = psp_boot_config_get(adev, &boot_cfg);
		if (ret)
			dev_warn(adev->dev, "PSP get boot config failed\n");

		if (!amdgpu_ras_is_supported(psp->adev, AMDGPU_RAS_BLOCK__UMC)) {
			if (!boot_cfg) {
				dev_info(adev->dev, "GECC is disabled\n");
			} else {
				/* disable GECC in next boot cycle if ras is
				 * disabled by module parameter amdgpu_ras_enable
				 * and/or amdgpu_ras_mask, or boot_config_get call
				 * is failed
				 */
				ret = psp_boot_config_set(adev, 0);
				if (ret)
					dev_warn(adev->dev, "PSP set boot config failed\n");
				else
					dev_warn(adev->dev, "GECC will be disabled in next boot cycle "
						 "if set amdgpu_ras_enable and/or amdgpu_ras_mask to 0x0\n");
			}
		} else {
			if (1 == boot_cfg) {
				dev_info(adev->dev, "GECC is enabled\n");
			} else {
				/* enable GECC in next boot cycle if it is disabled
				 * in boot config, or force enable GECC if failed to
				 * get boot configuration
				 */
				ret = psp_boot_config_set(adev, BOOT_CONFIG_GECC);
				if (ret)
					dev_warn(adev->dev, "PSP set boot config failed\n");
				else
					dev_warn(adev->dev, "GECC will be enabled in next boot cycle\n");
			}
		}
	}

	psp->ras_context.context.mem_context.shared_mem_size = PSP_RAS_SHARED_MEM_SIZE;
	psp->ras_context.context.ta_load_type = GFX_CMD_ID_LOAD_TA;

	if (!psp->ras_context.context.mem_context.shared_buf) {
		ret = psp_ta_init_shared_buf(psp, &psp->ras_context.context.mem_context);
		if (ret)
			return ret;
	}

	ras_cmd = (struct ta_ras_shared_memory *)psp->ras_context.context.mem_context.shared_buf;
	memset(ras_cmd, 0, sizeof(struct ta_ras_shared_memory));

	if (amdgpu_ras_is_poison_mode_supported(adev))
		ras_cmd->ras_in_message.init_flags.poison_mode_en = 1;
	if (!adev->gmc.xgmi.connected_to_cpu)
		ras_cmd->ras_in_message.init_flags.dgpu_mode = 1;

	ret = psp_ta_load(psp, &psp->ras_context.context);

	if (!ret && !ras_cmd->ras_status)
		psp->ras_context.context.initialized = true;
	else {
		if (ras_cmd->ras_status)
			dev_warn(psp->adev->dev, "RAS Init Status: 0x%X\n", ras_cmd->ras_status);

		/* fail to load RAS TA */
		psp->ras_context.context.initialized = false;
	}

	return ret;
}

int psp_ras_trigger_error(struct psp_context *psp,
			  struct ta_ras_trigger_error_input *info)
{
	struct ta_ras_shared_memory *ras_cmd;
	int ret;

	if (!psp->ras_context.context.initialized)
		return -EINVAL;

	ras_cmd = (struct ta_ras_shared_memory *)psp->ras_context.context.mem_context.shared_buf;
	memset(ras_cmd, 0, sizeof(struct ta_ras_shared_memory));

	ras_cmd->cmd_id = TA_RAS_COMMAND__TRIGGER_ERROR;
	ras_cmd->ras_in_message.trigger_error = *info;

	ret = psp_ras_invoke(psp, ras_cmd->cmd_id);
	if (ret)
		return -EINVAL;

	/* If err_event_athub occurs error inject was successful, however
	   return status from TA is no long reliable */
	if (amdgpu_ras_intr_triggered())
		return 0;

	if (ras_cmd->ras_status == TA_RAS_STATUS__TEE_ERROR_ACCESS_DENIED)
		return -EACCES;
	else if (ras_cmd->ras_status)
		return -EINVAL;

	return 0;
}
// ras end

// HDCP start
static int psp_hdcp_initialize(struct psp_context *psp)
{
	int ret;

	/*
	 * TODO: bypass the initialize in sriov for now
	 */
	if (amdgpu_sriov_vf(psp->adev))
		return 0;

	if (!psp->hdcp_context.context.bin_desc.size_bytes ||
	    !psp->hdcp_context.context.bin_desc.start_addr) {
		dev_info(psp->adev->dev, "HDCP: optional hdcp ta ucode is not available\n");
		return 0;
	}

	psp->hdcp_context.context.mem_context.shared_mem_size = PSP_HDCP_SHARED_MEM_SIZE;
	psp->hdcp_context.context.ta_load_type = GFX_CMD_ID_LOAD_TA;

	if (!psp->hdcp_context.context.mem_context.shared_buf) {
		ret = psp_ta_init_shared_buf(psp, &psp->hdcp_context.context.mem_context);
		if (ret)
			return ret;
	}

	ret = psp_ta_load(psp, &psp->hdcp_context.context);
	if (!ret) {
		psp->hdcp_context.context.initialized = true;
		mutex_init(&psp->hdcp_context.mutex);
	}

	return ret;
}

int psp_hdcp_invoke(struct psp_context *psp, uint32_t ta_cmd_id)
{
	/*
	 * TODO: bypass the loading in sriov for now
	 */
	if (amdgpu_sriov_vf(psp->adev))
		return 0;

	return psp_ta_invoke(psp, ta_cmd_id, &psp->hdcp_context.context);
}

static int psp_hdcp_terminate(struct psp_context *psp)
{
	int ret;

	/*
	 * TODO: bypass the terminate in sriov for now
	 */
	if (amdgpu_sriov_vf(psp->adev))
		return 0;

	if (!psp->hdcp_context.context.initialized)
		return 0;

	ret = psp_ta_unload(psp, &psp->hdcp_context.context);

	psp->hdcp_context.context.initialized = false;

	return ret;
}
// HDCP end

// DTM start
static int psp_dtm_initialize(struct psp_context *psp)
{
	int ret;

	/*
	 * TODO: bypass the initialize in sriov for now
	 */
	if (amdgpu_sriov_vf(psp->adev))
		return 0;

	if (!psp->dtm_context.context.bin_desc.size_bytes ||
	    !psp->dtm_context.context.bin_desc.start_addr) {
		dev_info(psp->adev->dev, "DTM: optional dtm ta ucode is not available\n");
		return 0;
	}

	psp->dtm_context.context.mem_context.shared_mem_size = PSP_DTM_SHARED_MEM_SIZE;
	psp->dtm_context.context.ta_load_type = GFX_CMD_ID_LOAD_TA;

	if (!psp->dtm_context.context.mem_context.shared_buf) {
		ret = psp_ta_init_shared_buf(psp, &psp->dtm_context.context.mem_context);
		if (ret)
			return ret;
	}

	ret = psp_ta_load(psp, &psp->dtm_context.context);
	if (!ret) {
		psp->dtm_context.context.initialized = true;
		mutex_init(&psp->dtm_context.mutex);
	}

	return ret;
}

int psp_dtm_invoke(struct psp_context *psp, uint32_t ta_cmd_id)
{
	/*
	 * TODO: bypass the loading in sriov for now
	 */
	if (amdgpu_sriov_vf(psp->adev))
		return 0;

	return psp_ta_invoke(psp, ta_cmd_id, &psp->dtm_context.context);
}

static int psp_dtm_terminate(struct psp_context *psp)
{
	int ret;

	/*
	 * TODO: bypass the terminate in sriov for now
	 */
	if (amdgpu_sriov_vf(psp->adev))
		return 0;

	if (!psp->dtm_context.context.initialized)
		return 0;

	ret = psp_ta_unload(psp, &psp->dtm_context.context);

	psp->dtm_context.context.initialized = false;

	return ret;
}
// DTM end

// RAP start
static int psp_rap_initialize(struct psp_context *psp)
{
	int ret;
	enum ta_rap_status status = TA_RAP_STATUS__SUCCESS;

	/*
	 * TODO: bypass the initialize in sriov for now
	 */
	if (amdgpu_sriov_vf(psp->adev))
		return 0;

	if (!psp->rap_context.context.bin_desc.size_bytes ||
	    !psp->rap_context.context.bin_desc.start_addr) {
		dev_info(psp->adev->dev, "RAP: optional rap ta ucode is not available\n");
		return 0;
	}

	psp->rap_context.context.mem_context.shared_mem_size = PSP_RAP_SHARED_MEM_SIZE;
	psp->rap_context.context.ta_load_type = GFX_CMD_ID_LOAD_TA;

	if (!psp->rap_context.context.mem_context.shared_buf) {
		ret = psp_ta_init_shared_buf(psp, &psp->rap_context.context.mem_context);
		if (ret)
			return ret;
	}

	ret = psp_ta_load(psp, &psp->rap_context.context);
	if (!ret) {
		psp->rap_context.context.initialized = true;
		mutex_init(&psp->rap_context.mutex);
	} else
		return ret;

	ret = psp_rap_invoke(psp, TA_CMD_RAP__INITIALIZE, &status);
	if (ret || status != TA_RAP_STATUS__SUCCESS) {
		psp_rap_terminate(psp);
		/* free rap shared memory */
		psp_ta_free_shared_buf(&psp->rap_context.context.mem_context);

		dev_warn(psp->adev->dev, "RAP TA initialize fail (%d) status %d.\n",
			 ret, status);

		return ret;
	}

	return 0;
}

static int psp_rap_terminate(struct psp_context *psp)
{
	int ret;

	if (!psp->rap_context.context.initialized)
		return 0;

	ret = psp_ta_unload(psp, &psp->rap_context.context);

	psp->rap_context.context.initialized = false;

	return ret;
}

int psp_rap_invoke(struct psp_context *psp, uint32_t ta_cmd_id, enum ta_rap_status *status)
{
	struct ta_rap_shared_memory *rap_cmd;
	int ret = 0;

	if (!psp->rap_context.context.initialized)
		return 0;

	if (ta_cmd_id != TA_CMD_RAP__INITIALIZE &&
	    ta_cmd_id != TA_CMD_RAP__VALIDATE_L0)
		return -EINVAL;

	mutex_lock(&psp->rap_context.mutex);

	rap_cmd = (struct ta_rap_shared_memory *)
		  psp->rap_context.context.mem_context.shared_buf;
	memset(rap_cmd, 0, sizeof(struct ta_rap_shared_memory));

	rap_cmd->cmd_id = ta_cmd_id;
	rap_cmd->validation_method_id = METHOD_A;

	ret = psp_ta_invoke(psp, rap_cmd->cmd_id, &psp->rap_context.context);
	if (ret)
		goto out_unlock;

	if (status)
		*status = rap_cmd->rap_status;

out_unlock:
	mutex_unlock(&psp->rap_context.mutex);

	return ret;
}
// RAP end

/* securedisplay start */
static int psp_securedisplay_initialize(struct psp_context *psp)
{
	int ret;
	struct ta_securedisplay_cmd *securedisplay_cmd;

	/*
	 * TODO: bypass the initialize in sriov for now
	 */
	if (amdgpu_sriov_vf(psp->adev))
		return 0;

	if (!psp->securedisplay_context.context.bin_desc.size_bytes ||
	    !psp->securedisplay_context.context.bin_desc.start_addr) {
		dev_info(psp->adev->dev, "SECUREDISPLAY: securedisplay ta ucode is not available\n");
		return 0;
	}

	psp->securedisplay_context.context.mem_context.shared_mem_size =
		PSP_SECUREDISPLAY_SHARED_MEM_SIZE;
	psp->securedisplay_context.context.ta_load_type = GFX_CMD_ID_LOAD_TA;

	if (!psp->securedisplay_context.context.initialized) {
		ret = psp_ta_init_shared_buf(psp,
					     &psp->securedisplay_context.context.mem_context);
		if (ret)
			return ret;
	}

	ret = psp_ta_load(psp, &psp->securedisplay_context.context);
	if (!ret) {
		psp->securedisplay_context.context.initialized = true;
		mutex_init(&psp->securedisplay_context.mutex);
	} else
		return ret;

	mutex_lock(&psp->securedisplay_context.mutex);

	psp_prep_securedisplay_cmd_buf(psp, &securedisplay_cmd,
			TA_SECUREDISPLAY_COMMAND__QUERY_TA);

	ret = psp_securedisplay_invoke(psp, TA_SECUREDISPLAY_COMMAND__QUERY_TA);

	mutex_unlock(&psp->securedisplay_context.mutex);

	if (ret) {
		psp_securedisplay_terminate(psp);
		/* free securedisplay shared memory */
		psp_ta_free_shared_buf(&psp->securedisplay_context.context.mem_context);
		dev_err(psp->adev->dev, "SECUREDISPLAY TA initialize fail.\n");
		return -EINVAL;
	}

	if (securedisplay_cmd->status != TA_SECUREDISPLAY_STATUS__SUCCESS) {
		psp_securedisplay_parse_resp_status(psp, securedisplay_cmd->status);
		dev_err(psp->adev->dev, "SECUREDISPLAY: query securedisplay TA failed. ret 0x%x\n",
			securedisplay_cmd->securedisplay_out_message.query_ta.query_cmd_ret);
	}

	return 0;
}

static int psp_securedisplay_terminate(struct psp_context *psp)
{
	int ret;

	/*
	 * TODO:bypass the terminate in sriov for now
	 */
	if (amdgpu_sriov_vf(psp->adev))
		return 0;

	if (!psp->securedisplay_context.context.initialized)
		return 0;

	ret = psp_ta_unload(psp, &psp->securedisplay_context.context);

	psp->securedisplay_context.context.initialized = false;

	return ret;
}

int psp_securedisplay_invoke(struct psp_context *psp, uint32_t ta_cmd_id)
{
	int ret;

	if (!psp->securedisplay_context.context.initialized)
		return -EINVAL;

	if (ta_cmd_id != TA_SECUREDISPLAY_COMMAND__QUERY_TA &&
	    ta_cmd_id != TA_SECUREDISPLAY_COMMAND__SEND_ROI_CRC)
		return -EINVAL;

	ret = psp_ta_invoke(psp, ta_cmd_id, &psp->securedisplay_context.context);

	return ret;
}
/* SECUREDISPLAY end */

static int psp_hw_start(struct psp_context *psp)
{
	struct amdgpu_device *adev = psp->adev;
	int ret;

	if (!amdgpu_sriov_vf(adev)) {
		if ((is_psp_fw_valid(psp->kdb)) &&
		    (psp->funcs->bootloader_load_kdb != NULL)) {
			ret = psp_bootloader_load_kdb(psp);
			if (ret) {
				DRM_ERROR("PSP load kdb failed!\n");
				return ret;
			}
		}

		if ((is_psp_fw_valid(psp->spl)) &&
		    (psp->funcs->bootloader_load_spl != NULL)) {
			ret = psp_bootloader_load_spl(psp);
			if (ret) {
				DRM_ERROR("PSP load spl failed!\n");
				return ret;
			}
		}

		if ((is_psp_fw_valid(psp->sys)) &&
		    (psp->funcs->bootloader_load_sysdrv != NULL)) {
			ret = psp_bootloader_load_sysdrv(psp);
			if (ret) {
				DRM_ERROR("PSP load sys drv failed!\n");
				return ret;
			}
		}

		if ((is_psp_fw_valid(psp->soc_drv)) &&
		    (psp->funcs->bootloader_load_soc_drv != NULL)) {
			ret = psp_bootloader_load_soc_drv(psp);
			if (ret) {
				DRM_ERROR("PSP load soc drv failed!\n");
				return ret;
			}
		}

		if ((is_psp_fw_valid(psp->intf_drv)) &&
		    (psp->funcs->bootloader_load_intf_drv != NULL)) {
			ret = psp_bootloader_load_intf_drv(psp);
			if (ret) {
				DRM_ERROR("PSP load intf drv failed!\n");
				return ret;
			}
		}

		if ((is_psp_fw_valid(psp->dbg_drv)) &&
		    (psp->funcs->bootloader_load_dbg_drv != NULL)) {
			ret = psp_bootloader_load_dbg_drv(psp);
			if (ret) {
				DRM_ERROR("PSP load dbg drv failed!\n");
				return ret;
			}
		}

		if ((is_psp_fw_valid(psp->ras_drv)) &&
		    (psp->funcs->bootloader_load_ras_drv != NULL)) {
			ret = psp_bootloader_load_ras_drv(psp);
			if (ret) {
				DRM_ERROR("PSP load ras_drv failed!\n");
				return ret;
			}
		}

		if ((is_psp_fw_valid(psp->sos)) &&
		    (psp->funcs->bootloader_load_sos != NULL)) {
			ret = psp_bootloader_load_sos(psp);
			if (ret) {
				DRM_ERROR("PSP load sos failed!\n");
				return ret;
			}
		}
	}

	ret = psp_ring_create(psp, PSP_RING_TYPE__KM);
	if (ret) {
		DRM_ERROR("PSP create ring failed!\n");
		return ret;
	}

	if (amdgpu_sriov_vf(adev) && amdgpu_in_reset(adev))
		goto skip_pin_bo;

	ret = psp_tmr_init(psp);
	if (ret) {
		DRM_ERROR("PSP tmr init failed!\n");
		return ret;
	}

skip_pin_bo:
	/*
	 * For ASICs with DF Cstate management centralized
	 * to PMFW, TMR setup should be performed after PMFW
	 * loaded and before other non-psp firmware loaded.
	 */
	if (psp->pmfw_centralized_cstate_management) {
		ret = psp_load_smu_fw(psp);
		if (ret)
			return ret;
	}

	ret = psp_tmr_load(psp);
	if (ret) {
		DRM_ERROR("PSP load tmr failed!\n");
		return ret;
	}

	return 0;
}

static int psp_get_fw_type(struct amdgpu_firmware_info *ucode,
			   enum psp_gfx_fw_type *type)
{
	switch (ucode->ucode_id) {
	case AMDGPU_UCODE_ID_CAP:
		*type = GFX_FW_TYPE_CAP;
		break;
	case AMDGPU_UCODE_ID_SDMA0:
		*type = GFX_FW_TYPE_SDMA0;
		break;
	case AMDGPU_UCODE_ID_SDMA1:
		*type = GFX_FW_TYPE_SDMA1;
		break;
	case AMDGPU_UCODE_ID_SDMA2:
		*type = GFX_FW_TYPE_SDMA2;
		break;
	case AMDGPU_UCODE_ID_SDMA3:
		*type = GFX_FW_TYPE_SDMA3;
		break;
	case AMDGPU_UCODE_ID_SDMA4:
		*type = GFX_FW_TYPE_SDMA4;
		break;
	case AMDGPU_UCODE_ID_SDMA5:
		*type = GFX_FW_TYPE_SDMA5;
		break;
	case AMDGPU_UCODE_ID_SDMA6:
		*type = GFX_FW_TYPE_SDMA6;
		break;
	case AMDGPU_UCODE_ID_SDMA7:
		*type = GFX_FW_TYPE_SDMA7;
		break;
	case AMDGPU_UCODE_ID_CP_MES:
		*type = GFX_FW_TYPE_CP_MES;
		break;
	case AMDGPU_UCODE_ID_CP_MES_DATA:
		*type = GFX_FW_TYPE_MES_STACK;
		break;
	case AMDGPU_UCODE_ID_CP_MES1:
		*type = GFX_FW_TYPE_CP_MES_KIQ;
		break;
	case AMDGPU_UCODE_ID_CP_MES1_DATA:
		*type = GFX_FW_TYPE_MES_KIQ_STACK;
		break;
	case AMDGPU_UCODE_ID_CP_CE:
		*type = GFX_FW_TYPE_CP_CE;
		break;
	case AMDGPU_UCODE_ID_CP_PFP:
		*type = GFX_FW_TYPE_CP_PFP;
		break;
	case AMDGPU_UCODE_ID_CP_ME:
		*type = GFX_FW_TYPE_CP_ME;
		break;
	case AMDGPU_UCODE_ID_CP_MEC1:
		*type = GFX_FW_TYPE_CP_MEC;
		break;
	case AMDGPU_UCODE_ID_CP_MEC1_JT:
		*type = GFX_FW_TYPE_CP_MEC_ME1;
		break;
	case AMDGPU_UCODE_ID_CP_MEC2:
		*type = GFX_FW_TYPE_CP_MEC;
		break;
	case AMDGPU_UCODE_ID_CP_MEC2_JT:
		*type = GFX_FW_TYPE_CP_MEC_ME2;
		break;
	case AMDGPU_UCODE_ID_RLC_P:
		*type = GFX_FW_TYPE_RLC_P;
		break;
	case AMDGPU_UCODE_ID_RLC_V:
		*type = GFX_FW_TYPE_RLC_V;
		break;
	case AMDGPU_UCODE_ID_RLC_G:
		*type = GFX_FW_TYPE_RLC_G;
		break;
	case AMDGPU_UCODE_ID_RLC_RESTORE_LIST_CNTL:
		*type = GFX_FW_TYPE_RLC_RESTORE_LIST_SRM_CNTL;
		break;
	case AMDGPU_UCODE_ID_RLC_RESTORE_LIST_GPM_MEM:
		*type = GFX_FW_TYPE_RLC_RESTORE_LIST_GPM_MEM;
		break;
	case AMDGPU_UCODE_ID_RLC_RESTORE_LIST_SRM_MEM:
		*type = GFX_FW_TYPE_RLC_RESTORE_LIST_SRM_MEM;
		break;
	case AMDGPU_UCODE_ID_RLC_IRAM:
		*type = GFX_FW_TYPE_RLC_IRAM;
		break;
	case AMDGPU_UCODE_ID_RLC_DRAM:
		*type = GFX_FW_TYPE_RLC_DRAM_BOOT;
		break;
	case AMDGPU_UCODE_ID_GLOBAL_TAP_DELAYS:
		*type = GFX_FW_TYPE_GLOBAL_TAP_DELAYS;
		break;
	case AMDGPU_UCODE_ID_SE0_TAP_DELAYS:
		*type = GFX_FW_TYPE_SE0_TAP_DELAYS;
		break;
	case AMDGPU_UCODE_ID_SE1_TAP_DELAYS:
		*type = GFX_FW_TYPE_SE1_TAP_DELAYS;
		break;
	case AMDGPU_UCODE_ID_SE2_TAP_DELAYS:
		*type = GFX_FW_TYPE_SE2_TAP_DELAYS;
		break;
	case AMDGPU_UCODE_ID_SE3_TAP_DELAYS:
		*type = GFX_FW_TYPE_SE3_TAP_DELAYS;
		break;
	case AMDGPU_UCODE_ID_SMC:
		*type = GFX_FW_TYPE_SMU;
		break;
	case AMDGPU_UCODE_ID_PPTABLE:
		*type = GFX_FW_TYPE_PPTABLE;
		break;
	case AMDGPU_UCODE_ID_UVD:
		*type = GFX_FW_TYPE_UVD;
		break;
	case AMDGPU_UCODE_ID_UVD1:
		*type = GFX_FW_TYPE_UVD1;
		break;
	case AMDGPU_UCODE_ID_VCE:
		*type = GFX_FW_TYPE_VCE;
		break;
	case AMDGPU_UCODE_ID_VCN:
		*type = GFX_FW_TYPE_VCN;
		break;
	case AMDGPU_UCODE_ID_VCN1:
		*type = GFX_FW_TYPE_VCN1;
		break;
	case AMDGPU_UCODE_ID_DMCU_ERAM:
		*type = GFX_FW_TYPE_DMCU_ERAM;
		break;
	case AMDGPU_UCODE_ID_DMCU_INTV:
		*type = GFX_FW_TYPE_DMCU_ISR;
		break;
	case AMDGPU_UCODE_ID_VCN0_RAM:
		*type = GFX_FW_TYPE_VCN0_RAM;
		break;
	case AMDGPU_UCODE_ID_VCN1_RAM:
		*type = GFX_FW_TYPE_VCN1_RAM;
		break;
	case AMDGPU_UCODE_ID_DMCUB:
		*type = GFX_FW_TYPE_DMUB;
		break;
	case AMDGPU_UCODE_ID_SDMA_UCODE_TH0:
		*type = GFX_FW_TYPE_SDMA_UCODE_TH0;
		break;
	case AMDGPU_UCODE_ID_SDMA_UCODE_TH1:
		*type = GFX_FW_TYPE_SDMA_UCODE_TH1;
		break;
	case AMDGPU_UCODE_ID_IMU_I:
		*type = GFX_FW_TYPE_IMU_I;
		break;
	case AMDGPU_UCODE_ID_IMU_D:
		*type = GFX_FW_TYPE_IMU_D;
		break;
	case AMDGPU_UCODE_ID_CP_RS64_PFP:
		*type = GFX_FW_TYPE_RS64_PFP;
		break;
	case AMDGPU_UCODE_ID_CP_RS64_ME:
		*type = GFX_FW_TYPE_RS64_ME;
		break;
	case AMDGPU_UCODE_ID_CP_RS64_MEC:
		*type = GFX_FW_TYPE_RS64_MEC;
		break;
	case AMDGPU_UCODE_ID_CP_RS64_PFP_P0_STACK:
		*type = GFX_FW_TYPE_RS64_PFP_P0_STACK;
		break;
	case AMDGPU_UCODE_ID_CP_RS64_PFP_P1_STACK:
		*type = GFX_FW_TYPE_RS64_PFP_P1_STACK;
		break;
	case AMDGPU_UCODE_ID_CP_RS64_ME_P0_STACK:
		*type = GFX_FW_TYPE_RS64_ME_P0_STACK;
		break;
	case AMDGPU_UCODE_ID_CP_RS64_ME_P1_STACK:
		*type = GFX_FW_TYPE_RS64_ME_P1_STACK;
		break;
	case AMDGPU_UCODE_ID_CP_RS64_MEC_P0_STACK:
		*type = GFX_FW_TYPE_RS64_MEC_P0_STACK;
		break;
	case AMDGPU_UCODE_ID_CP_RS64_MEC_P1_STACK:
		*type = GFX_FW_TYPE_RS64_MEC_P1_STACK;
		break;
	case AMDGPU_UCODE_ID_CP_RS64_MEC_P2_STACK:
		*type = GFX_FW_TYPE_RS64_MEC_P2_STACK;
		break;
	case AMDGPU_UCODE_ID_CP_RS64_MEC_P3_STACK:
		*type = GFX_FW_TYPE_RS64_MEC_P3_STACK;
		break;
	case AMDGPU_UCODE_ID_MAXIMUM:
	default:
		return -EINVAL;
	}

	return 0;
}

static void psp_print_fw_hdr(struct psp_context *psp,
			     struct amdgpu_firmware_info *ucode)
{
	struct amdgpu_device *adev = psp->adev;
	struct common_firmware_header *hdr;

	switch (ucode->ucode_id) {
	case AMDGPU_UCODE_ID_SDMA0:
	case AMDGPU_UCODE_ID_SDMA1:
	case AMDGPU_UCODE_ID_SDMA2:
	case AMDGPU_UCODE_ID_SDMA3:
	case AMDGPU_UCODE_ID_SDMA4:
	case AMDGPU_UCODE_ID_SDMA5:
	case AMDGPU_UCODE_ID_SDMA6:
	case AMDGPU_UCODE_ID_SDMA7:
		hdr = (struct common_firmware_header *)
			adev->sdma.instance[ucode->ucode_id - AMDGPU_UCODE_ID_SDMA0].fw->data;
		amdgpu_ucode_print_sdma_hdr(hdr);
		break;
	case AMDGPU_UCODE_ID_CP_CE:
		hdr = (struct common_firmware_header *)adev->gfx.ce_fw->data;
		amdgpu_ucode_print_gfx_hdr(hdr);
		break;
	case AMDGPU_UCODE_ID_CP_PFP:
		hdr = (struct common_firmware_header *)adev->gfx.pfp_fw->data;
		amdgpu_ucode_print_gfx_hdr(hdr);
		break;
	case AMDGPU_UCODE_ID_CP_ME:
		hdr = (struct common_firmware_header *)adev->gfx.me_fw->data;
		amdgpu_ucode_print_gfx_hdr(hdr);
		break;
	case AMDGPU_UCODE_ID_CP_MEC1:
		hdr = (struct common_firmware_header *)adev->gfx.mec_fw->data;
		amdgpu_ucode_print_gfx_hdr(hdr);
		break;
	case AMDGPU_UCODE_ID_RLC_G:
		hdr = (struct common_firmware_header *)adev->gfx.rlc_fw->data;
		amdgpu_ucode_print_rlc_hdr(hdr);
		break;
	case AMDGPU_UCODE_ID_SMC:
		hdr = (struct common_firmware_header *)adev->pm.fw->data;
		amdgpu_ucode_print_smc_hdr(hdr);
		break;
	default:
		break;
	}
}

static int psp_prep_load_ip_fw_cmd_buf(struct amdgpu_firmware_info *ucode,
				       struct psp_gfx_cmd_resp *cmd)
{
	int ret;
	uint64_t fw_mem_mc_addr = ucode->mc_addr;

	cmd->cmd_id = GFX_CMD_ID_LOAD_IP_FW;
	cmd->cmd.cmd_load_ip_fw.fw_phy_addr_lo = lower_32_bits(fw_mem_mc_addr);
	cmd->cmd.cmd_load_ip_fw.fw_phy_addr_hi = upper_32_bits(fw_mem_mc_addr);
	cmd->cmd.cmd_load_ip_fw.fw_size = ucode->ucode_size;

	ret = psp_get_fw_type(ucode, &cmd->cmd.cmd_load_ip_fw.fw_type);
	if (ret)
		DRM_ERROR("Unknown firmware type\n");

	return ret;
}

static int psp_execute_non_psp_fw_load(struct psp_context *psp,
			          struct amdgpu_firmware_info *ucode)
{
	int ret = 0;
	struct psp_gfx_cmd_resp *cmd = acquire_psp_cmd_buf(psp);

	ret = psp_prep_load_ip_fw_cmd_buf(ucode, cmd);
	if (!ret) {
		ret = psp_cmd_submit_buf(psp, ucode, cmd,
					 psp->fence_buf_mc_addr);
	}

	release_psp_cmd_buf(psp);

	return ret;
}

static int psp_load_smu_fw(struct psp_context *psp)
{
	int ret;
	struct amdgpu_device *adev = psp->adev;
	struct amdgpu_firmware_info *ucode =
			&adev->firmware.ucode[AMDGPU_UCODE_ID_SMC];
	struct amdgpu_ras *ras = psp->ras_context.ras;

	/*
	 * Skip SMU FW reloading in case of using BACO for runpm only,
	 * as SMU is always alive.
	 */
	if (adev->in_runpm && (adev->pm.rpm_mode == AMDGPU_RUNPM_BACO))
		return 0;

	if (!ucode->fw || amdgpu_sriov_vf(psp->adev))
		return 0;

	if ((amdgpu_in_reset(adev) &&
	     ras && adev->ras_enabled &&
	     (adev->ip_versions[MP0_HWIP][0] == IP_VERSION(11, 0, 4) ||
	      adev->ip_versions[MP0_HWIP][0] == IP_VERSION(11, 0, 2)))) {
		ret = amdgpu_dpm_set_mp1_state(adev, PP_MP1_STATE_UNLOAD);
		if (ret) {
			DRM_WARN("Failed to set MP1 state prepare for reload\n");
		}
	}

	ret = psp_execute_non_psp_fw_load(psp, ucode);

	if (ret)
		DRM_ERROR("PSP load smu failed!\n");

	return ret;
}

static bool fw_load_skip_check(struct psp_context *psp,
			       struct amdgpu_firmware_info *ucode)
{
	if (!ucode->fw || !ucode->ucode_size)
		return true;

	if (ucode->ucode_id == AMDGPU_UCODE_ID_SMC &&
	    (psp_smu_reload_quirk(psp) ||
	     psp->autoload_supported ||
	     psp->pmfw_centralized_cstate_management))
		return true;

	if (amdgpu_sriov_vf(psp->adev) &&
	    amdgpu_virt_fw_load_skip_check(psp->adev, ucode->ucode_id))
		return true;

	if (psp->autoload_supported &&
	    (ucode->ucode_id == AMDGPU_UCODE_ID_CP_MEC1_JT ||
	     ucode->ucode_id == AMDGPU_UCODE_ID_CP_MEC2_JT))
		/* skip mec JT when autoload is enabled */
		return true;

	return false;
}

int psp_load_fw_list(struct psp_context *psp,
		     struct amdgpu_firmware_info **ucode_list, int ucode_count)
{
	int ret = 0, i;
	struct amdgpu_firmware_info *ucode;

	for (i = 0; i < ucode_count; ++i) {
		ucode = ucode_list[i];
		psp_print_fw_hdr(psp, ucode);
		ret = psp_execute_non_psp_fw_load(psp, ucode);
		if (ret)
			return ret;
	}
	return ret;
}

static int psp_load_non_psp_fw(struct psp_context *psp)
{
	int i, ret;
	struct amdgpu_firmware_info *ucode;
	struct amdgpu_device *adev = psp->adev;

	if (psp->autoload_supported &&
	    !psp->pmfw_centralized_cstate_management) {
		ret = psp_load_smu_fw(psp);
		if (ret)
			return ret;
	}

	for (i = 0; i < adev->firmware.max_ucodes; i++) {
		ucode = &adev->firmware.ucode[i];

		if (ucode->ucode_id == AMDGPU_UCODE_ID_SMC &&
		    !fw_load_skip_check(psp, ucode)) {
			ret = psp_load_smu_fw(psp);
			if (ret)
				return ret;
			continue;
		}

		if (fw_load_skip_check(psp, ucode))
			continue;

		if (psp->autoload_supported &&
		    (adev->ip_versions[MP0_HWIP][0] == IP_VERSION(11, 0, 7) ||
		     adev->ip_versions[MP0_HWIP][0] == IP_VERSION(11, 0, 11) ||
		     adev->ip_versions[MP0_HWIP][0] == IP_VERSION(11, 0, 12)) &&
		    (ucode->ucode_id == AMDGPU_UCODE_ID_SDMA1 ||
		     ucode->ucode_id == AMDGPU_UCODE_ID_SDMA2 ||
		     ucode->ucode_id == AMDGPU_UCODE_ID_SDMA3))
			/* PSP only receive one SDMA fw for sienna_cichlid,
			 * as all four sdma fw are same */
			continue;

		psp_print_fw_hdr(psp, ucode);

		ret = psp_execute_non_psp_fw_load(psp, ucode);
		if (ret)
			return ret;

		/* Start rlc autoload after psp recieved all the gfx firmware */
		if (psp->autoload_supported && ucode->ucode_id == (amdgpu_sriov_vf(adev) ?
		    adev->virt.autoload_ucode_id : AMDGPU_UCODE_ID_RLC_G)) {
			ret = psp_rlc_autoload_start(psp);
			if (ret) {
				DRM_ERROR("Failed to start rlc autoload\n");
				return ret;
			}
		}
	}

	return 0;
}

static int psp_load_fw(struct amdgpu_device *adev)
{
	int ret;
	struct psp_context *psp = &adev->psp;

	if (amdgpu_sriov_vf(adev) && amdgpu_in_reset(adev)) {
		/* should not destroy ring, only stop */
		psp_ring_stop(psp, PSP_RING_TYPE__KM);
	} else {
		memset(psp->fence_buf, 0, PSP_FENCE_BUFFER_SIZE);

		ret = psp_ring_init(psp, PSP_RING_TYPE__KM);
		if (ret) {
			DRM_ERROR("PSP ring init failed!\n");
			goto failed;
		}
	}

	ret = psp_hw_start(psp);
	if (ret)
		goto failed;

	ret = psp_load_non_psp_fw(psp);
	if (ret)
		goto failed1;

	ret = psp_asd_initialize(psp);
	if (ret) {
		DRM_ERROR("PSP load asd failed!\n");
		goto failed1;
	}

	ret = psp_rl_load(adev);
	if (ret) {
		DRM_ERROR("PSP load RL failed!\n");
		goto failed1;
	}

	if (amdgpu_sriov_vf(adev) && amdgpu_in_reset(adev)) {
		if (adev->gmc.xgmi.num_physical_nodes > 1) {
			ret = psp_xgmi_initialize(psp, false, true);
			/* Warning the XGMI seesion initialize failure
			* Instead of stop driver initialization
			*/
			if (ret)
				dev_err(psp->adev->dev,
					"XGMI: Failed to initialize XGMI session\n");
		}
	}

	if (psp->ta_fw) {
		ret = psp_ras_initialize(psp);
		if (ret)
			dev_err(psp->adev->dev,
					"RAS: Failed to initialize RAS\n");

		ret = psp_hdcp_initialize(psp);
		if (ret)
			dev_err(psp->adev->dev,
				"HDCP: Failed to initialize HDCP\n");

		ret = psp_dtm_initialize(psp);
		if (ret)
			dev_err(psp->adev->dev,
				"DTM: Failed to initialize DTM\n");

		ret = psp_rap_initialize(psp);
		if (ret)
			dev_err(psp->adev->dev,
				"RAP: Failed to initialize RAP\n");

		ret = psp_securedisplay_initialize(psp);
		if (ret)
			dev_err(psp->adev->dev,
				"SECUREDISPLAY: Failed to initialize SECUREDISPLAY\n");
	}

	return 0;

failed1:
	psp_free_shared_bufs(psp);
failed:
	/*
	 * all cleanup jobs (xgmi terminate, ras terminate,
	 * ring destroy, cmd/fence/fw buffers destory,
	 * psp->cmd destory) are delayed to psp_hw_fini
	 */
	psp_ring_destroy(psp, PSP_RING_TYPE__KM);
	return ret;
}

static int psp_hw_init(void *handle)
{
	int ret;
	struct amdgpu_device *adev = (struct amdgpu_device *)handle;

	mutex_lock(&adev->firmware.mutex);
	/*
	 * This sequence is just used on hw_init only once, no need on
	 * resume.
	 */
	ret = amdgpu_ucode_init_bo(adev);
	if (ret)
		goto failed;

	ret = psp_load_fw(adev);
	if (ret) {
		DRM_ERROR("PSP firmware loading failed\n");
		goto failed;
	}

	mutex_unlock(&adev->firmware.mutex);
	return 0;

failed:
	adev->firmware.load_type = AMDGPU_FW_LOAD_DIRECT;
	mutex_unlock(&adev->firmware.mutex);
	return -EINVAL;
}

static int psp_hw_fini(void *handle)
{
	struct amdgpu_device *adev = (struct amdgpu_device *)handle;
	struct psp_context *psp = &adev->psp;

	if (psp->ta_fw) {
		psp_ras_terminate(psp);
		psp_securedisplay_terminate(psp);
		psp_rap_terminate(psp);
		psp_dtm_terminate(psp);
		psp_hdcp_terminate(psp);

		if (adev->gmc.xgmi.num_physical_nodes > 1)
			psp_xgmi_terminate(psp);
	}

	psp_asd_terminate(psp);
	psp_tmr_terminate(psp);

	psp_ring_destroy(psp, PSP_RING_TYPE__KM);

	psp_free_shared_bufs(psp);

	return 0;
}

static int psp_suspend(void *handle)
{
	int ret = 0;
	struct amdgpu_device *adev = (struct amdgpu_device *)handle;
	struct psp_context *psp = &adev->psp;

	if (adev->gmc.xgmi.num_physical_nodes > 1 &&
	    psp->xgmi_context.context.initialized) {
		ret = psp_xgmi_terminate(psp);
		if (ret) {
			DRM_ERROR("Failed to terminate xgmi ta\n");
			goto out;
		}
	}

	if (psp->ta_fw) {
		ret = psp_ras_terminate(psp);
		if (ret) {
			DRM_ERROR("Failed to terminate ras ta\n");
			goto out;
		}
		ret = psp_hdcp_terminate(psp);
		if (ret) {
			DRM_ERROR("Failed to terminate hdcp ta\n");
			goto out;
		}
		ret = psp_dtm_terminate(psp);
		if (ret) {
			DRM_ERROR("Failed to terminate dtm ta\n");
			goto out;
		}
		ret = psp_rap_terminate(psp);
		if (ret) {
			DRM_ERROR("Failed to terminate rap ta\n");
			goto out;
		}
		ret = psp_securedisplay_terminate(psp);
		if (ret) {
			DRM_ERROR("Failed to terminate securedisplay ta\n");
			goto out;
		}
	}

	ret = psp_asd_terminate(psp);
	if (ret) {
		DRM_ERROR("Failed to terminate asd\n");
		goto out;
	}

	ret = psp_tmr_terminate(psp);
	if (ret) {
		DRM_ERROR("Failed to terminate tmr\n");
		goto out;
	}

	ret = psp_ring_stop(psp, PSP_RING_TYPE__KM);
	if (ret) {
		DRM_ERROR("PSP ring stop failed\n");
	}

out:
	return ret;
}

static int psp_resume(void *handle)
{
	int ret;
	struct amdgpu_device *adev = (struct amdgpu_device *)handle;
	struct psp_context *psp = &adev->psp;

	DRM_INFO("PSP is resuming...\n");

	if (psp->mem_train_ctx.enable_mem_training) {
		ret = psp_mem_training(psp, PSP_MEM_TRAIN_RESUME);
		if (ret) {
			DRM_ERROR("Failed to process memory training!\n");
			return ret;
		}
	}

	mutex_lock(&adev->firmware.mutex);

	ret = psp_hw_start(psp);
	if (ret)
		goto failed;

	ret = psp_load_non_psp_fw(psp);
	if (ret)
		goto failed;

	ret = psp_asd_initialize(psp);
	if (ret) {
		DRM_ERROR("PSP load asd failed!\n");
		goto failed;
	}

	ret = psp_rl_load(adev);
	if (ret) {
		dev_err(adev->dev, "PSP load RL failed!\n");
		goto failed;
	}

	if (adev->gmc.xgmi.num_physical_nodes > 1) {
		ret = psp_xgmi_initialize(psp, false, true);
		/* Warning the XGMI seesion initialize failure
		 * Instead of stop driver initialization
		 */
		if (ret)
			dev_err(psp->adev->dev,
				"XGMI: Failed to initialize XGMI session\n");
	}

	if (psp->ta_fw) {
		ret = psp_ras_initialize(psp);
		if (ret)
			dev_err(psp->adev->dev,
					"RAS: Failed to initialize RAS\n");

		ret = psp_hdcp_initialize(psp);
		if (ret)
			dev_err(psp->adev->dev,
				"HDCP: Failed to initialize HDCP\n");

		ret = psp_dtm_initialize(psp);
		if (ret)
			dev_err(psp->adev->dev,
				"DTM: Failed to initialize DTM\n");

		ret = psp_rap_initialize(psp);
		if (ret)
			dev_err(psp->adev->dev,
				"RAP: Failed to initialize RAP\n");

		ret = psp_securedisplay_initialize(psp);
		if (ret)
			dev_err(psp->adev->dev,
				"SECUREDISPLAY: Failed to initialize SECUREDISPLAY\n");
	}

	mutex_unlock(&adev->firmware.mutex);

	return 0;

failed:
	DRM_ERROR("PSP resume failed\n");
	mutex_unlock(&adev->firmware.mutex);
	return ret;
}

int psp_gpu_reset(struct amdgpu_device *adev)
{
	int ret;

	if (adev->firmware.load_type != AMDGPU_FW_LOAD_PSP)
		return 0;

	mutex_lock(&adev->psp.mutex);
	ret = psp_mode1_reset(&adev->psp);
	mutex_unlock(&adev->psp.mutex);

	return ret;
}

int psp_rlc_autoload_start(struct psp_context *psp)
{
	int ret;
	struct psp_gfx_cmd_resp *cmd = acquire_psp_cmd_buf(psp);

	cmd->cmd_id = GFX_CMD_ID_AUTOLOAD_RLC;

	ret = psp_cmd_submit_buf(psp, NULL, cmd,
				 psp->fence_buf_mc_addr);

	release_psp_cmd_buf(psp);

	return ret;
}

int psp_update_vcn_sram(struct amdgpu_device *adev, int inst_idx,
			uint64_t cmd_gpu_addr, int cmd_size)
{
	struct amdgpu_firmware_info ucode = {0};

	ucode.ucode_id = inst_idx ? AMDGPU_UCODE_ID_VCN1_RAM :
		AMDGPU_UCODE_ID_VCN0_RAM;
	ucode.mc_addr = cmd_gpu_addr;
	ucode.ucode_size = cmd_size;

	return psp_execute_non_psp_fw_load(&adev->psp, &ucode);
}

int psp_ring_cmd_submit(struct psp_context *psp,
			uint64_t cmd_buf_mc_addr,
			uint64_t fence_mc_addr,
			int index)
{
	unsigned int psp_write_ptr_reg = 0;
	struct psp_gfx_rb_frame *write_frame;
	struct psp_ring *ring = &psp->km_ring;
	struct psp_gfx_rb_frame *ring_buffer_start = ring->ring_mem;
	struct psp_gfx_rb_frame *ring_buffer_end = ring_buffer_start +
		ring->ring_size / sizeof(struct psp_gfx_rb_frame) - 1;
	struct amdgpu_device *adev = psp->adev;
	uint32_t ring_size_dw = ring->ring_size / 4;
	uint32_t rb_frame_size_dw = sizeof(struct psp_gfx_rb_frame) / 4;

	/* KM (GPCOM) prepare write pointer */
	psp_write_ptr_reg = psp_ring_get_wptr(psp);

	/* Update KM RB frame pointer to new frame */
	/* write_frame ptr increments by size of rb_frame in bytes */
	/* psp_write_ptr_reg increments by size of rb_frame in DWORDs */
	if ((psp_write_ptr_reg % ring_size_dw) == 0)
		write_frame = ring_buffer_start;
	else
		write_frame = ring_buffer_start + (psp_write_ptr_reg / rb_frame_size_dw);
	/* Check invalid write_frame ptr address */
	if ((write_frame < ring_buffer_start) || (ring_buffer_end < write_frame)) {
		DRM_ERROR("ring_buffer_start = %p; ring_buffer_end = %p; write_frame = %p\n",
			  ring_buffer_start, ring_buffer_end, write_frame);
		DRM_ERROR("write_frame is pointing to address out of bounds\n");
		return -EINVAL;
	}

	/* Initialize KM RB frame */
	memset(write_frame, 0, sizeof(struct psp_gfx_rb_frame));

	/* Update KM RB frame */
	write_frame->cmd_buf_addr_hi = upper_32_bits(cmd_buf_mc_addr);
	write_frame->cmd_buf_addr_lo = lower_32_bits(cmd_buf_mc_addr);
	write_frame->fence_addr_hi = upper_32_bits(fence_mc_addr);
	write_frame->fence_addr_lo = lower_32_bits(fence_mc_addr);
	write_frame->fence_value = index;
	amdgpu_device_flush_hdp(adev, NULL);

	/* Update the write Pointer in DWORDs */
	psp_write_ptr_reg = (psp_write_ptr_reg + rb_frame_size_dw) % ring_size_dw;
	psp_ring_set_wptr(psp, psp_write_ptr_reg);
	return 0;
}

int psp_init_asd_microcode(struct psp_context *psp, const char *chip_name)
{
	struct amdgpu_device *adev = psp->adev;
	char fw_name[PSP_FW_NAME_LEN];
	const struct psp_firmware_header_v1_0 *asd_hdr;
	int err = 0;

	snprintf(fw_name, sizeof(fw_name), "amdgpu/%s_asd.bin", chip_name);
	err = amdgpu_ucode_request(adev, &adev->psp.asd_fw, fw_name);
	if (err)
		goto out;

	asd_hdr = (const struct psp_firmware_header_v1_0 *)adev->psp.asd_fw->data;
	adev->psp.asd_context.bin_desc.fw_version = le32_to_cpu(asd_hdr->header.ucode_version);
	adev->psp.asd_context.bin_desc.feature_version = le32_to_cpu(asd_hdr->sos.fw_version);
	adev->psp.asd_context.bin_desc.size_bytes = le32_to_cpu(asd_hdr->header.ucode_size_bytes);
	adev->psp.asd_context.bin_desc.start_addr = (uint8_t *)asd_hdr +
				le32_to_cpu(asd_hdr->header.ucode_array_offset_bytes);
	return 0;
out:
	amdgpu_ucode_release(&adev->psp.asd_fw);
	return err;
}

int psp_init_toc_microcode(struct psp_context *psp, const char *chip_name)
{
	struct amdgpu_device *adev = psp->adev;
	char fw_name[PSP_FW_NAME_LEN];
	const struct psp_firmware_header_v1_0 *toc_hdr;
	int err = 0;

	snprintf(fw_name, sizeof(fw_name), "amdgpu/%s_toc.bin", chip_name);
	err = amdgpu_ucode_request(adev, &adev->psp.toc_fw, fw_name);
	if (err)
		goto out;

	toc_hdr = (const struct psp_firmware_header_v1_0 *)adev->psp.toc_fw->data;
	adev->psp.toc.fw_version = le32_to_cpu(toc_hdr->header.ucode_version);
	adev->psp.toc.feature_version = le32_to_cpu(toc_hdr->sos.fw_version);
	adev->psp.toc.size_bytes = le32_to_cpu(toc_hdr->header.ucode_size_bytes);
	adev->psp.toc.start_addr = (uint8_t *)toc_hdr +
				le32_to_cpu(toc_hdr->header.ucode_array_offset_bytes);
	return 0;
out:
	amdgpu_ucode_release(&adev->psp.toc_fw);
	return err;
}

static int parse_sos_bin_descriptor(struct psp_context *psp,
				   const struct psp_fw_bin_desc *desc,
				   const struct psp_firmware_header_v2_0 *sos_hdr)
{
	uint8_t *ucode_start_addr  = NULL;

	if (!psp || !desc || !sos_hdr)
		return -EINVAL;

	ucode_start_addr  = (uint8_t *)sos_hdr +
			    le32_to_cpu(desc->offset_bytes) +
			    le32_to_cpu(sos_hdr->header.ucode_array_offset_bytes);

	switch (desc->fw_type) {
	case PSP_FW_TYPE_PSP_SOS:
		psp->sos.fw_version        = le32_to_cpu(desc->fw_version);
		psp->sos.feature_version   = le32_to_cpu(desc->fw_version);
		psp->sos.size_bytes        = le32_to_cpu(desc->size_bytes);
		psp->sos.start_addr 	   = ucode_start_addr;
		break;
	case PSP_FW_TYPE_PSP_SYS_DRV:
		psp->sys.fw_version        = le32_to_cpu(desc->fw_version);
		psp->sys.feature_version   = le32_to_cpu(desc->fw_version);
		psp->sys.size_bytes        = le32_to_cpu(desc->size_bytes);
		psp->sys.start_addr        = ucode_start_addr;
		break;
	case PSP_FW_TYPE_PSP_KDB:
		psp->kdb.fw_version        = le32_to_cpu(desc->fw_version);
		psp->kdb.feature_version   = le32_to_cpu(desc->fw_version);
		psp->kdb.size_bytes        = le32_to_cpu(desc->size_bytes);
		psp->kdb.start_addr        = ucode_start_addr;
		break;
	case PSP_FW_TYPE_PSP_TOC:
		psp->toc.fw_version        = le32_to_cpu(desc->fw_version);
		psp->toc.feature_version   = le32_to_cpu(desc->fw_version);
		psp->toc.size_bytes        = le32_to_cpu(desc->size_bytes);
		psp->toc.start_addr        = ucode_start_addr;
		break;
	case PSP_FW_TYPE_PSP_SPL:
		psp->spl.fw_version        = le32_to_cpu(desc->fw_version);
		psp->spl.feature_version   = le32_to_cpu(desc->fw_version);
		psp->spl.size_bytes        = le32_to_cpu(desc->size_bytes);
		psp->spl.start_addr        = ucode_start_addr;
		break;
	case PSP_FW_TYPE_PSP_RL:
		psp->rl.fw_version         = le32_to_cpu(desc->fw_version);
		psp->rl.feature_version    = le32_to_cpu(desc->fw_version);
		psp->rl.size_bytes         = le32_to_cpu(desc->size_bytes);
		psp->rl.start_addr         = ucode_start_addr;
		break;
	case PSP_FW_TYPE_PSP_SOC_DRV:
		psp->soc_drv.fw_version         = le32_to_cpu(desc->fw_version);
		psp->soc_drv.feature_version    = le32_to_cpu(desc->fw_version);
		psp->soc_drv.size_bytes         = le32_to_cpu(desc->size_bytes);
		psp->soc_drv.start_addr         = ucode_start_addr;
		break;
	case PSP_FW_TYPE_PSP_INTF_DRV:
		psp->intf_drv.fw_version        = le32_to_cpu(desc->fw_version);
		psp->intf_drv.feature_version   = le32_to_cpu(desc->fw_version);
		psp->intf_drv.size_bytes        = le32_to_cpu(desc->size_bytes);
		psp->intf_drv.start_addr        = ucode_start_addr;
		break;
	case PSP_FW_TYPE_PSP_DBG_DRV:
		psp->dbg_drv.fw_version         = le32_to_cpu(desc->fw_version);
		psp->dbg_drv.feature_version    = le32_to_cpu(desc->fw_version);
		psp->dbg_drv.size_bytes         = le32_to_cpu(desc->size_bytes);
		psp->dbg_drv.start_addr         = ucode_start_addr;
		break;
	case PSP_FW_TYPE_PSP_RAS_DRV:
		psp->ras_drv.fw_version         = le32_to_cpu(desc->fw_version);
		psp->ras_drv.feature_version    = le32_to_cpu(desc->fw_version);
		psp->ras_drv.size_bytes         = le32_to_cpu(desc->size_bytes);
		psp->ras_drv.start_addr         = ucode_start_addr;
		break;
	default:
		dev_warn(psp->adev->dev, "Unsupported PSP FW type: %d\n", desc->fw_type);
		break;
	}

	return 0;
}

static int psp_init_sos_base_fw(struct amdgpu_device *adev)
{
	const struct psp_firmware_header_v1_0 *sos_hdr;
	const struct psp_firmware_header_v1_3 *sos_hdr_v1_3;
	uint8_t *ucode_array_start_addr;

	sos_hdr = (const struct psp_firmware_header_v1_0 *)adev->psp.sos_fw->data;
	ucode_array_start_addr = (uint8_t *)sos_hdr +
		le32_to_cpu(sos_hdr->header.ucode_array_offset_bytes);

	if (adev->gmc.xgmi.connected_to_cpu ||
	    (adev->ip_versions[MP0_HWIP][0] != IP_VERSION(13, 0, 2))) {
		adev->psp.sos.fw_version = le32_to_cpu(sos_hdr->header.ucode_version);
		adev->psp.sos.feature_version = le32_to_cpu(sos_hdr->sos.fw_version);

		adev->psp.sys.size_bytes = le32_to_cpu(sos_hdr->sos.offset_bytes);
		adev->psp.sys.start_addr = ucode_array_start_addr;

		adev->psp.sos.size_bytes = le32_to_cpu(sos_hdr->sos.size_bytes);
		adev->psp.sos.start_addr = ucode_array_start_addr +
				le32_to_cpu(sos_hdr->sos.offset_bytes);
	} else {
		/* Load alternate PSP SOS FW */
		sos_hdr_v1_3 = (const struct psp_firmware_header_v1_3 *)adev->psp.sos_fw->data;

		adev->psp.sos.fw_version = le32_to_cpu(sos_hdr_v1_3->sos_aux.fw_version);
		adev->psp.sos.feature_version = le32_to_cpu(sos_hdr_v1_3->sos_aux.fw_version);

		adev->psp.sys.size_bytes = le32_to_cpu(sos_hdr_v1_3->sys_drv_aux.size_bytes);
		adev->psp.sys.start_addr = ucode_array_start_addr +
			le32_to_cpu(sos_hdr_v1_3->sys_drv_aux.offset_bytes);

		adev->psp.sos.size_bytes = le32_to_cpu(sos_hdr_v1_3->sos_aux.size_bytes);
		adev->psp.sos.start_addr = ucode_array_start_addr +
			le32_to_cpu(sos_hdr_v1_3->sos_aux.offset_bytes);
	}

	if ((adev->psp.sys.size_bytes == 0) || (adev->psp.sos.size_bytes == 0)) {
		dev_warn(adev->dev, "PSP SOS FW not available");
		return -EINVAL;
	}

	return 0;
}

int psp_init_sos_microcode(struct psp_context *psp, const char *chip_name)
{
	struct amdgpu_device *adev = psp->adev;
	char fw_name[PSP_FW_NAME_LEN];
	const struct psp_firmware_header_v1_0 *sos_hdr;
	const struct psp_firmware_header_v1_1 *sos_hdr_v1_1;
	const struct psp_firmware_header_v1_2 *sos_hdr_v1_2;
	const struct psp_firmware_header_v1_3 *sos_hdr_v1_3;
	const struct psp_firmware_header_v2_0 *sos_hdr_v2_0;
	int err = 0;
	uint8_t *ucode_array_start_addr;
	int fw_index = 0;

	snprintf(fw_name, sizeof(fw_name), "amdgpu/%s_sos.bin", chip_name);
	err = amdgpu_ucode_request(adev, &adev->psp.sos_fw, fw_name);
	if (err)
		goto out;

	sos_hdr = (const struct psp_firmware_header_v1_0 *)adev->psp.sos_fw->data;
	ucode_array_start_addr = (uint8_t *)sos_hdr +
		le32_to_cpu(sos_hdr->header.ucode_array_offset_bytes);
	amdgpu_ucode_print_psp_hdr(&sos_hdr->header);

	switch (sos_hdr->header.header_version_major) {
	case 1:
		err = psp_init_sos_base_fw(adev);
		if (err)
			goto out;

		if (sos_hdr->header.header_version_minor == 1) {
			sos_hdr_v1_1 = (const struct psp_firmware_header_v1_1 *)adev->psp.sos_fw->data;
			adev->psp.toc.size_bytes = le32_to_cpu(sos_hdr_v1_1->toc.size_bytes);
			adev->psp.toc.start_addr = (uint8_t *)adev->psp.sys.start_addr +
					le32_to_cpu(sos_hdr_v1_1->toc.offset_bytes);
			adev->psp.kdb.size_bytes = le32_to_cpu(sos_hdr_v1_1->kdb.size_bytes);
			adev->psp.kdb.start_addr = (uint8_t *)adev->psp.sys.start_addr +
					le32_to_cpu(sos_hdr_v1_1->kdb.offset_bytes);
		}
		if (sos_hdr->header.header_version_minor == 2) {
			sos_hdr_v1_2 = (const struct psp_firmware_header_v1_2 *)adev->psp.sos_fw->data;
			adev->psp.kdb.size_bytes = le32_to_cpu(sos_hdr_v1_2->kdb.size_bytes);
			adev->psp.kdb.start_addr = (uint8_t *)adev->psp.sys.start_addr +
						    le32_to_cpu(sos_hdr_v1_2->kdb.offset_bytes);
		}
		if (sos_hdr->header.header_version_minor == 3) {
			sos_hdr_v1_3 = (const struct psp_firmware_header_v1_3 *)adev->psp.sos_fw->data;
			adev->psp.toc.size_bytes = le32_to_cpu(sos_hdr_v1_3->v1_1.toc.size_bytes);
			adev->psp.toc.start_addr = ucode_array_start_addr +
				le32_to_cpu(sos_hdr_v1_3->v1_1.toc.offset_bytes);
			adev->psp.kdb.size_bytes = le32_to_cpu(sos_hdr_v1_3->v1_1.kdb.size_bytes);
			adev->psp.kdb.start_addr = ucode_array_start_addr +
				le32_to_cpu(sos_hdr_v1_3->v1_1.kdb.offset_bytes);
			adev->psp.spl.size_bytes = le32_to_cpu(sos_hdr_v1_3->spl.size_bytes);
			adev->psp.spl.start_addr = ucode_array_start_addr +
				le32_to_cpu(sos_hdr_v1_3->spl.offset_bytes);
			adev->psp.rl.size_bytes = le32_to_cpu(sos_hdr_v1_3->rl.size_bytes);
			adev->psp.rl.start_addr = ucode_array_start_addr +
				le32_to_cpu(sos_hdr_v1_3->rl.offset_bytes);
		}
		break;
	case 2:
		sos_hdr_v2_0 = (const struct psp_firmware_header_v2_0 *)adev->psp.sos_fw->data;

		if (le32_to_cpu(sos_hdr_v2_0->psp_fw_bin_count) >= UCODE_MAX_PSP_PACKAGING) {
			dev_err(adev->dev, "packed SOS count exceeds maximum limit\n");
			err = -EINVAL;
			goto out;
		}

		for (fw_index = 0; fw_index < le32_to_cpu(sos_hdr_v2_0->psp_fw_bin_count); fw_index++) {
			err = parse_sos_bin_descriptor(psp,
						       &sos_hdr_v2_0->psp_fw_bin[fw_index],
						       sos_hdr_v2_0);
			if (err)
				goto out;
		}
		break;
	default:
		dev_err(adev->dev,
			"unsupported psp sos firmware\n");
		err = -EINVAL;
		goto out;
	}

	return 0;
out:
	amdgpu_ucode_release(&adev->psp.sos_fw);

	return err;
}

static int parse_ta_bin_descriptor(struct psp_context *psp,
				   const struct psp_fw_bin_desc *desc,
				   const struct ta_firmware_header_v2_0 *ta_hdr)
{
	uint8_t *ucode_start_addr  = NULL;

	if (!psp || !desc || !ta_hdr)
		return -EINVAL;

	ucode_start_addr  = (uint8_t *)ta_hdr +
			    le32_to_cpu(desc->offset_bytes) +
			    le32_to_cpu(ta_hdr->header.ucode_array_offset_bytes);

	switch (desc->fw_type) {
	case TA_FW_TYPE_PSP_ASD:
		psp->asd_context.bin_desc.fw_version        = le32_to_cpu(desc->fw_version);
		psp->asd_context.bin_desc.feature_version   = le32_to_cpu(desc->fw_version);
		psp->asd_context.bin_desc.size_bytes        = le32_to_cpu(desc->size_bytes);
		psp->asd_context.bin_desc.start_addr        = ucode_start_addr;
		break;
	case TA_FW_TYPE_PSP_XGMI:
		psp->xgmi_context.context.bin_desc.fw_version       = le32_to_cpu(desc->fw_version);
		psp->xgmi_context.context.bin_desc.size_bytes       = le32_to_cpu(desc->size_bytes);
		psp->xgmi_context.context.bin_desc.start_addr       = ucode_start_addr;
		break;
	case TA_FW_TYPE_PSP_RAS:
		psp->ras_context.context.bin_desc.fw_version        = le32_to_cpu(desc->fw_version);
		psp->ras_context.context.bin_desc.size_bytes        = le32_to_cpu(desc->size_bytes);
		psp->ras_context.context.bin_desc.start_addr        = ucode_start_addr;
		break;
	case TA_FW_TYPE_PSP_HDCP:
		psp->hdcp_context.context.bin_desc.fw_version       = le32_to_cpu(desc->fw_version);
		psp->hdcp_context.context.bin_desc.size_bytes       = le32_to_cpu(desc->size_bytes);
		psp->hdcp_context.context.bin_desc.start_addr       = ucode_start_addr;
		break;
	case TA_FW_TYPE_PSP_DTM:
		psp->dtm_context.context.bin_desc.fw_version       = le32_to_cpu(desc->fw_version);
		psp->dtm_context.context.bin_desc.size_bytes       = le32_to_cpu(desc->size_bytes);
		psp->dtm_context.context.bin_desc.start_addr       = ucode_start_addr;
		break;
	case TA_FW_TYPE_PSP_RAP:
		psp->rap_context.context.bin_desc.fw_version       = le32_to_cpu(desc->fw_version);
		psp->rap_context.context.bin_desc.size_bytes       = le32_to_cpu(desc->size_bytes);
		psp->rap_context.context.bin_desc.start_addr       = ucode_start_addr;
		break;
	case TA_FW_TYPE_PSP_SECUREDISPLAY:
		psp->securedisplay_context.context.bin_desc.fw_version =
			le32_to_cpu(desc->fw_version);
		psp->securedisplay_context.context.bin_desc.size_bytes =
			le32_to_cpu(desc->size_bytes);
		psp->securedisplay_context.context.bin_desc.start_addr =
			ucode_start_addr;
		break;
	default:
		dev_warn(psp->adev->dev, "Unsupported TA type: %d\n", desc->fw_type);
		break;
	}

	return 0;
}

static int parse_ta_v1_microcode(struct psp_context *psp)
{
	const struct ta_firmware_header_v1_0 *ta_hdr;
	struct amdgpu_device *adev = psp->adev;

	ta_hdr = (const struct ta_firmware_header_v1_0 *) adev->psp.ta_fw->data;

	if (le16_to_cpu(ta_hdr->header.header_version_major) != 1)
		return -EINVAL;

	adev->psp.xgmi_context.context.bin_desc.fw_version =
		le32_to_cpu(ta_hdr->xgmi.fw_version);
	adev->psp.xgmi_context.context.bin_desc.size_bytes =
		le32_to_cpu(ta_hdr->xgmi.size_bytes);
	adev->psp.xgmi_context.context.bin_desc.start_addr =
		(uint8_t *)ta_hdr +
		le32_to_cpu(ta_hdr->header.ucode_array_offset_bytes);

	adev->psp.ras_context.context.bin_desc.fw_version =
		le32_to_cpu(ta_hdr->ras.fw_version);
	adev->psp.ras_context.context.bin_desc.size_bytes =
		le32_to_cpu(ta_hdr->ras.size_bytes);
	adev->psp.ras_context.context.bin_desc.start_addr =
		(uint8_t *)adev->psp.xgmi_context.context.bin_desc.start_addr +
		le32_to_cpu(ta_hdr->ras.offset_bytes);

	adev->psp.hdcp_context.context.bin_desc.fw_version =
		le32_to_cpu(ta_hdr->hdcp.fw_version);
	adev->psp.hdcp_context.context.bin_desc.size_bytes =
		le32_to_cpu(ta_hdr->hdcp.size_bytes);
	adev->psp.hdcp_context.context.bin_desc.start_addr =
		(uint8_t *)ta_hdr +
		le32_to_cpu(ta_hdr->header.ucode_array_offset_bytes);

	adev->psp.dtm_context.context.bin_desc.fw_version =
		le32_to_cpu(ta_hdr->dtm.fw_version);
	adev->psp.dtm_context.context.bin_desc.size_bytes =
		le32_to_cpu(ta_hdr->dtm.size_bytes);
	adev->psp.dtm_context.context.bin_desc.start_addr =
		(uint8_t *)adev->psp.hdcp_context.context.bin_desc.start_addr +
		le32_to_cpu(ta_hdr->dtm.offset_bytes);

	adev->psp.securedisplay_context.context.bin_desc.fw_version =
		le32_to_cpu(ta_hdr->securedisplay.fw_version);
	adev->psp.securedisplay_context.context.bin_desc.size_bytes =
		le32_to_cpu(ta_hdr->securedisplay.size_bytes);
	adev->psp.securedisplay_context.context.bin_desc.start_addr =
		(uint8_t *)adev->psp.hdcp_context.context.bin_desc.start_addr +
		le32_to_cpu(ta_hdr->securedisplay.offset_bytes);

	adev->psp.ta_fw_version = le32_to_cpu(ta_hdr->header.ucode_version);

	return 0;
}

static int parse_ta_v2_microcode(struct psp_context *psp)
{
	const struct ta_firmware_header_v2_0 *ta_hdr;
	struct amdgpu_device *adev = psp->adev;
	int err = 0;
	int ta_index = 0;

	ta_hdr = (const struct ta_firmware_header_v2_0 *)adev->psp.ta_fw->data;

	if (le16_to_cpu(ta_hdr->header.header_version_major) != 2)
		return -EINVAL;

	if (le32_to_cpu(ta_hdr->ta_fw_bin_count) >= UCODE_MAX_PSP_PACKAGING) {
		dev_err(adev->dev, "packed TA count exceeds maximum limit\n");
		return -EINVAL;
	}

	for (ta_index = 0; ta_index < le32_to_cpu(ta_hdr->ta_fw_bin_count); ta_index++) {
		err = parse_ta_bin_descriptor(psp,
					      &ta_hdr->ta_fw_bin[ta_index],
					      ta_hdr);
		if (err)
			return err;
	}

	return 0;
}

int psp_init_ta_microcode(struct psp_context *psp, const char *chip_name)
{
	const struct common_firmware_header *hdr;
	struct amdgpu_device *adev = psp->adev;
	char fw_name[PSP_FW_NAME_LEN];
	int err;

	snprintf(fw_name, sizeof(fw_name), "amdgpu/%s_ta.bin", chip_name);
	err = amdgpu_ucode_request(adev, &adev->psp.ta_fw, fw_name);
	if (err)
		return err;

	hdr = (const struct common_firmware_header *)adev->psp.ta_fw->data;
	switch (le16_to_cpu(hdr->header_version_major)) {
	case 1:
		err = parse_ta_v1_microcode(psp);
		break;
	case 2:
		err = parse_ta_v2_microcode(psp);
		break;
	default:
		dev_err(adev->dev, "unsupported TA header version\n");
		err = -EINVAL;
	}

	if (err)
		amdgpu_ucode_release(&adev->psp.ta_fw);

	return err;
}

int psp_init_cap_microcode(struct psp_context *psp, const char *chip_name)
{
	struct amdgpu_device *adev = psp->adev;
	char fw_name[PSP_FW_NAME_LEN];
	const struct psp_firmware_header_v1_0 *cap_hdr_v1_0;
	struct amdgpu_firmware_info *info = NULL;
	int err = 0;

	if (!amdgpu_sriov_vf(adev)) {
		dev_err(adev->dev, "cap microcode should only be loaded under SRIOV\n");
		return -EINVAL;
	}

	snprintf(fw_name, sizeof(fw_name), "amdgpu/%s_cap.bin", chip_name);
	err = amdgpu_ucode_request(adev, &adev->psp.cap_fw, fw_name);
	if (err) {
		if (err == -ENODEV) {
			dev_warn(adev->dev, "cap microcode does not exist, skip\n");
			err = 0;
			goto out;
		}
		dev_err(adev->dev, "fail to initialize cap microcode\n");
	}

	info = &adev->firmware.ucode[AMDGPU_UCODE_ID_CAP];
	info->ucode_id = AMDGPU_UCODE_ID_CAP;
	info->fw = adev->psp.cap_fw;
	cap_hdr_v1_0 = (const struct psp_firmware_header_v1_0 *)
		adev->psp.cap_fw->data;
	adev->firmware.fw_size += ALIGN(
			le32_to_cpu(cap_hdr_v1_0->header.ucode_size_bytes), PAGE_SIZE);
	adev->psp.cap_fw_version = le32_to_cpu(cap_hdr_v1_0->header.ucode_version);
	adev->psp.cap_feature_version = le32_to_cpu(cap_hdr_v1_0->sos.fw_version);
	adev->psp.cap_ucode_size = le32_to_cpu(cap_hdr_v1_0->header.ucode_size_bytes);

	return 0;

out:
	amdgpu_ucode_release(&adev->psp.cap_fw);
	return err;
}

static int psp_set_clockgating_state(void *handle,
				     enum amd_clockgating_state state)
{
	return 0;
}

static int psp_set_powergating_state(void *handle,
				     enum amd_powergating_state state)
{
	return 0;
}

static ssize_t psp_usbc_pd_fw_sysfs_read(struct device *dev,
					 struct device_attribute *attr,
					 char *buf)
{
	struct drm_device *ddev = dev_get_drvdata(dev);
	struct amdgpu_device *adev = drm_to_adev(ddev);
	uint32_t fw_ver;
	int ret;

	if (!adev->ip_blocks[AMD_IP_BLOCK_TYPE_PSP].status.late_initialized) {
		DRM_INFO("PSP block is not ready yet.");
		return -EBUSY;
	}

	mutex_lock(&adev->psp.mutex);
	ret = psp_read_usbc_pd_fw(&adev->psp, &fw_ver);
	mutex_unlock(&adev->psp.mutex);

	if (ret) {
		DRM_ERROR("Failed to read USBC PD FW, err = %d", ret);
		return ret;
	}

	return sysfs_emit(buf, "%x\n", fw_ver);
}

static ssize_t psp_usbc_pd_fw_sysfs_write(struct device *dev,
						       struct device_attribute *attr,
						       const char *buf,
						       size_t count)
{
	struct drm_device *ddev = dev_get_drvdata(dev);
	struct amdgpu_device *adev = drm_to_adev(ddev);
	int ret, idx;
	char fw_name[100];
	const struct firmware *usbc_pd_fw;
	struct amdgpu_bo *fw_buf_bo = NULL;
	uint64_t fw_pri_mc_addr;
	void *fw_pri_cpu_addr;

	if (!adev->ip_blocks[AMD_IP_BLOCK_TYPE_PSP].status.late_initialized) {
		DRM_INFO("PSP block is not ready yet.");
		return -EBUSY;
	}

	if (!drm_dev_enter(ddev, &idx))
		return -ENODEV;

	snprintf(fw_name, sizeof(fw_name), "amdgpu/%s", buf);
	ret = request_firmware(&usbc_pd_fw, fw_name, adev->dev);
	if (ret)
		goto fail;

	/* LFB address which is aligned to 1MB boundary per PSP request */
	ret = amdgpu_bo_create_kernel(adev, usbc_pd_fw->size, 0x100000,
				      AMDGPU_GEM_DOMAIN_VRAM |
				      AMDGPU_GEM_DOMAIN_GTT,
				      &fw_buf_bo, &fw_pri_mc_addr,
				      &fw_pri_cpu_addr);
	if (ret)
		goto rel_buf;

	memcpy_toio(fw_pri_cpu_addr, usbc_pd_fw->data, usbc_pd_fw->size);

	mutex_lock(&adev->psp.mutex);
	ret = psp_load_usbc_pd_fw(&adev->psp, fw_pri_mc_addr);
	mutex_unlock(&adev->psp.mutex);

	amdgpu_bo_free_kernel(&fw_buf_bo, &fw_pri_mc_addr, &fw_pri_cpu_addr);

rel_buf:
	release_firmware(usbc_pd_fw);
fail:
	if (ret) {
		DRM_ERROR("Failed to load USBC PD FW, err = %d", ret);
		count = ret;
	}

	drm_dev_exit(idx);
	return count;
}

void psp_copy_fw(struct psp_context *psp, uint8_t *start_addr, uint32_t bin_size)
{
	int idx;

	if (!drm_dev_enter(adev_to_drm(psp->adev), &idx))
		return;

	memset(psp->fw_pri_buf, 0, PSP_1_MEG);
	memcpy(psp->fw_pri_buf, start_addr, bin_size);

	drm_dev_exit(idx);
}

static DEVICE_ATTR(usbc_pd_fw, S_IRUGO | S_IWUSR,
		   psp_usbc_pd_fw_sysfs_read,
		   psp_usbc_pd_fw_sysfs_write);

int is_psp_fw_valid(struct psp_bin_desc bin)
{
	return bin.size_bytes;
}

static ssize_t amdgpu_psp_vbflash_write(struct file *filp, struct kobject *kobj,
					struct bin_attribute *bin_attr,
					char *buffer, loff_t pos, size_t count)
{
	struct device *dev = kobj_to_dev(kobj);
	struct drm_device *ddev = dev_get_drvdata(dev);
	struct amdgpu_device *adev = drm_to_adev(ddev);

	adev->psp.vbflash_done = false;

	/* Safeguard against memory drain */
	if (adev->psp.vbflash_image_size > AMD_VBIOS_FILE_MAX_SIZE_B) {
		dev_err(adev->dev, "File size cannot exceed %u", AMD_VBIOS_FILE_MAX_SIZE_B);
		kvfree(adev->psp.vbflash_tmp_buf);
		adev->psp.vbflash_tmp_buf = NULL;
		adev->psp.vbflash_image_size = 0;
		return -ENOMEM;
	}

	/* TODO Just allocate max for now and optimize to realloc later if needed */
	if (!adev->psp.vbflash_tmp_buf) {
		adev->psp.vbflash_tmp_buf = kvmalloc(AMD_VBIOS_FILE_MAX_SIZE_B, GFP_KERNEL);
		if (!adev->psp.vbflash_tmp_buf)
			return -ENOMEM;
	}

	mutex_lock(&adev->psp.mutex);
	memcpy(adev->psp.vbflash_tmp_buf + pos, buffer, count);
	adev->psp.vbflash_image_size += count;
	mutex_unlock(&adev->psp.mutex);

	dev_info(adev->dev, "VBIOS flash write PSP done");

	return count;
}

static ssize_t amdgpu_psp_vbflash_read(struct file *filp, struct kobject *kobj,
				       struct bin_attribute *bin_attr, char *buffer,
				       loff_t pos, size_t count)
{
	struct device *dev = kobj_to_dev(kobj);
	struct drm_device *ddev = dev_get_drvdata(dev);
	struct amdgpu_device *adev = drm_to_adev(ddev);
	struct amdgpu_bo *fw_buf_bo = NULL;
	uint64_t fw_pri_mc_addr;
	void *fw_pri_cpu_addr;
	int ret;

	dev_info(adev->dev, "VBIOS flash to PSP started");

	ret = amdgpu_bo_create_kernel(adev, adev->psp.vbflash_image_size,
					AMDGPU_GPU_PAGE_SIZE,
					AMDGPU_GEM_DOMAIN_VRAM,
					&fw_buf_bo,
					&fw_pri_mc_addr,
					&fw_pri_cpu_addr);
	if (ret)
		goto rel_buf;

	memcpy_toio(fw_pri_cpu_addr, adev->psp.vbflash_tmp_buf, adev->psp.vbflash_image_size);

	mutex_lock(&adev->psp.mutex);
	ret = psp_update_spirom(&adev->psp, fw_pri_mc_addr);
	mutex_unlock(&adev->psp.mutex);

	amdgpu_bo_free_kernel(&fw_buf_bo, &fw_pri_mc_addr, &fw_pri_cpu_addr);

rel_buf:
	kvfree(adev->psp.vbflash_tmp_buf);
	adev->psp.vbflash_tmp_buf = NULL;
	adev->psp.vbflash_image_size = 0;

	if (ret) {
		dev_err(adev->dev, "Failed to load VBIOS FW, err = %d", ret);
		return ret;
	}

	dev_info(adev->dev, "VBIOS flash to PSP done");
	return 0;
}

static ssize_t amdgpu_psp_vbflash_status(struct device *dev,
					 struct device_attribute *attr,
					 char *buf)
{
	struct drm_device *ddev = dev_get_drvdata(dev);
	struct amdgpu_device *adev = drm_to_adev(ddev);
	uint32_t vbflash_status;

	vbflash_status = psp_vbflash_status(&adev->psp);
	if (!adev->psp.vbflash_done)
		vbflash_status = 0;
	else if (adev->psp.vbflash_done && !(vbflash_status & 0x80000000))
		vbflash_status = 1;

	return sysfs_emit(buf, "0x%x\n", vbflash_status);
}

static const struct bin_attribute psp_vbflash_bin_attr = {
	.attr = {.name = "psp_vbflash", .mode = 0664},
	.size = 0,
	.write = amdgpu_psp_vbflash_write,
	.read = amdgpu_psp_vbflash_read,
};

static DEVICE_ATTR(psp_vbflash_status, 0444, amdgpu_psp_vbflash_status, NULL);

int amdgpu_psp_sysfs_init(struct amdgpu_device *adev)
{
	int ret = 0;
	struct psp_context *psp = &adev->psp;

	if (amdgpu_sriov_vf(adev))
		return -EINVAL;

	switch (adev->ip_versions[MP0_HWIP][0]) {
	case IP_VERSION(13, 0, 0):
	case IP_VERSION(13, 0, 7):
		if (!psp->adev) {
			psp->adev = adev;
			psp_v13_0_set_psp_funcs(psp);
		}
		ret = sysfs_create_bin_file(&adev->dev->kobj, &psp_vbflash_bin_attr);
		if (ret)
			dev_err(adev->dev, "Failed to create device file psp_vbflash");
		ret = device_create_file(adev->dev, &dev_attr_psp_vbflash_status);
		if (ret)
			dev_err(adev->dev, "Failed to create device file psp_vbflash_status");
		return ret;
	default:
		return 0;
	}
}

const struct amd_ip_funcs psp_ip_funcs = {
	.name = "psp",
	.early_init = psp_early_init,
	.late_init = NULL,
	.sw_init = psp_sw_init,
	.sw_fini = psp_sw_fini,
	.hw_init = psp_hw_init,
	.hw_fini = psp_hw_fini,
	.suspend = psp_suspend,
	.resume = psp_resume,
	.is_idle = NULL,
	.check_soft_reset = NULL,
	.wait_for_idle = NULL,
	.soft_reset = NULL,
	.set_clockgating_state = psp_set_clockgating_state,
	.set_powergating_state = psp_set_powergating_state,
};

static int psp_sysfs_init(struct amdgpu_device *adev)
{
	int ret = device_create_file(adev->dev, &dev_attr_usbc_pd_fw);

	if (ret)
		DRM_ERROR("Failed to create USBC PD FW control file!");

	return ret;
}

void amdgpu_psp_sysfs_fini(struct amdgpu_device *adev)
{
	sysfs_remove_bin_file(&adev->dev->kobj, &psp_vbflash_bin_attr);
	device_remove_file(adev->dev, &dev_attr_psp_vbflash_status);
}

static void psp_sysfs_fini(struct amdgpu_device *adev)
{
	device_remove_file(adev->dev, &dev_attr_usbc_pd_fw);
}

const struct amdgpu_ip_block_version psp_v3_1_ip_block =
{
	.type = AMD_IP_BLOCK_TYPE_PSP,
	.major = 3,
	.minor = 1,
	.rev = 0,
	.funcs = &psp_ip_funcs,
};

const struct amdgpu_ip_block_version psp_v10_0_ip_block =
{
	.type = AMD_IP_BLOCK_TYPE_PSP,
	.major = 10,
	.minor = 0,
	.rev = 0,
	.funcs = &psp_ip_funcs,
};

const struct amdgpu_ip_block_version psp_v11_0_ip_block =
{
	.type = AMD_IP_BLOCK_TYPE_PSP,
	.major = 11,
	.minor = 0,
	.rev = 0,
	.funcs = &psp_ip_funcs,
};

const struct amdgpu_ip_block_version psp_v11_0_8_ip_block = {
	.type = AMD_IP_BLOCK_TYPE_PSP,
	.major = 11,
	.minor = 0,
	.rev = 8,
	.funcs = &psp_ip_funcs,
};

const struct amdgpu_ip_block_version psp_v12_0_ip_block =
{
	.type = AMD_IP_BLOCK_TYPE_PSP,
	.major = 12,
	.minor = 0,
	.rev = 0,
	.funcs = &psp_ip_funcs,
};

const struct amdgpu_ip_block_version psp_v13_0_ip_block = {
	.type = AMD_IP_BLOCK_TYPE_PSP,
	.major = 13,
	.minor = 0,
	.rev = 0,
	.funcs = &psp_ip_funcs,
};

const struct amdgpu_ip_block_version psp_v13_0_4_ip_block = {
	.type = AMD_IP_BLOCK_TYPE_PSP,
	.major = 13,
	.minor = 0,
	.rev = 4,
	.funcs = &psp_ip_funcs,
};<|MERGE_RESOLUTION|>--- conflicted
+++ resolved
@@ -386,45 +386,6 @@
 	return ret;
 }
 
-<<<<<<< HEAD
-static int psp_init_sriov_microcode(struct psp_context *psp)
-{
-	struct amdgpu_device *adev = psp->adev;
-	int ret = 0;
-
-	switch (adev->ip_versions[MP0_HWIP][0]) {
-	case IP_VERSION(9, 0, 0):
-		adev->virt.autoload_ucode_id = AMDGPU_UCODE_ID_CP_MEC2;
-		ret = psp_init_cap_microcode(psp, "vega10");
-		break;
-	case IP_VERSION(11, 0, 9):
-		adev->virt.autoload_ucode_id = AMDGPU_UCODE_ID_CP_MEC2;
-		ret = psp_init_cap_microcode(psp, "navi12");
-		break;
-	case IP_VERSION(11, 0, 7):
-		adev->virt.autoload_ucode_id = AMDGPU_UCODE_ID_CP_MEC2;
-		ret = psp_init_cap_microcode(psp, "sienna_cichlid");
-		break;
-	case IP_VERSION(13, 0, 2):
-		adev->virt.autoload_ucode_id = AMDGPU_UCODE_ID_CP_MEC2;
-		ret = psp_init_cap_microcode(psp, "aldebaran");
-		ret &= psp_init_ta_microcode(psp, "aldebaran");
-		break;
-	case IP_VERSION(13, 0, 0):
-		adev->virt.autoload_ucode_id = 0;
-		break;
-	case IP_VERSION(13, 0, 10):
-		adev->virt.autoload_ucode_id = AMDGPU_UCODE_ID_CP_MES1_DATA;
-		break;
-	default:
-		ret = -EINVAL;
-		break;
-	}
-	return ret;
-}
-
-=======
->>>>>>> 5729a900
 static int psp_sw_init(void *handle)
 {
 	struct amdgpu_device *adev = (struct amdgpu_device *)handle;
