--- conflicted
+++ resolved
@@ -158,16 +158,10 @@
 	case IP_VERSION(11, 0, 7): /* Sienna cichlid */
 	case IP_VERSION(13, 0, 0):
 	case IP_VERSION(13, 0, 2): /* Aldebaran */
-<<<<<<< HEAD
-	case IP_VERSION(13, 0, 6):
-	case IP_VERSION(13, 0, 10):
-		return true;
-=======
 	case IP_VERSION(13, 0, 10):
 		return true;
 	case IP_VERSION(13, 0, 6):
 		return (adev->gmc.is_app_apu) ? false : true;
->>>>>>> 98817289
 	default:
 		return false;
 	}
@@ -202,15 +196,9 @@
 		/* VEGA20 and ARCTURUS */
 		if (adev->asic_type == CHIP_VEGA20)
 			control->i2c_address = EEPROM_I2C_MADDR_0;
-<<<<<<< HEAD
-		else if (strnstr(atom_ctx->vbios_version,
-				 "D342",
-				 sizeof(atom_ctx->vbios_version)))
-=======
 		else if (strnstr(atom_ctx->vbios_pn,
 				 "D342",
 				 sizeof(atom_ctx->vbios_pn)))
->>>>>>> 98817289
 			control->i2c_address = EEPROM_I2C_MADDR_0;
 		else
 			control->i2c_address = EEPROM_I2C_MADDR_4;
@@ -219,13 +207,8 @@
 		control->i2c_address = EEPROM_I2C_MADDR_0;
 		return true;
 	case IP_VERSION(13, 0, 2):
-<<<<<<< HEAD
-		if (strnstr(atom_ctx->vbios_version, "D673",
-			    sizeof(atom_ctx->vbios_version)))
-=======
 		if (strnstr(atom_ctx->vbios_pn, "D673",
 			    sizeof(atom_ctx->vbios_pn)))
->>>>>>> 98817289
 			control->i2c_address = EEPROM_I2C_MADDR_4;
 		else
 			control->i2c_address = EEPROM_I2C_MADDR_0;
