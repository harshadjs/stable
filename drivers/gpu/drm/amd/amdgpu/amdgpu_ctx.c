--- conflicted
+++ resolved
@@ -55,13 +55,10 @@
 		return true;
 	default:
 	case AMDGPU_CTX_PRIORITY_UNSET:
-<<<<<<< HEAD
-=======
 		/* UNSET priority is not valid and we don't carry that
 		 * around, but set it to NORMAL in the only place this
 		 * function is called, amdgpu_ctx_ioctl().
 		 */
->>>>>>> 98817289
 		return false;
 	}
 }
