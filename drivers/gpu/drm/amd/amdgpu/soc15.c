/*
 * Copyright 2016 Advanced Micro Devices, Inc.
 *
 * Permission is hereby granted, free of charge, to any person obtaining a
 * copy of this software and associated documentation files (the "Software"),
 * to deal in the Software without restriction, including without limitation
 * the rights to use, copy, modify, merge, publish, distribute, sublicense,
 * and/or sell copies of the Software, and to permit persons to whom the
 * Software is furnished to do so, subject to the following conditions:
 *
 * The above copyright notice and this permission notice shall be included in
 * all copies or substantial portions of the Software.
 *
 * THE SOFTWARE IS PROVIDED "AS IS", WITHOUT WARRANTY OF ANY KIND, EXPRESS OR
 * IMPLIED, INCLUDING BUT NOT LIMITED TO THE WARRANTIES OF MERCHANTABILITY,
 * FITNESS FOR A PARTICULAR PURPOSE AND NONINFRINGEMENT.  IN NO EVENT SHALL
 * THE COPYRIGHT HOLDER(S) OR AUTHOR(S) BE LIABLE FOR ANY CLAIM, DAMAGES OR
 * OTHER LIABILITY, WHETHER IN AN ACTION OF CONTRACT, TORT OR OTHERWISE,
 * ARISING FROM, OUT OF OR IN CONNECTION WITH THE SOFTWARE OR THE USE OR
 * OTHER DEALINGS IN THE SOFTWARE.
 *
 */
#include <linux/firmware.h>
#include <linux/slab.h>
#include <linux/module.h>
#include <linux/pci.h>

#include <drm/amdgpu_drm.h>

#include "amdgpu.h"
#include "amdgpu_atombios.h"
#include "amdgpu_ih.h"
#include "amdgpu_uvd.h"
#include "amdgpu_vce.h"
#include "amdgpu_ucode.h"
#include "amdgpu_psp.h"
#include "atom.h"
#include "amd_pcie.h"

#include "uvd/uvd_7_0_offset.h"
#include "gc/gc_9_0_offset.h"
#include "gc/gc_9_0_sh_mask.h"
#include "sdma0/sdma0_4_0_offset.h"
#include "sdma1/sdma1_4_0_offset.h"
#include "nbio/nbio_7_0_default.h"
#include "nbio/nbio_7_0_offset.h"
#include "nbio/nbio_7_0_sh_mask.h"
#include "nbio/nbio_7_0_smn.h"
#include "mp/mp_9_0_offset.h"

#include "soc15.h"
#include "soc15_common.h"
#include "gfx_v9_0.h"
#include "gmc_v9_0.h"
#include "gfxhub_v1_0.h"
#include "mmhub_v1_0.h"
#include "df_v1_7.h"
#include "df_v3_6.h"
#include "nbio_v6_1.h"
#include "nbio_v7_0.h"
#include "nbio_v7_4.h"
#include "hdp_v4_0.h"
#include "vega10_ih.h"
#include "vega20_ih.h"
#include "navi10_ih.h"
#include "sdma_v4_0.h"
#include "uvd_v7_0.h"
#include "vce_v4_0.h"
#include "vcn_v1_0.h"
#include "vcn_v2_0.h"
#include "jpeg_v2_0.h"
#include "vcn_v2_5.h"
#include "jpeg_v2_5.h"
#include "smuio_v9_0.h"
#include "smuio_v11_0.h"
#include "smuio_v13_0.h"
#include "amdgpu_vkms.h"
#include "mxgpu_ai.h"
#include "amdgpu_ras.h"
#include "amdgpu_xgmi.h"
#include <uapi/linux/kfd_ioctl.h>

#define mmMP0_MISC_CGTT_CTRL0                                                                   0x01b9
#define mmMP0_MISC_CGTT_CTRL0_BASE_IDX                                                          0
#define mmMP0_MISC_LIGHT_SLEEP_CTRL                                                             0x01ba
#define mmMP0_MISC_LIGHT_SLEEP_CTRL_BASE_IDX                                                    0

static const struct amd_ip_funcs soc15_common_ip_funcs;

/* Vega, Raven, Arcturus */
static const struct amdgpu_video_codec_info vega_video_codecs_encode_array[] =
{
	{codec_info_build(AMDGPU_INFO_VIDEO_CAPS_CODEC_IDX_MPEG4_AVC, 4096, 2304, 0)},
	{codec_info_build(AMDGPU_INFO_VIDEO_CAPS_CODEC_IDX_HEVC, 4096, 2304, 0)},
};

static const struct amdgpu_video_codecs vega_video_codecs_encode =
{
	.codec_count = ARRAY_SIZE(vega_video_codecs_encode_array),
	.codec_array = vega_video_codecs_encode_array,
};

/* Vega */
static const struct amdgpu_video_codec_info vega_video_codecs_decode_array[] =
{
	{codec_info_build(AMDGPU_INFO_VIDEO_CAPS_CODEC_IDX_MPEG2, 4096, 4096, 3)},
	{codec_info_build(AMDGPU_INFO_VIDEO_CAPS_CODEC_IDX_MPEG4, 4096, 4096, 5)},
	{codec_info_build(AMDGPU_INFO_VIDEO_CAPS_CODEC_IDX_MPEG4_AVC, 4096, 4096, 52)},
	{codec_info_build(AMDGPU_INFO_VIDEO_CAPS_CODEC_IDX_VC1, 4096, 4096, 4)},
	{codec_info_build(AMDGPU_INFO_VIDEO_CAPS_CODEC_IDX_HEVC, 4096, 4096, 186)},
	{codec_info_build(AMDGPU_INFO_VIDEO_CAPS_CODEC_IDX_JPEG, 4096, 4096, 0)},
};

static const struct amdgpu_video_codecs vega_video_codecs_decode =
{
	.codec_count = ARRAY_SIZE(vega_video_codecs_decode_array),
	.codec_array = vega_video_codecs_decode_array,
};

/* Raven */
static const struct amdgpu_video_codec_info rv_video_codecs_decode_array[] =
{
	{codec_info_build(AMDGPU_INFO_VIDEO_CAPS_CODEC_IDX_MPEG2, 4096, 4096, 3)},
	{codec_info_build(AMDGPU_INFO_VIDEO_CAPS_CODEC_IDX_MPEG4, 4096, 4096, 5)},
	{codec_info_build(AMDGPU_INFO_VIDEO_CAPS_CODEC_IDX_MPEG4_AVC, 4096, 4096, 52)},
	{codec_info_build(AMDGPU_INFO_VIDEO_CAPS_CODEC_IDX_VC1, 4096, 4096, 4)},
	{codec_info_build(AMDGPU_INFO_VIDEO_CAPS_CODEC_IDX_HEVC, 4096, 4096, 186)},
	{codec_info_build(AMDGPU_INFO_VIDEO_CAPS_CODEC_IDX_JPEG, 4096, 4096, 0)},
	{codec_info_build(AMDGPU_INFO_VIDEO_CAPS_CODEC_IDX_VP9, 4096, 4096, 0)},
};

static const struct amdgpu_video_codecs rv_video_codecs_decode =
{
	.codec_count = ARRAY_SIZE(rv_video_codecs_decode_array),
	.codec_array = rv_video_codecs_decode_array,
};

/* Renoir, Arcturus */
static const struct amdgpu_video_codec_info rn_video_codecs_decode_array[] =
{
	{codec_info_build(AMDGPU_INFO_VIDEO_CAPS_CODEC_IDX_MPEG2, 4096, 4096, 3)},
	{codec_info_build(AMDGPU_INFO_VIDEO_CAPS_CODEC_IDX_MPEG4, 4096, 4096, 5)},
	{codec_info_build(AMDGPU_INFO_VIDEO_CAPS_CODEC_IDX_MPEG4_AVC, 4096, 4096, 52)},
	{codec_info_build(AMDGPU_INFO_VIDEO_CAPS_CODEC_IDX_VC1, 4096, 4096, 4)},
	{codec_info_build(AMDGPU_INFO_VIDEO_CAPS_CODEC_IDX_HEVC, 8192, 4352, 186)},
	{codec_info_build(AMDGPU_INFO_VIDEO_CAPS_CODEC_IDX_JPEG, 4096, 4096, 0)},
	{codec_info_build(AMDGPU_INFO_VIDEO_CAPS_CODEC_IDX_VP9, 8192, 4352, 0)},
};

static const struct amdgpu_video_codecs rn_video_codecs_decode =
{
	.codec_count = ARRAY_SIZE(rn_video_codecs_decode_array),
	.codec_array = rn_video_codecs_decode_array,
};

static const struct amdgpu_video_codec_info vcn_4_0_3_video_codecs_decode_array[] = {
	{codec_info_build(AMDGPU_INFO_VIDEO_CAPS_CODEC_IDX_MPEG4_AVC, 4096, 4096, 52)},
	{codec_info_build(AMDGPU_INFO_VIDEO_CAPS_CODEC_IDX_HEVC, 8192, 4352, 186)},
	{codec_info_build(AMDGPU_INFO_VIDEO_CAPS_CODEC_IDX_JPEG, 4096, 4096, 0)},
	{codec_info_build(AMDGPU_INFO_VIDEO_CAPS_CODEC_IDX_VP9, 8192, 4352, 0)},
	{codec_info_build(AMDGPU_INFO_VIDEO_CAPS_CODEC_IDX_AV1, 8192, 4352, 0)},
};

static const struct amdgpu_video_codecs vcn_4_0_3_video_codecs_decode = {
	.codec_count = ARRAY_SIZE(vcn_4_0_3_video_codecs_decode_array),
	.codec_array = vcn_4_0_3_video_codecs_decode_array,
};

static const struct amdgpu_video_codecs vcn_4_0_3_video_codecs_encode = {
	.codec_count = 0,
	.codec_array = NULL,
};

static int soc15_query_video_codecs(struct amdgpu_device *adev, bool encode,
				    const struct amdgpu_video_codecs **codecs)
{
	if (amdgpu_ip_version(adev, VCE_HWIP, 0)) {
		switch (amdgpu_ip_version(adev, VCE_HWIP, 0)) {
		case IP_VERSION(4, 0, 0):
		case IP_VERSION(4, 1, 0):
			if (encode)
				*codecs = &vega_video_codecs_encode;
			else
				*codecs = &vega_video_codecs_decode;
			return 0;
		default:
			return -EINVAL;
		}
	} else {
		switch (amdgpu_ip_version(adev, UVD_HWIP, 0)) {
		case IP_VERSION(1, 0, 0):
		case IP_VERSION(1, 0, 1):
			if (encode)
				*codecs = &vega_video_codecs_encode;
			else
				*codecs = &rv_video_codecs_decode;
			return 0;
		case IP_VERSION(2, 5, 0):
		case IP_VERSION(2, 6, 0):
		case IP_VERSION(2, 2, 0):
			if (encode)
				*codecs = &vega_video_codecs_encode;
			else
				*codecs = &rn_video_codecs_decode;
			return 0;
		case IP_VERSION(4, 0, 3):
			if (encode)
				*codecs = &vcn_4_0_3_video_codecs_encode;
			else
				*codecs = &vcn_4_0_3_video_codecs_decode;
			return 0;
		default:
			return -EINVAL;
		}
	}
}

static u32 soc15_uvd_ctx_rreg(struct amdgpu_device *adev, u32 reg)
{
	unsigned long flags, address, data;
	u32 r;

	address = SOC15_REG_OFFSET(UVD, 0, mmUVD_CTX_INDEX);
	data = SOC15_REG_OFFSET(UVD, 0, mmUVD_CTX_DATA);

	spin_lock_irqsave(&adev->uvd_ctx_idx_lock, flags);
	WREG32(address, ((reg) & 0x1ff));
	r = RREG32(data);
	spin_unlock_irqrestore(&adev->uvd_ctx_idx_lock, flags);
	return r;
}

static void soc15_uvd_ctx_wreg(struct amdgpu_device *adev, u32 reg, u32 v)
{
	unsigned long flags, address, data;

	address = SOC15_REG_OFFSET(UVD, 0, mmUVD_CTX_INDEX);
	data = SOC15_REG_OFFSET(UVD, 0, mmUVD_CTX_DATA);

	spin_lock_irqsave(&adev->uvd_ctx_idx_lock, flags);
	WREG32(address, ((reg) & 0x1ff));
	WREG32(data, (v));
	spin_unlock_irqrestore(&adev->uvd_ctx_idx_lock, flags);
}

static u32 soc15_didt_rreg(struct amdgpu_device *adev, u32 reg)
{
	unsigned long flags, address, data;
	u32 r;

	address = SOC15_REG_OFFSET(GC, 0, mmDIDT_IND_INDEX);
	data = SOC15_REG_OFFSET(GC, 0, mmDIDT_IND_DATA);

	spin_lock_irqsave(&adev->didt_idx_lock, flags);
	WREG32(address, (reg));
	r = RREG32(data);
	spin_unlock_irqrestore(&adev->didt_idx_lock, flags);
	return r;
}

static void soc15_didt_wreg(struct amdgpu_device *adev, u32 reg, u32 v)
{
	unsigned long flags, address, data;

	address = SOC15_REG_OFFSET(GC, 0, mmDIDT_IND_INDEX);
	data = SOC15_REG_OFFSET(GC, 0, mmDIDT_IND_DATA);

	spin_lock_irqsave(&adev->didt_idx_lock, flags);
	WREG32(address, (reg));
	WREG32(data, (v));
	spin_unlock_irqrestore(&adev->didt_idx_lock, flags);
}

static u32 soc15_gc_cac_rreg(struct amdgpu_device *adev, u32 reg)
{
	unsigned long flags;
	u32 r;

	spin_lock_irqsave(&adev->gc_cac_idx_lock, flags);
	WREG32_SOC15(GC, 0, mmGC_CAC_IND_INDEX, (reg));
	r = RREG32_SOC15(GC, 0, mmGC_CAC_IND_DATA);
	spin_unlock_irqrestore(&adev->gc_cac_idx_lock, flags);
	return r;
}

static void soc15_gc_cac_wreg(struct amdgpu_device *adev, u32 reg, u32 v)
{
	unsigned long flags;

	spin_lock_irqsave(&adev->gc_cac_idx_lock, flags);
	WREG32_SOC15(GC, 0, mmGC_CAC_IND_INDEX, (reg));
	WREG32_SOC15(GC, 0, mmGC_CAC_IND_DATA, (v));
	spin_unlock_irqrestore(&adev->gc_cac_idx_lock, flags);
}

static u32 soc15_se_cac_rreg(struct amdgpu_device *adev, u32 reg)
{
	unsigned long flags;
	u32 r;

	spin_lock_irqsave(&adev->se_cac_idx_lock, flags);
	WREG32_SOC15(GC, 0, mmSE_CAC_IND_INDEX, (reg));
	r = RREG32_SOC15(GC, 0, mmSE_CAC_IND_DATA);
	spin_unlock_irqrestore(&adev->se_cac_idx_lock, flags);
	return r;
}

static void soc15_se_cac_wreg(struct amdgpu_device *adev, u32 reg, u32 v)
{
	unsigned long flags;

	spin_lock_irqsave(&adev->se_cac_idx_lock, flags);
	WREG32_SOC15(GC, 0, mmSE_CAC_IND_INDEX, (reg));
	WREG32_SOC15(GC, 0, mmSE_CAC_IND_DATA, (v));
	spin_unlock_irqrestore(&adev->se_cac_idx_lock, flags);
}

static u32 soc15_get_config_memsize(struct amdgpu_device *adev)
{
	return adev->nbio.funcs->get_memsize(adev);
}

static u32 soc15_get_xclk(struct amdgpu_device *adev)
{
	u32 reference_clock = adev->clock.spll.reference_freq;

<<<<<<< HEAD
	if (adev->ip_versions[MP1_HWIP][0] == IP_VERSION(12, 0, 0) ||
	    adev->ip_versions[MP1_HWIP][0] == IP_VERSION(12, 0, 1) ||
	    adev->ip_versions[MP1_HWIP][0] == IP_VERSION(13, 0, 6))
=======
	if (amdgpu_ip_version(adev, MP1_HWIP, 0) == IP_VERSION(12, 0, 0) ||
	    amdgpu_ip_version(adev, MP1_HWIP, 0) == IP_VERSION(12, 0, 1) ||
	    amdgpu_ip_version(adev, MP1_HWIP, 0) == IP_VERSION(13, 0, 6))
>>>>>>> 7bbf3b67
		return 10000;
	if (amdgpu_ip_version(adev, MP1_HWIP, 0) == IP_VERSION(10, 0, 0) ||
	    amdgpu_ip_version(adev, MP1_HWIP, 0) == IP_VERSION(10, 0, 1))
		return reference_clock / 4;

	return reference_clock;
}


void soc15_grbm_select(struct amdgpu_device *adev,
		     u32 me, u32 pipe, u32 queue, u32 vmid, int xcc_id)
{
	u32 grbm_gfx_cntl = 0;
	grbm_gfx_cntl = REG_SET_FIELD(grbm_gfx_cntl, GRBM_GFX_CNTL, PIPEID, pipe);
	grbm_gfx_cntl = REG_SET_FIELD(grbm_gfx_cntl, GRBM_GFX_CNTL, MEID, me);
	grbm_gfx_cntl = REG_SET_FIELD(grbm_gfx_cntl, GRBM_GFX_CNTL, VMID, vmid);
	grbm_gfx_cntl = REG_SET_FIELD(grbm_gfx_cntl, GRBM_GFX_CNTL, QUEUEID, queue);

	WREG32_SOC15_RLC_SHADOW(GC, xcc_id, mmGRBM_GFX_CNTL, grbm_gfx_cntl);
}

static bool soc15_read_disabled_bios(struct amdgpu_device *adev)
{
	/* todo */
	return false;
}

static struct soc15_allowed_register_entry soc15_allowed_read_registers[] = {
	{ SOC15_REG_ENTRY(GC, 0, mmGRBM_STATUS)},
	{ SOC15_REG_ENTRY(GC, 0, mmGRBM_STATUS2)},
	{ SOC15_REG_ENTRY(GC, 0, mmGRBM_STATUS_SE0)},
	{ SOC15_REG_ENTRY(GC, 0, mmGRBM_STATUS_SE1)},
	{ SOC15_REG_ENTRY(GC, 0, mmGRBM_STATUS_SE2)},
	{ SOC15_REG_ENTRY(GC, 0, mmGRBM_STATUS_SE3)},
	{ SOC15_REG_ENTRY(SDMA0, 0, mmSDMA0_STATUS_REG)},
	{ SOC15_REG_ENTRY(SDMA1, 0, mmSDMA1_STATUS_REG)},
	{ SOC15_REG_ENTRY(GC, 0, mmCP_STAT)},
	{ SOC15_REG_ENTRY(GC, 0, mmCP_STALLED_STAT1)},
	{ SOC15_REG_ENTRY(GC, 0, mmCP_STALLED_STAT2)},
	{ SOC15_REG_ENTRY(GC, 0, mmCP_STALLED_STAT3)},
	{ SOC15_REG_ENTRY(GC, 0, mmCP_CPF_BUSY_STAT)},
	{ SOC15_REG_ENTRY(GC, 0, mmCP_CPF_STALLED_STAT1)},
	{ SOC15_REG_ENTRY(GC, 0, mmCP_CPF_STATUS)},
	{ SOC15_REG_ENTRY(GC, 0, mmCP_CPC_BUSY_STAT)},
	{ SOC15_REG_ENTRY(GC, 0, mmCP_CPC_STALLED_STAT1)},
	{ SOC15_REG_ENTRY(GC, 0, mmCP_CPC_STATUS)},
	{ SOC15_REG_ENTRY(GC, 0, mmGB_ADDR_CONFIG)},
	{ SOC15_REG_ENTRY(GC, 0, mmDB_DEBUG2)},
};

static uint32_t soc15_read_indexed_register(struct amdgpu_device *adev, u32 se_num,
					 u32 sh_num, u32 reg_offset)
{
	uint32_t val;

	mutex_lock(&adev->grbm_idx_mutex);
	if (se_num != 0xffffffff || sh_num != 0xffffffff)
		amdgpu_gfx_select_se_sh(adev, se_num, sh_num, 0xffffffff, 0);

	val = RREG32(reg_offset);

	if (se_num != 0xffffffff || sh_num != 0xffffffff)
		amdgpu_gfx_select_se_sh(adev, 0xffffffff, 0xffffffff, 0xffffffff, 0);
	mutex_unlock(&adev->grbm_idx_mutex);
	return val;
}

static uint32_t soc15_get_register_value(struct amdgpu_device *adev,
					 bool indexed, u32 se_num,
					 u32 sh_num, u32 reg_offset)
{
	if (indexed) {
		return soc15_read_indexed_register(adev, se_num, sh_num, reg_offset);
	} else {
		if (reg_offset == SOC15_REG_OFFSET(GC, 0, mmGB_ADDR_CONFIG))
			return adev->gfx.config.gb_addr_config;
		else if (reg_offset == SOC15_REG_OFFSET(GC, 0, mmDB_DEBUG2))
			return adev->gfx.config.db_debug2;
		return RREG32(reg_offset);
	}
}

static int soc15_read_register(struct amdgpu_device *adev, u32 se_num,
			    u32 sh_num, u32 reg_offset, u32 *value)
{
	uint32_t i;
	struct soc15_allowed_register_entry  *en;

	*value = 0;
	for (i = 0; i < ARRAY_SIZE(soc15_allowed_read_registers); i++) {
		en = &soc15_allowed_read_registers[i];
		if (!adev->reg_offset[en->hwip][en->inst])
			continue;
		else if (reg_offset != (adev->reg_offset[en->hwip][en->inst][en->seg]
					+ en->reg_offset))
			continue;

		*value = soc15_get_register_value(adev,
						  soc15_allowed_read_registers[i].grbm_indexed,
						  se_num, sh_num, reg_offset);
		return 0;
	}
	return -EINVAL;
}


/**
 * soc15_program_register_sequence - program an array of registers.
 *
 * @adev: amdgpu_device pointer
 * @regs: pointer to the register array
 * @array_size: size of the register array
 *
 * Programs an array or registers with and and or masks.
 * This is a helper for setting golden registers.
 */

void soc15_program_register_sequence(struct amdgpu_device *adev,
					     const struct soc15_reg_golden *regs,
					     const u32 array_size)
{
	const struct soc15_reg_golden *entry;
	u32 tmp, reg;
	int i;

	for (i = 0; i < array_size; ++i) {
		entry = &regs[i];
		reg =  adev->reg_offset[entry->hwip][entry->instance][entry->segment] + entry->reg;

		if (entry->and_mask == 0xffffffff) {
			tmp = entry->or_mask;
		} else {
			tmp = (entry->hwip == GC_HWIP) ?
				RREG32_SOC15_IP(GC, reg) : RREG32(reg);

			tmp &= ~(entry->and_mask);
			tmp |= (entry->or_mask & entry->and_mask);
		}

		if (reg == SOC15_REG_OFFSET(GC, 0, mmPA_SC_BINNER_EVENT_CNTL_3) ||
			reg == SOC15_REG_OFFSET(GC, 0, mmPA_SC_ENHANCE) ||
			reg == SOC15_REG_OFFSET(GC, 0, mmPA_SC_ENHANCE_1) ||
			reg == SOC15_REG_OFFSET(GC, 0, mmSH_MEM_CONFIG))
			WREG32_RLC(reg, tmp);
		else
			(entry->hwip == GC_HWIP) ?
				WREG32_SOC15_IP(GC, reg, tmp) : WREG32(reg, tmp);

	}

}

static int soc15_asic_baco_reset(struct amdgpu_device *adev)
{
	struct amdgpu_ras *ras = amdgpu_ras_get_context(adev);
	int ret = 0;

	/* avoid NBIF got stuck when do RAS recovery in BACO reset */
	if (ras && adev->ras_enabled)
		adev->nbio.funcs->enable_doorbell_interrupt(adev, false);

	ret = amdgpu_dpm_baco_reset(adev);
	if (ret)
		return ret;

	/* re-enable doorbell interrupt after BACO exit */
	if (ras && adev->ras_enabled)
		adev->nbio.funcs->enable_doorbell_interrupt(adev, true);

	return 0;
}

static enum amd_reset_method
soc15_asic_reset_method(struct amdgpu_device *adev)
{
	bool baco_reset = false;
	bool connected_to_cpu = false;
	struct amdgpu_ras *ras = amdgpu_ras_get_context(adev);

        if (adev->gmc.xgmi.supported && adev->gmc.xgmi.connected_to_cpu)
                connected_to_cpu = true;

	if (amdgpu_reset_method == AMD_RESET_METHOD_MODE1 ||
	    amdgpu_reset_method == AMD_RESET_METHOD_MODE2 ||
	    amdgpu_reset_method == AMD_RESET_METHOD_BACO ||
	    amdgpu_reset_method == AMD_RESET_METHOD_PCI) {
		/* If connected to cpu, driver only support mode2 */
                if (connected_to_cpu)
                        return AMD_RESET_METHOD_MODE2;
                return amdgpu_reset_method;
        }

	if (amdgpu_reset_method != -1)
		dev_warn(adev->dev, "Specified reset method:%d isn't supported, using AUTO instead.\n",
				  amdgpu_reset_method);

	switch (amdgpu_ip_version(adev, MP1_HWIP, 0)) {
	case IP_VERSION(10, 0, 0):
	case IP_VERSION(10, 0, 1):
	case IP_VERSION(12, 0, 0):
	case IP_VERSION(12, 0, 1):
		return AMD_RESET_METHOD_MODE2;
	case IP_VERSION(9, 0, 0):
	case IP_VERSION(11, 0, 2):
		if (adev->asic_type == CHIP_VEGA20) {
			if (adev->psp.sos.fw_version >= 0x80067)
				baco_reset = amdgpu_dpm_is_baco_supported(adev);
			/*
			 * 1. PMFW version > 0x284300: all cases use baco
			 * 2. PMFW version <= 0x284300: only sGPU w/o RAS use baco
			 */
			if (ras && adev->ras_enabled &&
			    adev->pm.fw_version <= 0x283400)
				baco_reset = false;
		} else {
			baco_reset = amdgpu_dpm_is_baco_supported(adev);
		}
		break;
	case IP_VERSION(13, 0, 2):
		 /*
		 * 1.connected to cpu: driver issue mode2 reset
		 * 2.discret gpu: driver issue mode1 reset
		 */
		if (connected_to_cpu)
			return AMD_RESET_METHOD_MODE2;
		break;
	case IP_VERSION(13, 0, 6):
		/* Use gpu_recovery param to target a reset method.
		 * Enable triggering of GPU reset only if specified
		 * by module parameter.
		 */
		if (amdgpu_gpu_recovery == 4 || amdgpu_gpu_recovery == 5)
			return AMD_RESET_METHOD_MODE2;
		else if (!(adev->flags & AMD_IS_APU))
			return AMD_RESET_METHOD_MODE1;
		else
			return AMD_RESET_METHOD_MODE2;
	default:
		break;
	}

	if (baco_reset)
		return AMD_RESET_METHOD_BACO;
	else
		return AMD_RESET_METHOD_MODE1;
}

static int soc15_asic_reset(struct amdgpu_device *adev)
{
	/* original raven doesn't have full asic reset */
	if ((adev->apu_flags & AMD_APU_IS_RAVEN) ||
	    (adev->apu_flags & AMD_APU_IS_RAVEN2))
		return 0;

	switch (soc15_asic_reset_method(adev)) {
	case AMD_RESET_METHOD_PCI:
		dev_info(adev->dev, "PCI reset\n");
		return amdgpu_device_pci_reset(adev);
	case AMD_RESET_METHOD_BACO:
		dev_info(adev->dev, "BACO reset\n");
		return soc15_asic_baco_reset(adev);
	case AMD_RESET_METHOD_MODE2:
		dev_info(adev->dev, "MODE2 reset\n");
		return amdgpu_dpm_mode2_reset(adev);
	default:
		dev_info(adev->dev, "MODE1 reset\n");
		return amdgpu_device_mode1_reset(adev);
	}
}

static bool soc15_supports_baco(struct amdgpu_device *adev)
{
	switch (amdgpu_ip_version(adev, MP1_HWIP, 0)) {
	case IP_VERSION(9, 0, 0):
	case IP_VERSION(11, 0, 2):
		if (adev->asic_type == CHIP_VEGA20) {
			if (adev->psp.sos.fw_version >= 0x80067)
				return amdgpu_dpm_is_baco_supported(adev);
			return false;
		} else {
			return amdgpu_dpm_is_baco_supported(adev);
		}
		break;
	default:
		return false;
	}
}

/*static int soc15_set_uvd_clock(struct amdgpu_device *adev, u32 clock,
			u32 cntl_reg, u32 status_reg)
{
	return 0;
}*/

static int soc15_set_uvd_clocks(struct amdgpu_device *adev, u32 vclk, u32 dclk)
{
	/*int r;

	r = soc15_set_uvd_clock(adev, vclk, ixCG_VCLK_CNTL, ixCG_VCLK_STATUS);
	if (r)
		return r;

	r = soc15_set_uvd_clock(adev, dclk, ixCG_DCLK_CNTL, ixCG_DCLK_STATUS);
	*/
	return 0;
}

static int soc15_set_vce_clocks(struct amdgpu_device *adev, u32 evclk, u32 ecclk)
{
	/* todo */

	return 0;
}

static void soc15_program_aspm(struct amdgpu_device *adev)
{
	if (!amdgpu_device_should_use_aspm(adev))
		return;

	if (adev->nbio.funcs->program_aspm)
		adev->nbio.funcs->program_aspm(adev);
}

const struct amdgpu_ip_block_version vega10_common_ip_block =
{
	.type = AMD_IP_BLOCK_TYPE_COMMON,
	.major = 2,
	.minor = 0,
	.rev = 0,
	.funcs = &soc15_common_ip_funcs,
};

static void soc15_reg_base_init(struct amdgpu_device *adev)
{
	/* Set IP register base before any HW register access */
	switch (adev->asic_type) {
	case CHIP_VEGA10:
	case CHIP_VEGA12:
	case CHIP_RAVEN:
	case CHIP_RENOIR:
		vega10_reg_base_init(adev);
		break;
	case CHIP_VEGA20:
		vega20_reg_base_init(adev);
		break;
	case CHIP_ARCTURUS:
		arct_reg_base_init(adev);
		break;
	case CHIP_ALDEBARAN:
		aldebaran_reg_base_init(adev);
		break;
	default:
		DRM_ERROR("Unsupported asic type: %d!\n", adev->asic_type);
		break;
	}
}

void soc15_set_virt_ops(struct amdgpu_device *adev)
{
	adev->virt.ops = &xgpu_ai_virt_ops;

	/* init soc15 reg base early enough so we can
	 * request request full access for sriov before
	 * set_ip_blocks. */
	soc15_reg_base_init(adev);
}

static bool soc15_need_full_reset(struct amdgpu_device *adev)
{
	/* change this when we implement soft reset */
	return true;
}

static void soc15_get_pcie_usage(struct amdgpu_device *adev, uint64_t *count0,
				 uint64_t *count1)
{
	uint32_t perfctr = 0;
	uint64_t cnt0_of, cnt1_of;
	int tmp;

	/* This reports 0 on APUs, so return to avoid writing/reading registers
	 * that may or may not be different from their GPU counterparts
	 */
	if (adev->flags & AMD_IS_APU)
		return;

	/* Set the 2 events that we wish to watch, defined above */
	/* Reg 40 is # received msgs */
	/* Reg 104 is # of posted requests sent */
	perfctr = REG_SET_FIELD(perfctr, PCIE_PERF_CNTL_TXCLK, EVENT0_SEL, 40);
	perfctr = REG_SET_FIELD(perfctr, PCIE_PERF_CNTL_TXCLK, EVENT1_SEL, 104);

	/* Write to enable desired perf counters */
	WREG32_PCIE(smnPCIE_PERF_CNTL_TXCLK, perfctr);
	/* Zero out and enable the perf counters
	 * Write 0x5:
	 * Bit 0 = Start all counters(1)
	 * Bit 2 = Global counter reset enable(1)
	 */
	WREG32_PCIE(smnPCIE_PERF_COUNT_CNTL, 0x00000005);

	msleep(1000);

	/* Load the shadow and disable the perf counters
	 * Write 0x2:
	 * Bit 0 = Stop counters(0)
	 * Bit 1 = Load the shadow counters(1)
	 */
	WREG32_PCIE(smnPCIE_PERF_COUNT_CNTL, 0x00000002);

	/* Read register values to get any >32bit overflow */
	tmp = RREG32_PCIE(smnPCIE_PERF_CNTL_TXCLK);
	cnt0_of = REG_GET_FIELD(tmp, PCIE_PERF_CNTL_TXCLK, COUNTER0_UPPER);
	cnt1_of = REG_GET_FIELD(tmp, PCIE_PERF_CNTL_TXCLK, COUNTER1_UPPER);

	/* Get the values and add the overflow */
	*count0 = RREG32_PCIE(smnPCIE_PERF_COUNT0_TXCLK) | (cnt0_of << 32);
	*count1 = RREG32_PCIE(smnPCIE_PERF_COUNT1_TXCLK) | (cnt1_of << 32);
}

static void vega20_get_pcie_usage(struct amdgpu_device *adev, uint64_t *count0,
				 uint64_t *count1)
{
	uint32_t perfctr = 0;
	uint64_t cnt0_of, cnt1_of;
	int tmp;

	/* This reports 0 on APUs, so return to avoid writing/reading registers
	 * that may or may not be different from their GPU counterparts
	 */
	if (adev->flags & AMD_IS_APU)
		return;

	/* Set the 2 events that we wish to watch, defined above */
	/* Reg 40 is # received msgs */
	/* Reg 108 is # of posted requests sent on VG20 */
	perfctr = REG_SET_FIELD(perfctr, PCIE_PERF_CNTL_TXCLK3,
				EVENT0_SEL, 40);
	perfctr = REG_SET_FIELD(perfctr, PCIE_PERF_CNTL_TXCLK3,
				EVENT1_SEL, 108);

	/* Write to enable desired perf counters */
	WREG32_PCIE(smnPCIE_PERF_CNTL_TXCLK3, perfctr);
	/* Zero out and enable the perf counters
	 * Write 0x5:
	 * Bit 0 = Start all counters(1)
	 * Bit 2 = Global counter reset enable(1)
	 */
	WREG32_PCIE(smnPCIE_PERF_COUNT_CNTL, 0x00000005);

	msleep(1000);

	/* Load the shadow and disable the perf counters
	 * Write 0x2:
	 * Bit 0 = Stop counters(0)
	 * Bit 1 = Load the shadow counters(1)
	 */
	WREG32_PCIE(smnPCIE_PERF_COUNT_CNTL, 0x00000002);

	/* Read register values to get any >32bit overflow */
	tmp = RREG32_PCIE(smnPCIE_PERF_CNTL_TXCLK3);
	cnt0_of = REG_GET_FIELD(tmp, PCIE_PERF_CNTL_TXCLK3, COUNTER0_UPPER);
	cnt1_of = REG_GET_FIELD(tmp, PCIE_PERF_CNTL_TXCLK3, COUNTER1_UPPER);

	/* Get the values and add the overflow */
	*count0 = RREG32_PCIE(smnPCIE_PERF_COUNT0_TXCLK3) | (cnt0_of << 32);
	*count1 = RREG32_PCIE(smnPCIE_PERF_COUNT1_TXCLK3) | (cnt1_of << 32);
}

static bool soc15_need_reset_on_init(struct amdgpu_device *adev)
{
	u32 sol_reg;

	/* CP hangs in IGT reloading test on RN, reset to WA */
	if (adev->asic_type == CHIP_RENOIR)
		return true;

	/* Just return false for soc15 GPUs.  Reset does not seem to
	 * be necessary.
	 */
	if (!amdgpu_passthrough(adev))
		return false;

	if (adev->flags & AMD_IS_APU)
		return false;

	/* Check sOS sign of life register to confirm sys driver and sOS
	 * are already been loaded.
	 */
	sol_reg = RREG32_SOC15(MP0, 0, mmMP0_SMN_C2PMSG_81);
	if (sol_reg)
		return true;

	return false;
}

static uint64_t soc15_get_pcie_replay_count(struct amdgpu_device *adev)
{
	uint64_t nak_r, nak_g;

	/* Get the number of NAKs received and generated */
	nak_r = RREG32_PCIE(smnPCIE_RX_NUM_NAK);
	nak_g = RREG32_PCIE(smnPCIE_RX_NUM_NAK_GENERATED);

	/* Add the total number of NAKs, i.e the number of replays */
	return (nak_r + nak_g);
}

static void soc15_pre_asic_init(struct amdgpu_device *adev)
{
	gmc_v9_0_restore_registers(adev);
}

static const struct amdgpu_asic_funcs soc15_asic_funcs =
{
	.read_disabled_bios = &soc15_read_disabled_bios,
	.read_bios_from_rom = &amdgpu_soc15_read_bios_from_rom,
	.read_register = &soc15_read_register,
	.reset = &soc15_asic_reset,
	.reset_method = &soc15_asic_reset_method,
	.get_xclk = &soc15_get_xclk,
	.set_uvd_clocks = &soc15_set_uvd_clocks,
	.set_vce_clocks = &soc15_set_vce_clocks,
	.get_config_memsize = &soc15_get_config_memsize,
	.need_full_reset = &soc15_need_full_reset,
	.init_doorbell_index = &vega10_doorbell_index_init,
	.get_pcie_usage = &soc15_get_pcie_usage,
	.need_reset_on_init = &soc15_need_reset_on_init,
	.get_pcie_replay_count = &soc15_get_pcie_replay_count,
	.supports_baco = &soc15_supports_baco,
	.pre_asic_init = &soc15_pre_asic_init,
	.query_video_codecs = &soc15_query_video_codecs,
};

static const struct amdgpu_asic_funcs vega20_asic_funcs =
{
	.read_disabled_bios = &soc15_read_disabled_bios,
	.read_bios_from_rom = &amdgpu_soc15_read_bios_from_rom,
	.read_register = &soc15_read_register,
	.reset = &soc15_asic_reset,
	.reset_method = &soc15_asic_reset_method,
	.get_xclk = &soc15_get_xclk,
	.set_uvd_clocks = &soc15_set_uvd_clocks,
	.set_vce_clocks = &soc15_set_vce_clocks,
	.get_config_memsize = &soc15_get_config_memsize,
	.need_full_reset = &soc15_need_full_reset,
	.init_doorbell_index = &vega20_doorbell_index_init,
	.get_pcie_usage = &vega20_get_pcie_usage,
	.need_reset_on_init = &soc15_need_reset_on_init,
	.get_pcie_replay_count = &soc15_get_pcie_replay_count,
	.supports_baco = &soc15_supports_baco,
	.pre_asic_init = &soc15_pre_asic_init,
	.query_video_codecs = &soc15_query_video_codecs,
};

static const struct amdgpu_asic_funcs aqua_vanjaram_asic_funcs =
{
	.read_disabled_bios = &soc15_read_disabled_bios,
	.read_bios_from_rom = &amdgpu_soc15_read_bios_from_rom,
	.read_register = &soc15_read_register,
	.reset = &soc15_asic_reset,
	.reset_method = &soc15_asic_reset_method,
	.get_xclk = &soc15_get_xclk,
	.set_uvd_clocks = &soc15_set_uvd_clocks,
	.set_vce_clocks = &soc15_set_vce_clocks,
	.get_config_memsize = &soc15_get_config_memsize,
	.need_full_reset = &soc15_need_full_reset,
	.init_doorbell_index = &aqua_vanjaram_doorbell_index_init,
	.get_pcie_usage = &amdgpu_nbio_get_pcie_usage,
	.need_reset_on_init = &soc15_need_reset_on_init,
	.get_pcie_replay_count = &amdgpu_nbio_get_pcie_replay_count,
	.supports_baco = &soc15_supports_baco,
	.pre_asic_init = &soc15_pre_asic_init,
	.query_video_codecs = &soc15_query_video_codecs,
	.encode_ext_smn_addressing = &aqua_vanjaram_encode_ext_smn_addressing,
};

static int soc15_common_early_init(void *handle)
{
#define MMIO_REG_HOLE_OFFSET (0x80000 - PAGE_SIZE)
	struct amdgpu_device *adev = (struct amdgpu_device *)handle;

	if (!amdgpu_sriov_vf(adev)) {
		adev->rmmio_remap.reg_offset = MMIO_REG_HOLE_OFFSET;
		adev->rmmio_remap.bus_addr = adev->rmmio_base + MMIO_REG_HOLE_OFFSET;
	}
	adev->smc_rreg = NULL;
	adev->smc_wreg = NULL;
	adev->pcie_rreg = &amdgpu_device_indirect_rreg;
	adev->pcie_wreg = &amdgpu_device_indirect_wreg;
	adev->pcie_rreg_ext = &amdgpu_device_indirect_rreg_ext;
	adev->pcie_wreg_ext = &amdgpu_device_indirect_wreg_ext;
	adev->pcie_rreg64 = &amdgpu_device_indirect_rreg64;
	adev->pcie_wreg64 = &amdgpu_device_indirect_wreg64;
	adev->pcie_rreg64_ext = &amdgpu_device_indirect_rreg64_ext;
	adev->pcie_wreg64_ext = &amdgpu_device_indirect_wreg64_ext;
	adev->uvd_ctx_rreg = &soc15_uvd_ctx_rreg;
	adev->uvd_ctx_wreg = &soc15_uvd_ctx_wreg;
	adev->didt_rreg = &soc15_didt_rreg;
	adev->didt_wreg = &soc15_didt_wreg;
	adev->gc_cac_rreg = &soc15_gc_cac_rreg;
	adev->gc_cac_wreg = &soc15_gc_cac_wreg;
	adev->se_cac_rreg = &soc15_se_cac_rreg;
	adev->se_cac_wreg = &soc15_se_cac_wreg;

	adev->rev_id = amdgpu_device_get_rev_id(adev);
	adev->external_rev_id = 0xFF;
	/* TODO: split the GC and PG flags based on the relevant IP version for which
	 * they are relevant.
	 */
	switch (amdgpu_ip_version(adev, GC_HWIP, 0)) {
	case IP_VERSION(9, 0, 1):
		adev->asic_funcs = &soc15_asic_funcs;
		adev->cg_flags = AMD_CG_SUPPORT_GFX_MGCG |
			AMD_CG_SUPPORT_GFX_MGLS |
			AMD_CG_SUPPORT_GFX_RLC_LS |
			AMD_CG_SUPPORT_GFX_CP_LS |
			AMD_CG_SUPPORT_GFX_3D_CGCG |
			AMD_CG_SUPPORT_GFX_3D_CGLS |
			AMD_CG_SUPPORT_GFX_CGCG |
			AMD_CG_SUPPORT_GFX_CGLS |
			AMD_CG_SUPPORT_BIF_MGCG |
			AMD_CG_SUPPORT_BIF_LS |
			AMD_CG_SUPPORT_HDP_LS |
			AMD_CG_SUPPORT_DRM_MGCG |
			AMD_CG_SUPPORT_DRM_LS |
			AMD_CG_SUPPORT_ROM_MGCG |
			AMD_CG_SUPPORT_DF_MGCG |
			AMD_CG_SUPPORT_SDMA_MGCG |
			AMD_CG_SUPPORT_SDMA_LS |
			AMD_CG_SUPPORT_MC_MGCG |
			AMD_CG_SUPPORT_MC_LS;
		adev->pg_flags = 0;
		adev->external_rev_id = 0x1;
		break;
	case IP_VERSION(9, 2, 1):
		adev->asic_funcs = &soc15_asic_funcs;
		adev->cg_flags = AMD_CG_SUPPORT_GFX_MGCG |
			AMD_CG_SUPPORT_GFX_MGLS |
			AMD_CG_SUPPORT_GFX_CGCG |
			AMD_CG_SUPPORT_GFX_CGLS |
			AMD_CG_SUPPORT_GFX_3D_CGCG |
			AMD_CG_SUPPORT_GFX_3D_CGLS |
			AMD_CG_SUPPORT_GFX_CP_LS |
			AMD_CG_SUPPORT_MC_LS |
			AMD_CG_SUPPORT_MC_MGCG |
			AMD_CG_SUPPORT_SDMA_MGCG |
			AMD_CG_SUPPORT_SDMA_LS |
			AMD_CG_SUPPORT_BIF_MGCG |
			AMD_CG_SUPPORT_BIF_LS |
			AMD_CG_SUPPORT_HDP_MGCG |
			AMD_CG_SUPPORT_HDP_LS |
			AMD_CG_SUPPORT_ROM_MGCG |
			AMD_CG_SUPPORT_VCE_MGCG |
			AMD_CG_SUPPORT_UVD_MGCG;
		adev->pg_flags = 0;
		adev->external_rev_id = adev->rev_id + 0x14;
		break;
	case IP_VERSION(9, 4, 0):
		adev->asic_funcs = &vega20_asic_funcs;
		adev->cg_flags = AMD_CG_SUPPORT_GFX_MGCG |
			AMD_CG_SUPPORT_GFX_MGLS |
			AMD_CG_SUPPORT_GFX_CGCG |
			AMD_CG_SUPPORT_GFX_CGLS |
			AMD_CG_SUPPORT_GFX_3D_CGCG |
			AMD_CG_SUPPORT_GFX_3D_CGLS |
			AMD_CG_SUPPORT_GFX_CP_LS |
			AMD_CG_SUPPORT_MC_LS |
			AMD_CG_SUPPORT_MC_MGCG |
			AMD_CG_SUPPORT_SDMA_MGCG |
			AMD_CG_SUPPORT_SDMA_LS |
			AMD_CG_SUPPORT_BIF_MGCG |
			AMD_CG_SUPPORT_BIF_LS |
			AMD_CG_SUPPORT_HDP_MGCG |
			AMD_CG_SUPPORT_HDP_LS |
			AMD_CG_SUPPORT_ROM_MGCG |
			AMD_CG_SUPPORT_VCE_MGCG |
			AMD_CG_SUPPORT_UVD_MGCG;
		adev->pg_flags = 0;
		adev->external_rev_id = adev->rev_id + 0x28;
		break;
	case IP_VERSION(9, 1, 0):
	case IP_VERSION(9, 2, 2):
		adev->asic_funcs = &soc15_asic_funcs;

		if (adev->rev_id >= 0x8)
			adev->apu_flags |= AMD_APU_IS_RAVEN2;

		if (adev->apu_flags & AMD_APU_IS_RAVEN2)
			adev->external_rev_id = adev->rev_id + 0x79;
		else if (adev->apu_flags & AMD_APU_IS_PICASSO)
			adev->external_rev_id = adev->rev_id + 0x41;
		else if (adev->rev_id == 1)
			adev->external_rev_id = adev->rev_id + 0x20;
		else
			adev->external_rev_id = adev->rev_id + 0x01;

		if (adev->apu_flags & AMD_APU_IS_RAVEN2) {
			adev->cg_flags = AMD_CG_SUPPORT_GFX_MGCG |
				AMD_CG_SUPPORT_GFX_MGLS |
				AMD_CG_SUPPORT_GFX_CP_LS |
				AMD_CG_SUPPORT_GFX_3D_CGCG |
				AMD_CG_SUPPORT_GFX_3D_CGLS |
				AMD_CG_SUPPORT_GFX_CGCG |
				AMD_CG_SUPPORT_GFX_CGLS |
				AMD_CG_SUPPORT_BIF_LS |
				AMD_CG_SUPPORT_HDP_LS |
				AMD_CG_SUPPORT_MC_MGCG |
				AMD_CG_SUPPORT_MC_LS |
				AMD_CG_SUPPORT_SDMA_MGCG |
				AMD_CG_SUPPORT_SDMA_LS |
				AMD_CG_SUPPORT_VCN_MGCG;

			adev->pg_flags = AMD_PG_SUPPORT_SDMA | AMD_PG_SUPPORT_VCN;
		} else if (adev->apu_flags & AMD_APU_IS_PICASSO) {
			adev->cg_flags = AMD_CG_SUPPORT_GFX_MGCG |
				AMD_CG_SUPPORT_GFX_MGLS |
				AMD_CG_SUPPORT_GFX_CP_LS |
				AMD_CG_SUPPORT_GFX_3D_CGLS |
				AMD_CG_SUPPORT_GFX_CGCG |
				AMD_CG_SUPPORT_GFX_CGLS |
				AMD_CG_SUPPORT_BIF_LS |
				AMD_CG_SUPPORT_HDP_LS |
				AMD_CG_SUPPORT_MC_MGCG |
				AMD_CG_SUPPORT_MC_LS |
				AMD_CG_SUPPORT_SDMA_MGCG |
				AMD_CG_SUPPORT_SDMA_LS |
				AMD_CG_SUPPORT_VCN_MGCG;

			/*
			 * MMHUB PG needs to be disabled for Picasso for
			 * stability reasons.
			 */
			adev->pg_flags = AMD_PG_SUPPORT_SDMA |
				AMD_PG_SUPPORT_VCN;
		} else {
			adev->cg_flags = AMD_CG_SUPPORT_GFX_MGCG |
				AMD_CG_SUPPORT_GFX_MGLS |
				AMD_CG_SUPPORT_GFX_RLC_LS |
				AMD_CG_SUPPORT_GFX_CP_LS |
				AMD_CG_SUPPORT_GFX_3D_CGLS |
				AMD_CG_SUPPORT_GFX_CGCG |
				AMD_CG_SUPPORT_GFX_CGLS |
				AMD_CG_SUPPORT_BIF_MGCG |
				AMD_CG_SUPPORT_BIF_LS |
				AMD_CG_SUPPORT_HDP_MGCG |
				AMD_CG_SUPPORT_HDP_LS |
				AMD_CG_SUPPORT_DRM_MGCG |
				AMD_CG_SUPPORT_DRM_LS |
				AMD_CG_SUPPORT_MC_MGCG |
				AMD_CG_SUPPORT_MC_LS |
				AMD_CG_SUPPORT_SDMA_MGCG |
				AMD_CG_SUPPORT_SDMA_LS |
				AMD_CG_SUPPORT_VCN_MGCG;

			adev->pg_flags = AMD_PG_SUPPORT_SDMA | AMD_PG_SUPPORT_VCN;
		}
		break;
	case IP_VERSION(9, 4, 1):
		adev->asic_funcs = &vega20_asic_funcs;
		adev->cg_flags = AMD_CG_SUPPORT_GFX_MGCG |
			AMD_CG_SUPPORT_GFX_MGLS |
			AMD_CG_SUPPORT_GFX_CGCG |
			AMD_CG_SUPPORT_GFX_CGLS |
			AMD_CG_SUPPORT_GFX_CP_LS |
			AMD_CG_SUPPORT_HDP_MGCG |
			AMD_CG_SUPPORT_HDP_LS |
			AMD_CG_SUPPORT_SDMA_MGCG |
			AMD_CG_SUPPORT_SDMA_LS |
			AMD_CG_SUPPORT_MC_MGCG |
			AMD_CG_SUPPORT_MC_LS |
			AMD_CG_SUPPORT_IH_CG |
			AMD_CG_SUPPORT_VCN_MGCG |
			AMD_CG_SUPPORT_JPEG_MGCG;
		adev->pg_flags = AMD_PG_SUPPORT_VCN | AMD_PG_SUPPORT_VCN_DPG;
		adev->external_rev_id = adev->rev_id + 0x32;
		break;
	case IP_VERSION(9, 3, 0):
		adev->asic_funcs = &soc15_asic_funcs;

		if (adev->apu_flags & AMD_APU_IS_RENOIR)
			adev->external_rev_id = adev->rev_id + 0x91;
		else
			adev->external_rev_id = adev->rev_id + 0xa1;
		adev->cg_flags = AMD_CG_SUPPORT_GFX_MGCG |
				 AMD_CG_SUPPORT_GFX_MGLS |
				 AMD_CG_SUPPORT_GFX_3D_CGCG |
				 AMD_CG_SUPPORT_GFX_3D_CGLS |
				 AMD_CG_SUPPORT_GFX_CGCG |
				 AMD_CG_SUPPORT_GFX_CGLS |
				 AMD_CG_SUPPORT_GFX_CP_LS |
				 AMD_CG_SUPPORT_MC_MGCG |
				 AMD_CG_SUPPORT_MC_LS |
				 AMD_CG_SUPPORT_SDMA_MGCG |
				 AMD_CG_SUPPORT_SDMA_LS |
				 AMD_CG_SUPPORT_BIF_LS |
				 AMD_CG_SUPPORT_HDP_LS |
				 AMD_CG_SUPPORT_VCN_MGCG |
				 AMD_CG_SUPPORT_JPEG_MGCG |
				 AMD_CG_SUPPORT_IH_CG |
				 AMD_CG_SUPPORT_ATHUB_LS |
				 AMD_CG_SUPPORT_ATHUB_MGCG |
				 AMD_CG_SUPPORT_DF_MGCG;
		adev->pg_flags = AMD_PG_SUPPORT_SDMA |
				 AMD_PG_SUPPORT_VCN |
				 AMD_PG_SUPPORT_JPEG |
				 AMD_PG_SUPPORT_VCN_DPG;
		break;
	case IP_VERSION(9, 4, 2):
		adev->asic_funcs = &vega20_asic_funcs;
		adev->cg_flags = AMD_CG_SUPPORT_GFX_MGCG |
			AMD_CG_SUPPORT_GFX_MGLS |
			AMD_CG_SUPPORT_GFX_CP_LS |
			AMD_CG_SUPPORT_HDP_LS |
			AMD_CG_SUPPORT_SDMA_MGCG |
			AMD_CG_SUPPORT_SDMA_LS |
			AMD_CG_SUPPORT_IH_CG |
			AMD_CG_SUPPORT_VCN_MGCG | AMD_CG_SUPPORT_JPEG_MGCG;
		adev->pg_flags = AMD_PG_SUPPORT_VCN_DPG;
		adev->external_rev_id = adev->rev_id + 0x3c;
		break;
	case IP_VERSION(9, 4, 3):
		adev->asic_funcs = &aqua_vanjaram_asic_funcs;
		adev->cg_flags =
			AMD_CG_SUPPORT_GFX_MGCG | AMD_CG_SUPPORT_GFX_CGCG |
			AMD_CG_SUPPORT_GFX_CGLS | AMD_CG_SUPPORT_SDMA_MGCG |
			AMD_CG_SUPPORT_GFX_FGCG | AMD_CG_SUPPORT_REPEATER_FGCG |
			AMD_CG_SUPPORT_VCN_MGCG | AMD_CG_SUPPORT_JPEG_MGCG |
			AMD_CG_SUPPORT_IH_CG;
		adev->pg_flags =
			AMD_PG_SUPPORT_VCN |
			AMD_PG_SUPPORT_VCN_DPG |
			AMD_PG_SUPPORT_JPEG;
		adev->external_rev_id = adev->rev_id + 0x46;
		/* GC 9.4.3 uses MMIO register region hole at a different offset */
		if (!amdgpu_sriov_vf(adev)) {
			adev->rmmio_remap.reg_offset = 0x1A000;
			adev->rmmio_remap.bus_addr = adev->rmmio_base + 0x1A000;
		}
		break;
	default:
		/* FIXME: not supported yet */
		return -EINVAL;
	}

	if (amdgpu_sriov_vf(adev)) {
		amdgpu_virt_init_setting(adev);
		xgpu_ai_mailbox_set_irq_funcs(adev);
	}

	return 0;
}

static int soc15_common_late_init(void *handle)
{
	struct amdgpu_device *adev = (struct amdgpu_device *)handle;

	if (amdgpu_sriov_vf(adev))
		xgpu_ai_mailbox_get_irq(adev);

	/* Enable selfring doorbell aperture late because doorbell BAR
	 * aperture will change if resize BAR successfully in gmc sw_init.
	 */
	adev->nbio.funcs->enable_doorbell_selfring_aperture(adev, true);

	return 0;
}

static int soc15_common_sw_init(void *handle)
{
	struct amdgpu_device *adev = (struct amdgpu_device *)handle;

	if (amdgpu_sriov_vf(adev))
		xgpu_ai_mailbox_add_irq_id(adev);

	if (adev->df.funcs &&
	    adev->df.funcs->sw_init)
		adev->df.funcs->sw_init(adev);

	return 0;
}

static int soc15_common_sw_fini(void *handle)
{
	struct amdgpu_device *adev = (struct amdgpu_device *)handle;

	if (adev->df.funcs &&
	    adev->df.funcs->sw_fini)
		adev->df.funcs->sw_fini(adev);
	return 0;
}

static void soc15_sdma_doorbell_range_init(struct amdgpu_device *adev)
{
	int i;

	/* sdma doorbell range is programed by hypervisor */
	if (!amdgpu_sriov_vf(adev)) {
		for (i = 0; i < adev->sdma.num_instances; i++) {
			adev->nbio.funcs->sdma_doorbell_range(adev, i,
				true, adev->doorbell_index.sdma_engine[i] << 1,
				adev->doorbell_index.sdma_doorbell_range);
		}
	}
}

static int soc15_common_hw_init(void *handle)
{
	struct amdgpu_device *adev = (struct amdgpu_device *)handle;

	/* enable aspm */
	soc15_program_aspm(adev);
	/* setup nbio registers */
	adev->nbio.funcs->init_registers(adev);
	/* remap HDP registers to a hole in mmio space,
	 * for the purpose of expose those registers
	 * to process space
	 */
	if (adev->nbio.funcs->remap_hdp_registers && !amdgpu_sriov_vf(adev))
		adev->nbio.funcs->remap_hdp_registers(adev);

	/* enable the doorbell aperture */
	adev->nbio.funcs->enable_doorbell_aperture(adev, true);

	/* HW doorbell routing policy: doorbell writing not
	 * in SDMA/IH/MM/ACV range will be routed to CP. So
	 * we need to init SDMA doorbell range prior
	 * to CP ip block init and ring test.  IH already
	 * happens before CP.
	 */
	soc15_sdma_doorbell_range_init(adev);

	return 0;
}

static int soc15_common_hw_fini(void *handle)
{
	struct amdgpu_device *adev = (struct amdgpu_device *)handle;

	/* Disable the doorbell aperture and selfring doorbell aperture
	 * separately in hw_fini because soc15_enable_doorbell_aperture
	 * has been removed and there is no need to delay disabling
	 * selfring doorbell.
	 */
	adev->nbio.funcs->enable_doorbell_aperture(adev, false);
	adev->nbio.funcs->enable_doorbell_selfring_aperture(adev, false);

	if (amdgpu_sriov_vf(adev))
		xgpu_ai_mailbox_put_irq(adev);

	if (adev->nbio.ras_if &&
	    amdgpu_ras_is_supported(adev, adev->nbio.ras_if->block)) {
		if (adev->nbio.ras &&
		    adev->nbio.ras->init_ras_controller_interrupt)
			amdgpu_irq_put(adev, &adev->nbio.ras_controller_irq, 0);
		if (adev->nbio.ras &&
		    adev->nbio.ras->init_ras_err_event_athub_interrupt)
			amdgpu_irq_put(adev, &adev->nbio.ras_err_event_athub_irq, 0);
	}

	return 0;
}

static int soc15_common_suspend(void *handle)
{
	struct amdgpu_device *adev = (struct amdgpu_device *)handle;

	return soc15_common_hw_fini(adev);
}

static int soc15_common_resume(void *handle)
{
	struct amdgpu_device *adev = (struct amdgpu_device *)handle;

	return soc15_common_hw_init(adev);
}

static bool soc15_common_is_idle(void *handle)
{
	return true;
}

static int soc15_common_wait_for_idle(void *handle)
{
	return 0;
}

static int soc15_common_soft_reset(void *handle)
{
	return 0;
}

static void soc15_update_drm_clock_gating(struct amdgpu_device *adev, bool enable)
{
	uint32_t def, data;

	def = data = RREG32(SOC15_REG_OFFSET(MP0, 0, mmMP0_MISC_CGTT_CTRL0));

	if (enable && (adev->cg_flags & AMD_CG_SUPPORT_DRM_MGCG))
		data &= ~(0x01000000 |
			  0x02000000 |
			  0x04000000 |
			  0x08000000 |
			  0x10000000 |
			  0x20000000 |
			  0x40000000 |
			  0x80000000);
	else
		data |= (0x01000000 |
			 0x02000000 |
			 0x04000000 |
			 0x08000000 |
			 0x10000000 |
			 0x20000000 |
			 0x40000000 |
			 0x80000000);

	if (def != data)
		WREG32(SOC15_REG_OFFSET(MP0, 0, mmMP0_MISC_CGTT_CTRL0), data);
}

static void soc15_update_drm_light_sleep(struct amdgpu_device *adev, bool enable)
{
	uint32_t def, data;

	def = data = RREG32(SOC15_REG_OFFSET(MP0, 0, mmMP0_MISC_LIGHT_SLEEP_CTRL));

	if (enable && (adev->cg_flags & AMD_CG_SUPPORT_DRM_LS))
		data |= 1;
	else
		data &= ~1;

	if (def != data)
		WREG32(SOC15_REG_OFFSET(MP0, 0, mmMP0_MISC_LIGHT_SLEEP_CTRL), data);
}

static int soc15_common_set_clockgating_state(void *handle,
					    enum amd_clockgating_state state)
{
	struct amdgpu_device *adev = (struct amdgpu_device *)handle;

	if (amdgpu_sriov_vf(adev))
		return 0;

	switch (amdgpu_ip_version(adev, NBIO_HWIP, 0)) {
	case IP_VERSION(6, 1, 0):
	case IP_VERSION(6, 2, 0):
	case IP_VERSION(7, 4, 0):
		adev->nbio.funcs->update_medium_grain_clock_gating(adev,
				state == AMD_CG_STATE_GATE);
		adev->nbio.funcs->update_medium_grain_light_sleep(adev,
				state == AMD_CG_STATE_GATE);
		adev->hdp.funcs->update_clock_gating(adev,
				state == AMD_CG_STATE_GATE);
		soc15_update_drm_clock_gating(adev,
				state == AMD_CG_STATE_GATE);
		soc15_update_drm_light_sleep(adev,
				state == AMD_CG_STATE_GATE);
		adev->smuio.funcs->update_rom_clock_gating(adev,
				state == AMD_CG_STATE_GATE);
		adev->df.funcs->update_medium_grain_clock_gating(adev,
				state == AMD_CG_STATE_GATE);
		break;
	case IP_VERSION(7, 0, 0):
	case IP_VERSION(7, 0, 1):
	case IP_VERSION(2, 5, 0):
		adev->nbio.funcs->update_medium_grain_clock_gating(adev,
				state == AMD_CG_STATE_GATE);
		adev->nbio.funcs->update_medium_grain_light_sleep(adev,
				state == AMD_CG_STATE_GATE);
		adev->hdp.funcs->update_clock_gating(adev,
				state == AMD_CG_STATE_GATE);
		soc15_update_drm_clock_gating(adev,
				state == AMD_CG_STATE_GATE);
		soc15_update_drm_light_sleep(adev,
				state == AMD_CG_STATE_GATE);
		break;
	case IP_VERSION(7, 4, 1):
	case IP_VERSION(7, 4, 4):
		adev->hdp.funcs->update_clock_gating(adev,
				state == AMD_CG_STATE_GATE);
		break;
	default:
		break;
	}
	return 0;
}

static void soc15_common_get_clockgating_state(void *handle, u64 *flags)
{
	struct amdgpu_device *adev = (struct amdgpu_device *)handle;
	int data;

	if (amdgpu_sriov_vf(adev))
		*flags = 0;

	if (adev->nbio.funcs && adev->nbio.funcs->get_clockgating_state)
		adev->nbio.funcs->get_clockgating_state(adev, flags);
<<<<<<< HEAD

	if (adev->hdp.funcs && adev->hdp.funcs->get_clock_gating_state)
		adev->hdp.funcs->get_clock_gating_state(adev, flags);
=======
>>>>>>> 7bbf3b67

	if (adev->hdp.funcs && adev->hdp.funcs->get_clock_gating_state)
		adev->hdp.funcs->get_clock_gating_state(adev, flags);

	if ((amdgpu_ip_version(adev, MP0_HWIP, 0) != IP_VERSION(13, 0, 2)) &&
	    (amdgpu_ip_version(adev, MP0_HWIP, 0) != IP_VERSION(13, 0, 6))) {
		/* AMD_CG_SUPPORT_DRM_MGCG */
		data = RREG32(SOC15_REG_OFFSET(MP0, 0, mmMP0_MISC_CGTT_CTRL0));
		if (!(data & 0x01000000))
			*flags |= AMD_CG_SUPPORT_DRM_MGCG;

		/* AMD_CG_SUPPORT_DRM_LS */
		data = RREG32(SOC15_REG_OFFSET(MP0, 0, mmMP0_MISC_LIGHT_SLEEP_CTRL));
		if (data & 0x1)
			*flags |= AMD_CG_SUPPORT_DRM_LS;
	}

	/* AMD_CG_SUPPORT_ROM_MGCG */
	if (adev->smuio.funcs && adev->smuio.funcs->get_clock_gating_state)
		adev->smuio.funcs->get_clock_gating_state(adev, flags);

	if (adev->df.funcs && adev->df.funcs->get_clockgating_state)
		adev->df.funcs->get_clockgating_state(adev, flags);
}

static int soc15_common_set_powergating_state(void *handle,
					    enum amd_powergating_state state)
{
	/* todo */
	return 0;
}

static const struct amd_ip_funcs soc15_common_ip_funcs = {
	.name = "soc15_common",
	.early_init = soc15_common_early_init,
	.late_init = soc15_common_late_init,
	.sw_init = soc15_common_sw_init,
	.sw_fini = soc15_common_sw_fini,
	.hw_init = soc15_common_hw_init,
	.hw_fini = soc15_common_hw_fini,
	.suspend = soc15_common_suspend,
	.resume = soc15_common_resume,
	.is_idle = soc15_common_is_idle,
	.wait_for_idle = soc15_common_wait_for_idle,
	.soft_reset = soc15_common_soft_reset,
	.set_clockgating_state = soc15_common_set_clockgating_state,
	.set_powergating_state = soc15_common_set_powergating_state,
	.get_clockgating_state= soc15_common_get_clockgating_state,
};<|MERGE_RESOLUTION|>--- conflicted
+++ resolved
@@ -324,15 +324,9 @@
 {
 	u32 reference_clock = adev->clock.spll.reference_freq;
 
-<<<<<<< HEAD
-	if (adev->ip_versions[MP1_HWIP][0] == IP_VERSION(12, 0, 0) ||
-	    adev->ip_versions[MP1_HWIP][0] == IP_VERSION(12, 0, 1) ||
-	    adev->ip_versions[MP1_HWIP][0] == IP_VERSION(13, 0, 6))
-=======
 	if (amdgpu_ip_version(adev, MP1_HWIP, 0) == IP_VERSION(12, 0, 0) ||
 	    amdgpu_ip_version(adev, MP1_HWIP, 0) == IP_VERSION(12, 0, 1) ||
 	    amdgpu_ip_version(adev, MP1_HWIP, 0) == IP_VERSION(13, 0, 6))
->>>>>>> 7bbf3b67
 		return 10000;
 	if (amdgpu_ip_version(adev, MP1_HWIP, 0) == IP_VERSION(10, 0, 0) ||
 	    amdgpu_ip_version(adev, MP1_HWIP, 0) == IP_VERSION(10, 0, 1))
@@ -1431,12 +1425,6 @@
 
 	if (adev->nbio.funcs && adev->nbio.funcs->get_clockgating_state)
 		adev->nbio.funcs->get_clockgating_state(adev, flags);
-<<<<<<< HEAD
-
-	if (adev->hdp.funcs && adev->hdp.funcs->get_clock_gating_state)
-		adev->hdp.funcs->get_clock_gating_state(adev, flags);
-=======
->>>>>>> 7bbf3b67
 
 	if (adev->hdp.funcs && adev->hdp.funcs->get_clock_gating_state)
 		adev->hdp.funcs->get_clock_gating_state(adev, flags);
