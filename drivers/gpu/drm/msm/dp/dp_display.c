// SPDX-License-Identifier: GPL-2.0-only
/*
 * Copyright (c) 2017-2020, The Linux Foundation. All rights reserved.
 */

#include <linux/module.h>
#include <linux/slab.h>
#include <linux/uaccess.h>
#include <linux/debugfs.h>
#include <linux/component.h>
#include <linux/of_irq.h>
#include <linux/delay.h>

#include "msm_drv.h"
#include "msm_kms.h"
#include "dp_hpd.h"
#include "dp_parser.h"
#include "dp_power.h"
#include "dp_catalog.h"
#include "dp_aux.h"
#include "dp_reg.h"
#include "dp_link.h"
#include "dp_panel.h"
#include "dp_ctrl.h"
#include "dp_display.h"
#include "dp_drm.h"
#include "dp_audio.h"
#include "dp_debug.h"

static struct msm_dp *g_dp_display;
#define HPD_STRING_SIZE 30

enum {
	ISR_DISCONNECTED,
	ISR_CONNECT_PENDING,
	ISR_CONNECTED,
	ISR_HPD_REPLUG_COUNT,
	ISR_IRQ_HPD_PULSE_COUNT,
	ISR_HPD_LO_GLITH_COUNT,
};

/* event thread connection state */
enum {
	ST_DISCONNECTED,
	ST_CONNECT_PENDING,
	ST_CONNECTED,
	ST_DISCONNECT_PENDING,
	ST_DISPLAY_OFF,
	ST_SUSPENDED,
};

enum {
	EV_NO_EVENT,
	/* hpd events */
	EV_HPD_INIT_SETUP,
	EV_HPD_PLUG_INT,
	EV_IRQ_HPD_INT,
	EV_HPD_UNPLUG_INT,
	EV_USER_NOTIFICATION,
	EV_CONNECT_PENDING_TIMEOUT,
	EV_DISCONNECT_PENDING_TIMEOUT,
};

#define EVENT_TIMEOUT	(HZ/10)	/* 100ms */
#define DP_EVENT_Q_MAX	8

#define DP_TIMEOUT_5_SECOND	(5000/EVENT_TIMEOUT)
#define DP_TIMEOUT_NONE		0

#define WAIT_FOR_RESUME_TIMEOUT_JIFFIES (HZ / 2)

struct dp_event {
	u32 event_id;
	u32 data;
	u32 delay;
};

struct dp_display_private {
	char *name;
	int irq;

	/* state variables */
	bool core_initialized;
	bool hpd_irq_on;
	bool audio_supported;

	struct platform_device *pdev;
	struct dentry *root;

	struct dp_usbpd   *usbpd;
	struct dp_parser  *parser;
	struct dp_power   *power;
	struct dp_catalog *catalog;
	struct drm_dp_aux *aux;
	struct dp_link    *link;
	struct dp_panel   *panel;
	struct dp_ctrl    *ctrl;
	struct dp_debug   *debug;

	struct dp_usbpd_cb usbpd_cb;
	struct dp_display_mode dp_mode;
	struct msm_dp dp_display;

	/* wait for audio signaling */
	struct completion audio_comp;

	/* event related only access by event thread */
	struct mutex event_mutex;
	wait_queue_head_t event_q;
	u32 hpd_state;
	u32 event_pndx;
	u32 event_gndx;
	struct dp_event event_list[DP_EVENT_Q_MAX];
	spinlock_t event_lock;

	struct dp_audio *audio;
};

static const struct of_device_id dp_dt_match[] = {
	{.compatible = "qcom,sc7180-dp"},
	{}
};

static int dp_add_event(struct dp_display_private *dp_priv, u32 event,
						u32 data, u32 delay)
{
	unsigned long flag;
	struct dp_event *todo;
	int pndx;

	spin_lock_irqsave(&dp_priv->event_lock, flag);
	pndx = dp_priv->event_pndx + 1;
	pndx %= DP_EVENT_Q_MAX;
	if (pndx == dp_priv->event_gndx) {
		pr_err("event_q is full: pndx=%d gndx=%d\n",
			dp_priv->event_pndx, dp_priv->event_gndx);
		spin_unlock_irqrestore(&dp_priv->event_lock, flag);
		return -EPERM;
	}
	todo = &dp_priv->event_list[dp_priv->event_pndx++];
	dp_priv->event_pndx %= DP_EVENT_Q_MAX;
	todo->event_id = event;
	todo->data = data;
	todo->delay = delay;
	wake_up(&dp_priv->event_q);
	spin_unlock_irqrestore(&dp_priv->event_lock, flag);

	return 0;
}

static int dp_del_event(struct dp_display_private *dp_priv, u32 event)
{
	unsigned long flag;
	struct dp_event *todo;
	u32	gndx;

	spin_lock_irqsave(&dp_priv->event_lock, flag);
	if (dp_priv->event_pndx == dp_priv->event_gndx) {
		spin_unlock_irqrestore(&dp_priv->event_lock, flag);
		return -ENOENT;
	}

	gndx = dp_priv->event_gndx;
	while (dp_priv->event_pndx != gndx) {
		todo = &dp_priv->event_list[gndx];
		if (todo->event_id == event) {
			todo->event_id = EV_NO_EVENT;	/* deleted */
			todo->delay = 0;
		}
		gndx++;
		gndx %= DP_EVENT_Q_MAX;
	}
	spin_unlock_irqrestore(&dp_priv->event_lock, flag);

	return 0;
}

void dp_display_signal_audio_start(struct msm_dp *dp_display)
{
	struct dp_display_private *dp;

	dp = container_of(dp_display, struct dp_display_private, dp_display);

	reinit_completion(&dp->audio_comp);
}

void dp_display_signal_audio_complete(struct msm_dp *dp_display)
{
	struct dp_display_private *dp;

	dp = container_of(dp_display, struct dp_display_private, dp_display);

	complete_all(&dp->audio_comp);
}

static int dp_display_bind(struct device *dev, struct device *master,
			   void *data)
{
	int rc = 0;
	struct dp_display_private *dp;
	struct drm_device *drm;
	struct msm_drm_private *priv;

	drm = dev_get_drvdata(master);

	dp = container_of(g_dp_display,
			struct dp_display_private, dp_display);

	dp->dp_display.drm_dev = drm;
	priv = drm->dev_private;
	priv->dp = &(dp->dp_display);

	rc = dp->parser->parse(dp->parser);
	if (rc) {
		DRM_ERROR("device tree parsing failed\n");
		goto end;
	}

	dp->aux->drm_dev = drm;
	rc = dp_aux_register(dp->aux);
	if (rc) {
		DRM_ERROR("DRM DP AUX register failed\n");
		goto end;
	}

	rc = dp_power_client_init(dp->power);
	if (rc) {
		DRM_ERROR("Power client create failed\n");
		goto end;
	}

	rc = dp_register_audio_driver(dev, dp->audio);
	if (rc)
		DRM_ERROR("Audio registration Dp failed\n");

end:
	return rc;
}

static void dp_display_unbind(struct device *dev, struct device *master,
			      void *data)
{
	struct dp_display_private *dp;
	struct drm_device *drm = dev_get_drvdata(master);
	struct msm_drm_private *priv = drm->dev_private;

	dp = container_of(g_dp_display,
			struct dp_display_private, dp_display);

	dp_power_client_deinit(dp->power);
	dp_aux_unregister(dp->aux);
	priv->dp = NULL;
}

static const struct component_ops dp_display_comp_ops = {
	.bind = dp_display_bind,
	.unbind = dp_display_unbind,
};

static bool dp_display_is_ds_bridge(struct dp_panel *panel)
{
	return (panel->dpcd[DP_DOWNSTREAMPORT_PRESENT] &
		DP_DWN_STRM_PORT_PRESENT);
}

static bool dp_display_is_sink_count_zero(struct dp_display_private *dp)
{
	DRM_DEBUG_DP("present=%#x sink_count=%d\n", dp->panel->dpcd[DP_DOWNSTREAMPORT_PRESENT],
		dp->link->sink_count);
	return dp_display_is_ds_bridge(dp->panel) &&
		(dp->link->sink_count == 0);
}

static void dp_display_send_hpd_event(struct msm_dp *dp_display)
{
	struct dp_display_private *dp;
	struct drm_connector *connector;

	dp = container_of(dp_display, struct dp_display_private, dp_display);

	connector = dp->dp_display.connector;
	drm_helper_hpd_irq_event(connector->dev);
}


static int dp_display_send_hpd_notification(struct dp_display_private *dp,
					    bool hpd)
{
	if ((hpd && dp->dp_display.is_connected) ||
			(!hpd && !dp->dp_display.is_connected)) {
		DRM_DEBUG_DP("HPD already %s\n", (hpd ? "on" : "off"));
		return 0;
	}

	/* reset video pattern flag on disconnect */
	if (!hpd)
		dp->panel->video_test = false;

	dp->dp_display.is_connected = hpd;

	DRM_DEBUG_DP("hpd=%d\n", hpd);
	dp_display_send_hpd_event(&dp->dp_display);

	return 0;
}

static int dp_display_process_hpd_high(struct dp_display_private *dp)
{
	int rc = 0;
	struct edid *edid;

	dp->panel->max_dp_lanes = dp->parser->max_dp_lanes;

	rc = dp_panel_read_sink_caps(dp->panel, dp->dp_display.connector);
	if (rc)
		goto end;

	dp_link_process_request(dp->link);

	edid = dp->panel->edid;

	dp->audio_supported = drm_detect_monitor_audio(edid);
	dp_panel_handle_sink_request(dp->panel);

	dp->dp_display.max_pclk_khz = DP_MAX_PIXEL_CLK_KHZ;
	dp->dp_display.max_dp_lanes = dp->parser->max_dp_lanes;

	/*
	 * set sink to normal operation mode -- D0
	 * before dpcd read
	 */
	dp_link_psm_config(dp->link, &dp->panel->link_info, false);

	dp_link_reset_phy_params_vx_px(dp->link);
	rc = dp_ctrl_on_link(dp->ctrl);
	if (rc) {
		DRM_ERROR("failed to complete DP link training\n");
		goto end;
	}

	dp_add_event(dp, EV_USER_NOTIFICATION, true, 0);

end:
	return rc;
}

static void dp_display_host_init(struct dp_display_private *dp, int reset)
{
	bool flip = false;

	DRM_DEBUG_DP("core_initialized=%d\n", dp->core_initialized);
	if (dp->core_initialized) {
		DRM_DEBUG_DP("DP core already initialized\n");
		return;
	}

	if (dp->usbpd->orientation == ORIENTATION_CC2)
		flip = true;

	dp_power_init(dp->power, flip);
	dp_ctrl_host_init(dp->ctrl, flip, reset);
	dp_aux_init(dp->aux);
	dp->core_initialized = true;
}

static void dp_display_host_deinit(struct dp_display_private *dp)
{
	if (!dp->core_initialized) {
		DRM_DEBUG_DP("DP core not initialized\n");
		return;
	}

	dp_ctrl_host_deinit(dp->ctrl);
	dp_aux_deinit(dp->aux);
	dp_power_deinit(dp->power);

	dp->core_initialized = false;
}

static int dp_display_usbpd_configure_cb(struct device *dev)
{
	int rc = 0;
	struct dp_display_private *dp;

	if (!dev) {
		DRM_ERROR("invalid dev\n");
		rc = -EINVAL;
		goto end;
	}

	dp = container_of(g_dp_display,
			struct dp_display_private, dp_display);

	dp_display_host_init(dp, false);

	rc = dp_display_process_hpd_high(dp);
end:
	return rc;
}

static int dp_display_usbpd_disconnect_cb(struct device *dev)
{
	int rc = 0;
	struct dp_display_private *dp;

	if (!dev) {
		DRM_ERROR("invalid dev\n");
		rc = -EINVAL;
		return rc;
	}

	dp = container_of(g_dp_display,
			struct dp_display_private, dp_display);

	dp_add_event(dp, EV_USER_NOTIFICATION, false, 0);

	return rc;
}

static void dp_display_handle_video_request(struct dp_display_private *dp)
{
	if (dp->link->sink_request & DP_TEST_LINK_VIDEO_PATTERN) {
		dp->panel->video_test = true;
		dp_link_send_test_response(dp->link);
	}
}

static int dp_display_handle_port_ststus_changed(struct dp_display_private *dp)
{
	int rc = 0;

	if (dp_display_is_sink_count_zero(dp)) {
		DRM_DEBUG_DP("sink count is zero, nothing to do\n");
		if (dp->hpd_state != ST_DISCONNECTED) {
			dp->hpd_state = ST_DISCONNECT_PENDING;
			dp_add_event(dp, EV_USER_NOTIFICATION, false, 0);
		}
	} else {
		if (dp->hpd_state == ST_DISCONNECTED) {
			dp->hpd_state = ST_CONNECT_PENDING;
			rc = dp_display_process_hpd_high(dp);
			if (rc)
				dp->hpd_state = ST_DISCONNECTED;
		}
	}

	return rc;
}

static int dp_display_handle_irq_hpd(struct dp_display_private *dp)
{
	u32 sink_request = dp->link->sink_request;

	DRM_DEBUG_DP("%d\n", sink_request);
	if (dp->hpd_state == ST_DISCONNECTED) {
		if (sink_request & DP_LINK_STATUS_UPDATED) {
			DRM_DEBUG_DP("Disconnected sink_request: %d\n", sink_request);
			DRM_ERROR("Disconnected, no DP_LINK_STATUS_UPDATED\n");
			return -EINVAL;
		}
	}

	dp_ctrl_handle_sink_request(dp->ctrl);

	if (sink_request & DP_TEST_LINK_VIDEO_PATTERN)
		dp_display_handle_video_request(dp);

	return 0;
}

static int dp_display_usbpd_attention_cb(struct device *dev)
{
	int rc = 0;
	u32 sink_request;
	struct dp_display_private *dp;

	if (!dev) {
		DRM_ERROR("invalid dev\n");
		return -EINVAL;
	}

	dp = container_of(g_dp_display,
			struct dp_display_private, dp_display);

	/* check for any test request issued by sink */
	rc = dp_link_process_request(dp->link);
	if (!rc) {
		sink_request = dp->link->sink_request;
		DRM_DEBUG_DP("hpd_state=%d sink_request=%d\n", dp->hpd_state, sink_request);
		if (sink_request & DS_PORT_STATUS_CHANGED)
			rc = dp_display_handle_port_ststus_changed(dp);
		else
			rc = dp_display_handle_irq_hpd(dp);
	}

	return rc;
}

static int dp_hpd_plug_handle(struct dp_display_private *dp, u32 data)
{
	struct dp_usbpd *hpd = dp->usbpd;
	u32 state;
	u32 tout = DP_TIMEOUT_5_SECOND;
	int ret;

	if (!hpd)
		return 0;

	mutex_lock(&dp->event_mutex);

	state =  dp->hpd_state;
	DRM_DEBUG_DP("hpd_state=%d\n", state);
	if (state == ST_DISPLAY_OFF || state == ST_SUSPENDED) {
		mutex_unlock(&dp->event_mutex);
		return 0;
	}

	if (state == ST_CONNECT_PENDING || state == ST_CONNECTED) {
		mutex_unlock(&dp->event_mutex);
		return 0;
	}

	if (state == ST_DISCONNECT_PENDING) {
		/* wait until ST_DISCONNECTED */
		dp_add_event(dp, EV_HPD_PLUG_INT, 0, 1); /* delay = 1 */
		mutex_unlock(&dp->event_mutex);
		return 0;
	}

	dp->hpd_state = ST_CONNECT_PENDING;

	hpd->hpd_high = 1;

	ret = dp_display_usbpd_configure_cb(&dp->pdev->dev);
	if (ret) {	/* link train failed */
		hpd->hpd_high = 0;
		dp->hpd_state = ST_DISCONNECTED;

		if (ret == -ECONNRESET) { /* cable unplugged */
			dp->core_initialized = false;
		}

	} else {
		/* start sentinel checking in case of missing uevent */
		dp_add_event(dp, EV_CONNECT_PENDING_TIMEOUT, 0, tout);
	}

	/* enable HDP irq_hpd/replug interrupt */
	dp_catalog_hpd_config_intr(dp->catalog,
		DP_DP_IRQ_HPD_INT_MASK | DP_DP_HPD_REPLUG_INT_MASK, true);

	mutex_unlock(&dp->event_mutex);

	/* uevent will complete connection part */
	return 0;
};

static int dp_display_enable(struct dp_display_private *dp, u32 data);
static int dp_display_disable(struct dp_display_private *dp, u32 data);

static int dp_connect_pending_timeout(struct dp_display_private *dp, u32 data)
{
	u32 state;

	mutex_lock(&dp->event_mutex);

	state = dp->hpd_state;
	if (state == ST_CONNECT_PENDING)
		dp->hpd_state = ST_CONNECTED;

	mutex_unlock(&dp->event_mutex);

	return 0;
}

static void dp_display_handle_plugged_change(struct msm_dp *dp_display,
		bool plugged)
{
	struct dp_display_private *dp;

	dp = container_of(dp_display,
			struct dp_display_private, dp_display);

	/* notify audio subsystem only if sink supports audio */
	if (dp_display->plugged_cb && dp_display->codec_dev &&
			dp->audio_supported)
		dp_display->plugged_cb(dp_display->codec_dev, plugged);
}

static int dp_hpd_unplug_handle(struct dp_display_private *dp, u32 data)
{
	struct dp_usbpd *hpd = dp->usbpd;
	u32 state;

	if (!hpd)
		return 0;

	mutex_lock(&dp->event_mutex);

	state = dp->hpd_state;

	/* disable irq_hpd/replug interrupts */
	dp_catalog_hpd_config_intr(dp->catalog,
		DP_DP_IRQ_HPD_INT_MASK | DP_DP_HPD_REPLUG_INT_MASK, false);

	/* unplugged, no more irq_hpd handle */
	dp_del_event(dp, EV_IRQ_HPD_INT);

	if (state == ST_DISCONNECTED) {
		/* triggered by irq_hdp with sink_count = 0 */
		if (dp->link->sink_count == 0) {
			dp_ctrl_off_phy(dp->ctrl);
			hpd->hpd_high = 0;
			dp->core_initialized = false;
		}
		mutex_unlock(&dp->event_mutex);
		return 0;
	}

	if (state == ST_DISCONNECT_PENDING) {
		mutex_unlock(&dp->event_mutex);
		return 0;
	}

	if (state == ST_CONNECT_PENDING) {
		/* wait until CONNECTED */
		dp_add_event(dp, EV_HPD_UNPLUG_INT, 0, 1); /* delay = 1 */
		mutex_unlock(&dp->event_mutex);
		return 0;
	}

	dp->hpd_state = ST_DISCONNECT_PENDING;

	/* disable HPD plug interrupts */
	dp_catalog_hpd_config_intr(dp->catalog, DP_DP_HPD_PLUG_INT_MASK, false);

	hpd->hpd_high = 0;

	/*
	 * We don't need separate work for disconnect as
	 * connect/attention interrupts are disabled
	 */
	dp_display_usbpd_disconnect_cb(&dp->pdev->dev);

	/* start sentinel checking in case of missing uevent */
	dp_add_event(dp, EV_DISCONNECT_PENDING_TIMEOUT, 0, DP_TIMEOUT_5_SECOND);

	DRM_DEBUG_DP("hpd_state=%d\n", state);
	/* signal the disconnect event early to ensure proper teardown */
	dp_display_handle_plugged_change(g_dp_display, false);

	/* enable HDP plug interrupt to prepare for next plugin */
	dp_catalog_hpd_config_intr(dp->catalog, DP_DP_HPD_PLUG_INT_MASK, true);

	/* uevent will complete disconnection part */
	mutex_unlock(&dp->event_mutex);
	return 0;
}

static int dp_disconnect_pending_timeout(struct dp_display_private *dp, u32 data)
{
	u32 state;

	mutex_lock(&dp->event_mutex);

	state =  dp->hpd_state;
	if (state == ST_DISCONNECT_PENDING)
		dp->hpd_state = ST_DISCONNECTED;

	mutex_unlock(&dp->event_mutex);

	return 0;
}

static int dp_irq_hpd_handle(struct dp_display_private *dp, u32 data)
{
	u32 state;
	int ret;

	mutex_lock(&dp->event_mutex);

	/* irq_hpd can happen at either connected or disconnected state */
	state =  dp->hpd_state;
	if (state == ST_DISPLAY_OFF || state == ST_SUSPENDED) {
		mutex_unlock(&dp->event_mutex);
		return 0;
	}

	if (state == ST_CONNECT_PENDING) {
		/* wait until ST_CONNECTED */
		dp_add_event(dp, EV_IRQ_HPD_INT, 0, 1); /* delay = 1 */
		mutex_unlock(&dp->event_mutex);
		return 0;
	}

	if (state == ST_CONNECT_PENDING || state == ST_DISCONNECT_PENDING) {
		/* wait until ST_CONNECTED */
		dp_add_event(dp, EV_IRQ_HPD_INT, 0, 1); /* delay = 1 */
		mutex_unlock(&dp->event_mutex);
		return 0;
	}

	ret = dp_display_usbpd_attention_cb(&dp->pdev->dev);
	if (ret == -ECONNRESET) { /* cable unplugged */
		dp->core_initialized = false;
	}
	DRM_DEBUG_DP("hpd_state=%d\n", state);

	mutex_unlock(&dp->event_mutex);

	return 0;
}

static void dp_display_deinit_sub_modules(struct dp_display_private *dp)
{
	dp_debug_put(dp->debug);
	dp_panel_put(dp->panel);
	dp_aux_put(dp->aux);
	dp_audio_put(dp->audio);
}

static int dp_init_sub_modules(struct dp_display_private *dp)
{
	int rc = 0;
	struct device *dev = &dp->pdev->dev;
	struct dp_usbpd_cb *cb = &dp->usbpd_cb;
	struct dp_panel_in panel_in = {
		.dev = dev,
	};

	/* Callback APIs used for cable status change event */
	cb->configure  = dp_display_usbpd_configure_cb;
	cb->disconnect = dp_display_usbpd_disconnect_cb;
	cb->attention  = dp_display_usbpd_attention_cb;

	dp->usbpd = dp_hpd_get(dev, cb);
	if (IS_ERR(dp->usbpd)) {
		rc = PTR_ERR(dp->usbpd);
		DRM_ERROR("failed to initialize hpd, rc = %d\n", rc);
		dp->usbpd = NULL;
		goto error;
	}

	dp->parser = dp_parser_get(dp->pdev);
	if (IS_ERR(dp->parser)) {
		rc = PTR_ERR(dp->parser);
		DRM_ERROR("failed to initialize parser, rc = %d\n", rc);
		dp->parser = NULL;
		goto error;
	}

	dp->catalog = dp_catalog_get(dev, &dp->parser->io);
	if (IS_ERR(dp->catalog)) {
		rc = PTR_ERR(dp->catalog);
		DRM_ERROR("failed to initialize catalog, rc = %d\n", rc);
		dp->catalog = NULL;
		goto error;
	}

	dp->power = dp_power_get(dev, dp->parser);
	if (IS_ERR(dp->power)) {
		rc = PTR_ERR(dp->power);
		DRM_ERROR("failed to initialize power, rc = %d\n", rc);
		dp->power = NULL;
		goto error;
	}

	dp->aux = dp_aux_get(dev, dp->catalog);
	if (IS_ERR(dp->aux)) {
		rc = PTR_ERR(dp->aux);
		DRM_ERROR("failed to initialize aux, rc = %d\n", rc);
		dp->aux = NULL;
		goto error;
	}

	dp->link = dp_link_get(dev, dp->aux);
	if (IS_ERR(dp->link)) {
		rc = PTR_ERR(dp->link);
		DRM_ERROR("failed to initialize link, rc = %d\n", rc);
		dp->link = NULL;
		goto error_link;
	}

	panel_in.aux = dp->aux;
	panel_in.catalog = dp->catalog;
	panel_in.link = dp->link;

	dp->panel = dp_panel_get(&panel_in);
	if (IS_ERR(dp->panel)) {
		rc = PTR_ERR(dp->panel);
		DRM_ERROR("failed to initialize panel, rc = %d\n", rc);
		dp->panel = NULL;
		goto error_link;
	}

	dp->ctrl = dp_ctrl_get(dev, dp->link, dp->panel, dp->aux,
			       dp->power, dp->catalog, dp->parser);
	if (IS_ERR(dp->ctrl)) {
		rc = PTR_ERR(dp->ctrl);
		DRM_ERROR("failed to initialize ctrl, rc = %d\n", rc);
		dp->ctrl = NULL;
		goto error_ctrl;
	}

	dp->audio = dp_audio_get(dp->pdev, dp->panel, dp->catalog);
	if (IS_ERR(dp->audio)) {
		rc = PTR_ERR(dp->audio);
		pr_err("failed to initialize audio, rc = %d\n", rc);
		dp->audio = NULL;
		goto error_ctrl;
	}

	return rc;

error_ctrl:
	dp_panel_put(dp->panel);
error_link:
	dp_aux_put(dp->aux);
error:
	return rc;
}

static int dp_display_set_mode(struct msm_dp *dp_display,
			       struct dp_display_mode *mode)
{
	struct dp_display_private *dp;

	dp = container_of(dp_display, struct dp_display_private, dp_display);

	dp->panel->dp_mode.drm_mode = mode->drm_mode;
	dp->panel->dp_mode.bpp = mode->bpp;
	dp->panel->dp_mode.capabilities = mode->capabilities;
	dp_panel_init_panel_info(dp->panel);
	return 0;
}

static int dp_display_prepare(struct msm_dp *dp)
{
	return 0;
}

static int dp_display_enable(struct dp_display_private *dp, u32 data)
{
	int rc = 0;
	struct msm_dp *dp_display;

	dp_display = g_dp_display;

	DRM_DEBUG_DP("sink_count=%d\n", dp->link->sink_count);
	if (dp_display->power_on) {
		DRM_DEBUG_DP("Link already setup, return\n");
		return 0;
	}

	rc = dp_ctrl_on_stream(dp->ctrl);
	if (!rc)
		dp_display->power_on = true;

	return rc;
}

static int dp_display_post_enable(struct msm_dp *dp_display)
{
	struct dp_display_private *dp;
	u32 rate;

	dp = container_of(dp_display, struct dp_display_private, dp_display);

	rate = dp->link->link_params.rate;

	if (dp->audio_supported) {
		dp->audio->bw_code = drm_dp_link_rate_to_bw_code(rate);
		dp->audio->lane_count = dp->link->link_params.num_lanes;
	}

	/* signal the connect event late to synchronize video and display */
	dp_display_handle_plugged_change(dp_display, true);
	return 0;
}

static int dp_display_disable(struct dp_display_private *dp, u32 data)
{
	struct msm_dp *dp_display;

	dp_display = g_dp_display;

	if (!dp_display->power_on)
		return 0;

	/* wait only if audio was enabled */
	if (dp_display->audio_enabled) {
		/* signal the disconnect event */
		dp_display_handle_plugged_change(dp_display, false);
		if (!wait_for_completion_timeout(&dp->audio_comp,
				HZ * 5))
			DRM_ERROR("audio comp timeout\n");
	}

	dp_display->audio_enabled = false;

	/* triggered by irq_hpd with sink_count = 0 */
	if (dp->link->sink_count == 0) {
		dp_ctrl_off_link_stream(dp->ctrl);
	} else {
		dp_ctrl_off(dp->ctrl);
		dp->core_initialized = false;
	}

	dp_display->power_on = false;

	DRM_DEBUG_DP("sink count: %d\n", dp->link->sink_count);
	return 0;
}

static int dp_display_unprepare(struct msm_dp *dp)
{
	return 0;
}

int dp_display_set_plugged_cb(struct msm_dp *dp_display,
		hdmi_codec_plugged_cb fn, struct device *codec_dev)
{
	bool plugged;

	dp_display->plugged_cb = fn;
	dp_display->codec_dev = codec_dev;
	plugged = dp_display->is_connected;
	dp_display_handle_plugged_change(dp_display, plugged);

	return 0;
}

int dp_display_validate_mode(struct msm_dp *dp, u32 mode_pclk_khz)
{
	const u32 num_components = 3, default_bpp = 24;
	struct dp_display_private *dp_display;
	struct dp_link_info *link_info;
	u32 mode_rate_khz = 0, supported_rate_khz = 0, mode_bpp = 0;

	if (!dp || !mode_pclk_khz || !dp->connector) {
		DRM_ERROR("invalid params\n");
		return -EINVAL;
	}

	dp_display = container_of(dp, struct dp_display_private, dp_display);
	link_info = &dp_display->panel->link_info;

	mode_bpp = dp->connector->display_info.bpc * num_components;
	if (!mode_bpp)
		mode_bpp = default_bpp;

	mode_bpp = dp_panel_get_mode_bpp(dp_display->panel,
			mode_bpp, mode_pclk_khz);

	mode_rate_khz = mode_pclk_khz * mode_bpp;
	supported_rate_khz = link_info->num_lanes * link_info->rate * 8;

	if (mode_rate_khz > supported_rate_khz)
		return MODE_BAD;

	return MODE_OK;
}

int dp_display_get_modes(struct msm_dp *dp,
				struct dp_display_mode *dp_mode)
{
	struct dp_display_private *dp_display;
	int ret = 0;

	if (!dp) {
		DRM_ERROR("invalid params\n");
		return 0;
	}

	dp_display = container_of(dp, struct dp_display_private, dp_display);

	ret = dp_panel_get_modes(dp_display->panel,
		dp->connector, dp_mode);
	if (dp_mode->drm_mode.clock)
		dp->max_pclk_khz = dp_mode->drm_mode.clock;
	return ret;
}

bool dp_display_check_video_test(struct msm_dp *dp)
{
	struct dp_display_private *dp_display;

	dp_display = container_of(dp, struct dp_display_private, dp_display);

	return dp_display->panel->video_test;
}

int dp_display_get_test_bpp(struct msm_dp *dp)
{
	struct dp_display_private *dp_display;

	if (!dp) {
		DRM_ERROR("invalid params\n");
		return 0;
	}

	dp_display = container_of(dp, struct dp_display_private, dp_display);

	return dp_link_bit_depth_to_bpp(
		dp_display->link->test_video.test_bit_depth);
}

void msm_dp_snapshot(struct msm_disp_state *disp_state, struct msm_dp *dp)
{
	struct dp_display_private *dp_display;

	dp_display = container_of(dp, struct dp_display_private, dp_display);

	/*
	 * if we are reading registers we need the link clocks to be on
	 * however till DP cable is connected this will not happen as we
	 * do not know the resolution to power up with. Hence check the
	 * power_on status before dumping DP registers to avoid crash due
	 * to unclocked access
	 */
	mutex_lock(&dp_display->event_mutex);

	if (!dp->power_on) {
		mutex_unlock(&dp_display->event_mutex);
		return;
	}

	dp_catalog_snapshot(dp_display->catalog, disp_state);

	mutex_unlock(&dp_display->event_mutex);
}

static void dp_display_config_hpd(struct dp_display_private *dp)
{

	dp_display_host_init(dp, true);
	dp_catalog_ctrl_hpd_config(dp->catalog);

	/* Enable interrupt first time
	 * we are leaving dp clocks on during disconnect
	 * and never disable interrupt
	 */
	enable_irq(dp->irq);
}

static int hpd_event_thread(void *data)
{
	struct dp_display_private *dp_priv;
	unsigned long flag;
	struct dp_event *todo;
	int timeout_mode = 0;

	dp_priv = (struct dp_display_private *)data;

	while (1) {
		if (timeout_mode) {
			wait_event_timeout(dp_priv->event_q,
				(dp_priv->event_pndx == dp_priv->event_gndx),
						EVENT_TIMEOUT);
		} else {
			wait_event_interruptible(dp_priv->event_q,
				(dp_priv->event_pndx != dp_priv->event_gndx));
		}
		spin_lock_irqsave(&dp_priv->event_lock, flag);
		todo = &dp_priv->event_list[dp_priv->event_gndx];
		if (todo->delay) {
			struct dp_event *todo_next;

			dp_priv->event_gndx++;
			dp_priv->event_gndx %= DP_EVENT_Q_MAX;

			/* re enter delay event into q */
			todo_next = &dp_priv->event_list[dp_priv->event_pndx++];
			dp_priv->event_pndx %= DP_EVENT_Q_MAX;
			todo_next->event_id = todo->event_id;
			todo_next->data = todo->data;
			todo_next->delay = todo->delay - 1;

			/* clean up older event */
			todo->event_id = EV_NO_EVENT;
			todo->delay = 0;

			/* switch to timeout mode */
			timeout_mode = 1;
			spin_unlock_irqrestore(&dp_priv->event_lock, flag);
			continue;
		}

		/* timeout with no events in q */
		if (dp_priv->event_pndx == dp_priv->event_gndx) {
			spin_unlock_irqrestore(&dp_priv->event_lock, flag);
			continue;
		}

		dp_priv->event_gndx++;
		dp_priv->event_gndx %= DP_EVENT_Q_MAX;
		timeout_mode = 0;
		spin_unlock_irqrestore(&dp_priv->event_lock, flag);

		switch (todo->event_id) {
		case EV_HPD_INIT_SETUP:
			dp_display_config_hpd(dp_priv);
			break;
		case EV_HPD_PLUG_INT:
			dp_hpd_plug_handle(dp_priv, todo->data);
			break;
		case EV_HPD_UNPLUG_INT:
			dp_hpd_unplug_handle(dp_priv, todo->data);
			break;
		case EV_IRQ_HPD_INT:
			dp_irq_hpd_handle(dp_priv, todo->data);
			break;
		case EV_USER_NOTIFICATION:
			dp_display_send_hpd_notification(dp_priv,
						todo->data);
			break;
		case EV_CONNECT_PENDING_TIMEOUT:
			dp_connect_pending_timeout(dp_priv,
						todo->data);
			break;
		case EV_DISCONNECT_PENDING_TIMEOUT:
			dp_disconnect_pending_timeout(dp_priv,
						todo->data);
			break;
		default:
			break;
		}
	}

	return 0;
}

static void dp_hpd_event_setup(struct dp_display_private *dp_priv)
{
	init_waitqueue_head(&dp_priv->event_q);
	spin_lock_init(&dp_priv->event_lock);

	kthread_run(hpd_event_thread, dp_priv, "dp_hpd_handler");
}

static irqreturn_t dp_display_irq_handler(int irq, void *dev_id)
{
	struct dp_display_private *dp = dev_id;
	irqreturn_t ret = IRQ_HANDLED;
	u32 hpd_isr_status;

	if (!dp) {
		DRM_ERROR("invalid data\n");
		return IRQ_NONE;
	}

	hpd_isr_status = dp_catalog_hpd_get_intr_status(dp->catalog);

	DRM_DEBUG_DP("hpd isr status=%#x\n", hpd_isr_status);
	if (hpd_isr_status & 0x0F) {
		/* hpd related interrupts */
		if (hpd_isr_status & DP_DP_HPD_PLUG_INT_MASK)
			dp_add_event(dp, EV_HPD_PLUG_INT, 0, 0);

		if (hpd_isr_status & DP_DP_IRQ_HPD_INT_MASK) {
			/* stop sentinel connect pending checking */
			dp_del_event(dp, EV_CONNECT_PENDING_TIMEOUT);
			dp_add_event(dp, EV_IRQ_HPD_INT, 0, 0);
		}

		if (hpd_isr_status & DP_DP_HPD_REPLUG_INT_MASK) {
			dp_add_event(dp, EV_HPD_UNPLUG_INT, 0, 0);
			dp_add_event(dp, EV_HPD_PLUG_INT, 0, 3);
		}

		if (hpd_isr_status & DP_DP_HPD_UNPLUG_INT_MASK)
			dp_add_event(dp, EV_HPD_UNPLUG_INT, 0, 0);
	}

	/* DP controller isr */
	dp_ctrl_isr(dp->ctrl);

	/* DP aux isr */
	dp_aux_isr(dp->aux);

	return ret;
}

int dp_display_request_irq(struct msm_dp *dp_display)
{
	int rc = 0;
	struct dp_display_private *dp;

	if (!dp_display) {
		DRM_ERROR("invalid input\n");
		return -EINVAL;
	}

	dp = container_of(dp_display, struct dp_display_private, dp_display);

	dp->irq = irq_of_parse_and_map(dp->pdev->dev.of_node, 0);
	if (dp->irq < 0) {
		rc = dp->irq;
		DRM_ERROR("failed to get irq: %d\n", rc);
		return rc;
	}

	rc = devm_request_irq(&dp->pdev->dev, dp->irq,
			dp_display_irq_handler,
			IRQF_TRIGGER_HIGH, "dp_display_isr", dp);
	if (rc < 0) {
		DRM_ERROR("failed to request IRQ%u: %d\n",
				dp->irq, rc);
		return rc;
	}
	disable_irq(dp->irq);

	return 0;
}

static int dp_display_probe(struct platform_device *pdev)
{
	int rc = 0;
	struct dp_display_private *dp;

	if (!pdev || !pdev->dev.of_node) {
		DRM_ERROR("pdev not found\n");
		return -ENODEV;
	}

	dp = devm_kzalloc(&pdev->dev, sizeof(*dp), GFP_KERNEL);
	if (!dp)
		return -ENOMEM;

	dp->pdev = pdev;
	dp->name = "drm_dp";

	rc = dp_init_sub_modules(dp);
	if (rc) {
		DRM_ERROR("init sub module failed\n");
		return -EPROBE_DEFER;
	}

	mutex_init(&dp->event_mutex);
	g_dp_display = &dp->dp_display;

	/* Store DP audio handle inside DP display */
	g_dp_display->dp_audio = dp->audio;

	init_completion(&dp->audio_comp);

	platform_set_drvdata(pdev, g_dp_display);

	rc = component_add(&pdev->dev, &dp_display_comp_ops);
	if (rc) {
		DRM_ERROR("component add failed, rc=%d\n", rc);
		dp_display_deinit_sub_modules(dp);
	}

	return rc;
}

static int dp_display_remove(struct platform_device *pdev)
{
	struct dp_display_private *dp;

	dp = container_of(g_dp_display,
			struct dp_display_private, dp_display);

	dp_display_deinit_sub_modules(dp);

	component_del(&pdev->dev, &dp_display_comp_ops);
	platform_set_drvdata(pdev, NULL);

	return 0;
}

static int dp_pm_resume(struct device *dev)
{
	struct platform_device *pdev = to_platform_device(dev);
	struct msm_dp *dp_display = platform_get_drvdata(pdev);
	struct dp_display_private *dp;
	int sink_count = 0;

	dp = container_of(dp_display, struct dp_display_private, dp_display);

	mutex_lock(&dp->event_mutex);

	DRM_DEBUG_DP("Before, core_inited=%d power_on=%d\n",
			dp->core_initialized, dp_display->power_on);

	/* start from disconnected state */
	dp->hpd_state = ST_DISCONNECTED;

	/* turn on dp ctrl/phy */
	dp_display_host_init(dp, true);

	dp_catalog_ctrl_hpd_config(dp->catalog);

	/*
	 * set sink to normal operation mode -- D0
	 * before dpcd read
	 */
	dp_link_psm_config(dp->link, &dp->panel->link_info, false);
<<<<<<< HEAD

	if (dp_catalog_link_is_connected(dp->catalog)) {
		sink_count = drm_dp_read_sink_count(dp->aux);
		if (sink_count < 0)
			sink_count = 0;
	}

=======

	if (dp_catalog_link_is_connected(dp->catalog)) {
		sink_count = drm_dp_read_sink_count(dp->aux);
		if (sink_count < 0)
			sink_count = 0;
	}

>>>>>>> 3b17187f
	dp->link->sink_count = sink_count;
	/*
	 * can not declared display is connected unless
	 * HDMI cable is plugged in and sink_count of
	 * dongle become 1
	 * also only signal audio when disconnected
	 */
<<<<<<< HEAD
	if (dp->link->sink_count)
=======
	if (dp->link->sink_count) {
>>>>>>> 3b17187f
		dp->dp_display.is_connected = true;
	} else {
		dp->dp_display.is_connected = false;
		dp_display_handle_plugged_change(g_dp_display, false);
	}

	DRM_DEBUG_DP("After, sink_count=%d is_connected=%d core_inited=%d power_on=%d\n",
			dp->link->sink_count, dp->dp_display.is_connected,
			dp->core_initialized, dp_display->power_on);

	mutex_unlock(&dp->event_mutex);

	return 0;
}

static int dp_pm_suspend(struct device *dev)
{
	struct platform_device *pdev = to_platform_device(dev);
	struct msm_dp *dp_display = platform_get_drvdata(pdev);
	struct dp_display_private *dp;

	dp = container_of(dp_display, struct dp_display_private, dp_display);

	mutex_lock(&dp->event_mutex);

	DRM_DEBUG_DP("Before, core_inited=%d power_on=%d\n",
			dp->core_initialized, dp_display->power_on);

	if (dp->core_initialized == true) {
		/* mainlink enabled */
		if (dp_power_clk_status(dp->power, DP_CTRL_PM))
			dp_ctrl_off_link_stream(dp->ctrl);

		dp_display_host_deinit(dp);
	}

	dp->hpd_state = ST_SUSPENDED;

	/* host_init will be called at pm_resume */
	dp->core_initialized = false;

	DRM_DEBUG_DP("After, core_inited=%d power_on=%d\n",
			dp->core_initialized, dp_display->power_on);

	mutex_unlock(&dp->event_mutex);

	return 0;
}

static int dp_pm_prepare(struct device *dev)
{
	return 0;
}

static void dp_pm_complete(struct device *dev)
{

}

static const struct dev_pm_ops dp_pm_ops = {
	.suspend = dp_pm_suspend,
	.resume =  dp_pm_resume,
	.prepare = dp_pm_prepare,
	.complete = dp_pm_complete,
};

static struct platform_driver dp_display_driver = {
	.probe  = dp_display_probe,
	.remove = dp_display_remove,
	.driver = {
		.name = "msm-dp-display",
		.of_match_table = dp_dt_match,
		.suppress_bind_attrs = true,
		.pm = &dp_pm_ops,
	},
};

int __init msm_dp_register(void)
{
	int ret;

	ret = platform_driver_register(&dp_display_driver);
	if (ret)
		DRM_ERROR("Dp display driver register failed");

	return ret;
}

void __exit msm_dp_unregister(void)
{
	platform_driver_unregister(&dp_display_driver);
}

void msm_dp_irq_postinstall(struct msm_dp *dp_display)
{
	struct dp_display_private *dp;

	if (!dp_display)
		return;

	dp = container_of(dp_display, struct dp_display_private, dp_display);

	dp_hpd_event_setup(dp);

	dp_add_event(dp, EV_HPD_INIT_SETUP, 0, 100);
}

void msm_dp_debugfs_init(struct msm_dp *dp_display, struct drm_minor *minor)
{
	struct dp_display_private *dp;
	struct device *dev;
	int rc;

	dp = container_of(dp_display, struct dp_display_private, dp_display);
	dev = &dp->pdev->dev;

	dp->debug = dp_debug_get(dev, dp->panel, dp->usbpd,
					dp->link, &dp->dp_display.connector,
					minor);
	if (IS_ERR(dp->debug)) {
		rc = PTR_ERR(dp->debug);
		DRM_ERROR("failed to initialize debug, rc = %d\n", rc);
		dp->debug = NULL;
	}
}

int msm_dp_modeset_init(struct msm_dp *dp_display, struct drm_device *dev,
			struct drm_encoder *encoder)
{
	struct msm_drm_private *priv;
	int ret;

	if (WARN_ON(!encoder) || WARN_ON(!dp_display) || WARN_ON(!dev))
		return -EINVAL;

	priv = dev->dev_private;
	dp_display->drm_dev = dev;

	ret = dp_display_request_irq(dp_display);
	if (ret) {
		DRM_ERROR("request_irq failed, ret=%d\n", ret);
		return ret;
	}

	dp_display->encoder = encoder;

	dp_display->connector = dp_drm_connector_init(dp_display);
	if (IS_ERR(dp_display->connector)) {
		ret = PTR_ERR(dp_display->connector);
		DRM_DEV_ERROR(dev->dev,
			"failed to create dp connector: %d\n", ret);
		dp_display->connector = NULL;
		return ret;
	}

	priv->connectors[priv->num_connectors++] = dp_display->connector;
	return 0;
}

int msm_dp_display_enable(struct msm_dp *dp, struct drm_encoder *encoder)
{
	int rc = 0;
	struct dp_display_private *dp_display;
	u32 state;

	dp_display = container_of(dp, struct dp_display_private, dp_display);
	if (!dp_display->dp_mode.drm_mode.clock) {
		DRM_ERROR("invalid params\n");
		return -EINVAL;
	}

	mutex_lock(&dp_display->event_mutex);

	/* stop sentinel checking */
	dp_del_event(dp_display, EV_CONNECT_PENDING_TIMEOUT);

	rc = dp_display_set_mode(dp, &dp_display->dp_mode);
	if (rc) {
		DRM_ERROR("Failed to perform a mode set, rc=%d\n", rc);
		mutex_unlock(&dp_display->event_mutex);
		return rc;
	}

	rc = dp_display_prepare(dp);
	if (rc) {
		DRM_ERROR("DP display prepare failed, rc=%d\n", rc);
		mutex_unlock(&dp_display->event_mutex);
		return rc;
	}

	state =  dp_display->hpd_state;

	if (state == ST_DISPLAY_OFF)
		dp_display_host_init(dp_display, true);

	dp_display_enable(dp_display, 0);

	rc = dp_display_post_enable(dp);
	if (rc) {
		DRM_ERROR("DP display post enable failed, rc=%d\n", rc);
		dp_display_disable(dp_display, 0);
		dp_display_unprepare(dp);
	}

	/* manual kick off plug event to train link */
	if (state == ST_DISPLAY_OFF)
		dp_add_event(dp_display, EV_IRQ_HPD_INT, 0, 0);

	/* completed connection */
	dp_display->hpd_state = ST_CONNECTED;

	mutex_unlock(&dp_display->event_mutex);

	return rc;
}

int msm_dp_display_pre_disable(struct msm_dp *dp, struct drm_encoder *encoder)
{
	struct dp_display_private *dp_display;

	dp_display = container_of(dp, struct dp_display_private, dp_display);

	dp_ctrl_push_idle(dp_display->ctrl);

	return 0;
}

int msm_dp_display_disable(struct msm_dp *dp, struct drm_encoder *encoder)
{
	int rc = 0;
	u32 state;
	struct dp_display_private *dp_display;

	dp_display = container_of(dp, struct dp_display_private, dp_display);

	mutex_lock(&dp_display->event_mutex);

	/* stop sentinel checking */
	dp_del_event(dp_display, EV_DISCONNECT_PENDING_TIMEOUT);

	dp_display_disable(dp_display, 0);

	rc = dp_display_unprepare(dp);
	if (rc)
		DRM_ERROR("DP display unprepare failed, rc=%d\n", rc);

	state =  dp_display->hpd_state;
	if (state == ST_DISCONNECT_PENDING) {
		/* completed disconnection */
		dp_display->hpd_state = ST_DISCONNECTED;
	} else {
		dp_display->hpd_state = ST_DISPLAY_OFF;
	}

	mutex_unlock(&dp_display->event_mutex);
	return rc;
}

void msm_dp_display_mode_set(struct msm_dp *dp, struct drm_encoder *encoder,
				struct drm_display_mode *mode,
				struct drm_display_mode *adjusted_mode)
{
	struct dp_display_private *dp_display;

	dp_display = container_of(dp, struct dp_display_private, dp_display);

	memset(&dp_display->dp_mode, 0x0, sizeof(struct dp_display_mode));

	if (dp_display_check_video_test(dp))
		dp_display->dp_mode.bpp = dp_display_get_test_bpp(dp);
	else /* Default num_components per pixel = 3 */
		dp_display->dp_mode.bpp = dp->connector->display_info.bpc * 3;

	if (!dp_display->dp_mode.bpp)
		dp_display->dp_mode.bpp = 24; /* Default bpp */

	drm_mode_copy(&dp_display->dp_mode.drm_mode, adjusted_mode);

	dp_display->dp_mode.v_active_low =
		!!(dp_display->dp_mode.drm_mode.flags & DRM_MODE_FLAG_NVSYNC);

	dp_display->dp_mode.h_active_low =
		!!(dp_display->dp_mode.drm_mode.flags & DRM_MODE_FLAG_NHSYNC);
}<|MERGE_RESOLUTION|>--- conflicted
+++ resolved
@@ -1297,7 +1297,6 @@
 	 * before dpcd read
 	 */
 	dp_link_psm_config(dp->link, &dp->panel->link_info, false);
-<<<<<<< HEAD
 
 	if (dp_catalog_link_is_connected(dp->catalog)) {
 		sink_count = drm_dp_read_sink_count(dp->aux);
@@ -1305,15 +1304,6 @@
 			sink_count = 0;
 	}
 
-=======
-
-	if (dp_catalog_link_is_connected(dp->catalog)) {
-		sink_count = drm_dp_read_sink_count(dp->aux);
-		if (sink_count < 0)
-			sink_count = 0;
-	}
-
->>>>>>> 3b17187f
 	dp->link->sink_count = sink_count;
 	/*
 	 * can not declared display is connected unless
@@ -1321,11 +1311,7 @@
 	 * dongle become 1
 	 * also only signal audio when disconnected
 	 */
-<<<<<<< HEAD
-	if (dp->link->sink_count)
-=======
 	if (dp->link->sink_count) {
->>>>>>> 3b17187f
 		dp->dp_display.is_connected = true;
 	} else {
 		dp->dp_display.is_connected = false;
