--- conflicted
+++ resolved
@@ -126,44 +126,6 @@
 		ret = -ENOMEM;
 		goto fail;
 	}
-<<<<<<< HEAD
-	for (i = 0; i < config->pwr_clk_cnt; i++) {
-		struct clk *clk;
-
-		clk = msm_clk_get(pdev, config->pwr_clk_names[i]);
-		if (IS_ERR(clk)) {
-			ret = PTR_ERR(clk);
-			DRM_DEV_ERROR(&pdev->dev, "failed to get pwr clk: %s (%d)\n",
-					config->pwr_clk_names[i], ret);
-			goto fail;
-		}
-
-		hdmi->pwr_clks[i] = clk;
-	}
-
-	hdmi->hpd_gpiod = devm_gpiod_get_optional(&pdev->dev, "hpd", GPIOD_IN);
-	/* This will catch e.g. -EPROBE_DEFER */
-	if (IS_ERR(hdmi->hpd_gpiod)) {
-		ret = PTR_ERR(hdmi->hpd_gpiod);
-		DRM_DEV_ERROR(&pdev->dev, "failed to get hpd gpio: (%d)\n", ret);
-		goto fail;
-	}
-
-	if (!hdmi->hpd_gpiod)
-		DBG("failed to get HPD gpio");
-
-	if (hdmi->hpd_gpiod)
-		gpiod_set_consumer_name(hdmi->hpd_gpiod, "HDMI_HPD");
-
-	devm_pm_runtime_enable(&pdev->dev);
-
-	hdmi->workq = alloc_ordered_workqueue("msm_hdmi", 0);
-	if (!hdmi->workq) {
-		ret = -ENOMEM;
-		goto fail;
-	}
-=======
->>>>>>> 98817289
 
 	hdmi->i2c = msm_hdmi_i2c_init(hdmi);
 	if (IS_ERR(hdmi->i2c)) {
