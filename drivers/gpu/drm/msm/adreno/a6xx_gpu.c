--- conflicted
+++ resolved
@@ -609,8 +609,6 @@
 	A6XX_PROTECT_NORDWR(0x1f8c0, 0x0000), /* note: infinite range */
 };
 
-<<<<<<< HEAD
-=======
 /* These are for a635 and a660 */
 static const u32 a660_protect[] = {
 	A6XX_PROTECT_RDONLY(0x00000, 0x04ff),
@@ -656,7 +654,6 @@
 	A6XX_PROTECT_NORDWR(0x1f8c0, 0x0000), /* note: infinite range */
 };
 
->>>>>>> 3b17187f
 static void a6xx_set_cp_protect(struct msm_gpu *gpu)
 {
 	struct adreno_gpu *adreno_gpu = to_adreno_gpu(gpu);
@@ -670,13 +667,10 @@
 		regs = a650_protect;
 		count = ARRAY_SIZE(a650_protect);
 		count_max = 48;
-<<<<<<< HEAD
-=======
 	} else if (adreno_is_a660_family(adreno_gpu)) {
 		regs = a660_protect;
 		count = ARRAY_SIZE(a660_protect);
 		count_max = 48;
->>>>>>> 3b17187f
 	}
 
 	/*
@@ -1021,8 +1015,6 @@
 
 	/* Protect registers from the CP */
 	a6xx_set_cp_protect(gpu);
-<<<<<<< HEAD
-=======
 
 	if (adreno_is_a660_family(adreno_gpu)) {
 		gpu_write(gpu, REG_A6XX_CP_CHICKEN_DBG, 0x1);
@@ -1032,7 +1024,6 @@
 	/* Set dualQ + disable afull for A660 GPU */
 	if (adreno_is_a660(adreno_gpu))
 		gpu_write(gpu, REG_A6XX_UCHE_CMDQ_CONFIG, 0x66906);
->>>>>>> 3b17187f
 
 	/* Enable expanded apriv for targets that support it */
 	if (gpu->hw_apriv) {
@@ -1562,13 +1553,6 @@
 	if (ret)
 		return ret;
 
-<<<<<<< HEAD
-	ret = a6xx_gmu_stop(a6xx_gpu);
-	if (ret)
-		return ret;
-
-=======
->>>>>>> 3b17187f
 	if (a6xx_gpu->shadow_bo)
 		for (i = 0; i < gpu->nr_rings; i++)
 			a6xx_gpu->shadow[i] = 0;
@@ -1580,9 +1564,6 @@
 {
 	struct adreno_gpu *adreno_gpu = to_adreno_gpu(gpu);
 	struct a6xx_gpu *a6xx_gpu = to_a6xx_gpu(adreno_gpu);
-	static DEFINE_MUTEX(perfcounter_oob);
-
-	mutex_lock(&perfcounter_oob);
 
 	mutex_lock(&a6xx_gpu->gmu.lock);
 
@@ -1590,19 +1571,12 @@
 	a6xx_gmu_set_oob(&a6xx_gpu->gmu, GMU_OOB_PERFCOUNTER_SET);
 
 	*value = gpu_read64(gpu, REG_A6XX_CP_ALWAYS_ON_COUNTER_LO,
-<<<<<<< HEAD
-		REG_A6XX_CP_ALWAYS_ON_COUNTER_HI);
+			    REG_A6XX_CP_ALWAYS_ON_COUNTER_HI);
 
 	a6xx_gmu_clear_oob(&a6xx_gpu->gmu, GMU_OOB_PERFCOUNTER_SET);
-	mutex_unlock(&perfcounter_oob);
-=======
-			    REG_A6XX_CP_ALWAYS_ON_COUNTER_HI);
-
-	a6xx_gmu_clear_oob(&a6xx_gpu->gmu, GMU_OOB_PERFCOUNTER_SET);
 
 	mutex_unlock(&a6xx_gpu->gmu.lock);
 
->>>>>>> 3b17187f
 	return 0;
 }
 
