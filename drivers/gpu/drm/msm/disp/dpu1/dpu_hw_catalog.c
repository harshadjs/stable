// SPDX-License-Identifier: GPL-2.0-only
/* Copyright (c) 2015-2018, The Linux Foundation. All rights reserved.
 * Copyright (c) 2022-2023, Qualcomm Innovation Center, Inc. All rights reserved.
 */

#define pr_fmt(fmt)	"[drm:%s:%d] " fmt, __func__, __LINE__
#include <linux/slab.h>
#include <linux/of_address.h>
#include <linux/platform_device.h>
#include "dpu_hw_mdss.h"
#include "dpu_hw_interrupts.h"
#include "dpu_hw_catalog.h"
#include "dpu_kms.h"

#define VIG_BASE_MASK \
<<<<<<< HEAD
	(BIT(DPU_SSPP_SRC) | BIT(DPU_SSPP_QOS) |\
=======
	(BIT(DPU_SSPP_QOS) |\
>>>>>>> 98817289
	BIT(DPU_SSPP_CDP) |\
	BIT(DPU_SSPP_TS_PREFILL) | BIT(DPU_SSPP_EXCL_RECT))

#define VIG_MASK \
	(VIG_BASE_MASK | \
	BIT(DPU_SSPP_CSC_10BIT))

#define VIG_MSM8998_MASK \
	(VIG_MASK | BIT(DPU_SSPP_SCALER_QSEED3))

#define VIG_SDM845_MASK \
	(VIG_MASK | BIT(DPU_SSPP_QOS_8LVL) | BIT(DPU_SSPP_SCALER_QSEED3))

#define VIG_SDM845_MASK_SDMA \
	(VIG_SDM845_MASK | BIT(DPU_SSPP_SMART_DMA_V2))

#define VIG_SC7180_MASK \
	(VIG_MASK | BIT(DPU_SSPP_QOS_8LVL) | BIT(DPU_SSPP_SCALER_QSEED4))

#define VIG_SM6125_MASK \
	(VIG_MASK | BIT(DPU_SSPP_QOS_8LVL) | BIT(DPU_SSPP_SCALER_QSEED3LITE))

<<<<<<< HEAD
=======
#define VIG_SC7180_MASK_SDMA \
	(VIG_SC7180_MASK | BIT(DPU_SSPP_SMART_DMA_V2))

>>>>>>> 98817289
#define VIG_QCM2290_MASK (VIG_BASE_MASK | BIT(DPU_SSPP_QOS_8LVL))

#define DMA_MSM8998_MASK \
	(BIT(DPU_SSPP_QOS) |\
	BIT(DPU_SSPP_TS_PREFILL) | BIT(DPU_SSPP_TS_PREFILL_REC1) |\
	BIT(DPU_SSPP_CDP) | BIT(DPU_SSPP_EXCL_RECT))

#define VIG_SC7280_MASK \
	(VIG_SC7180_MASK | BIT(DPU_SSPP_INLINE_ROTATION))

#define VIG_SC7280_MASK_SDMA \
	(VIG_SC7280_MASK | BIT(DPU_SSPP_SMART_DMA_V2))

#define DMA_SDM845_MASK \
	(BIT(DPU_SSPP_QOS) | BIT(DPU_SSPP_QOS_8LVL) |\
	BIT(DPU_SSPP_TS_PREFILL) | BIT(DPU_SSPP_TS_PREFILL_REC1) |\
	BIT(DPU_SSPP_CDP) | BIT(DPU_SSPP_EXCL_RECT))

#define DMA_CURSOR_SDM845_MASK \
	(DMA_SDM845_MASK | BIT(DPU_SSPP_CURSOR))

#define DMA_SDM845_MASK_SDMA \
	(DMA_SDM845_MASK | BIT(DPU_SSPP_SMART_DMA_V2))

#define DMA_CURSOR_SDM845_MASK_SDMA \
	(DMA_CURSOR_SDM845_MASK | BIT(DPU_SSPP_SMART_DMA_V2))

#define DMA_CURSOR_MSM8998_MASK \
	(DMA_MSM8998_MASK | BIT(DPU_SSPP_CURSOR))

#define MIXER_MSM8998_MASK \
	(BIT(DPU_MIXER_SOURCESPLIT))

#define MIXER_SDM845_MASK \
	(BIT(DPU_MIXER_SOURCESPLIT) | BIT(DPU_DIM_LAYER) | BIT(DPU_MIXER_COMBINED_ALPHA))

#define MIXER_QCM2290_MASK \
	(BIT(DPU_DIM_LAYER) | BIT(DPU_MIXER_COMBINED_ALPHA))

#define PINGPONG_SDM845_MASK \
	(BIT(DPU_PINGPONG_DITHER) | BIT(DPU_PINGPONG_TE) | BIT(DPU_PINGPONG_DSC))

#define PINGPONG_SDM845_TE2_MASK \
	(PINGPONG_SDM845_MASK | BIT(DPU_PINGPONG_TE2))

#define PINGPONG_SM8150_MASK \
	(BIT(DPU_PINGPONG_DITHER) | BIT(DPU_PINGPONG_DSC))

#define CTL_SC7280_MASK \
	(BIT(DPU_CTL_ACTIVE_CFG) | \
	 BIT(DPU_CTL_FETCH_ACTIVE) | \
	 BIT(DPU_CTL_VM_CFG) | \
	 BIT(DPU_CTL_DSPP_SUB_BLOCK_FLUSH))

#define CTL_SM8550_MASK \
	(CTL_SC7280_MASK | BIT(DPU_CTL_HAS_LAYER_EXT4))

#define DSPP_SC7180_MASK BIT(DPU_DSPP_PCC)

<<<<<<< HEAD
#define INTF_SDM845_MASK (0)

=======
>>>>>>> 98817289
#define INTF_SC7180_MASK \
	(BIT(DPU_INTF_INPUT_CTRL) | \
	 BIT(DPU_INTF_TE) | \
	 BIT(DPU_INTF_STATUS_SUPPORTED) | \
	 BIT(DPU_DATA_HCTL_EN))

#define INTF_SC7280_MASK (INTF_SC7180_MASK)
<<<<<<< HEAD

#define IRQ_SDM845_MASK (BIT(MDP_SSPP_TOP0_INTR) | \
			 BIT(MDP_SSPP_TOP0_INTR2) | \
			 BIT(MDP_SSPP_TOP0_HIST_INTR) | \
			 BIT(MDP_INTF0_INTR) | \
			 BIT(MDP_INTF1_INTR) | \
			 BIT(MDP_INTF2_INTR) | \
			 BIT(MDP_INTF3_INTR) | \
			 BIT(MDP_INTF4_INTR) | \
			 BIT(MDP_AD4_0_INTR) | \
			 BIT(MDP_AD4_1_INTR))

#define IRQ_SC7180_MASK (BIT(MDP_SSPP_TOP0_INTR) | \
			 BIT(MDP_SSPP_TOP0_INTR2) | \
			 BIT(MDP_SSPP_TOP0_HIST_INTR) | \
			 BIT(MDP_INTF0_INTR) | \
			 BIT(MDP_INTF1_INTR))

#define IRQ_SC7280_MASK (BIT(MDP_SSPP_TOP0_INTR) | \
			 BIT(MDP_SSPP_TOP0_INTR2) | \
			 BIT(MDP_SSPP_TOP0_HIST_INTR) | \
			 BIT(MDP_INTF0_7xxx_INTR) | \
			 BIT(MDP_INTF1_7xxx_INTR) | \
			 BIT(MDP_INTF5_7xxx_INTR))

#define IRQ_SM8250_MASK (BIT(MDP_SSPP_TOP0_INTR) | \
			 BIT(MDP_SSPP_TOP0_INTR2) | \
			 BIT(MDP_SSPP_TOP0_HIST_INTR) | \
			 BIT(MDP_INTF0_INTR) | \
			 BIT(MDP_INTF1_INTR) | \
			 BIT(MDP_INTF2_INTR) | \
			 BIT(MDP_INTF3_INTR) | \
			 BIT(MDP_INTF4_INTR))

#define IRQ_SC8180X_MASK (BIT(MDP_SSPP_TOP0_INTR) | \
			  BIT(MDP_SSPP_TOP0_INTR2) | \
			  BIT(MDP_SSPP_TOP0_HIST_INTR) | \
			  BIT(MDP_INTF0_INTR) | \
			  BIT(MDP_INTF1_INTR) | \
			  BIT(MDP_INTF2_INTR) | \
			  BIT(MDP_INTF3_INTR) | \
			  BIT(MDP_INTF4_INTR) | \
			  BIT(MDP_INTF5_INTR) | \
			  BIT(MDP_AD4_0_INTR) | \
			  BIT(MDP_AD4_1_INTR))
=======
>>>>>>> 98817289

#define WB_SM8250_MASK (BIT(DPU_WB_LINE_MODE) | \
			 BIT(DPU_WB_UBWC) | \
			 BIT(DPU_WB_YUV_CONFIG) | \
			 BIT(DPU_WB_PIPE_ALPHA) | \
			 BIT(DPU_WB_XY_ROI_OFFSET) | \
			 BIT(DPU_WB_QOS) | \
			 BIT(DPU_WB_QOS_8LVL) | \
			 BIT(DPU_WB_CDP) | \
			 BIT(DPU_WB_INPUT_CTRL))

#define DEFAULT_PIXEL_RAM_SIZE		(50 * 1024)
#define DEFAULT_DPU_LINE_WIDTH		2048
#define DEFAULT_DPU_OUTPUT_LINE_WIDTH	2560

#define MAX_HORZ_DECIMATION	4
#define MAX_VERT_DECIMATION	4

#define MAX_UPSCALE_RATIO	20
#define MAX_DOWNSCALE_RATIO	4
#define SSPP_UNITY_SCALE	1

#define STRCAT(X, Y) (X Y)

static const uint32_t plane_formats[] = {
	DRM_FORMAT_ARGB8888,
	DRM_FORMAT_ABGR8888,
	DRM_FORMAT_RGBA8888,
	DRM_FORMAT_BGRA8888,
	DRM_FORMAT_XRGB8888,
	DRM_FORMAT_RGBX8888,
	DRM_FORMAT_BGRX8888,
	DRM_FORMAT_XBGR8888,
	DRM_FORMAT_ARGB2101010,
	DRM_FORMAT_XRGB2101010,
	DRM_FORMAT_RGB888,
	DRM_FORMAT_BGR888,
	DRM_FORMAT_RGB565,
	DRM_FORMAT_BGR565,
	DRM_FORMAT_ARGB1555,
	DRM_FORMAT_ABGR1555,
	DRM_FORMAT_RGBA5551,
	DRM_FORMAT_BGRA5551,
	DRM_FORMAT_XRGB1555,
	DRM_FORMAT_XBGR1555,
	DRM_FORMAT_RGBX5551,
	DRM_FORMAT_BGRX5551,
	DRM_FORMAT_ARGB4444,
	DRM_FORMAT_ABGR4444,
	DRM_FORMAT_RGBA4444,
	DRM_FORMAT_BGRA4444,
	DRM_FORMAT_XRGB4444,
	DRM_FORMAT_XBGR4444,
	DRM_FORMAT_RGBX4444,
	DRM_FORMAT_BGRX4444,
};

static const uint32_t plane_formats_yuv[] = {
	DRM_FORMAT_ARGB8888,
	DRM_FORMAT_ABGR8888,
	DRM_FORMAT_RGBA8888,
	DRM_FORMAT_BGRX8888,
	DRM_FORMAT_BGRA8888,
	DRM_FORMAT_ARGB2101010,
	DRM_FORMAT_XRGB2101010,
	DRM_FORMAT_XRGB8888,
	DRM_FORMAT_XBGR8888,
	DRM_FORMAT_RGBX8888,
	DRM_FORMAT_RGB888,
	DRM_FORMAT_BGR888,
	DRM_FORMAT_RGB565,
	DRM_FORMAT_BGR565,
	DRM_FORMAT_ARGB1555,
	DRM_FORMAT_ABGR1555,
	DRM_FORMAT_RGBA5551,
	DRM_FORMAT_BGRA5551,
	DRM_FORMAT_XRGB1555,
	DRM_FORMAT_XBGR1555,
	DRM_FORMAT_RGBX5551,
	DRM_FORMAT_BGRX5551,
	DRM_FORMAT_ARGB4444,
	DRM_FORMAT_ABGR4444,
	DRM_FORMAT_RGBA4444,
	DRM_FORMAT_BGRA4444,
	DRM_FORMAT_XRGB4444,
	DRM_FORMAT_XBGR4444,
	DRM_FORMAT_RGBX4444,
	DRM_FORMAT_BGRX4444,

	DRM_FORMAT_P010,
	DRM_FORMAT_NV12,
	DRM_FORMAT_NV21,
	DRM_FORMAT_NV16,
	DRM_FORMAT_NV61,
	DRM_FORMAT_VYUY,
	DRM_FORMAT_UYVY,
	DRM_FORMAT_YUYV,
	DRM_FORMAT_YVYU,
	DRM_FORMAT_YUV420,
	DRM_FORMAT_YVU420,
};

static const u32 rotation_v2_formats[] = {
	DRM_FORMAT_NV12,
	/* TODO add formats after validation */
};

static const uint32_t wb2_formats[] = {
	DRM_FORMAT_RGB565,
	DRM_FORMAT_BGR565,
	DRM_FORMAT_RGB888,
	DRM_FORMAT_ARGB8888,
	DRM_FORMAT_RGBA8888,
	DRM_FORMAT_ABGR8888,
	DRM_FORMAT_XRGB8888,
	DRM_FORMAT_RGBX8888,
	DRM_FORMAT_XBGR8888,
	DRM_FORMAT_ARGB1555,
	DRM_FORMAT_RGBA5551,
	DRM_FORMAT_XRGB1555,
	DRM_FORMAT_RGBX5551,
	DRM_FORMAT_ARGB4444,
	DRM_FORMAT_RGBA4444,
	DRM_FORMAT_RGBX4444,
	DRM_FORMAT_XRGB4444,
	DRM_FORMAT_BGR565,
	DRM_FORMAT_BGR888,
	DRM_FORMAT_ABGR8888,
	DRM_FORMAT_BGRA8888,
	DRM_FORMAT_BGRX8888,
	DRM_FORMAT_XBGR8888,
	DRM_FORMAT_ABGR1555,
	DRM_FORMAT_BGRA5551,
	DRM_FORMAT_XBGR1555,
	DRM_FORMAT_BGRX5551,
	DRM_FORMAT_ABGR4444,
	DRM_FORMAT_BGRA4444,
	DRM_FORMAT_BGRX4444,
	DRM_FORMAT_XBGR4444,
};

/*************************************************************
<<<<<<< HEAD
 * DPU sub blocks config
 *************************************************************/
/* DPU top level caps */
static const struct dpu_caps msm8998_dpu_caps = {
	.max_mixer_width = DEFAULT_DPU_OUTPUT_LINE_WIDTH,
	.max_mixer_blendstages = 0x7,
	.qseed_type = DPU_SSPP_SCALER_QSEED3,
	.smart_dma_rev = DPU_SSPP_SMART_DMA_V1,
	.ubwc_version = DPU_HW_UBWC_VER_10,
	.has_src_split = true,
	.has_dim_layer = true,
	.has_idle_pc = true,
	.has_3d_merge = true,
	.max_linewidth = DEFAULT_DPU_OUTPUT_LINE_WIDTH,
	.pixel_ram_size = DEFAULT_PIXEL_RAM_SIZE,
	.max_hdeci_exp = MAX_HORZ_DECIMATION,
	.max_vdeci_exp = MAX_VERT_DECIMATION,
};

static const struct dpu_caps qcm2290_dpu_caps = {
	.max_mixer_width = DEFAULT_DPU_OUTPUT_LINE_WIDTH,
	.max_mixer_blendstages = 0x4,
	.smart_dma_rev = DPU_SSPP_SMART_DMA_V2,
	.has_dim_layer = true,
	.has_idle_pc = true,
	.max_linewidth = 2160,
	.pixel_ram_size = DEFAULT_PIXEL_RAM_SIZE,
};

static const struct dpu_caps sdm845_dpu_caps = {
	.max_mixer_width = DEFAULT_DPU_OUTPUT_LINE_WIDTH,
	.max_mixer_blendstages = 0xb,
	.qseed_type = DPU_SSPP_SCALER_QSEED3,
	.smart_dma_rev = DPU_SSPP_SMART_DMA_V2,
	.ubwc_version = DPU_HW_UBWC_VER_20,
	.has_src_split = true,
	.has_dim_layer = true,
	.has_idle_pc = true,
	.has_3d_merge = true,
	.max_linewidth = DEFAULT_DPU_OUTPUT_LINE_WIDTH,
	.pixel_ram_size = DEFAULT_PIXEL_RAM_SIZE,
	.max_hdeci_exp = MAX_HORZ_DECIMATION,
	.max_vdeci_exp = MAX_VERT_DECIMATION,
};

static const struct dpu_caps sc7180_dpu_caps = {
	.max_mixer_width = DEFAULT_DPU_OUTPUT_LINE_WIDTH,
	.max_mixer_blendstages = 0x9,
	.qseed_type = DPU_SSPP_SCALER_QSEED4,
	.smart_dma_rev = DPU_SSPP_SMART_DMA_V2,
	.ubwc_version = DPU_HW_UBWC_VER_20,
	.has_dim_layer = true,
	.has_idle_pc = true,
	.max_linewidth = DEFAULT_DPU_OUTPUT_LINE_WIDTH,
	.pixel_ram_size = DEFAULT_PIXEL_RAM_SIZE,
};

static const struct dpu_caps sm8150_dpu_caps = {
	.max_mixer_width = DEFAULT_DPU_OUTPUT_LINE_WIDTH,
	.max_mixer_blendstages = 0xb,
	.qseed_type = DPU_SSPP_SCALER_QSEED3,
	.smart_dma_rev = DPU_SSPP_SMART_DMA_V2, /* TODO: v2.5 */
	.ubwc_version = DPU_HW_UBWC_VER_30,
	.has_src_split = true,
	.has_dim_layer = true,
	.has_idle_pc = true,
	.has_3d_merge = true,
	.max_linewidth = 4096,
	.pixel_ram_size = DEFAULT_PIXEL_RAM_SIZE,
	.max_hdeci_exp = MAX_HORZ_DECIMATION,
	.max_vdeci_exp = MAX_VERT_DECIMATION,
};

static const struct dpu_caps sc8180x_dpu_caps = {
	.max_mixer_width = DEFAULT_DPU_OUTPUT_LINE_WIDTH,
	.max_mixer_blendstages = 0xb,
	.qseed_type = DPU_SSPP_SCALER_QSEED3,
	.smart_dma_rev = DPU_SSPP_SMART_DMA_V2, /* TODO: v2.5 */
	.ubwc_version = DPU_HW_UBWC_VER_30,
	.has_src_split = true,
	.has_dim_layer = true,
	.has_idle_pc = true,
	.has_3d_merge = true,
	.max_linewidth = 4096,
	.pixel_ram_size = DEFAULT_PIXEL_RAM_SIZE,
	.max_hdeci_exp = MAX_HORZ_DECIMATION,
	.max_vdeci_exp = MAX_VERT_DECIMATION,
};

static const struct dpu_caps sm8250_dpu_caps = {
	.max_mixer_width = DEFAULT_DPU_OUTPUT_LINE_WIDTH,
	.max_mixer_blendstages = 0xb,
	.qseed_type = DPU_SSPP_SCALER_QSEED4,
	.smart_dma_rev = DPU_SSPP_SMART_DMA_V2, /* TODO: v2.5 */
	.ubwc_version = DPU_HW_UBWC_VER_40,
	.has_src_split = true,
	.has_dim_layer = true,
	.has_idle_pc = true,
	.has_3d_merge = true,
	.max_linewidth = 4096,
	.pixel_ram_size = DEFAULT_PIXEL_RAM_SIZE,
};

static const struct dpu_caps sc7280_dpu_caps = {
	.max_mixer_width = DEFAULT_DPU_OUTPUT_LINE_WIDTH,
	.max_mixer_blendstages = 0x7,
	.qseed_type = DPU_SSPP_SCALER_QSEED4,
	.smart_dma_rev = DPU_SSPP_SMART_DMA_V2,
	.ubwc_version = DPU_HW_UBWC_VER_30,
	.has_dim_layer = true,
	.has_idle_pc = true,
	.max_linewidth = 2400,
	.pixel_ram_size = DEFAULT_PIXEL_RAM_SIZE,
};

static const struct dpu_mdp_cfg msm8998_mdp[] = {
	{
	.name = "top_0", .id = MDP_TOP,
	.base = 0x0, .len = 0x458,
	.features = 0,
	.highest_bank_bit = 0x2,
	.clk_ctrls[DPU_CLK_CTRL_VIG0] = {
			.reg_off = 0x2AC, .bit_off = 0},
	.clk_ctrls[DPU_CLK_CTRL_VIG1] = {
			.reg_off = 0x2B4, .bit_off = 0},
	.clk_ctrls[DPU_CLK_CTRL_VIG2] = {
			.reg_off = 0x2BC, .bit_off = 0},
	.clk_ctrls[DPU_CLK_CTRL_VIG3] = {
			.reg_off = 0x2C4, .bit_off = 0},
	.clk_ctrls[DPU_CLK_CTRL_DMA0] = {
			.reg_off = 0x2AC, .bit_off = 8},
	.clk_ctrls[DPU_CLK_CTRL_DMA1] = {
			.reg_off = 0x2B4, .bit_off = 8},
	.clk_ctrls[DPU_CLK_CTRL_DMA2] = {
			.reg_off = 0x2C4, .bit_off = 8},
	.clk_ctrls[DPU_CLK_CTRL_DMA3] = {
			.reg_off = 0x2C4, .bit_off = 12},
	.clk_ctrls[DPU_CLK_CTRL_CURSOR0] = {
			.reg_off = 0x3A8, .bit_off = 15},
	.clk_ctrls[DPU_CLK_CTRL_CURSOR1] = {
			.reg_off = 0x3B0, .bit_off = 15},
	},
};

static const struct dpu_mdp_cfg sdm845_mdp[] = {
	{
	.name = "top_0", .id = MDP_TOP,
	.base = 0x0, .len = 0x45C,
	.features = BIT(DPU_MDP_AUDIO_SELECT),
	.highest_bank_bit = 0x2,
	.clk_ctrls[DPU_CLK_CTRL_VIG0] = {
			.reg_off = 0x2AC, .bit_off = 0},
	.clk_ctrls[DPU_CLK_CTRL_VIG1] = {
			.reg_off = 0x2B4, .bit_off = 0},
	.clk_ctrls[DPU_CLK_CTRL_VIG2] = {
			.reg_off = 0x2BC, .bit_off = 0},
	.clk_ctrls[DPU_CLK_CTRL_VIG3] = {
			.reg_off = 0x2C4, .bit_off = 0},
	.clk_ctrls[DPU_CLK_CTRL_DMA0] = {
			.reg_off = 0x2AC, .bit_off = 8},
	.clk_ctrls[DPU_CLK_CTRL_DMA1] = {
			.reg_off = 0x2B4, .bit_off = 8},
	.clk_ctrls[DPU_CLK_CTRL_CURSOR0] = {
			.reg_off = 0x2BC, .bit_off = 8},
	.clk_ctrls[DPU_CLK_CTRL_CURSOR1] = {
			.reg_off = 0x2C4, .bit_off = 8},
	},
};

static const struct dpu_mdp_cfg sc7180_mdp[] = {
	{
	.name = "top_0", .id = MDP_TOP,
	.base = 0x0, .len = 0x494,
	.features = 0,
	.highest_bank_bit = 0x3,
	.clk_ctrls[DPU_CLK_CTRL_VIG0] = {
		.reg_off = 0x2AC, .bit_off = 0},
	.clk_ctrls[DPU_CLK_CTRL_DMA0] = {
		.reg_off = 0x2AC, .bit_off = 8},
	.clk_ctrls[DPU_CLK_CTRL_CURSOR0] = {
		.reg_off = 0x2B4, .bit_off = 8},
	.clk_ctrls[DPU_CLK_CTRL_CURSOR1] = {
		.reg_off = 0x2C4, .bit_off = 8},
	.clk_ctrls[DPU_CLK_CTRL_WB2] = {
		.reg_off = 0x3B8, .bit_off = 24},
	},
};

static const struct dpu_mdp_cfg sc8180x_mdp[] = {
	{
	.name = "top_0", .id = MDP_TOP,
	.base = 0x0, .len = 0x45C,
	.features = 0,
	.highest_bank_bit = 0x3,
	.clk_ctrls[DPU_CLK_CTRL_VIG0] = {
			.reg_off = 0x2AC, .bit_off = 0},
	.clk_ctrls[DPU_CLK_CTRL_VIG1] = {
			.reg_off = 0x2B4, .bit_off = 0},
	.clk_ctrls[DPU_CLK_CTRL_VIG2] = {
			.reg_off = 0x2BC, .bit_off = 0},
	.clk_ctrls[DPU_CLK_CTRL_VIG3] = {
			.reg_off = 0x2C4, .bit_off = 0},
	.clk_ctrls[DPU_CLK_CTRL_DMA0] = {
			.reg_off = 0x2AC, .bit_off = 8},
	.clk_ctrls[DPU_CLK_CTRL_DMA1] = {
			.reg_off = 0x2B4, .bit_off = 8},
	.clk_ctrls[DPU_CLK_CTRL_CURSOR0] = {
			.reg_off = 0x2BC, .bit_off = 8},
	.clk_ctrls[DPU_CLK_CTRL_CURSOR1] = {
			.reg_off = 0x2C4, .bit_off = 8},
	},
};

static const struct dpu_mdp_cfg sm8250_mdp[] = {
	{
	.name = "top_0", .id = MDP_TOP,
	.base = 0x0, .len = 0x494,
	.features = 0,
	.highest_bank_bit = 0x3, /* TODO: 2 for LP_DDR4 */
	.clk_ctrls[DPU_CLK_CTRL_VIG0] = {
			.reg_off = 0x2AC, .bit_off = 0},
	.clk_ctrls[DPU_CLK_CTRL_VIG1] = {
			.reg_off = 0x2B4, .bit_off = 0},
	.clk_ctrls[DPU_CLK_CTRL_VIG2] = {
			.reg_off = 0x2BC, .bit_off = 0},
	.clk_ctrls[DPU_CLK_CTRL_VIG3] = {
			.reg_off = 0x2C4, .bit_off = 0},
	.clk_ctrls[DPU_CLK_CTRL_DMA0] = {
			.reg_off = 0x2AC, .bit_off = 8},
	.clk_ctrls[DPU_CLK_CTRL_DMA1] = {
			.reg_off = 0x2B4, .bit_off = 8},
	.clk_ctrls[DPU_CLK_CTRL_CURSOR0] = {
			.reg_off = 0x2BC, .bit_off = 8},
	.clk_ctrls[DPU_CLK_CTRL_CURSOR1] = {
			.reg_off = 0x2C4, .bit_off = 8},
	.clk_ctrls[DPU_CLK_CTRL_REG_DMA] = {
			.reg_off = 0x2BC, .bit_off = 20},
	.clk_ctrls[DPU_CLK_CTRL_WB2] = {
			.reg_off = 0x3B8, .bit_off = 24},
	},
};

static const struct dpu_mdp_cfg sc7280_mdp[] = {
	{
	.name = "top_0", .id = MDP_TOP,
	.base = 0x0, .len = 0x2014,
	.highest_bank_bit = 0x1,
	.clk_ctrls[DPU_CLK_CTRL_VIG0] = {
		.reg_off = 0x2AC, .bit_off = 0},
	.clk_ctrls[DPU_CLK_CTRL_DMA0] = {
		.reg_off = 0x2AC, .bit_off = 8},
	.clk_ctrls[DPU_CLK_CTRL_CURSOR0] = {
		.reg_off = 0x2B4, .bit_off = 8},
	.clk_ctrls[DPU_CLK_CTRL_CURSOR1] = {
		.reg_off = 0x2C4, .bit_off = 8},
	},
};

static const struct dpu_mdp_cfg qcm2290_mdp[] = {
	{
	.name = "top_0", .id = MDP_TOP,
	.base = 0x0, .len = 0x494,
	.features = 0,
	.highest_bank_bit = 0x2,
	.clk_ctrls[DPU_CLK_CTRL_VIG0] = {
		.reg_off = 0x2AC, .bit_off = 0},
	.clk_ctrls[DPU_CLK_CTRL_DMA0] = {
		.reg_off = 0x2AC, .bit_off = 8},
	},
};

/*************************************************************
 * CTL sub blocks config
 *************************************************************/
static const struct dpu_ctl_cfg msm8998_ctl[] = {
	{
	.name = "ctl_0", .id = CTL_0,
	.base = 0x1000, .len = 0x94,
	.features = BIT(DPU_CTL_SPLIT_DISPLAY),
	.intr_start = DPU_IRQ_IDX(MDP_SSPP_TOP0_INTR2, 9),
	},
	{
	.name = "ctl_1", .id = CTL_1,
	.base = 0x1200, .len = 0x94,
	.features = 0,
	.intr_start = DPU_IRQ_IDX(MDP_SSPP_TOP0_INTR2, 10),
	},
	{
	.name = "ctl_2", .id = CTL_2,
	.base = 0x1400, .len = 0x94,
	.features = BIT(DPU_CTL_SPLIT_DISPLAY),
	.intr_start = DPU_IRQ_IDX(MDP_SSPP_TOP0_INTR2, 11),
	},
	{
	.name = "ctl_3", .id = CTL_3,
	.base = 0x1600, .len = 0x94,
	.features = 0,
	.intr_start = DPU_IRQ_IDX(MDP_SSPP_TOP0_INTR2, 12),
	},
	{
	.name = "ctl_4", .id = CTL_4,
	.base = 0x1800, .len = 0x94,
	.features = 0,
	.intr_start = DPU_IRQ_IDX(MDP_SSPP_TOP0_INTR2, 13),
	},
};

static const struct dpu_ctl_cfg sdm845_ctl[] = {
	{
	.name = "ctl_0", .id = CTL_0,
	.base = 0x1000, .len = 0xE4,
	.features = BIT(DPU_CTL_SPLIT_DISPLAY),
	.intr_start = DPU_IRQ_IDX(MDP_SSPP_TOP0_INTR2, 9),
	},
	{
	.name = "ctl_1", .id = CTL_1,
	.base = 0x1200, .len = 0xE4,
	.features = BIT(DPU_CTL_SPLIT_DISPLAY),
	.intr_start = DPU_IRQ_IDX(MDP_SSPP_TOP0_INTR2, 10),
	},
	{
	.name = "ctl_2", .id = CTL_2,
	.base = 0x1400, .len = 0xE4,
	.features = 0,
	.intr_start = DPU_IRQ_IDX(MDP_SSPP_TOP0_INTR2, 11),
	},
	{
	.name = "ctl_3", .id = CTL_3,
	.base = 0x1600, .len = 0xE4,
	.features = 0,
	.intr_start = DPU_IRQ_IDX(MDP_SSPP_TOP0_INTR2, 12),
	},
	{
	.name = "ctl_4", .id = CTL_4,
	.base = 0x1800, .len = 0xE4,
	.features = 0,
	.intr_start = DPU_IRQ_IDX(MDP_SSPP_TOP0_INTR2, 13),
	},
};

static const struct dpu_ctl_cfg sc7180_ctl[] = {
	{
	.name = "ctl_0", .id = CTL_0,
	.base = 0x1000, .len = 0x1dc,
	.features = BIT(DPU_CTL_ACTIVE_CFG),
	.intr_start = DPU_IRQ_IDX(MDP_SSPP_TOP0_INTR2, 9),
	},
	{
	.name = "ctl_1", .id = CTL_1,
	.base = 0x1200, .len = 0x1dc,
	.features = BIT(DPU_CTL_ACTIVE_CFG),
	.intr_start = DPU_IRQ_IDX(MDP_SSPP_TOP0_INTR2, 10),
	},
	{
	.name = "ctl_2", .id = CTL_2,
	.base = 0x1400, .len = 0x1dc,
	.features = BIT(DPU_CTL_ACTIVE_CFG),
	.intr_start = DPU_IRQ_IDX(MDP_SSPP_TOP0_INTR2, 11),
	},
};

static const struct dpu_ctl_cfg sm8150_ctl[] = {
	{
	.name = "ctl_0", .id = CTL_0,
	.base = 0x1000, .len = 0x1e0,
	.features = BIT(DPU_CTL_ACTIVE_CFG) | BIT(DPU_CTL_SPLIT_DISPLAY),
	.intr_start = DPU_IRQ_IDX(MDP_SSPP_TOP0_INTR2, 9),
	},
	{
	.name = "ctl_1", .id = CTL_1,
	.base = 0x1200, .len = 0x1e0,
	.features = BIT(DPU_CTL_ACTIVE_CFG) | BIT(DPU_CTL_SPLIT_DISPLAY),
	.intr_start = DPU_IRQ_IDX(MDP_SSPP_TOP0_INTR2, 10),
	},
	{
	.name = "ctl_2", .id = CTL_2,
	.base = 0x1400, .len = 0x1e0,
	.features = BIT(DPU_CTL_ACTIVE_CFG),
	.intr_start = DPU_IRQ_IDX(MDP_SSPP_TOP0_INTR2, 11),
	},
	{
	.name = "ctl_3", .id = CTL_3,
	.base = 0x1600, .len = 0x1e0,
	.features = BIT(DPU_CTL_ACTIVE_CFG),
	.intr_start = DPU_IRQ_IDX(MDP_SSPP_TOP0_INTR2, 12),
	},
	{
	.name = "ctl_4", .id = CTL_4,
	.base = 0x1800, .len = 0x1e0,
	.features = BIT(DPU_CTL_ACTIVE_CFG),
	.intr_start = DPU_IRQ_IDX(MDP_SSPP_TOP0_INTR2, 13),
	},
	{
	.name = "ctl_5", .id = CTL_5,
	.base = 0x1a00, .len = 0x1e0,
	.features = BIT(DPU_CTL_ACTIVE_CFG),
	.intr_start = DPU_IRQ_IDX(MDP_SSPP_TOP0_INTR2, 23),
	},
};

static const struct dpu_ctl_cfg sc7280_ctl[] = {
	{
	.name = "ctl_0", .id = CTL_0,
	.base = 0x15000, .len = 0x1E8,
	.features = CTL_SC7280_MASK,
	.intr_start = DPU_IRQ_IDX(MDP_SSPP_TOP0_INTR2, 9),
	},
	{
	.name = "ctl_1", .id = CTL_1,
	.base = 0x16000, .len = 0x1E8,
	.features = CTL_SC7280_MASK,
	.intr_start = DPU_IRQ_IDX(MDP_SSPP_TOP0_INTR2, 10),
	},
	{
	.name = "ctl_2", .id = CTL_2,
	.base = 0x17000, .len = 0x1E8,
	.features = CTL_SC7280_MASK,
	.intr_start = DPU_IRQ_IDX(MDP_SSPP_TOP0_INTR2, 11),
	},
	{
	.name = "ctl_3", .id = CTL_3,
	.base = 0x18000, .len = 0x1E8,
	.features = CTL_SC7280_MASK,
	.intr_start = DPU_IRQ_IDX(MDP_SSPP_TOP0_INTR2, 12),
	},
};

static const struct dpu_ctl_cfg qcm2290_ctl[] = {
	{
	.name = "ctl_0", .id = CTL_0,
	.base = 0x1000, .len = 0x1dc,
	.features = BIT(DPU_CTL_ACTIVE_CFG),
	.intr_start = DPU_IRQ_IDX(MDP_SSPP_TOP0_INTR2, 9),
	},
};

/*************************************************************
=======
>>>>>>> 98817289
 * SSPP sub blocks config
 *************************************************************/

/* SSPP common configuration */
#define _VIG_SBLK(sdma_pri, qseed_ver) \
	{ \
	.maxdwnscale = MAX_DOWNSCALE_RATIO, \
	.maxupscale = MAX_UPSCALE_RATIO, \
	.smart_dma_priority = sdma_pri, \
	.scaler_blk = {.name = "scaler", \
		.id = qseed_ver, \
		.base = 0xa00, .len = 0xa0,}, \
	.csc_blk = {.name = "csc", \
		.id = DPU_SSPP_CSC_10BIT, \
		.base = 0x1a00, .len = 0x100,}, \
	.format_list = plane_formats_yuv, \
	.num_formats = ARRAY_SIZE(plane_formats_yuv), \
	.virt_format_list = plane_formats, \
	.virt_num_formats = ARRAY_SIZE(plane_formats), \
	.rotation_cfg = NULL, \
	}

#define _VIG_SBLK_ROT(sdma_pri, qseed_ver, rot_cfg) \
	{ \
	.maxdwnscale = MAX_DOWNSCALE_RATIO, \
	.maxupscale = MAX_UPSCALE_RATIO, \
	.smart_dma_priority = sdma_pri, \
	.scaler_blk = {.name = "scaler", \
		.id = qseed_ver, \
		.base = 0xa00, .len = 0xa0,}, \
	.csc_blk = {.name = "csc", \
		.id = DPU_SSPP_CSC_10BIT, \
		.base = 0x1a00, .len = 0x100,}, \
	.format_list = plane_formats_yuv, \
	.num_formats = ARRAY_SIZE(plane_formats_yuv), \
	.virt_format_list = plane_formats, \
	.virt_num_formats = ARRAY_SIZE(plane_formats), \
	.rotation_cfg = rot_cfg, \
	}

#define _DMA_SBLK(sdma_pri) \
	{ \
	.maxdwnscale = SSPP_UNITY_SCALE, \
	.maxupscale = SSPP_UNITY_SCALE, \
	.smart_dma_priority = sdma_pri, \
	.format_list = plane_formats, \
	.num_formats = ARRAY_SIZE(plane_formats), \
	.virt_format_list = plane_formats, \
	.virt_num_formats = ARRAY_SIZE(plane_formats), \
	}

static const struct dpu_sspp_sub_blks msm8998_vig_sblk_0 =
				_VIG_SBLK(0, DPU_SSPP_SCALER_QSEED3);
static const struct dpu_sspp_sub_blks msm8998_vig_sblk_1 =
				_VIG_SBLK(0, DPU_SSPP_SCALER_QSEED3);
static const struct dpu_sspp_sub_blks msm8998_vig_sblk_2 =
				_VIG_SBLK(0, DPU_SSPP_SCALER_QSEED3);
static const struct dpu_sspp_sub_blks msm8998_vig_sblk_3 =
				_VIG_SBLK(0, DPU_SSPP_SCALER_QSEED3);

static const struct dpu_rotation_cfg dpu_rot_sc7280_cfg_v2 = {
	.rot_maxheight = 1088,
	.rot_num_formats = ARRAY_SIZE(rotation_v2_formats),
	.rot_format_list = rotation_v2_formats,
};

static const struct dpu_sspp_sub_blks sdm845_vig_sblk_0 =
				_VIG_SBLK(5, DPU_SSPP_SCALER_QSEED3);
static const struct dpu_sspp_sub_blks sdm845_vig_sblk_1 =
				_VIG_SBLK(6, DPU_SSPP_SCALER_QSEED3);
static const struct dpu_sspp_sub_blks sdm845_vig_sblk_2 =
				_VIG_SBLK(7, DPU_SSPP_SCALER_QSEED3);
static const struct dpu_sspp_sub_blks sdm845_vig_sblk_3 =
				_VIG_SBLK(8, DPU_SSPP_SCALER_QSEED3);

<<<<<<< HEAD
#define SSPP_BLK(_name, _id, _base, _features, \
		_sblk, _xinid, _type, _clkctrl) \
	{ \
	.name = _name, .id = _id, \
	.base = _base, .len = 0x1c8, \
	.features = _features, \
	.sblk = &_sblk, \
	.xin_id = _xinid, \
	.type = _type, \
	.clk_ctrl = _clkctrl \
	}

static const struct dpu_sspp_cfg msm8998_sspp[] = {
	SSPP_BLK("sspp_0", SSPP_VIG0, 0x4000, VIG_MSM8998_MASK,
		msm8998_vig_sblk_0, 0,  SSPP_TYPE_VIG, DPU_CLK_CTRL_VIG0),
	SSPP_BLK("sspp_1", SSPP_VIG1, 0x6000, VIG_MSM8998_MASK,
		msm8998_vig_sblk_1, 4,  SSPP_TYPE_VIG, DPU_CLK_CTRL_VIG1),
	SSPP_BLK("sspp_2", SSPP_VIG2, 0x8000, VIG_MSM8998_MASK,
		msm8998_vig_sblk_2, 8, SSPP_TYPE_VIG, DPU_CLK_CTRL_VIG2),
	SSPP_BLK("sspp_3", SSPP_VIG3, 0xa000, VIG_MSM8998_MASK,
		msm8998_vig_sblk_3, 12,  SSPP_TYPE_VIG, DPU_CLK_CTRL_VIG3),
	SSPP_BLK("sspp_8", SSPP_DMA0, 0x24000,  DMA_MSM8998_MASK,
		sdm845_dma_sblk_0, 1, SSPP_TYPE_DMA, DPU_CLK_CTRL_DMA0),
	SSPP_BLK("sspp_9", SSPP_DMA1, 0x26000,  DMA_MSM8998_MASK,
		sdm845_dma_sblk_1, 5, SSPP_TYPE_DMA, DPU_CLK_CTRL_DMA1),
	SSPP_BLK("sspp_10", SSPP_DMA2, 0x28000,  DMA_CURSOR_MSM8998_MASK,
		sdm845_dma_sblk_2, 9, SSPP_TYPE_DMA, DPU_CLK_CTRL_DMA2),
	SSPP_BLK("sspp_11", SSPP_DMA3, 0x2a000,  DMA_CURSOR_MSM8998_MASK,
		sdm845_dma_sblk_3, 13, SSPP_TYPE_DMA, DPU_CLK_CTRL_DMA3),
};

static const struct dpu_sspp_cfg sdm845_sspp[] = {
	SSPP_BLK("sspp_0", SSPP_VIG0, 0x4000, VIG_SDM845_MASK,
		sdm845_vig_sblk_0, 0,  SSPP_TYPE_VIG, DPU_CLK_CTRL_VIG0),
	SSPP_BLK("sspp_1", SSPP_VIG1, 0x6000, VIG_SDM845_MASK,
		sdm845_vig_sblk_1, 4,  SSPP_TYPE_VIG, DPU_CLK_CTRL_VIG1),
	SSPP_BLK("sspp_2", SSPP_VIG2, 0x8000, VIG_SDM845_MASK,
		sdm845_vig_sblk_2, 8, SSPP_TYPE_VIG, DPU_CLK_CTRL_VIG2),
	SSPP_BLK("sspp_3", SSPP_VIG3, 0xa000, VIG_SDM845_MASK,
		sdm845_vig_sblk_3, 12,  SSPP_TYPE_VIG, DPU_CLK_CTRL_VIG3),
	SSPP_BLK("sspp_8", SSPP_DMA0, 0x24000,  DMA_SDM845_MASK,
		sdm845_dma_sblk_0, 1, SSPP_TYPE_DMA, DPU_CLK_CTRL_DMA0),
	SSPP_BLK("sspp_9", SSPP_DMA1, 0x26000,  DMA_SDM845_MASK,
		sdm845_dma_sblk_1, 5, SSPP_TYPE_DMA, DPU_CLK_CTRL_DMA1),
	SSPP_BLK("sspp_10", SSPP_DMA2, 0x28000,  DMA_CURSOR_SDM845_MASK,
		sdm845_dma_sblk_2, 9, SSPP_TYPE_DMA, DPU_CLK_CTRL_CURSOR0),
	SSPP_BLK("sspp_11", SSPP_DMA3, 0x2a000,  DMA_CURSOR_SDM845_MASK,
		sdm845_dma_sblk_3, 13, SSPP_TYPE_DMA, DPU_CLK_CTRL_CURSOR1),
};
=======
static const struct dpu_sspp_sub_blks sdm845_dma_sblk_0 = _DMA_SBLK(1);
static const struct dpu_sspp_sub_blks sdm845_dma_sblk_1 = _DMA_SBLK(2);
static const struct dpu_sspp_sub_blks sdm845_dma_sblk_2 = _DMA_SBLK(3);
static const struct dpu_sspp_sub_blks sdm845_dma_sblk_3 = _DMA_SBLK(4);
>>>>>>> 98817289

static const struct dpu_sspp_sub_blks sc7180_vig_sblk_0 =
				_VIG_SBLK(4, DPU_SSPP_SCALER_QSEED4);

static const struct dpu_sspp_sub_blks sc7280_vig_sblk_0 =
			_VIG_SBLK_ROT(4, DPU_SSPP_SCALER_QSEED4, &dpu_rot_sc7280_cfg_v2);

static const struct dpu_sspp_sub_blks sm6115_vig_sblk_0 =
				_VIG_SBLK(2, DPU_SSPP_SCALER_QSEED4);

static const struct dpu_sspp_sub_blks sm6125_vig_sblk_0 =
				_VIG_SBLK(3, DPU_SSPP_SCALER_QSEED3LITE);

static const struct dpu_sspp_sub_blks sm8250_vig_sblk_0 =
<<<<<<< HEAD
				_VIG_SBLK("0", 5, DPU_SSPP_SCALER_QSEED4);
static const struct dpu_sspp_sub_blks sm8250_vig_sblk_1 =
				_VIG_SBLK("1", 6, DPU_SSPP_SCALER_QSEED4);
static const struct dpu_sspp_sub_blks sm8250_vig_sblk_2 =
				_VIG_SBLK("2", 7, DPU_SSPP_SCALER_QSEED4);
static const struct dpu_sspp_sub_blks sm8250_vig_sblk_3 =
				_VIG_SBLK("3", 8, DPU_SSPP_SCALER_QSEED4);

static const struct dpu_sspp_cfg sm8250_sspp[] = {
	SSPP_BLK("sspp_0", SSPP_VIG0, 0x4000, VIG_SC7180_MASK,
		sm8250_vig_sblk_0, 0,  SSPP_TYPE_VIG, DPU_CLK_CTRL_VIG0),
	SSPP_BLK("sspp_1", SSPP_VIG1, 0x6000, VIG_SC7180_MASK,
		sm8250_vig_sblk_1, 4,  SSPP_TYPE_VIG, DPU_CLK_CTRL_VIG1),
	SSPP_BLK("sspp_2", SSPP_VIG2, 0x8000, VIG_SC7180_MASK,
		sm8250_vig_sblk_2, 8, SSPP_TYPE_VIG, DPU_CLK_CTRL_VIG2),
	SSPP_BLK("sspp_3", SSPP_VIG3, 0xa000, VIG_SC7180_MASK,
		sm8250_vig_sblk_3, 12,  SSPP_TYPE_VIG, DPU_CLK_CTRL_VIG3),
	SSPP_BLK("sspp_8", SSPP_DMA0, 0x24000,  DMA_SDM845_MASK,
		sdm845_dma_sblk_0, 1, SSPP_TYPE_DMA, DPU_CLK_CTRL_DMA0),
	SSPP_BLK("sspp_9", SSPP_DMA1, 0x26000,  DMA_SDM845_MASK,
		sdm845_dma_sblk_1, 5, SSPP_TYPE_DMA, DPU_CLK_CTRL_DMA1),
	SSPP_BLK("sspp_10", SSPP_DMA2, 0x28000,  DMA_CURSOR_SDM845_MASK,
		sdm845_dma_sblk_2, 9, SSPP_TYPE_DMA, DPU_CLK_CTRL_CURSOR0),
	SSPP_BLK("sspp_11", SSPP_DMA3, 0x2a000,  DMA_CURSOR_SDM845_MASK,
		sdm845_dma_sblk_3, 13, SSPP_TYPE_DMA, DPU_CLK_CTRL_CURSOR1),
};

static const struct dpu_sspp_cfg sc7280_sspp[] = {
	SSPP_BLK("sspp_0", SSPP_VIG0, 0x4000, VIG_SC7280_MASK,
		sc7280_vig_sblk_0, 0,  SSPP_TYPE_VIG, DPU_CLK_CTRL_VIG0),
	SSPP_BLK("sspp_8", SSPP_DMA0, 0x24000,  DMA_SDM845_MASK,
		sdm845_dma_sblk_0, 1, SSPP_TYPE_DMA, DPU_CLK_CTRL_DMA0),
	SSPP_BLK("sspp_9", SSPP_DMA1, 0x26000,  DMA_CURSOR_SDM845_MASK,
		sdm845_dma_sblk_1, 5, SSPP_TYPE_DMA, DPU_CLK_CTRL_CURSOR0),
	SSPP_BLK("sspp_10", SSPP_DMA2, 0x28000,  DMA_CURSOR_SDM845_MASK,
		sdm845_dma_sblk_2, 9, SSPP_TYPE_DMA, DPU_CLK_CTRL_CURSOR1),
};


#define _VIG_SBLK_NOSCALE(num, sdma_pri) \
=======
				_VIG_SBLK(5, DPU_SSPP_SCALER_QSEED4);
static const struct dpu_sspp_sub_blks sm8250_vig_sblk_1 =
				_VIG_SBLK(6, DPU_SSPP_SCALER_QSEED4);
static const struct dpu_sspp_sub_blks sm8250_vig_sblk_2 =
				_VIG_SBLK(7, DPU_SSPP_SCALER_QSEED4);
static const struct dpu_sspp_sub_blks sm8250_vig_sblk_3 =
				_VIG_SBLK(8, DPU_SSPP_SCALER_QSEED4);

static const struct dpu_sspp_sub_blks sm8550_vig_sblk_0 =
				_VIG_SBLK(7, DPU_SSPP_SCALER_QSEED4);
static const struct dpu_sspp_sub_blks sm8550_vig_sblk_1 =
				_VIG_SBLK(8, DPU_SSPP_SCALER_QSEED4);
static const struct dpu_sspp_sub_blks sm8550_vig_sblk_2 =
				_VIG_SBLK(9, DPU_SSPP_SCALER_QSEED4);
static const struct dpu_sspp_sub_blks sm8550_vig_sblk_3 =
				_VIG_SBLK(10, DPU_SSPP_SCALER_QSEED4);
static const struct dpu_sspp_sub_blks sm8550_dma_sblk_4 = _DMA_SBLK(5);
static const struct dpu_sspp_sub_blks sm8550_dma_sblk_5 = _DMA_SBLK(6);

#define _VIG_SBLK_NOSCALE(sdma_pri) \
>>>>>>> 98817289
	{ \
	.maxdwnscale = SSPP_UNITY_SCALE, \
	.maxupscale = SSPP_UNITY_SCALE, \
	.smart_dma_priority = sdma_pri, \
	.format_list = plane_formats_yuv, \
	.num_formats = ARRAY_SIZE(plane_formats_yuv), \
	.virt_format_list = plane_formats, \
	.virt_num_formats = ARRAY_SIZE(plane_formats), \
	}

static const struct dpu_sspp_sub_blks qcm2290_vig_sblk_0 = _VIG_SBLK_NOSCALE(2);
static const struct dpu_sspp_sub_blks qcm2290_dma_sblk_0 = _DMA_SBLK(1);

/*************************************************************
 * MIXER sub blocks config
 *************************************************************/

/* MSM8998 */

static const struct dpu_lm_sub_blks msm8998_lm_sblk = {
	.maxwidth = DEFAULT_DPU_OUTPUT_LINE_WIDTH,
	.maxblendstages = 7, /* excluding base layer */
	.blendstage_base = { /* offsets relative to mixer base */
		0x20, 0x50, 0x80, 0xb0, 0x230,
		0x260, 0x290
	},
};

/* SDM845 */

static const struct dpu_lm_sub_blks sdm845_lm_sblk = {
	.maxwidth = DEFAULT_DPU_OUTPUT_LINE_WIDTH,
	.maxblendstages = 11, /* excluding base layer */
	.blendstage_base = { /* offsets relative to mixer base */
		0x20, 0x38, 0x50, 0x68, 0x80, 0x98,
		0xb0, 0xc8, 0xe0, 0xf8, 0x110
	},
};

/* SC7180 */

static const struct dpu_lm_sub_blks sc7180_lm_sblk = {
	.maxwidth = DEFAULT_DPU_OUTPUT_LINE_WIDTH,
	.maxblendstages = 7, /* excluding base layer */
	.blendstage_base = { /* offsets relative to mixer base */
		0x20, 0x38, 0x50, 0x68, 0x80, 0x98, 0xb0
	},
};

/* QCM2290 */

static const struct dpu_lm_sub_blks qcm2290_lm_sblk = {
	.maxwidth = DEFAULT_DPU_LINE_WIDTH,
	.maxblendstages = 4, /* excluding base layer */
	.blendstage_base = { /* offsets relative to mixer base */
		0x20, 0x38, 0x50, 0x68
	},
};

/*************************************************************
 * DSPP sub blocks config
 *************************************************************/
static const struct dpu_dspp_sub_blks msm8998_dspp_sblk = {
	.pcc = {.name = "pcc", .id = DPU_DSPP_PCC, .base = 0x1700,
		.len = 0x90, .version = 0x10007},
};

static const struct dpu_dspp_sub_blks sdm845_dspp_sblk = {
	.pcc = {.name = "pcc", .id = DPU_DSPP_PCC, .base = 0x1700,
		.len = 0x90, .version = 0x40000},
};

/*************************************************************
 * PINGPONG sub blocks config
 *************************************************************/
static const struct dpu_pingpong_sub_blks sdm845_pp_sblk_te = {
	.te2 = {.name = "te2", .id = DPU_PINGPONG_TE2, .base = 0x2000, .len = 0x0,
		.version = 0x1},
	.dither = {.name = "dither", .id = DPU_PINGPONG_DITHER, .base = 0x30e0,
		.len = 0x20, .version = 0x10000},
};

static const struct dpu_pingpong_sub_blks sdm845_pp_sblk = {
	.dither = {.name = "dither", .id = DPU_PINGPONG_DITHER, .base = 0x30e0,
		.len = 0x20, .version = 0x10000},
};

static const struct dpu_pingpong_sub_blks sc7280_pp_sblk = {
	.dither = {.name = "dither", .id = DPU_PINGPONG_DITHER, .base = 0xe0,
	.len = 0x20, .version = 0x20000},
};

<<<<<<< HEAD
#define PP_BLK_TE(_name, _id, _base, _merge_3d, _sblk, _done, _rdptr) \
	{\
	.name = _name, .id = _id, \
	.base = _base, .len = 0xd4, \
	.features = PINGPONG_SDM845_SPLIT_MASK, \
	.merge_3d = _merge_3d, \
	.sblk = &_sblk, \
	.intr_done = _done, \
	.intr_rdptr = _rdptr, \
	}
#define PP_BLK(_name, _id, _base, _merge_3d, _sblk, _done, _rdptr) \
	{\
	.name = _name, .id = _id, \
	.base = _base, .len = 0xd4, \
	.features = PINGPONG_SDM845_MASK, \
	.merge_3d = _merge_3d, \
	.sblk = &_sblk, \
	.intr_done = _done, \
	.intr_rdptr = _rdptr, \
	}

static const struct dpu_pingpong_cfg sdm845_pp[] = {
	PP_BLK_TE("pingpong_0", PINGPONG_0, 0x70000, 0, sdm845_pp_sblk_te,
			DPU_IRQ_IDX(MDP_SSPP_TOP0_INTR, 8),
			DPU_IRQ_IDX(MDP_SSPP_TOP0_INTR, 12)),
	PP_BLK_TE("pingpong_1", PINGPONG_1, 0x70800, 0, sdm845_pp_sblk_te,
			DPU_IRQ_IDX(MDP_SSPP_TOP0_INTR, 9),
			DPU_IRQ_IDX(MDP_SSPP_TOP0_INTR, 13)),
	PP_BLK("pingpong_2", PINGPONG_2, 0x71000, 0, sdm845_pp_sblk,
			DPU_IRQ_IDX(MDP_SSPP_TOP0_INTR, 10),
			DPU_IRQ_IDX(MDP_SSPP_TOP0_INTR, 14)),
	PP_BLK("pingpong_3", PINGPONG_3, 0x71800, 0, sdm845_pp_sblk,
			DPU_IRQ_IDX(MDP_SSPP_TOP0_INTR, 11),
			DPU_IRQ_IDX(MDP_SSPP_TOP0_INTR, 15)),
};

static struct dpu_pingpong_cfg sc7180_pp[] = {
	PP_BLK_TE("pingpong_0", PINGPONG_0, 0x70000, 0, sdm845_pp_sblk_te, -1, -1),
	PP_BLK_TE("pingpong_1", PINGPONG_1, 0x70800, 0, sdm845_pp_sblk_te, -1, -1),
};

static const struct dpu_pingpong_cfg sm8150_pp[] = {
	PP_BLK_TE("pingpong_0", PINGPONG_0, 0x70000, MERGE_3D_0, sdm845_pp_sblk_te,
			DPU_IRQ_IDX(MDP_SSPP_TOP0_INTR, 8),
			DPU_IRQ_IDX(MDP_SSPP_TOP0_INTR, 12)),
	PP_BLK_TE("pingpong_1", PINGPONG_1, 0x70800, MERGE_3D_0, sdm845_pp_sblk_te,
			DPU_IRQ_IDX(MDP_SSPP_TOP0_INTR, 9),
			DPU_IRQ_IDX(MDP_SSPP_TOP0_INTR, 13)),
	PP_BLK("pingpong_2", PINGPONG_2, 0x71000, MERGE_3D_1, sdm845_pp_sblk,
			DPU_IRQ_IDX(MDP_SSPP_TOP0_INTR, 10),
			DPU_IRQ_IDX(MDP_SSPP_TOP0_INTR, 14)),
	PP_BLK("pingpong_3", PINGPONG_3, 0x71800, MERGE_3D_1, sdm845_pp_sblk,
			DPU_IRQ_IDX(MDP_SSPP_TOP0_INTR, 11),
			DPU_IRQ_IDX(MDP_SSPP_TOP0_INTR, 15)),
	PP_BLK("pingpong_4", PINGPONG_4, 0x72000, MERGE_3D_2, sdm845_pp_sblk,
			DPU_IRQ_IDX(MDP_SSPP_TOP0_INTR2, 30),
			-1),
	PP_BLK("pingpong_5", PINGPONG_5, 0x72800, MERGE_3D_2, sdm845_pp_sblk,
			DPU_IRQ_IDX(MDP_SSPP_TOP0_INTR2, 31),
			-1),
};

static const struct dpu_pingpong_cfg sc7280_pp[] = {
	PP_BLK("pingpong_0", PINGPONG_0, 0x69000, 0, sc7280_pp_sblk, -1, -1),
	PP_BLK("pingpong_1", PINGPONG_1, 0x6a000, 0, sc7280_pp_sblk, -1, -1),
	PP_BLK("pingpong_2", PINGPONG_2, 0x6b000, 0, sc7280_pp_sblk, -1, -1),
	PP_BLK("pingpong_3", PINGPONG_3, 0x6c000, 0, sc7280_pp_sblk, -1, -1),
};

static struct dpu_pingpong_cfg qcm2290_pp[] = {
	PP_BLK("pingpong_0", PINGPONG_0, 0x70000, 0, sdm845_pp_sblk,
		DPU_IRQ_IDX(MDP_SSPP_TOP0_INTR, 8),
		DPU_IRQ_IDX(MDP_SSPP_TOP0_INTR, 12)),
};

/*************************************************************
 * MERGE_3D sub blocks config
 *************************************************************/
#define MERGE_3D_BLK(_name, _id, _base) \
	{\
	.name = _name, .id = _id, \
	.base = _base, .len = 0x8, \
	.features = MERGE_3D_SM8150_MASK, \
	.sblk = NULL \
	}

static const struct dpu_merge_3d_cfg sm8150_merge_3d[] = {
	MERGE_3D_BLK("merge_3d_0", MERGE_3D_0, 0x83000),
	MERGE_3D_BLK("merge_3d_1", MERGE_3D_1, 0x83100),
	MERGE_3D_BLK("merge_3d_2", MERGE_3D_2, 0x83200),
};

=======
>>>>>>> 98817289
/*************************************************************
 * DSC sub blocks config
 *************************************************************/
static const struct dpu_dsc_sub_blks dsc_sblk_0 = {
	.enc = {.name = "enc", .base = 0x100, .len = 0x9c},
	.ctl = {.name = "ctl", .base = 0xF00, .len = 0x10},
};

static const struct dpu_dsc_sub_blks dsc_sblk_1 = {
	.enc = {.name = "enc", .base = 0x200, .len = 0x9c},
	.ctl = {.name = "ctl", .base = 0xF80, .len = 0x10},
};

/*************************************************************
 * VBIF sub blocks config
 *************************************************************/
/* VBIF QOS remap */
static const u32 msm8998_rt_pri_lvl[] = {1, 2, 2, 2};
static const u32 msm8998_nrt_pri_lvl[] = {1, 1, 1, 1};
static const u32 sdm845_rt_pri_lvl[] = {3, 3, 4, 4, 5, 5, 6, 6};
static const u32 sdm845_nrt_pri_lvl[] = {3, 3, 3, 3, 3, 3, 3, 3};

static const struct dpu_vbif_dynamic_ot_cfg msm8998_ot_rdwr_cfg[] = {
	{
		.pps = 1920 * 1080 * 30,
		.ot_limit = 2,
	},
	{
		.pps = 1920 * 1080 * 60,
		.ot_limit = 4,
	},
	{
		.pps = 3840 * 2160 * 30,
		.ot_limit = 16,
	},
};

static const struct dpu_vbif_cfg msm8998_vbif[] = {
	{
	.name = "vbif_rt", .id = VBIF_RT,
	.base = 0, .len = 0x1040,
	.default_ot_rd_limit = 32,
	.default_ot_wr_limit = 32,
	.features = BIT(DPU_VBIF_QOS_REMAP) | BIT(DPU_VBIF_QOS_OTLIM),
	.xin_halt_timeout = 0x4000,
	.qos_rp_remap_size = 0x20,
	.dynamic_ot_rd_tbl = {
		.count = ARRAY_SIZE(msm8998_ot_rdwr_cfg),
		.cfg = msm8998_ot_rdwr_cfg,
		},
	.dynamic_ot_wr_tbl = {
		.count = ARRAY_SIZE(msm8998_ot_rdwr_cfg),
		.cfg = msm8998_ot_rdwr_cfg,
		},
	.qos_rt_tbl = {
		.npriority_lvl = ARRAY_SIZE(msm8998_rt_pri_lvl),
		.priority_lvl = msm8998_rt_pri_lvl,
		},
	.qos_nrt_tbl = {
		.npriority_lvl = ARRAY_SIZE(msm8998_nrt_pri_lvl),
		.priority_lvl = msm8998_nrt_pri_lvl,
		},
	.memtype_count = 14,
	.memtype = {2, 2, 2, 2, 2, 2, 2, 2, 2, 2, 2, 2, 2, 2},
	},
};

static const struct dpu_vbif_cfg sdm845_vbif[] = {
	{
	.name = "vbif_rt", .id = VBIF_RT,
	.base = 0, .len = 0x1040,
	.features = BIT(DPU_VBIF_QOS_REMAP),
	.xin_halt_timeout = 0x4000,
	.qos_rp_remap_size = 0x40,
	.qos_rt_tbl = {
		.npriority_lvl = ARRAY_SIZE(sdm845_rt_pri_lvl),
		.priority_lvl = sdm845_rt_pri_lvl,
		},
	.qos_nrt_tbl = {
		.npriority_lvl = ARRAY_SIZE(sdm845_nrt_pri_lvl),
		.priority_lvl = sdm845_nrt_pri_lvl,
		},
	.memtype_count = 14,
	.memtype = {3, 3, 3, 3, 3, 3, 3, 3, 3, 3, 3, 3, 3, 3},
	},
};

static const struct dpu_vbif_cfg sm8550_vbif[] = {
	{
	.name = "vbif_rt", .id = VBIF_RT,
	.base = 0, .len = 0x1040,
	.features = BIT(DPU_VBIF_QOS_REMAP),
	.xin_halt_timeout = 0x4000,
	.qos_rp_remap_size = 0x40,
	.qos_rt_tbl = {
		.npriority_lvl = ARRAY_SIZE(sdm845_rt_pri_lvl),
		.priority_lvl = sdm845_rt_pri_lvl,
		},
	.qos_nrt_tbl = {
		.npriority_lvl = ARRAY_SIZE(sdm845_nrt_pri_lvl),
		.priority_lvl = sdm845_nrt_pri_lvl,
		},
	.memtype_count = 16,
	.memtype = {3, 3, 3, 3, 3, 3, 3, 3, 3, 3, 3, 3, 3, 3, 3, 3},
	},
};

/*************************************************************
 * PERF data config
 *************************************************************/

/* SSPP QOS LUTs */
static const struct dpu_qos_lut_entry msm8998_qos_linear[] = {
	{.fl = 4,  .lut = 0x1b},
	{.fl = 5,  .lut = 0x5b},
	{.fl = 6,  .lut = 0x15b},
	{.fl = 7,  .lut = 0x55b},
	{.fl = 8,  .lut = 0x155b},
	{.fl = 9,  .lut = 0x555b},
	{.fl = 10, .lut = 0x1555b},
	{.fl = 11, .lut = 0x5555b},
	{.fl = 12, .lut = 0x15555b},
	{.fl = 0,  .lut = 0x55555b}
};

static const struct dpu_qos_lut_entry sdm845_qos_linear[] = {
	{.fl = 4, .lut = 0x357},
	{.fl = 5, .lut = 0x3357},
	{.fl = 6, .lut = 0x23357},
	{.fl = 7, .lut = 0x223357},
	{.fl = 8, .lut = 0x2223357},
	{.fl = 9, .lut = 0x22223357},
	{.fl = 10, .lut = 0x222223357},
	{.fl = 11, .lut = 0x2222223357},
	{.fl = 12, .lut = 0x22222223357},
	{.fl = 13, .lut = 0x222222223357},
	{.fl = 14, .lut = 0x1222222223357},
	{.fl = 0, .lut = 0x11222222223357}
};

static const struct dpu_qos_lut_entry msm8998_qos_macrotile[] = {
	{.fl = 10, .lut = 0x1aaff},
	{.fl = 11, .lut = 0x5aaff},
	{.fl = 12, .lut = 0x15aaff},
	{.fl = 0,  .lut = 0x55aaff},
};

static const struct dpu_qos_lut_entry sc7180_qos_linear[] = {
	{.fl = 0, .lut = 0x0011222222335777},
};

static const struct dpu_qos_lut_entry sm6350_qos_linear_macrotile[] = {
	{.fl = 0, .lut = 0x0011223445566777 },
};

static const struct dpu_qos_lut_entry sm8150_qos_linear[] = {
	{.fl = 0, .lut = 0x0011222222223357 },
};

static const struct dpu_qos_lut_entry sc8180x_qos_linear[] = {
	{.fl = 4, .lut = 0x0000000000000357 },
};

static const struct dpu_qos_lut_entry qcm2290_qos_linear[] = {
	{.fl = 0, .lut = 0x0011222222335777},
};

static const struct dpu_qos_lut_entry sdm845_qos_macrotile[] = {
	{.fl = 10, .lut = 0x344556677},
	{.fl = 11, .lut = 0x3344556677},
	{.fl = 12, .lut = 0x23344556677},
	{.fl = 13, .lut = 0x223344556677},
	{.fl = 14, .lut = 0x1223344556677},
	{.fl = 0, .lut = 0x112233344556677},
};

static const struct dpu_qos_lut_entry sc7180_qos_macrotile[] = {
	{.fl = 0, .lut = 0x0011223344556677},
};

static const struct dpu_qos_lut_entry sc8180x_qos_macrotile[] = {
	{.fl = 10, .lut = 0x0000000344556677},
};

static const struct dpu_qos_lut_entry msm8998_qos_nrt[] = {
	{.fl = 0, .lut = 0x0},
};

static const struct dpu_qos_lut_entry sdm845_qos_nrt[] = {
	{.fl = 0, .lut = 0x0},
};

static const struct dpu_qos_lut_entry sc7180_qos_nrt[] = {
	{.fl = 0, .lut = 0x0},
};

/*************************************************************
 * Hardware catalog
 *************************************************************/

#include "catalog/dpu_3_0_msm8998.h"

#include "catalog/dpu_4_0_sdm845.h"

#include "catalog/dpu_5_0_sm8150.h"
#include "catalog/dpu_5_1_sc8180x.h"
#include "catalog/dpu_5_4_sm6125.h"

<<<<<<< HEAD
static const struct dpu_mdss_cfg qcm2290_dpu_cfg = {
	.caps = &qcm2290_dpu_caps,
	.mdp_count = ARRAY_SIZE(qcm2290_mdp),
	.mdp = qcm2290_mdp,
	.ctl_count = ARRAY_SIZE(qcm2290_ctl),
	.ctl = qcm2290_ctl,
	.sspp_count = ARRAY_SIZE(qcm2290_sspp),
	.sspp = qcm2290_sspp,
	.mixer_count = ARRAY_SIZE(qcm2290_lm),
	.mixer = qcm2290_lm,
	.dspp_count = ARRAY_SIZE(qcm2290_dspp),
	.dspp = qcm2290_dspp,
	.pingpong_count = ARRAY_SIZE(qcm2290_pp),
	.pingpong = qcm2290_pp,
	.intf_count = ARRAY_SIZE(qcm2290_intf),
	.intf = qcm2290_intf,
	.vbif_count = ARRAY_SIZE(sdm845_vbif),
	.vbif = sdm845_vbif,
	.perf = &qcm2290_perf_data,
	.mdss_irqs = IRQ_SC7180_MASK,
};
=======
#include "catalog/dpu_6_0_sm8250.h"
#include "catalog/dpu_6_2_sc7180.h"
#include "catalog/dpu_6_3_sm6115.h"
#include "catalog/dpu_6_4_sm6350.h"
#include "catalog/dpu_6_5_qcm2290.h"
#include "catalog/dpu_6_9_sm6375.h"
>>>>>>> 98817289

#include "catalog/dpu_7_0_sm8350.h"
#include "catalog/dpu_7_2_sc7280.h"

#include "catalog/dpu_8_0_sc8280xp.h"
#include "catalog/dpu_8_1_sm8450.h"

#include "catalog/dpu_9_0_sm8550.h"<|MERGE_RESOLUTION|>--- conflicted
+++ resolved
@@ -13,11 +13,7 @@
 #include "dpu_kms.h"
 
 #define VIG_BASE_MASK \
-<<<<<<< HEAD
-	(BIT(DPU_SSPP_SRC) | BIT(DPU_SSPP_QOS) |\
-=======
 	(BIT(DPU_SSPP_QOS) |\
->>>>>>> 98817289
 	BIT(DPU_SSPP_CDP) |\
 	BIT(DPU_SSPP_TS_PREFILL) | BIT(DPU_SSPP_EXCL_RECT))
 
@@ -40,12 +36,9 @@
 #define VIG_SM6125_MASK \
 	(VIG_MASK | BIT(DPU_SSPP_QOS_8LVL) | BIT(DPU_SSPP_SCALER_QSEED3LITE))
 
-<<<<<<< HEAD
-=======
 #define VIG_SC7180_MASK_SDMA \
 	(VIG_SC7180_MASK | BIT(DPU_SSPP_SMART_DMA_V2))
 
->>>>>>> 98817289
 #define VIG_QCM2290_MASK (VIG_BASE_MASK | BIT(DPU_SSPP_QOS_8LVL))
 
 #define DMA_MSM8998_MASK \
@@ -105,11 +98,6 @@
 
 #define DSPP_SC7180_MASK BIT(DPU_DSPP_PCC)
 
-<<<<<<< HEAD
-#define INTF_SDM845_MASK (0)
-
-=======
->>>>>>> 98817289
 #define INTF_SC7180_MASK \
 	(BIT(DPU_INTF_INPUT_CTRL) | \
 	 BIT(DPU_INTF_TE) | \
@@ -117,54 +105,6 @@
 	 BIT(DPU_DATA_HCTL_EN))
 
 #define INTF_SC7280_MASK (INTF_SC7180_MASK)
-<<<<<<< HEAD
-
-#define IRQ_SDM845_MASK (BIT(MDP_SSPP_TOP0_INTR) | \
-			 BIT(MDP_SSPP_TOP0_INTR2) | \
-			 BIT(MDP_SSPP_TOP0_HIST_INTR) | \
-			 BIT(MDP_INTF0_INTR) | \
-			 BIT(MDP_INTF1_INTR) | \
-			 BIT(MDP_INTF2_INTR) | \
-			 BIT(MDP_INTF3_INTR) | \
-			 BIT(MDP_INTF4_INTR) | \
-			 BIT(MDP_AD4_0_INTR) | \
-			 BIT(MDP_AD4_1_INTR))
-
-#define IRQ_SC7180_MASK (BIT(MDP_SSPP_TOP0_INTR) | \
-			 BIT(MDP_SSPP_TOP0_INTR2) | \
-			 BIT(MDP_SSPP_TOP0_HIST_INTR) | \
-			 BIT(MDP_INTF0_INTR) | \
-			 BIT(MDP_INTF1_INTR))
-
-#define IRQ_SC7280_MASK (BIT(MDP_SSPP_TOP0_INTR) | \
-			 BIT(MDP_SSPP_TOP0_INTR2) | \
-			 BIT(MDP_SSPP_TOP0_HIST_INTR) | \
-			 BIT(MDP_INTF0_7xxx_INTR) | \
-			 BIT(MDP_INTF1_7xxx_INTR) | \
-			 BIT(MDP_INTF5_7xxx_INTR))
-
-#define IRQ_SM8250_MASK (BIT(MDP_SSPP_TOP0_INTR) | \
-			 BIT(MDP_SSPP_TOP0_INTR2) | \
-			 BIT(MDP_SSPP_TOP0_HIST_INTR) | \
-			 BIT(MDP_INTF0_INTR) | \
-			 BIT(MDP_INTF1_INTR) | \
-			 BIT(MDP_INTF2_INTR) | \
-			 BIT(MDP_INTF3_INTR) | \
-			 BIT(MDP_INTF4_INTR))
-
-#define IRQ_SC8180X_MASK (BIT(MDP_SSPP_TOP0_INTR) | \
-			  BIT(MDP_SSPP_TOP0_INTR2) | \
-			  BIT(MDP_SSPP_TOP0_HIST_INTR) | \
-			  BIT(MDP_INTF0_INTR) | \
-			  BIT(MDP_INTF1_INTR) | \
-			  BIT(MDP_INTF2_INTR) | \
-			  BIT(MDP_INTF3_INTR) | \
-			  BIT(MDP_INTF4_INTR) | \
-			  BIT(MDP_INTF5_INTR) | \
-			  BIT(MDP_AD4_0_INTR) | \
-			  BIT(MDP_AD4_1_INTR))
-=======
->>>>>>> 98817289
 
 #define WB_SM8250_MASK (BIT(DPU_WB_LINE_MODE) | \
 			 BIT(DPU_WB_UBWC) | \
@@ -307,446 +247,6 @@
 };
 
 /*************************************************************
-<<<<<<< HEAD
- * DPU sub blocks config
- *************************************************************/
-/* DPU top level caps */
-static const struct dpu_caps msm8998_dpu_caps = {
-	.max_mixer_width = DEFAULT_DPU_OUTPUT_LINE_WIDTH,
-	.max_mixer_blendstages = 0x7,
-	.qseed_type = DPU_SSPP_SCALER_QSEED3,
-	.smart_dma_rev = DPU_SSPP_SMART_DMA_V1,
-	.ubwc_version = DPU_HW_UBWC_VER_10,
-	.has_src_split = true,
-	.has_dim_layer = true,
-	.has_idle_pc = true,
-	.has_3d_merge = true,
-	.max_linewidth = DEFAULT_DPU_OUTPUT_LINE_WIDTH,
-	.pixel_ram_size = DEFAULT_PIXEL_RAM_SIZE,
-	.max_hdeci_exp = MAX_HORZ_DECIMATION,
-	.max_vdeci_exp = MAX_VERT_DECIMATION,
-};
-
-static const struct dpu_caps qcm2290_dpu_caps = {
-	.max_mixer_width = DEFAULT_DPU_OUTPUT_LINE_WIDTH,
-	.max_mixer_blendstages = 0x4,
-	.smart_dma_rev = DPU_SSPP_SMART_DMA_V2,
-	.has_dim_layer = true,
-	.has_idle_pc = true,
-	.max_linewidth = 2160,
-	.pixel_ram_size = DEFAULT_PIXEL_RAM_SIZE,
-};
-
-static const struct dpu_caps sdm845_dpu_caps = {
-	.max_mixer_width = DEFAULT_DPU_OUTPUT_LINE_WIDTH,
-	.max_mixer_blendstages = 0xb,
-	.qseed_type = DPU_SSPP_SCALER_QSEED3,
-	.smart_dma_rev = DPU_SSPP_SMART_DMA_V2,
-	.ubwc_version = DPU_HW_UBWC_VER_20,
-	.has_src_split = true,
-	.has_dim_layer = true,
-	.has_idle_pc = true,
-	.has_3d_merge = true,
-	.max_linewidth = DEFAULT_DPU_OUTPUT_LINE_WIDTH,
-	.pixel_ram_size = DEFAULT_PIXEL_RAM_SIZE,
-	.max_hdeci_exp = MAX_HORZ_DECIMATION,
-	.max_vdeci_exp = MAX_VERT_DECIMATION,
-};
-
-static const struct dpu_caps sc7180_dpu_caps = {
-	.max_mixer_width = DEFAULT_DPU_OUTPUT_LINE_WIDTH,
-	.max_mixer_blendstages = 0x9,
-	.qseed_type = DPU_SSPP_SCALER_QSEED4,
-	.smart_dma_rev = DPU_SSPP_SMART_DMA_V2,
-	.ubwc_version = DPU_HW_UBWC_VER_20,
-	.has_dim_layer = true,
-	.has_idle_pc = true,
-	.max_linewidth = DEFAULT_DPU_OUTPUT_LINE_WIDTH,
-	.pixel_ram_size = DEFAULT_PIXEL_RAM_SIZE,
-};
-
-static const struct dpu_caps sm8150_dpu_caps = {
-	.max_mixer_width = DEFAULT_DPU_OUTPUT_LINE_WIDTH,
-	.max_mixer_blendstages = 0xb,
-	.qseed_type = DPU_SSPP_SCALER_QSEED3,
-	.smart_dma_rev = DPU_SSPP_SMART_DMA_V2, /* TODO: v2.5 */
-	.ubwc_version = DPU_HW_UBWC_VER_30,
-	.has_src_split = true,
-	.has_dim_layer = true,
-	.has_idle_pc = true,
-	.has_3d_merge = true,
-	.max_linewidth = 4096,
-	.pixel_ram_size = DEFAULT_PIXEL_RAM_SIZE,
-	.max_hdeci_exp = MAX_HORZ_DECIMATION,
-	.max_vdeci_exp = MAX_VERT_DECIMATION,
-};
-
-static const struct dpu_caps sc8180x_dpu_caps = {
-	.max_mixer_width = DEFAULT_DPU_OUTPUT_LINE_WIDTH,
-	.max_mixer_blendstages = 0xb,
-	.qseed_type = DPU_SSPP_SCALER_QSEED3,
-	.smart_dma_rev = DPU_SSPP_SMART_DMA_V2, /* TODO: v2.5 */
-	.ubwc_version = DPU_HW_UBWC_VER_30,
-	.has_src_split = true,
-	.has_dim_layer = true,
-	.has_idle_pc = true,
-	.has_3d_merge = true,
-	.max_linewidth = 4096,
-	.pixel_ram_size = DEFAULT_PIXEL_RAM_SIZE,
-	.max_hdeci_exp = MAX_HORZ_DECIMATION,
-	.max_vdeci_exp = MAX_VERT_DECIMATION,
-};
-
-static const struct dpu_caps sm8250_dpu_caps = {
-	.max_mixer_width = DEFAULT_DPU_OUTPUT_LINE_WIDTH,
-	.max_mixer_blendstages = 0xb,
-	.qseed_type = DPU_SSPP_SCALER_QSEED4,
-	.smart_dma_rev = DPU_SSPP_SMART_DMA_V2, /* TODO: v2.5 */
-	.ubwc_version = DPU_HW_UBWC_VER_40,
-	.has_src_split = true,
-	.has_dim_layer = true,
-	.has_idle_pc = true,
-	.has_3d_merge = true,
-	.max_linewidth = 4096,
-	.pixel_ram_size = DEFAULT_PIXEL_RAM_SIZE,
-};
-
-static const struct dpu_caps sc7280_dpu_caps = {
-	.max_mixer_width = DEFAULT_DPU_OUTPUT_LINE_WIDTH,
-	.max_mixer_blendstages = 0x7,
-	.qseed_type = DPU_SSPP_SCALER_QSEED4,
-	.smart_dma_rev = DPU_SSPP_SMART_DMA_V2,
-	.ubwc_version = DPU_HW_UBWC_VER_30,
-	.has_dim_layer = true,
-	.has_idle_pc = true,
-	.max_linewidth = 2400,
-	.pixel_ram_size = DEFAULT_PIXEL_RAM_SIZE,
-};
-
-static const struct dpu_mdp_cfg msm8998_mdp[] = {
-	{
-	.name = "top_0", .id = MDP_TOP,
-	.base = 0x0, .len = 0x458,
-	.features = 0,
-	.highest_bank_bit = 0x2,
-	.clk_ctrls[DPU_CLK_CTRL_VIG0] = {
-			.reg_off = 0x2AC, .bit_off = 0},
-	.clk_ctrls[DPU_CLK_CTRL_VIG1] = {
-			.reg_off = 0x2B4, .bit_off = 0},
-	.clk_ctrls[DPU_CLK_CTRL_VIG2] = {
-			.reg_off = 0x2BC, .bit_off = 0},
-	.clk_ctrls[DPU_CLK_CTRL_VIG3] = {
-			.reg_off = 0x2C4, .bit_off = 0},
-	.clk_ctrls[DPU_CLK_CTRL_DMA0] = {
-			.reg_off = 0x2AC, .bit_off = 8},
-	.clk_ctrls[DPU_CLK_CTRL_DMA1] = {
-			.reg_off = 0x2B4, .bit_off = 8},
-	.clk_ctrls[DPU_CLK_CTRL_DMA2] = {
-			.reg_off = 0x2C4, .bit_off = 8},
-	.clk_ctrls[DPU_CLK_CTRL_DMA3] = {
-			.reg_off = 0x2C4, .bit_off = 12},
-	.clk_ctrls[DPU_CLK_CTRL_CURSOR0] = {
-			.reg_off = 0x3A8, .bit_off = 15},
-	.clk_ctrls[DPU_CLK_CTRL_CURSOR1] = {
-			.reg_off = 0x3B0, .bit_off = 15},
-	},
-};
-
-static const struct dpu_mdp_cfg sdm845_mdp[] = {
-	{
-	.name = "top_0", .id = MDP_TOP,
-	.base = 0x0, .len = 0x45C,
-	.features = BIT(DPU_MDP_AUDIO_SELECT),
-	.highest_bank_bit = 0x2,
-	.clk_ctrls[DPU_CLK_CTRL_VIG0] = {
-			.reg_off = 0x2AC, .bit_off = 0},
-	.clk_ctrls[DPU_CLK_CTRL_VIG1] = {
-			.reg_off = 0x2B4, .bit_off = 0},
-	.clk_ctrls[DPU_CLK_CTRL_VIG2] = {
-			.reg_off = 0x2BC, .bit_off = 0},
-	.clk_ctrls[DPU_CLK_CTRL_VIG3] = {
-			.reg_off = 0x2C4, .bit_off = 0},
-	.clk_ctrls[DPU_CLK_CTRL_DMA0] = {
-			.reg_off = 0x2AC, .bit_off = 8},
-	.clk_ctrls[DPU_CLK_CTRL_DMA1] = {
-			.reg_off = 0x2B4, .bit_off = 8},
-	.clk_ctrls[DPU_CLK_CTRL_CURSOR0] = {
-			.reg_off = 0x2BC, .bit_off = 8},
-	.clk_ctrls[DPU_CLK_CTRL_CURSOR1] = {
-			.reg_off = 0x2C4, .bit_off = 8},
-	},
-};
-
-static const struct dpu_mdp_cfg sc7180_mdp[] = {
-	{
-	.name = "top_0", .id = MDP_TOP,
-	.base = 0x0, .len = 0x494,
-	.features = 0,
-	.highest_bank_bit = 0x3,
-	.clk_ctrls[DPU_CLK_CTRL_VIG0] = {
-		.reg_off = 0x2AC, .bit_off = 0},
-	.clk_ctrls[DPU_CLK_CTRL_DMA0] = {
-		.reg_off = 0x2AC, .bit_off = 8},
-	.clk_ctrls[DPU_CLK_CTRL_CURSOR0] = {
-		.reg_off = 0x2B4, .bit_off = 8},
-	.clk_ctrls[DPU_CLK_CTRL_CURSOR1] = {
-		.reg_off = 0x2C4, .bit_off = 8},
-	.clk_ctrls[DPU_CLK_CTRL_WB2] = {
-		.reg_off = 0x3B8, .bit_off = 24},
-	},
-};
-
-static const struct dpu_mdp_cfg sc8180x_mdp[] = {
-	{
-	.name = "top_0", .id = MDP_TOP,
-	.base = 0x0, .len = 0x45C,
-	.features = 0,
-	.highest_bank_bit = 0x3,
-	.clk_ctrls[DPU_CLK_CTRL_VIG0] = {
-			.reg_off = 0x2AC, .bit_off = 0},
-	.clk_ctrls[DPU_CLK_CTRL_VIG1] = {
-			.reg_off = 0x2B4, .bit_off = 0},
-	.clk_ctrls[DPU_CLK_CTRL_VIG2] = {
-			.reg_off = 0x2BC, .bit_off = 0},
-	.clk_ctrls[DPU_CLK_CTRL_VIG3] = {
-			.reg_off = 0x2C4, .bit_off = 0},
-	.clk_ctrls[DPU_CLK_CTRL_DMA0] = {
-			.reg_off = 0x2AC, .bit_off = 8},
-	.clk_ctrls[DPU_CLK_CTRL_DMA1] = {
-			.reg_off = 0x2B4, .bit_off = 8},
-	.clk_ctrls[DPU_CLK_CTRL_CURSOR0] = {
-			.reg_off = 0x2BC, .bit_off = 8},
-	.clk_ctrls[DPU_CLK_CTRL_CURSOR1] = {
-			.reg_off = 0x2C4, .bit_off = 8},
-	},
-};
-
-static const struct dpu_mdp_cfg sm8250_mdp[] = {
-	{
-	.name = "top_0", .id = MDP_TOP,
-	.base = 0x0, .len = 0x494,
-	.features = 0,
-	.highest_bank_bit = 0x3, /* TODO: 2 for LP_DDR4 */
-	.clk_ctrls[DPU_CLK_CTRL_VIG0] = {
-			.reg_off = 0x2AC, .bit_off = 0},
-	.clk_ctrls[DPU_CLK_CTRL_VIG1] = {
-			.reg_off = 0x2B4, .bit_off = 0},
-	.clk_ctrls[DPU_CLK_CTRL_VIG2] = {
-			.reg_off = 0x2BC, .bit_off = 0},
-	.clk_ctrls[DPU_CLK_CTRL_VIG3] = {
-			.reg_off = 0x2C4, .bit_off = 0},
-	.clk_ctrls[DPU_CLK_CTRL_DMA0] = {
-			.reg_off = 0x2AC, .bit_off = 8},
-	.clk_ctrls[DPU_CLK_CTRL_DMA1] = {
-			.reg_off = 0x2B4, .bit_off = 8},
-	.clk_ctrls[DPU_CLK_CTRL_CURSOR0] = {
-			.reg_off = 0x2BC, .bit_off = 8},
-	.clk_ctrls[DPU_CLK_CTRL_CURSOR1] = {
-			.reg_off = 0x2C4, .bit_off = 8},
-	.clk_ctrls[DPU_CLK_CTRL_REG_DMA] = {
-			.reg_off = 0x2BC, .bit_off = 20},
-	.clk_ctrls[DPU_CLK_CTRL_WB2] = {
-			.reg_off = 0x3B8, .bit_off = 24},
-	},
-};
-
-static const struct dpu_mdp_cfg sc7280_mdp[] = {
-	{
-	.name = "top_0", .id = MDP_TOP,
-	.base = 0x0, .len = 0x2014,
-	.highest_bank_bit = 0x1,
-	.clk_ctrls[DPU_CLK_CTRL_VIG0] = {
-		.reg_off = 0x2AC, .bit_off = 0},
-	.clk_ctrls[DPU_CLK_CTRL_DMA0] = {
-		.reg_off = 0x2AC, .bit_off = 8},
-	.clk_ctrls[DPU_CLK_CTRL_CURSOR0] = {
-		.reg_off = 0x2B4, .bit_off = 8},
-	.clk_ctrls[DPU_CLK_CTRL_CURSOR1] = {
-		.reg_off = 0x2C4, .bit_off = 8},
-	},
-};
-
-static const struct dpu_mdp_cfg qcm2290_mdp[] = {
-	{
-	.name = "top_0", .id = MDP_TOP,
-	.base = 0x0, .len = 0x494,
-	.features = 0,
-	.highest_bank_bit = 0x2,
-	.clk_ctrls[DPU_CLK_CTRL_VIG0] = {
-		.reg_off = 0x2AC, .bit_off = 0},
-	.clk_ctrls[DPU_CLK_CTRL_DMA0] = {
-		.reg_off = 0x2AC, .bit_off = 8},
-	},
-};
-
-/*************************************************************
- * CTL sub blocks config
- *************************************************************/
-static const struct dpu_ctl_cfg msm8998_ctl[] = {
-	{
-	.name = "ctl_0", .id = CTL_0,
-	.base = 0x1000, .len = 0x94,
-	.features = BIT(DPU_CTL_SPLIT_DISPLAY),
-	.intr_start = DPU_IRQ_IDX(MDP_SSPP_TOP0_INTR2, 9),
-	},
-	{
-	.name = "ctl_1", .id = CTL_1,
-	.base = 0x1200, .len = 0x94,
-	.features = 0,
-	.intr_start = DPU_IRQ_IDX(MDP_SSPP_TOP0_INTR2, 10),
-	},
-	{
-	.name = "ctl_2", .id = CTL_2,
-	.base = 0x1400, .len = 0x94,
-	.features = BIT(DPU_CTL_SPLIT_DISPLAY),
-	.intr_start = DPU_IRQ_IDX(MDP_SSPP_TOP0_INTR2, 11),
-	},
-	{
-	.name = "ctl_3", .id = CTL_3,
-	.base = 0x1600, .len = 0x94,
-	.features = 0,
-	.intr_start = DPU_IRQ_IDX(MDP_SSPP_TOP0_INTR2, 12),
-	},
-	{
-	.name = "ctl_4", .id = CTL_4,
-	.base = 0x1800, .len = 0x94,
-	.features = 0,
-	.intr_start = DPU_IRQ_IDX(MDP_SSPP_TOP0_INTR2, 13),
-	},
-};
-
-static const struct dpu_ctl_cfg sdm845_ctl[] = {
-	{
-	.name = "ctl_0", .id = CTL_0,
-	.base = 0x1000, .len = 0xE4,
-	.features = BIT(DPU_CTL_SPLIT_DISPLAY),
-	.intr_start = DPU_IRQ_IDX(MDP_SSPP_TOP0_INTR2, 9),
-	},
-	{
-	.name = "ctl_1", .id = CTL_1,
-	.base = 0x1200, .len = 0xE4,
-	.features = BIT(DPU_CTL_SPLIT_DISPLAY),
-	.intr_start = DPU_IRQ_IDX(MDP_SSPP_TOP0_INTR2, 10),
-	},
-	{
-	.name = "ctl_2", .id = CTL_2,
-	.base = 0x1400, .len = 0xE4,
-	.features = 0,
-	.intr_start = DPU_IRQ_IDX(MDP_SSPP_TOP0_INTR2, 11),
-	},
-	{
-	.name = "ctl_3", .id = CTL_3,
-	.base = 0x1600, .len = 0xE4,
-	.features = 0,
-	.intr_start = DPU_IRQ_IDX(MDP_SSPP_TOP0_INTR2, 12),
-	},
-	{
-	.name = "ctl_4", .id = CTL_4,
-	.base = 0x1800, .len = 0xE4,
-	.features = 0,
-	.intr_start = DPU_IRQ_IDX(MDP_SSPP_TOP0_INTR2, 13),
-	},
-};
-
-static const struct dpu_ctl_cfg sc7180_ctl[] = {
-	{
-	.name = "ctl_0", .id = CTL_0,
-	.base = 0x1000, .len = 0x1dc,
-	.features = BIT(DPU_CTL_ACTIVE_CFG),
-	.intr_start = DPU_IRQ_IDX(MDP_SSPP_TOP0_INTR2, 9),
-	},
-	{
-	.name = "ctl_1", .id = CTL_1,
-	.base = 0x1200, .len = 0x1dc,
-	.features = BIT(DPU_CTL_ACTIVE_CFG),
-	.intr_start = DPU_IRQ_IDX(MDP_SSPP_TOP0_INTR2, 10),
-	},
-	{
-	.name = "ctl_2", .id = CTL_2,
-	.base = 0x1400, .len = 0x1dc,
-	.features = BIT(DPU_CTL_ACTIVE_CFG),
-	.intr_start = DPU_IRQ_IDX(MDP_SSPP_TOP0_INTR2, 11),
-	},
-};
-
-static const struct dpu_ctl_cfg sm8150_ctl[] = {
-	{
-	.name = "ctl_0", .id = CTL_0,
-	.base = 0x1000, .len = 0x1e0,
-	.features = BIT(DPU_CTL_ACTIVE_CFG) | BIT(DPU_CTL_SPLIT_DISPLAY),
-	.intr_start = DPU_IRQ_IDX(MDP_SSPP_TOP0_INTR2, 9),
-	},
-	{
-	.name = "ctl_1", .id = CTL_1,
-	.base = 0x1200, .len = 0x1e0,
-	.features = BIT(DPU_CTL_ACTIVE_CFG) | BIT(DPU_CTL_SPLIT_DISPLAY),
-	.intr_start = DPU_IRQ_IDX(MDP_SSPP_TOP0_INTR2, 10),
-	},
-	{
-	.name = "ctl_2", .id = CTL_2,
-	.base = 0x1400, .len = 0x1e0,
-	.features = BIT(DPU_CTL_ACTIVE_CFG),
-	.intr_start = DPU_IRQ_IDX(MDP_SSPP_TOP0_INTR2, 11),
-	},
-	{
-	.name = "ctl_3", .id = CTL_3,
-	.base = 0x1600, .len = 0x1e0,
-	.features = BIT(DPU_CTL_ACTIVE_CFG),
-	.intr_start = DPU_IRQ_IDX(MDP_SSPP_TOP0_INTR2, 12),
-	},
-	{
-	.name = "ctl_4", .id = CTL_4,
-	.base = 0x1800, .len = 0x1e0,
-	.features = BIT(DPU_CTL_ACTIVE_CFG),
-	.intr_start = DPU_IRQ_IDX(MDP_SSPP_TOP0_INTR2, 13),
-	},
-	{
-	.name = "ctl_5", .id = CTL_5,
-	.base = 0x1a00, .len = 0x1e0,
-	.features = BIT(DPU_CTL_ACTIVE_CFG),
-	.intr_start = DPU_IRQ_IDX(MDP_SSPP_TOP0_INTR2, 23),
-	},
-};
-
-static const struct dpu_ctl_cfg sc7280_ctl[] = {
-	{
-	.name = "ctl_0", .id = CTL_0,
-	.base = 0x15000, .len = 0x1E8,
-	.features = CTL_SC7280_MASK,
-	.intr_start = DPU_IRQ_IDX(MDP_SSPP_TOP0_INTR2, 9),
-	},
-	{
-	.name = "ctl_1", .id = CTL_1,
-	.base = 0x16000, .len = 0x1E8,
-	.features = CTL_SC7280_MASK,
-	.intr_start = DPU_IRQ_IDX(MDP_SSPP_TOP0_INTR2, 10),
-	},
-	{
-	.name = "ctl_2", .id = CTL_2,
-	.base = 0x17000, .len = 0x1E8,
-	.features = CTL_SC7280_MASK,
-	.intr_start = DPU_IRQ_IDX(MDP_SSPP_TOP0_INTR2, 11),
-	},
-	{
-	.name = "ctl_3", .id = CTL_3,
-	.base = 0x18000, .len = 0x1E8,
-	.features = CTL_SC7280_MASK,
-	.intr_start = DPU_IRQ_IDX(MDP_SSPP_TOP0_INTR2, 12),
-	},
-};
-
-static const struct dpu_ctl_cfg qcm2290_ctl[] = {
-	{
-	.name = "ctl_0", .id = CTL_0,
-	.base = 0x1000, .len = 0x1dc,
-	.features = BIT(DPU_CTL_ACTIVE_CFG),
-	.intr_start = DPU_IRQ_IDX(MDP_SSPP_TOP0_INTR2, 9),
-	},
-};
-
-/*************************************************************
-=======
->>>>>>> 98817289
  * SSPP sub blocks config
  *************************************************************/
 
@@ -822,62 +322,10 @@
 static const struct dpu_sspp_sub_blks sdm845_vig_sblk_3 =
 				_VIG_SBLK(8, DPU_SSPP_SCALER_QSEED3);
 
-<<<<<<< HEAD
-#define SSPP_BLK(_name, _id, _base, _features, \
-		_sblk, _xinid, _type, _clkctrl) \
-	{ \
-	.name = _name, .id = _id, \
-	.base = _base, .len = 0x1c8, \
-	.features = _features, \
-	.sblk = &_sblk, \
-	.xin_id = _xinid, \
-	.type = _type, \
-	.clk_ctrl = _clkctrl \
-	}
-
-static const struct dpu_sspp_cfg msm8998_sspp[] = {
-	SSPP_BLK("sspp_0", SSPP_VIG0, 0x4000, VIG_MSM8998_MASK,
-		msm8998_vig_sblk_0, 0,  SSPP_TYPE_VIG, DPU_CLK_CTRL_VIG0),
-	SSPP_BLK("sspp_1", SSPP_VIG1, 0x6000, VIG_MSM8998_MASK,
-		msm8998_vig_sblk_1, 4,  SSPP_TYPE_VIG, DPU_CLK_CTRL_VIG1),
-	SSPP_BLK("sspp_2", SSPP_VIG2, 0x8000, VIG_MSM8998_MASK,
-		msm8998_vig_sblk_2, 8, SSPP_TYPE_VIG, DPU_CLK_CTRL_VIG2),
-	SSPP_BLK("sspp_3", SSPP_VIG3, 0xa000, VIG_MSM8998_MASK,
-		msm8998_vig_sblk_3, 12,  SSPP_TYPE_VIG, DPU_CLK_CTRL_VIG3),
-	SSPP_BLK("sspp_8", SSPP_DMA0, 0x24000,  DMA_MSM8998_MASK,
-		sdm845_dma_sblk_0, 1, SSPP_TYPE_DMA, DPU_CLK_CTRL_DMA0),
-	SSPP_BLK("sspp_9", SSPP_DMA1, 0x26000,  DMA_MSM8998_MASK,
-		sdm845_dma_sblk_1, 5, SSPP_TYPE_DMA, DPU_CLK_CTRL_DMA1),
-	SSPP_BLK("sspp_10", SSPP_DMA2, 0x28000,  DMA_CURSOR_MSM8998_MASK,
-		sdm845_dma_sblk_2, 9, SSPP_TYPE_DMA, DPU_CLK_CTRL_DMA2),
-	SSPP_BLK("sspp_11", SSPP_DMA3, 0x2a000,  DMA_CURSOR_MSM8998_MASK,
-		sdm845_dma_sblk_3, 13, SSPP_TYPE_DMA, DPU_CLK_CTRL_DMA3),
-};
-
-static const struct dpu_sspp_cfg sdm845_sspp[] = {
-	SSPP_BLK("sspp_0", SSPP_VIG0, 0x4000, VIG_SDM845_MASK,
-		sdm845_vig_sblk_0, 0,  SSPP_TYPE_VIG, DPU_CLK_CTRL_VIG0),
-	SSPP_BLK("sspp_1", SSPP_VIG1, 0x6000, VIG_SDM845_MASK,
-		sdm845_vig_sblk_1, 4,  SSPP_TYPE_VIG, DPU_CLK_CTRL_VIG1),
-	SSPP_BLK("sspp_2", SSPP_VIG2, 0x8000, VIG_SDM845_MASK,
-		sdm845_vig_sblk_2, 8, SSPP_TYPE_VIG, DPU_CLK_CTRL_VIG2),
-	SSPP_BLK("sspp_3", SSPP_VIG3, 0xa000, VIG_SDM845_MASK,
-		sdm845_vig_sblk_3, 12,  SSPP_TYPE_VIG, DPU_CLK_CTRL_VIG3),
-	SSPP_BLK("sspp_8", SSPP_DMA0, 0x24000,  DMA_SDM845_MASK,
-		sdm845_dma_sblk_0, 1, SSPP_TYPE_DMA, DPU_CLK_CTRL_DMA0),
-	SSPP_BLK("sspp_9", SSPP_DMA1, 0x26000,  DMA_SDM845_MASK,
-		sdm845_dma_sblk_1, 5, SSPP_TYPE_DMA, DPU_CLK_CTRL_DMA1),
-	SSPP_BLK("sspp_10", SSPP_DMA2, 0x28000,  DMA_CURSOR_SDM845_MASK,
-		sdm845_dma_sblk_2, 9, SSPP_TYPE_DMA, DPU_CLK_CTRL_CURSOR0),
-	SSPP_BLK("sspp_11", SSPP_DMA3, 0x2a000,  DMA_CURSOR_SDM845_MASK,
-		sdm845_dma_sblk_3, 13, SSPP_TYPE_DMA, DPU_CLK_CTRL_CURSOR1),
-};
-=======
 static const struct dpu_sspp_sub_blks sdm845_dma_sblk_0 = _DMA_SBLK(1);
 static const struct dpu_sspp_sub_blks sdm845_dma_sblk_1 = _DMA_SBLK(2);
 static const struct dpu_sspp_sub_blks sdm845_dma_sblk_2 = _DMA_SBLK(3);
 static const struct dpu_sspp_sub_blks sdm845_dma_sblk_3 = _DMA_SBLK(4);
->>>>>>> 98817289
 
 static const struct dpu_sspp_sub_blks sc7180_vig_sblk_0 =
 				_VIG_SBLK(4, DPU_SSPP_SCALER_QSEED4);
@@ -892,48 +340,6 @@
 				_VIG_SBLK(3, DPU_SSPP_SCALER_QSEED3LITE);
 
 static const struct dpu_sspp_sub_blks sm8250_vig_sblk_0 =
-<<<<<<< HEAD
-				_VIG_SBLK("0", 5, DPU_SSPP_SCALER_QSEED4);
-static const struct dpu_sspp_sub_blks sm8250_vig_sblk_1 =
-				_VIG_SBLK("1", 6, DPU_SSPP_SCALER_QSEED4);
-static const struct dpu_sspp_sub_blks sm8250_vig_sblk_2 =
-				_VIG_SBLK("2", 7, DPU_SSPP_SCALER_QSEED4);
-static const struct dpu_sspp_sub_blks sm8250_vig_sblk_3 =
-				_VIG_SBLK("3", 8, DPU_SSPP_SCALER_QSEED4);
-
-static const struct dpu_sspp_cfg sm8250_sspp[] = {
-	SSPP_BLK("sspp_0", SSPP_VIG0, 0x4000, VIG_SC7180_MASK,
-		sm8250_vig_sblk_0, 0,  SSPP_TYPE_VIG, DPU_CLK_CTRL_VIG0),
-	SSPP_BLK("sspp_1", SSPP_VIG1, 0x6000, VIG_SC7180_MASK,
-		sm8250_vig_sblk_1, 4,  SSPP_TYPE_VIG, DPU_CLK_CTRL_VIG1),
-	SSPP_BLK("sspp_2", SSPP_VIG2, 0x8000, VIG_SC7180_MASK,
-		sm8250_vig_sblk_2, 8, SSPP_TYPE_VIG, DPU_CLK_CTRL_VIG2),
-	SSPP_BLK("sspp_3", SSPP_VIG3, 0xa000, VIG_SC7180_MASK,
-		sm8250_vig_sblk_3, 12,  SSPP_TYPE_VIG, DPU_CLK_CTRL_VIG3),
-	SSPP_BLK("sspp_8", SSPP_DMA0, 0x24000,  DMA_SDM845_MASK,
-		sdm845_dma_sblk_0, 1, SSPP_TYPE_DMA, DPU_CLK_CTRL_DMA0),
-	SSPP_BLK("sspp_9", SSPP_DMA1, 0x26000,  DMA_SDM845_MASK,
-		sdm845_dma_sblk_1, 5, SSPP_TYPE_DMA, DPU_CLK_CTRL_DMA1),
-	SSPP_BLK("sspp_10", SSPP_DMA2, 0x28000,  DMA_CURSOR_SDM845_MASK,
-		sdm845_dma_sblk_2, 9, SSPP_TYPE_DMA, DPU_CLK_CTRL_CURSOR0),
-	SSPP_BLK("sspp_11", SSPP_DMA3, 0x2a000,  DMA_CURSOR_SDM845_MASK,
-		sdm845_dma_sblk_3, 13, SSPP_TYPE_DMA, DPU_CLK_CTRL_CURSOR1),
-};
-
-static const struct dpu_sspp_cfg sc7280_sspp[] = {
-	SSPP_BLK("sspp_0", SSPP_VIG0, 0x4000, VIG_SC7280_MASK,
-		sc7280_vig_sblk_0, 0,  SSPP_TYPE_VIG, DPU_CLK_CTRL_VIG0),
-	SSPP_BLK("sspp_8", SSPP_DMA0, 0x24000,  DMA_SDM845_MASK,
-		sdm845_dma_sblk_0, 1, SSPP_TYPE_DMA, DPU_CLK_CTRL_DMA0),
-	SSPP_BLK("sspp_9", SSPP_DMA1, 0x26000,  DMA_CURSOR_SDM845_MASK,
-		sdm845_dma_sblk_1, 5, SSPP_TYPE_DMA, DPU_CLK_CTRL_CURSOR0),
-	SSPP_BLK("sspp_10", SSPP_DMA2, 0x28000,  DMA_CURSOR_SDM845_MASK,
-		sdm845_dma_sblk_2, 9, SSPP_TYPE_DMA, DPU_CLK_CTRL_CURSOR1),
-};
-
-
-#define _VIG_SBLK_NOSCALE(num, sdma_pri) \
-=======
 				_VIG_SBLK(5, DPU_SSPP_SCALER_QSEED4);
 static const struct dpu_sspp_sub_blks sm8250_vig_sblk_1 =
 				_VIG_SBLK(6, DPU_SSPP_SCALER_QSEED4);
@@ -954,7 +360,6 @@
 static const struct dpu_sspp_sub_blks sm8550_dma_sblk_5 = _DMA_SBLK(6);
 
 #define _VIG_SBLK_NOSCALE(sdma_pri) \
->>>>>>> 98817289
 	{ \
 	.maxdwnscale = SSPP_UNITY_SCALE, \
 	.maxupscale = SSPP_UNITY_SCALE, \
@@ -1047,101 +452,6 @@
 	.len = 0x20, .version = 0x20000},
 };
 
-<<<<<<< HEAD
-#define PP_BLK_TE(_name, _id, _base, _merge_3d, _sblk, _done, _rdptr) \
-	{\
-	.name = _name, .id = _id, \
-	.base = _base, .len = 0xd4, \
-	.features = PINGPONG_SDM845_SPLIT_MASK, \
-	.merge_3d = _merge_3d, \
-	.sblk = &_sblk, \
-	.intr_done = _done, \
-	.intr_rdptr = _rdptr, \
-	}
-#define PP_BLK(_name, _id, _base, _merge_3d, _sblk, _done, _rdptr) \
-	{\
-	.name = _name, .id = _id, \
-	.base = _base, .len = 0xd4, \
-	.features = PINGPONG_SDM845_MASK, \
-	.merge_3d = _merge_3d, \
-	.sblk = &_sblk, \
-	.intr_done = _done, \
-	.intr_rdptr = _rdptr, \
-	}
-
-static const struct dpu_pingpong_cfg sdm845_pp[] = {
-	PP_BLK_TE("pingpong_0", PINGPONG_0, 0x70000, 0, sdm845_pp_sblk_te,
-			DPU_IRQ_IDX(MDP_SSPP_TOP0_INTR, 8),
-			DPU_IRQ_IDX(MDP_SSPP_TOP0_INTR, 12)),
-	PP_BLK_TE("pingpong_1", PINGPONG_1, 0x70800, 0, sdm845_pp_sblk_te,
-			DPU_IRQ_IDX(MDP_SSPP_TOP0_INTR, 9),
-			DPU_IRQ_IDX(MDP_SSPP_TOP0_INTR, 13)),
-	PP_BLK("pingpong_2", PINGPONG_2, 0x71000, 0, sdm845_pp_sblk,
-			DPU_IRQ_IDX(MDP_SSPP_TOP0_INTR, 10),
-			DPU_IRQ_IDX(MDP_SSPP_TOP0_INTR, 14)),
-	PP_BLK("pingpong_3", PINGPONG_3, 0x71800, 0, sdm845_pp_sblk,
-			DPU_IRQ_IDX(MDP_SSPP_TOP0_INTR, 11),
-			DPU_IRQ_IDX(MDP_SSPP_TOP0_INTR, 15)),
-};
-
-static struct dpu_pingpong_cfg sc7180_pp[] = {
-	PP_BLK_TE("pingpong_0", PINGPONG_0, 0x70000, 0, sdm845_pp_sblk_te, -1, -1),
-	PP_BLK_TE("pingpong_1", PINGPONG_1, 0x70800, 0, sdm845_pp_sblk_te, -1, -1),
-};
-
-static const struct dpu_pingpong_cfg sm8150_pp[] = {
-	PP_BLK_TE("pingpong_0", PINGPONG_0, 0x70000, MERGE_3D_0, sdm845_pp_sblk_te,
-			DPU_IRQ_IDX(MDP_SSPP_TOP0_INTR, 8),
-			DPU_IRQ_IDX(MDP_SSPP_TOP0_INTR, 12)),
-	PP_BLK_TE("pingpong_1", PINGPONG_1, 0x70800, MERGE_3D_0, sdm845_pp_sblk_te,
-			DPU_IRQ_IDX(MDP_SSPP_TOP0_INTR, 9),
-			DPU_IRQ_IDX(MDP_SSPP_TOP0_INTR, 13)),
-	PP_BLK("pingpong_2", PINGPONG_2, 0x71000, MERGE_3D_1, sdm845_pp_sblk,
-			DPU_IRQ_IDX(MDP_SSPP_TOP0_INTR, 10),
-			DPU_IRQ_IDX(MDP_SSPP_TOP0_INTR, 14)),
-	PP_BLK("pingpong_3", PINGPONG_3, 0x71800, MERGE_3D_1, sdm845_pp_sblk,
-			DPU_IRQ_IDX(MDP_SSPP_TOP0_INTR, 11),
-			DPU_IRQ_IDX(MDP_SSPP_TOP0_INTR, 15)),
-	PP_BLK("pingpong_4", PINGPONG_4, 0x72000, MERGE_3D_2, sdm845_pp_sblk,
-			DPU_IRQ_IDX(MDP_SSPP_TOP0_INTR2, 30),
-			-1),
-	PP_BLK("pingpong_5", PINGPONG_5, 0x72800, MERGE_3D_2, sdm845_pp_sblk,
-			DPU_IRQ_IDX(MDP_SSPP_TOP0_INTR2, 31),
-			-1),
-};
-
-static const struct dpu_pingpong_cfg sc7280_pp[] = {
-	PP_BLK("pingpong_0", PINGPONG_0, 0x69000, 0, sc7280_pp_sblk, -1, -1),
-	PP_BLK("pingpong_1", PINGPONG_1, 0x6a000, 0, sc7280_pp_sblk, -1, -1),
-	PP_BLK("pingpong_2", PINGPONG_2, 0x6b000, 0, sc7280_pp_sblk, -1, -1),
-	PP_BLK("pingpong_3", PINGPONG_3, 0x6c000, 0, sc7280_pp_sblk, -1, -1),
-};
-
-static struct dpu_pingpong_cfg qcm2290_pp[] = {
-	PP_BLK("pingpong_0", PINGPONG_0, 0x70000, 0, sdm845_pp_sblk,
-		DPU_IRQ_IDX(MDP_SSPP_TOP0_INTR, 8),
-		DPU_IRQ_IDX(MDP_SSPP_TOP0_INTR, 12)),
-};
-
-/*************************************************************
- * MERGE_3D sub blocks config
- *************************************************************/
-#define MERGE_3D_BLK(_name, _id, _base) \
-	{\
-	.name = _name, .id = _id, \
-	.base = _base, .len = 0x8, \
-	.features = MERGE_3D_SM8150_MASK, \
-	.sblk = NULL \
-	}
-
-static const struct dpu_merge_3d_cfg sm8150_merge_3d[] = {
-	MERGE_3D_BLK("merge_3d_0", MERGE_3D_0, 0x83000),
-	MERGE_3D_BLK("merge_3d_1", MERGE_3D_1, 0x83100),
-	MERGE_3D_BLK("merge_3d_2", MERGE_3D_2, 0x83200),
-};
-
-=======
->>>>>>> 98817289
 /*************************************************************
  * DSC sub blocks config
  *************************************************************/
@@ -1350,36 +660,12 @@
 #include "catalog/dpu_5_1_sc8180x.h"
 #include "catalog/dpu_5_4_sm6125.h"
 
-<<<<<<< HEAD
-static const struct dpu_mdss_cfg qcm2290_dpu_cfg = {
-	.caps = &qcm2290_dpu_caps,
-	.mdp_count = ARRAY_SIZE(qcm2290_mdp),
-	.mdp = qcm2290_mdp,
-	.ctl_count = ARRAY_SIZE(qcm2290_ctl),
-	.ctl = qcm2290_ctl,
-	.sspp_count = ARRAY_SIZE(qcm2290_sspp),
-	.sspp = qcm2290_sspp,
-	.mixer_count = ARRAY_SIZE(qcm2290_lm),
-	.mixer = qcm2290_lm,
-	.dspp_count = ARRAY_SIZE(qcm2290_dspp),
-	.dspp = qcm2290_dspp,
-	.pingpong_count = ARRAY_SIZE(qcm2290_pp),
-	.pingpong = qcm2290_pp,
-	.intf_count = ARRAY_SIZE(qcm2290_intf),
-	.intf = qcm2290_intf,
-	.vbif_count = ARRAY_SIZE(sdm845_vbif),
-	.vbif = sdm845_vbif,
-	.perf = &qcm2290_perf_data,
-	.mdss_irqs = IRQ_SC7180_MASK,
-};
-=======
 #include "catalog/dpu_6_0_sm8250.h"
 #include "catalog/dpu_6_2_sc7180.h"
 #include "catalog/dpu_6_3_sm6115.h"
 #include "catalog/dpu_6_4_sm6350.h"
 #include "catalog/dpu_6_5_qcm2290.h"
 #include "catalog/dpu_6_9_sm6375.h"
->>>>>>> 98817289
 
 #include "catalog/dpu_7_0_sm8350.h"
 #include "catalog/dpu_7_2_sc7280.h"
