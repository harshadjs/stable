// SPDX-License-Identifier: GPL-2.0-only
/*
 * Copyright (c) 2022-2023 Qualcomm Innovation Center, Inc. All rights reserved.
 * Copyright (c) 2014-2021 The Linux Foundation. All rights reserved.
 * Copyright (C) 2013 Red Hat
 * Author: Rob Clark <robdclark@gmail.com>
 */

#define pr_fmt(fmt)	"[drm:%s:%d] " fmt, __func__, __LINE__
#include <linux/sort.h>
#include <linux/debugfs.h>
#include <linux/ktime.h>
#include <linux/bits.h>

#include <drm/drm_atomic.h>
#include <drm/drm_blend.h>
#include <drm/drm_crtc.h>
#include <drm/drm_flip_work.h>
#include <drm/drm_framebuffer.h>
#include <drm/drm_mode.h>
#include <drm/drm_probe_helper.h>
#include <drm/drm_rect.h>
#include <drm/drm_vblank.h>
#include <drm/drm_self_refresh_helper.h>

#include "dpu_kms.h"
#include "dpu_hw_lm.h"
#include "dpu_hw_ctl.h"
#include "dpu_hw_dspp.h"
#include "dpu_crtc.h"
#include "dpu_plane.h"
#include "dpu_encoder.h"
#include "dpu_vbif.h"
#include "dpu_core_perf.h"
#include "dpu_trace.h"

/* layer mixer index on dpu_crtc */
#define LEFT_MIXER 0
#define RIGHT_MIXER 1

/* timeout in ms waiting for frame done */
#define DPU_CRTC_FRAME_DONE_TIMEOUT_MS	60

#define	CONVERT_S3_15(val) \
	(((((u64)val) & ~BIT_ULL(63)) >> 17) & GENMASK_ULL(17, 0))

static struct dpu_kms *_dpu_crtc_get_kms(struct drm_crtc *crtc)
{
	struct msm_drm_private *priv = crtc->dev->dev_private;

	return to_dpu_kms(priv->kms);
}

static void dpu_crtc_destroy(struct drm_crtc *crtc)
{
	struct dpu_crtc *dpu_crtc = to_dpu_crtc(crtc);

	if (!crtc)
		return;

	drm_crtc_cleanup(crtc);
	kfree(dpu_crtc);
}

static struct drm_encoder *get_encoder_from_crtc(struct drm_crtc *crtc)
{
	struct drm_device *dev = crtc->dev;
	struct drm_encoder *encoder;

	drm_for_each_encoder(encoder, dev)
		if (encoder->crtc == crtc)
			return encoder;

	return NULL;
}

static enum dpu_crtc_crc_source dpu_crtc_parse_crc_source(const char *src_name)
{
	if (!src_name ||
	    !strcmp(src_name, "none"))
		return DPU_CRTC_CRC_SOURCE_NONE;
	if (!strcmp(src_name, "auto") ||
	    !strcmp(src_name, "lm"))
		return DPU_CRTC_CRC_SOURCE_LAYER_MIXER;
	if (!strcmp(src_name, "encoder"))
		return DPU_CRTC_CRC_SOURCE_ENCODER;

	return DPU_CRTC_CRC_SOURCE_INVALID;
}

static int dpu_crtc_verify_crc_source(struct drm_crtc *crtc,
		const char *src_name, size_t *values_cnt)
{
	enum dpu_crtc_crc_source source = dpu_crtc_parse_crc_source(src_name);
	struct dpu_crtc_state *crtc_state = to_dpu_crtc_state(crtc->state);

	if (source < 0) {
		DRM_DEBUG_DRIVER("Invalid source %s for CRTC%d\n", src_name, crtc->index);
		return -EINVAL;
	}

	if (source == DPU_CRTC_CRC_SOURCE_LAYER_MIXER) {
		*values_cnt = crtc_state->num_mixers;
	} else if (source == DPU_CRTC_CRC_SOURCE_ENCODER) {
		struct drm_encoder *drm_enc;

		*values_cnt = 0;

		drm_for_each_encoder_mask(drm_enc, crtc->dev, crtc->state->encoder_mask)
			*values_cnt += dpu_encoder_get_crc_values_cnt(drm_enc);
	}

	return 0;
}

static void dpu_crtc_setup_lm_misr(struct dpu_crtc_state *crtc_state)
{
	struct dpu_crtc_mixer *m;
	int i;

	for (i = 0; i < crtc_state->num_mixers; ++i) {
		m = &crtc_state->mixers[i];

		if (!m->hw_lm || !m->hw_lm->ops.setup_misr)
			continue;

		/* Calculate MISR over 1 frame */
		m->hw_lm->ops.setup_misr(m->hw_lm);
	}
}

static void dpu_crtc_setup_encoder_misr(struct drm_crtc *crtc)
{
	struct drm_encoder *drm_enc;

	drm_for_each_encoder_mask(drm_enc, crtc->dev, crtc->state->encoder_mask)
		dpu_encoder_setup_misr(drm_enc);
}

static int dpu_crtc_set_crc_source(struct drm_crtc *crtc, const char *src_name)
{
	enum dpu_crtc_crc_source source = dpu_crtc_parse_crc_source(src_name);
	enum dpu_crtc_crc_source current_source;
	struct dpu_crtc_state *crtc_state;
	struct drm_device *drm_dev = crtc->dev;

	bool was_enabled;
	bool enable = false;
	int ret = 0;

	if (source < 0) {
		DRM_DEBUG_DRIVER("Invalid CRC source %s for CRTC%d\n", src_name, crtc->index);
		return -EINVAL;
	}

	ret = drm_modeset_lock(&crtc->mutex, NULL);

	if (ret)
		return ret;

	enable = (source != DPU_CRTC_CRC_SOURCE_NONE);
	crtc_state = to_dpu_crtc_state(crtc->state);

	spin_lock_irq(&drm_dev->event_lock);
	current_source = crtc_state->crc_source;
	spin_unlock_irq(&drm_dev->event_lock);

	was_enabled = (current_source != DPU_CRTC_CRC_SOURCE_NONE);

	if (!was_enabled && enable) {
		ret = drm_crtc_vblank_get(crtc);

		if (ret)
			goto cleanup;

	} else if (was_enabled && !enable) {
		drm_crtc_vblank_put(crtc);
	}

	spin_lock_irq(&drm_dev->event_lock);
	crtc_state->crc_source = source;
	spin_unlock_irq(&drm_dev->event_lock);

	crtc_state->crc_frame_skip_count = 0;

	if (source == DPU_CRTC_CRC_SOURCE_LAYER_MIXER)
		dpu_crtc_setup_lm_misr(crtc_state);
	else if (source == DPU_CRTC_CRC_SOURCE_ENCODER)
		dpu_crtc_setup_encoder_misr(crtc);
	else
		ret = -EINVAL;

cleanup:
	drm_modeset_unlock(&crtc->mutex);

	return ret;
}

static u32 dpu_crtc_get_vblank_counter(struct drm_crtc *crtc)
{
	struct drm_encoder *encoder = get_encoder_from_crtc(crtc);
	if (!encoder) {
		DRM_ERROR("no encoder found for crtc %d\n", crtc->index);
		return 0;
	}

	return dpu_encoder_get_vsync_count(encoder);
}

static int dpu_crtc_get_lm_crc(struct drm_crtc *crtc,
		struct dpu_crtc_state *crtc_state)
{
	struct dpu_crtc_mixer *m;
	u32 crcs[CRTC_DUAL_MIXERS];

	int rc = 0;
	int i;

	BUILD_BUG_ON(ARRAY_SIZE(crcs) != ARRAY_SIZE(crtc_state->mixers));

	for (i = 0; i < crtc_state->num_mixers; ++i) {

		m = &crtc_state->mixers[i];

		if (!m->hw_lm || !m->hw_lm->ops.collect_misr)
			continue;

		rc = m->hw_lm->ops.collect_misr(m->hw_lm, &crcs[i]);

		if (rc) {
			if (rc != -ENODATA)
				DRM_DEBUG_DRIVER("MISR read failed\n");
			return rc;
		}
	}

	return drm_crtc_add_crc_entry(crtc, true,
			drm_crtc_accurate_vblank_count(crtc), crcs);
}

static int dpu_crtc_get_encoder_crc(struct drm_crtc *crtc)
{
	struct drm_encoder *drm_enc;
	int rc, pos = 0;
	u32 crcs[INTF_MAX];

	drm_for_each_encoder_mask(drm_enc, crtc->dev, crtc->state->encoder_mask) {
		rc = dpu_encoder_get_crc(drm_enc, crcs, pos);
		if (rc < 0) {
			if (rc != -ENODATA)
				DRM_DEBUG_DRIVER("MISR read failed\n");

			return rc;
		}

		pos += rc;
	}

	return drm_crtc_add_crc_entry(crtc, true,
			drm_crtc_accurate_vblank_count(crtc), crcs);
}

static int dpu_crtc_get_crc(struct drm_crtc *crtc)
{
	struct dpu_crtc_state *crtc_state = to_dpu_crtc_state(crtc->state);

	/* Skip first 2 frames in case of "uncooked" CRCs */
	if (crtc_state->crc_frame_skip_count < 2) {
		crtc_state->crc_frame_skip_count++;
		return 0;
	}

	if (crtc_state->crc_source == DPU_CRTC_CRC_SOURCE_LAYER_MIXER)
		return dpu_crtc_get_lm_crc(crtc, crtc_state);
	else if (crtc_state->crc_source == DPU_CRTC_CRC_SOURCE_ENCODER)
		return dpu_crtc_get_encoder_crc(crtc);

	return -EINVAL;
}

static bool dpu_crtc_get_scanout_position(struct drm_crtc *crtc,
					   bool in_vblank_irq,
					   int *vpos, int *hpos,
					   ktime_t *stime, ktime_t *etime,
					   const struct drm_display_mode *mode)
{
	unsigned int pipe = crtc->index;
	struct drm_encoder *encoder;
	int line, vsw, vbp, vactive_start, vactive_end, vfp_end;

	encoder = get_encoder_from_crtc(crtc);
	if (!encoder) {
		DRM_ERROR("no encoder found for crtc %d\n", pipe);
		return false;
	}

	vsw = mode->crtc_vsync_end - mode->crtc_vsync_start;
	vbp = mode->crtc_vtotal - mode->crtc_vsync_end;

	/*
	 * the line counter is 1 at the start of the VSYNC pulse and VTOTAL at
	 * the end of VFP. Translate the porch values relative to the line
	 * counter positions.
	 */

	vactive_start = vsw + vbp + 1;
	vactive_end = vactive_start + mode->crtc_vdisplay;

	/* last scan line before VSYNC */
	vfp_end = mode->crtc_vtotal;

	if (stime)
		*stime = ktime_get();

	line = dpu_encoder_get_linecount(encoder);

	if (line < vactive_start)
		line -= vactive_start;
	else if (line > vactive_end)
		line = line - vfp_end - vactive_start;
	else
		line -= vactive_start;

	*vpos = line;
	*hpos = 0;

	if (etime)
		*etime = ktime_get();

	return true;
}

static void _dpu_crtc_setup_blend_cfg(struct dpu_crtc_mixer *mixer,
		struct dpu_plane_state *pstate, struct dpu_format *format)
{
	struct dpu_hw_mixer *lm = mixer->hw_lm;
	uint32_t blend_op;
	uint32_t fg_alpha, bg_alpha;

	fg_alpha = pstate->base.alpha >> 8;
	bg_alpha = 0xff - fg_alpha;

	/* default to opaque blending */
	if (pstate->base.pixel_blend_mode == DRM_MODE_BLEND_PIXEL_NONE ||
	    !format->alpha_enable) {
		blend_op = DPU_BLEND_FG_ALPHA_FG_CONST |
			DPU_BLEND_BG_ALPHA_BG_CONST;
	} else if (pstate->base.pixel_blend_mode == DRM_MODE_BLEND_PREMULTI) {
		blend_op = DPU_BLEND_FG_ALPHA_FG_CONST |
			DPU_BLEND_BG_ALPHA_FG_PIXEL;
		if (fg_alpha != 0xff) {
			bg_alpha = fg_alpha;
			blend_op |= DPU_BLEND_BG_MOD_ALPHA |
				    DPU_BLEND_BG_INV_MOD_ALPHA;
		} else {
			blend_op |= DPU_BLEND_BG_INV_ALPHA;
		}
	} else {
		/* coverage blending */
		blend_op = DPU_BLEND_FG_ALPHA_FG_PIXEL |
			DPU_BLEND_BG_ALPHA_FG_PIXEL;
		if (fg_alpha != 0xff) {
			bg_alpha = fg_alpha;
			blend_op |= DPU_BLEND_FG_MOD_ALPHA |
				    DPU_BLEND_FG_INV_MOD_ALPHA |
				    DPU_BLEND_BG_MOD_ALPHA |
				    DPU_BLEND_BG_INV_MOD_ALPHA;
		} else {
			blend_op |= DPU_BLEND_BG_INV_ALPHA;
		}
	}

	lm->ops.setup_blend_config(lm, pstate->stage,
				fg_alpha, bg_alpha, blend_op);

	DRM_DEBUG_ATOMIC("format:%p4cc, alpha_en:%u blend_op:0x%x\n",
		  &format->base.pixel_format, format->alpha_enable, blend_op);
}

static void _dpu_crtc_program_lm_output_roi(struct drm_crtc *crtc)
{
	struct dpu_crtc_state *crtc_state;
	int lm_idx, lm_horiz_position;

	crtc_state = to_dpu_crtc_state(crtc->state);

	lm_horiz_position = 0;
	for (lm_idx = 0; lm_idx < crtc_state->num_mixers; lm_idx++) {
		const struct drm_rect *lm_roi = &crtc_state->lm_bounds[lm_idx];
		struct dpu_hw_mixer *hw_lm = crtc_state->mixers[lm_idx].hw_lm;
		struct dpu_hw_mixer_cfg cfg;

		if (!lm_roi || !drm_rect_visible(lm_roi))
			continue;

		cfg.out_width = drm_rect_width(lm_roi);
		cfg.out_height = drm_rect_height(lm_roi);
		cfg.right_mixer = lm_horiz_position++;
		cfg.flags = 0;
		hw_lm->ops.setup_mixer_out(hw_lm, &cfg);
	}
}

static void _dpu_crtc_blend_setup_pipe(struct drm_crtc *crtc,
				       struct drm_plane *plane,
				       struct dpu_crtc_mixer *mixer,
				       u32 num_mixers,
				       enum dpu_stage stage,
				       struct dpu_format *format,
				       uint64_t modifier,
				       struct dpu_sw_pipe *pipe,
				       unsigned int stage_idx,
				       struct dpu_hw_stage_cfg *stage_cfg
				      )
{
	uint32_t lm_idx;
	enum dpu_sspp sspp_idx;
	struct drm_plane_state *state;

	sspp_idx = pipe->sspp->idx;

	state = plane->state;

	trace_dpu_crtc_setup_mixer(DRMID(crtc), DRMID(plane),
				   state, to_dpu_plane_state(state), stage_idx,
				   format->base.pixel_format,
				   modifier);

	DRM_DEBUG_ATOMIC("crtc %d stage:%d - plane %d sspp %d fb %d multirect_idx %d\n",
			 crtc->base.id,
			 stage,
			 plane->base.id,
			 sspp_idx - SSPP_NONE,
			 state->fb ? state->fb->base.id : -1,
			 pipe->multirect_index);

	stage_cfg->stage[stage][stage_idx] = sspp_idx;
	stage_cfg->multirect_index[stage][stage_idx] = pipe->multirect_index;

	/* blend config update */
	for (lm_idx = 0; lm_idx < num_mixers; lm_idx++)
		mixer[lm_idx].lm_ctl->ops.update_pending_flush_sspp(mixer[lm_idx].lm_ctl, sspp_idx);
}

static void _dpu_crtc_blend_setup_mixer(struct drm_crtc *crtc,
	struct dpu_crtc *dpu_crtc, struct dpu_crtc_mixer *mixer,
	struct dpu_hw_stage_cfg *stage_cfg)
{
	struct drm_plane *plane;
	struct drm_framebuffer *fb;
	struct drm_plane_state *state;
	struct dpu_crtc_state *cstate = to_dpu_crtc_state(crtc->state);
	struct dpu_plane_state *pstate = NULL;
	struct dpu_format *format;
	struct dpu_hw_ctl *ctl = mixer->lm_ctl;

	uint32_t lm_idx;
	bool bg_alpha_enable = false;
	DECLARE_BITMAP(fetch_active, SSPP_MAX);

	memset(fetch_active, 0, sizeof(fetch_active));
	drm_atomic_crtc_for_each_plane(plane, crtc) {
		state = plane->state;
		if (!state)
			continue;

		if (!state->visible)
			continue;

		pstate = to_dpu_plane_state(state);
		fb = state->fb;

		format = to_dpu_format(msm_framebuffer_format(pstate->base.fb));

		if (pstate->stage == DPU_STAGE_BASE && format->alpha_enable)
			bg_alpha_enable = true;

		set_bit(pstate->pipe.sspp->idx, fetch_active);
		_dpu_crtc_blend_setup_pipe(crtc, plane,
					   mixer, cstate->num_mixers,
					   pstate->stage,
					   format, fb ? fb->modifier : 0,
					   &pstate->pipe, 0, stage_cfg);

		if (pstate->r_pipe.sspp) {
			set_bit(pstate->r_pipe.sspp->idx, fetch_active);
			_dpu_crtc_blend_setup_pipe(crtc, plane,
						   mixer, cstate->num_mixers,
						   pstate->stage,
						   format, fb ? fb->modifier : 0,
						   &pstate->r_pipe, 1, stage_cfg);
		}

		/* blend config update */
		for (lm_idx = 0; lm_idx < cstate->num_mixers; lm_idx++) {
			_dpu_crtc_setup_blend_cfg(mixer + lm_idx, pstate, format);

			if (bg_alpha_enable && !format->alpha_enable)
				mixer[lm_idx].mixer_op_mode = 0;
			else
				mixer[lm_idx].mixer_op_mode |=
						1 << pstate->stage;
		}
	}

	if (ctl->ops.set_active_pipes)
		ctl->ops.set_active_pipes(ctl, fetch_active);

	_dpu_crtc_program_lm_output_roi(crtc);
}

/**
 * _dpu_crtc_blend_setup - configure crtc mixers
 * @crtc: Pointer to drm crtc structure
 */
static void _dpu_crtc_blend_setup(struct drm_crtc *crtc)
{
	struct dpu_crtc *dpu_crtc = to_dpu_crtc(crtc);
	struct dpu_crtc_state *cstate = to_dpu_crtc_state(crtc->state);
	struct dpu_crtc_mixer *mixer = cstate->mixers;
	struct dpu_hw_ctl *ctl;
	struct dpu_hw_mixer *lm;
	struct dpu_hw_stage_cfg stage_cfg;
	int i;

	DRM_DEBUG_ATOMIC("%s\n", dpu_crtc->name);

	for (i = 0; i < cstate->num_mixers; i++) {
		mixer[i].mixer_op_mode = 0;
		if (mixer[i].lm_ctl->ops.clear_all_blendstages)
			mixer[i].lm_ctl->ops.clear_all_blendstages(
					mixer[i].lm_ctl);
	}

	/* initialize stage cfg */
	memset(&stage_cfg, 0, sizeof(struct dpu_hw_stage_cfg));

	_dpu_crtc_blend_setup_mixer(crtc, dpu_crtc, mixer, &stage_cfg);

	for (i = 0; i < cstate->num_mixers; i++) {
		ctl = mixer[i].lm_ctl;
		lm = mixer[i].hw_lm;

		lm->ops.setup_alpha_out(lm, mixer[i].mixer_op_mode);

		/* stage config flush mask */
		ctl->ops.update_pending_flush_mixer(ctl,
			mixer[i].hw_lm->idx);

		DRM_DEBUG_ATOMIC("lm %d, op_mode 0x%X, ctl %d\n",
			mixer[i].hw_lm->idx - LM_0,
			mixer[i].mixer_op_mode,
			ctl->idx - CTL_0);

		ctl->ops.setup_blendstage(ctl, mixer[i].hw_lm->idx,
			&stage_cfg);
	}
}

/**
 *  _dpu_crtc_complete_flip - signal pending page_flip events
 * Any pending vblank events are added to the vblank_event_list
 * so that the next vblank interrupt shall signal them.
 * However PAGE_FLIP events are not handled through the vblank_event_list.
 * This API signals any pending PAGE_FLIP events requested through
 * DRM_IOCTL_MODE_PAGE_FLIP and are cached in the dpu_crtc->event.
 * @crtc: Pointer to drm crtc structure
 */
static void _dpu_crtc_complete_flip(struct drm_crtc *crtc)
{
	struct dpu_crtc *dpu_crtc = to_dpu_crtc(crtc);
	struct drm_device *dev = crtc->dev;
	unsigned long flags;

	spin_lock_irqsave(&dev->event_lock, flags);
	if (dpu_crtc->event) {
		DRM_DEBUG_VBL("%s: send event: %pK\n", dpu_crtc->name,
			      dpu_crtc->event);
		trace_dpu_crtc_complete_flip(DRMID(crtc));
		drm_crtc_send_vblank_event(crtc, dpu_crtc->event);
		dpu_crtc->event = NULL;
	}
	spin_unlock_irqrestore(&dev->event_lock, flags);
}

enum dpu_intf_mode dpu_crtc_get_intf_mode(struct drm_crtc *crtc)
{
	struct drm_encoder *encoder;

	/*
	 * TODO: This function is called from dpu debugfs and as part of atomic
	 * check. When called from debugfs, the crtc->mutex must be held to
	 * read crtc->state. However reading crtc->state from atomic check isn't
	 * allowed (unless you have a good reason, a big comment, and a deep
	 * understanding of how the atomic/modeset locks work (<- and this is
	 * probably not possible)). So we'll keep the WARN_ON here for now, but
	 * really we need to figure out a better way to track our operating mode
	 */
	WARN_ON(!drm_modeset_is_locked(&crtc->mutex));

	/* TODO: Returns the first INTF_MODE, could there be multiple values? */
	drm_for_each_encoder_mask(encoder, crtc->dev, crtc->state->encoder_mask)
		return dpu_encoder_get_intf_mode(encoder);

	return INTF_MODE_NONE;
}

void dpu_crtc_vblank_callback(struct drm_crtc *crtc)
{
	struct dpu_crtc *dpu_crtc = to_dpu_crtc(crtc);

	/* keep statistics on vblank callback - with auto reset via debugfs */
	if (ktime_compare(dpu_crtc->vblank_cb_time, ktime_set(0, 0)) == 0)
		dpu_crtc->vblank_cb_time = ktime_get();
	else
		dpu_crtc->vblank_cb_count++;

	dpu_crtc_get_crc(crtc);

	drm_crtc_handle_vblank(crtc);
	trace_dpu_crtc_vblank_cb(DRMID(crtc));
}

static void dpu_crtc_frame_event_work(struct kthread_work *work)
{
	struct dpu_crtc_frame_event *fevent = container_of(work,
			struct dpu_crtc_frame_event, work);
	struct drm_crtc *crtc = fevent->crtc;
	struct dpu_crtc *dpu_crtc = to_dpu_crtc(crtc);
	unsigned long flags;
	bool frame_done = false;

	DPU_ATRACE_BEGIN("crtc_frame_event");

	DRM_DEBUG_ATOMIC("crtc%d event:%u ts:%lld\n", crtc->base.id, fevent->event,
			ktime_to_ns(fevent->ts));

	if (fevent->event & (DPU_ENCODER_FRAME_EVENT_DONE
				| DPU_ENCODER_FRAME_EVENT_ERROR
				| DPU_ENCODER_FRAME_EVENT_PANEL_DEAD)) {

		if (atomic_read(&dpu_crtc->frame_pending) < 1) {
			/* ignore vblank when not pending */
		} else if (atomic_dec_return(&dpu_crtc->frame_pending) == 0) {
			/* release bandwidth and other resources */
			trace_dpu_crtc_frame_event_done(DRMID(crtc),
							fevent->event);
			dpu_core_perf_crtc_release_bw(crtc);
		} else {
			trace_dpu_crtc_frame_event_more_pending(DRMID(crtc),
								fevent->event);
		}

		if (fevent->event & (DPU_ENCODER_FRAME_EVENT_DONE
					| DPU_ENCODER_FRAME_EVENT_ERROR))
			frame_done = true;
	}

	if (fevent->event & DPU_ENCODER_FRAME_EVENT_PANEL_DEAD)
		DPU_ERROR("crtc%d ts:%lld received panel dead event\n",
				crtc->base.id, ktime_to_ns(fevent->ts));

	if (frame_done)
		complete_all(&dpu_crtc->frame_done_comp);

	spin_lock_irqsave(&dpu_crtc->spin_lock, flags);
	list_add_tail(&fevent->list, &dpu_crtc->frame_event_list);
	spin_unlock_irqrestore(&dpu_crtc->spin_lock, flags);
	DPU_ATRACE_END("crtc_frame_event");
}

/*
 * dpu_crtc_frame_event_cb - crtc frame event callback API. CRTC module
 * registers this API to encoder for all frame event callbacks like
 * frame_error, frame_done, idle_timeout, etc. Encoder may call different events
 * from different context - IRQ, user thread, commit_thread, etc. Each event
 * should be carefully reviewed and should be processed in proper task context
 * to avoid schedulin delay or properly manage the irq context's bottom half
 * processing.
 */
static void dpu_crtc_frame_event_cb(void *data, u32 event)
{
	struct drm_crtc *crtc = (struct drm_crtc *)data;
	struct dpu_crtc *dpu_crtc;
	struct msm_drm_private *priv;
	struct dpu_crtc_frame_event *fevent;
	unsigned long flags;
	u32 crtc_id;

	/* Nothing to do on idle event */
	if (event & DPU_ENCODER_FRAME_EVENT_IDLE)
		return;

	dpu_crtc = to_dpu_crtc(crtc);
	priv = crtc->dev->dev_private;
	crtc_id = drm_crtc_index(crtc);

	trace_dpu_crtc_frame_event_cb(DRMID(crtc), event);

	spin_lock_irqsave(&dpu_crtc->spin_lock, flags);
	fevent = list_first_entry_or_null(&dpu_crtc->frame_event_list,
			struct dpu_crtc_frame_event, list);
	if (fevent)
		list_del_init(&fevent->list);
	spin_unlock_irqrestore(&dpu_crtc->spin_lock, flags);

	if (!fevent) {
		DRM_ERROR_RATELIMITED("crtc%d event %d overflow\n", crtc->base.id, event);
		return;
	}

	fevent->event = event;
	fevent->crtc = crtc;
	fevent->ts = ktime_get();
	kthread_queue_work(priv->event_thread[crtc_id].worker, &fevent->work);
}

void dpu_crtc_complete_commit(struct drm_crtc *crtc)
{
	trace_dpu_crtc_complete_commit(DRMID(crtc));
	dpu_core_perf_crtc_update(crtc, 0);
	_dpu_crtc_complete_flip(crtc);
}

static void _dpu_crtc_setup_lm_bounds(struct drm_crtc *crtc,
		struct drm_crtc_state *state)
{
	struct dpu_crtc_state *cstate = to_dpu_crtc_state(state);
	struct drm_display_mode *adj_mode = &state->adjusted_mode;
	u32 crtc_split_width = adj_mode->hdisplay / cstate->num_mixers;
	int i;

	for (i = 0; i < cstate->num_mixers; i++) {
		struct drm_rect *r = &cstate->lm_bounds[i];
		r->x1 = crtc_split_width * i;
		r->y1 = 0;
		r->x2 = r->x1 + crtc_split_width;
		r->y2 = adj_mode->vdisplay;

		trace_dpu_crtc_setup_lm_bounds(DRMID(crtc), i, r);
	}
}

static void _dpu_crtc_get_pcc_coeff(struct drm_crtc_state *state,
		struct dpu_hw_pcc_cfg *cfg)
{
	struct drm_color_ctm *ctm;

	memset(cfg, 0, sizeof(struct dpu_hw_pcc_cfg));

	ctm = (struct drm_color_ctm *)state->ctm->data;

	if (!ctm)
		return;

	cfg->r.r = CONVERT_S3_15(ctm->matrix[0]);
	cfg->g.r = CONVERT_S3_15(ctm->matrix[1]);
	cfg->b.r = CONVERT_S3_15(ctm->matrix[2]);

	cfg->r.g = CONVERT_S3_15(ctm->matrix[3]);
	cfg->g.g = CONVERT_S3_15(ctm->matrix[4]);
	cfg->b.g = CONVERT_S3_15(ctm->matrix[5]);

	cfg->r.b = CONVERT_S3_15(ctm->matrix[6]);
	cfg->g.b = CONVERT_S3_15(ctm->matrix[7]);
	cfg->b.b = CONVERT_S3_15(ctm->matrix[8]);
}

static void _dpu_crtc_setup_cp_blocks(struct drm_crtc *crtc)
{
	struct drm_crtc_state *state = crtc->state;
	struct dpu_crtc_state *cstate = to_dpu_crtc_state(crtc->state);
	struct dpu_crtc_mixer *mixer = cstate->mixers;
	struct dpu_hw_pcc_cfg cfg;
	struct dpu_hw_ctl *ctl;
	struct dpu_hw_dspp *dspp;
	int i;


	if (!state->color_mgmt_changed && !drm_atomic_crtc_needs_modeset(state))
		return;

	for (i = 0; i < cstate->num_mixers; i++) {
		ctl = mixer[i].lm_ctl;
		dspp = mixer[i].hw_dspp;

		if (!dspp || !dspp->ops.setup_pcc)
			continue;

		if (!state->ctm) {
			dspp->ops.setup_pcc(dspp, NULL);
		} else {
			_dpu_crtc_get_pcc_coeff(state, &cfg);
			dspp->ops.setup_pcc(dspp, &cfg);
		}

		/* stage config flush mask */
		ctl->ops.update_pending_flush_dspp(ctl,
			mixer[i].hw_dspp->idx, DPU_DSPP_PCC);
	}
}

static void dpu_crtc_atomic_begin(struct drm_crtc *crtc,
		struct drm_atomic_state *state)
{
	struct dpu_crtc_state *cstate = to_dpu_crtc_state(crtc->state);
	struct drm_encoder *encoder;

	if (!crtc->state->enable) {
		DRM_DEBUG_ATOMIC("crtc%d -> enable %d, skip atomic_begin\n",
				crtc->base.id, crtc->state->enable);
		return;
	}

	DRM_DEBUG_ATOMIC("crtc%d\n", crtc->base.id);

	_dpu_crtc_setup_lm_bounds(crtc, crtc->state);

	/* encoder will trigger pending mask now */
	drm_for_each_encoder_mask(encoder, crtc->dev, crtc->state->encoder_mask)
		dpu_encoder_trigger_kickoff_pending(encoder);

	/*
	 * If no mixers have been allocated in dpu_crtc_atomic_check(),
	 * it means we are trying to flush a CRTC whose state is disabled:
	 * nothing else needs to be done.
	 */
	if (unlikely(!cstate->num_mixers))
		return;

	_dpu_crtc_blend_setup(crtc);

	_dpu_crtc_setup_cp_blocks(crtc);

	/*
	 * PP_DONE irq is only used by command mode for now.
	 * It is better to request pending before FLUSH and START trigger
	 * to make sure no pp_done irq missed.
	 * This is safe because no pp_done will happen before SW trigger
	 * in command mode.
	 */
}

static void dpu_crtc_atomic_flush(struct drm_crtc *crtc,
		struct drm_atomic_state *state)
{
	struct dpu_crtc *dpu_crtc;
	struct drm_device *dev;
	struct drm_plane *plane;
	struct msm_drm_private *priv;
	unsigned long flags;
	struct dpu_crtc_state *cstate;

	if (!crtc->state->enable) {
		DRM_DEBUG_ATOMIC("crtc%d -> enable %d, skip atomic_flush\n",
				crtc->base.id, crtc->state->enable);
		return;
	}

	DRM_DEBUG_ATOMIC("crtc%d\n", crtc->base.id);

	dpu_crtc = to_dpu_crtc(crtc);
	cstate = to_dpu_crtc_state(crtc->state);
	dev = crtc->dev;
	priv = dev->dev_private;

	if (crtc->index >= ARRAY_SIZE(priv->event_thread)) {
		DPU_ERROR("invalid crtc index[%d]\n", crtc->index);
		return;
	}

	WARN_ON(dpu_crtc->event);
	spin_lock_irqsave(&dev->event_lock, flags);
	dpu_crtc->event = crtc->state->event;
	crtc->state->event = NULL;
	spin_unlock_irqrestore(&dev->event_lock, flags);

	/*
	 * If no mixers has been allocated in dpu_crtc_atomic_check(),
	 * it means we are trying to flush a CRTC whose state is disabled:
	 * nothing else needs to be done.
	 */
	if (unlikely(!cstate->num_mixers))
		return;

	/* update performance setting before crtc kickoff */
	dpu_core_perf_crtc_update(crtc, 1);

	/*
	 * Final plane updates: Give each plane a chance to complete all
	 *                      required writes/flushing before crtc's "flush
	 *                      everything" call below.
	 */
	drm_atomic_crtc_for_each_plane(plane, crtc) {
		if (dpu_crtc->smmu_state.transition_error)
			dpu_plane_set_error(plane, true);
		dpu_plane_flush(plane);
	}

	/* Kickoff will be scheduled by outer layer */
}

/**
 * dpu_crtc_destroy_state - state destroy hook
 * @crtc: drm CRTC
 * @state: CRTC state object to release
 */
static void dpu_crtc_destroy_state(struct drm_crtc *crtc,
		struct drm_crtc_state *state)
{
	struct dpu_crtc_state *cstate = to_dpu_crtc_state(state);

	DRM_DEBUG_ATOMIC("crtc%d\n", crtc->base.id);

	__drm_atomic_helper_crtc_destroy_state(state);

	kfree(cstate);
}

static int _dpu_crtc_wait_for_frame_done(struct drm_crtc *crtc)
{
	struct dpu_crtc *dpu_crtc = to_dpu_crtc(crtc);
	int ret, rc = 0;

	if (!atomic_read(&dpu_crtc->frame_pending)) {
		DRM_DEBUG_ATOMIC("no frames pending\n");
		return 0;
	}

	DPU_ATRACE_BEGIN("frame done completion wait");
	ret = wait_for_completion_timeout(&dpu_crtc->frame_done_comp,
			msecs_to_jiffies(DPU_CRTC_FRAME_DONE_TIMEOUT_MS));
	if (!ret) {
		DRM_ERROR("frame done wait timed out, ret:%d\n", ret);
		rc = -ETIMEDOUT;
	}
	DPU_ATRACE_END("frame done completion wait");

	return rc;
}

void dpu_crtc_commit_kickoff(struct drm_crtc *crtc)
{
	struct drm_encoder *encoder;
	struct dpu_crtc *dpu_crtc = to_dpu_crtc(crtc);
	struct dpu_kms *dpu_kms = _dpu_crtc_get_kms(crtc);
	struct dpu_crtc_state *cstate = to_dpu_crtc_state(crtc->state);

	/*
	 * If no mixers has been allocated in dpu_crtc_atomic_check(),
	 * it means we are trying to start a CRTC whose state is disabled:
	 * nothing else needs to be done.
	 */
	if (unlikely(!cstate->num_mixers))
		return;

	DPU_ATRACE_BEGIN("crtc_commit");

	drm_for_each_encoder_mask(encoder, crtc->dev,
			crtc->state->encoder_mask) {
		if (!dpu_encoder_is_valid_for_commit(encoder)) {
			DRM_DEBUG_ATOMIC("invalid FB not kicking off crtc\n");
			goto end;
		}
	}
	/*
	 * Encoder will flush/start now, unless it has a tx pending. If so, it
	 * may delay and flush at an irq event (e.g. ppdone)
	 */
	drm_for_each_encoder_mask(encoder, crtc->dev,
				  crtc->state->encoder_mask)
		dpu_encoder_prepare_for_kickoff(encoder);

	if (atomic_inc_return(&dpu_crtc->frame_pending) == 1) {
		/* acquire bandwidth and other resources */
		DRM_DEBUG_ATOMIC("crtc%d first commit\n", crtc->base.id);
	} else
		DRM_DEBUG_ATOMIC("crtc%d commit\n", crtc->base.id);

	dpu_crtc->play_count++;

	dpu_vbif_clear_errors(dpu_kms);

	drm_for_each_encoder_mask(encoder, crtc->dev, crtc->state->encoder_mask)
		dpu_encoder_kickoff(encoder);

	reinit_completion(&dpu_crtc->frame_done_comp);

end:
	DPU_ATRACE_END("crtc_commit");
}

static void dpu_crtc_reset(struct drm_crtc *crtc)
{
	struct dpu_crtc_state *cstate = kzalloc(sizeof(*cstate), GFP_KERNEL);

	if (crtc->state)
		dpu_crtc_destroy_state(crtc, crtc->state);

	if (cstate)
		__drm_atomic_helper_crtc_reset(crtc, &cstate->base);
	else
		__drm_atomic_helper_crtc_reset(crtc, NULL);
}

/**
 * dpu_crtc_duplicate_state - state duplicate hook
 * @crtc: Pointer to drm crtc structure
 */
static struct drm_crtc_state *dpu_crtc_duplicate_state(struct drm_crtc *crtc)
{
	struct dpu_crtc_state *cstate, *old_cstate = to_dpu_crtc_state(crtc->state);

	cstate = kmemdup(old_cstate, sizeof(*old_cstate), GFP_KERNEL);
	if (!cstate) {
		DPU_ERROR("failed to allocate state\n");
		return NULL;
	}

	/* duplicate base helper */
	__drm_atomic_helper_crtc_duplicate_state(crtc, &cstate->base);

	return &cstate->base;
}

static void dpu_crtc_atomic_print_state(struct drm_printer *p,
					const struct drm_crtc_state *state)
{
	const struct dpu_crtc_state *cstate = to_dpu_crtc_state(state);
	int i;

	for (i = 0; i < cstate->num_mixers; i++) {
		drm_printf(p, "\tlm[%d]=%d\n", i, cstate->mixers[i].hw_lm->idx - LM_0);
		drm_printf(p, "\tctl[%d]=%d\n", i, cstate->mixers[i].lm_ctl->idx - CTL_0);
		if (cstate->mixers[i].hw_dspp)
			drm_printf(p, "\tdspp[%d]=%d\n", i, cstate->mixers[i].hw_dspp->idx - DSPP_0);
	}
}

static void dpu_crtc_disable(struct drm_crtc *crtc,
			     struct drm_atomic_state *state)
{
	struct drm_crtc_state *old_crtc_state = drm_atomic_get_old_crtc_state(state,
									      crtc);
	struct dpu_crtc *dpu_crtc = to_dpu_crtc(crtc);
	struct dpu_crtc_state *cstate = to_dpu_crtc_state(crtc->state);
	struct drm_encoder *encoder;
	unsigned long flags;
	bool release_bandwidth = false;

	DRM_DEBUG_KMS("crtc%d\n", crtc->base.id);

	/* If disable is triggered while in self refresh mode,
	 * reset the encoder software state so that in enable
	 * it won't trigger a warn while assigning crtc.
	 */
	if (old_crtc_state->self_refresh_active) {
		drm_for_each_encoder_mask(encoder, crtc->dev,
					old_crtc_state->encoder_mask) {
			dpu_encoder_assign_crtc(encoder, NULL);
		}
		return;
	}

	/* Disable/save vblank irq handling */
	drm_crtc_vblank_off(crtc);

	drm_for_each_encoder_mask(encoder, crtc->dev,
				  old_crtc_state->encoder_mask) {
		/* in video mode, we hold an extra bandwidth reference
		 * as we cannot drop bandwidth at frame-done if any
		 * crtc is being used in video mode.
		 */
		if (dpu_encoder_get_intf_mode(encoder) == INTF_MODE_VIDEO)
			release_bandwidth = true;

		/*
		 * If disable is triggered during psr active(e.g: screen dim in PSR),
		 * we will need encoder->crtc connection to process the device sleep &
		 * preserve it during psr sequence.
		 */
		if (!crtc->state->self_refresh_active)
			dpu_encoder_assign_crtc(encoder, NULL);
	}

	/* wait for frame_event_done completion */
	if (_dpu_crtc_wait_for_frame_done(crtc))
		DPU_ERROR("crtc%d wait for frame done failed;frame_pending%d\n",
				crtc->base.id,
				atomic_read(&dpu_crtc->frame_pending));

	trace_dpu_crtc_disable(DRMID(crtc), false, dpu_crtc);
	dpu_crtc->enabled = false;

	if (atomic_read(&dpu_crtc->frame_pending)) {
		trace_dpu_crtc_disable_frame_pending(DRMID(crtc),
				     atomic_read(&dpu_crtc->frame_pending));
		if (release_bandwidth)
			dpu_core_perf_crtc_release_bw(crtc);
		atomic_set(&dpu_crtc->frame_pending, 0);
	}

	dpu_core_perf_crtc_update(crtc, 0);

	drm_for_each_encoder_mask(encoder, crtc->dev, crtc->state->encoder_mask)
		dpu_encoder_register_frame_event_callback(encoder, NULL, NULL);

	memset(cstate->mixers, 0, sizeof(cstate->mixers));
	cstate->num_mixers = 0;

	/* disable clk & bw control until clk & bw properties are set */
	cstate->bw_control = false;
	cstate->bw_split_vote = false;

	if (crtc->state->event && !crtc->state->active) {
		spin_lock_irqsave(&crtc->dev->event_lock, flags);
		drm_crtc_send_vblank_event(crtc, crtc->state->event);
		crtc->state->event = NULL;
		spin_unlock_irqrestore(&crtc->dev->event_lock, flags);
	}

	pm_runtime_put_sync(crtc->dev->dev);
}

static void dpu_crtc_enable(struct drm_crtc *crtc,
		struct drm_atomic_state *state)
{
	struct dpu_crtc *dpu_crtc = to_dpu_crtc(crtc);
	struct drm_encoder *encoder;
	bool request_bandwidth = false;
	struct drm_crtc_state *old_crtc_state;

	old_crtc_state = drm_atomic_get_old_crtc_state(state, crtc);

	pm_runtime_get_sync(crtc->dev->dev);

	DRM_DEBUG_KMS("crtc%d\n", crtc->base.id);

	drm_for_each_encoder_mask(encoder, crtc->dev, crtc->state->encoder_mask) {
		/* in video mode, we hold an extra bandwidth reference
		 * as we cannot drop bandwidth at frame-done if any
		 * crtc is being used in video mode.
		 */
		if (dpu_encoder_get_intf_mode(encoder) == INTF_MODE_VIDEO)
			request_bandwidth = true;
		dpu_encoder_register_frame_event_callback(encoder,
				dpu_crtc_frame_event_cb, (void *)crtc);
	}

	if (request_bandwidth)
		atomic_inc(&_dpu_crtc_get_kms(crtc)->bandwidth_ref);

	trace_dpu_crtc_enable(DRMID(crtc), true, dpu_crtc);
	dpu_crtc->enabled = true;

	if (!old_crtc_state->self_refresh_active) {
		drm_for_each_encoder_mask(encoder, crtc->dev, crtc->state->encoder_mask)
			dpu_encoder_assign_crtc(encoder, crtc);
	}

	/* Enable/restore vblank irq handling */
	drm_crtc_vblank_on(crtc);
}

static bool dpu_crtc_needs_dirtyfb(struct drm_crtc_state *cstate)
{
	struct drm_crtc *crtc = cstate->crtc;
	struct drm_encoder *encoder;

	if (cstate->self_refresh_active)
		return true;

	drm_for_each_encoder_mask (encoder, crtc->dev, cstate->encoder_mask) {
		if (dpu_encoder_get_intf_mode(encoder) == INTF_MODE_CMD) {
			return true;
		}
	}

	return false;
}

static int dpu_crtc_atomic_check(struct drm_crtc *crtc,
		struct drm_atomic_state *state)
{
	struct drm_crtc_state *crtc_state = drm_atomic_get_new_crtc_state(state,
									  crtc);
	struct dpu_crtc *dpu_crtc = to_dpu_crtc(crtc);
	struct dpu_crtc_state *cstate = to_dpu_crtc_state(crtc_state);

	const struct drm_plane_state *pstate;
	struct drm_plane *plane;

	int rc = 0;

	bool needs_dirtyfb = dpu_crtc_needs_dirtyfb(crtc_state);

<<<<<<< HEAD
	pstates = kzalloc(sizeof(*pstates) * DPU_STAGE_MAX * 4, GFP_KERNEL);
	if (!pstates)
		return -ENOMEM;

	if (!crtc_state->enable || !crtc_state->active) {
=======
	if (!crtc_state->enable || !drm_atomic_crtc_effectively_active(crtc_state)) {
>>>>>>> 98817289
		DRM_DEBUG_ATOMIC("crtc%d -> enable %d, active %d, skip atomic_check\n",
				crtc->base.id, crtc_state->enable,
				crtc_state->active);
		memset(&cstate->new_perf, 0, sizeof(cstate->new_perf));
		return 0;
	}

	DRM_DEBUG_ATOMIC("%s: check\n", dpu_crtc->name);

	/* force a full mode set if active state changed */
	if (crtc_state->active_changed)
		crtc_state->mode_changed = true;

	if (cstate->num_mixers)
		_dpu_crtc_setup_lm_bounds(crtc, crtc_state);

	/* FIXME: move this to dpu_plane_atomic_check? */
	drm_atomic_crtc_state_for_each_plane_state(plane, pstate, crtc_state) {
		struct dpu_plane_state *dpu_pstate = to_dpu_plane_state(pstate);

		if (IS_ERR_OR_NULL(pstate)) {
			rc = PTR_ERR(pstate);
			DPU_ERROR("%s: failed to get plane%d state, %d\n",
					dpu_crtc->name, plane->base.id, rc);
			return rc;
		}

		if (!pstate->visible)
			continue;

		dpu_pstate->needs_dirtyfb = needs_dirtyfb;
	}

	atomic_inc(&_dpu_crtc_get_kms(crtc)->bandwidth_ref);

	rc = dpu_core_perf_crtc_check(crtc, crtc_state);
	if (rc) {
		DPU_ERROR("crtc%d failed performance check %d\n",
				crtc->base.id, rc);
		return rc;
	}

	return 0;
}

int dpu_crtc_vblank(struct drm_crtc *crtc, bool en)
{
	struct dpu_crtc *dpu_crtc = to_dpu_crtc(crtc);
	struct drm_encoder *enc;

	trace_dpu_crtc_vblank(DRMID(&dpu_crtc->base), en, dpu_crtc);

	/*
	 * Normally we would iterate through encoder_mask in crtc state to find
	 * attached encoders. In this case, we might be disabling vblank _after_
	 * encoder_mask has been cleared.
	 *
	 * Instead, we "assign" a crtc to the encoder in enable and clear it in
	 * disable (which is also after encoder_mask is cleared). So instead of
	 * using encoder mask, we'll ask the encoder to toggle itself iff it's
	 * currently assigned to our crtc.
	 *
	 * Note also that this function cannot be called while crtc is disabled
	 * since we use drm_crtc_vblank_on/off. So we don't need to worry
	 * about the assigned crtcs being inconsistent with the current state
	 * (which means no need to worry about modeset locks).
	 */
	list_for_each_entry(enc, &crtc->dev->mode_config.encoder_list, head) {
		trace_dpu_crtc_vblank_enable(DRMID(crtc), DRMID(enc), en,
					     dpu_crtc);

		dpu_encoder_toggle_vblank_for_crtc(enc, crtc, en);
	}

	return 0;
}

#ifdef CONFIG_DEBUG_FS
static int _dpu_debugfs_status_show(struct seq_file *s, void *data)
{
	struct dpu_crtc *dpu_crtc;
	struct dpu_plane_state *pstate = NULL;
	struct dpu_crtc_mixer *m;

	struct drm_crtc *crtc;
	struct drm_plane *plane;
	struct drm_display_mode *mode;
	struct drm_framebuffer *fb;
	struct drm_plane_state *state;
	struct dpu_crtc_state *cstate;

	int i, out_width;

	dpu_crtc = s->private;
	crtc = &dpu_crtc->base;

	drm_modeset_lock_all(crtc->dev);
	cstate = to_dpu_crtc_state(crtc->state);

	mode = &crtc->state->adjusted_mode;
	out_width = mode->hdisplay / cstate->num_mixers;

	seq_printf(s, "crtc:%d width:%d height:%d\n", crtc->base.id,
				mode->hdisplay, mode->vdisplay);

	seq_puts(s, "\n");

	for (i = 0; i < cstate->num_mixers; ++i) {
		m = &cstate->mixers[i];
		seq_printf(s, "\tmixer:%d ctl:%d width:%d height:%d\n",
			m->hw_lm->idx - LM_0, m->lm_ctl->idx - CTL_0,
			out_width, mode->vdisplay);
	}

	seq_puts(s, "\n");

	drm_atomic_crtc_for_each_plane(plane, crtc) {
		pstate = to_dpu_plane_state(plane->state);
		state = plane->state;

		if (!pstate || !state)
			continue;

		seq_printf(s, "\tplane:%u stage:%d\n", plane->base.id,
			pstate->stage);

		if (plane->state->fb) {
			fb = plane->state->fb;

			seq_printf(s, "\tfb:%d image format:%4.4s wxh:%ux%u ",
				fb->base.id, (char *) &fb->format->format,
				fb->width, fb->height);
			for (i = 0; i < ARRAY_SIZE(fb->format->cpp); ++i)
				seq_printf(s, "cpp[%d]:%u ",
						i, fb->format->cpp[i]);
			seq_puts(s, "\n\t");

			seq_printf(s, "modifier:%8llu ", fb->modifier);
			seq_puts(s, "\n");

			seq_puts(s, "\t");
			for (i = 0; i < ARRAY_SIZE(fb->pitches); i++)
				seq_printf(s, "pitches[%d]:%8u ", i,
							fb->pitches[i]);
			seq_puts(s, "\n");

			seq_puts(s, "\t");
			for (i = 0; i < ARRAY_SIZE(fb->offsets); i++)
				seq_printf(s, "offsets[%d]:%8u ", i,
							fb->offsets[i]);
			seq_puts(s, "\n");
		}

		seq_printf(s, "\tsrc_x:%4d src_y:%4d src_w:%4d src_h:%4d\n",
			state->src_x, state->src_y, state->src_w, state->src_h);

		seq_printf(s, "\tdst x:%4d dst_y:%4d dst_w:%4d dst_h:%4d\n",
			state->crtc_x, state->crtc_y, state->crtc_w,
			state->crtc_h);
		seq_printf(s, "\tsspp[0]:%s\n",
			   pstate->pipe.sspp->cap->name);
		seq_printf(s, "\tmultirect[0]: mode: %d index: %d\n",
			pstate->pipe.multirect_mode, pstate->pipe.multirect_index);
		if (pstate->r_pipe.sspp) {
			seq_printf(s, "\tsspp[1]:%s\n",
				   pstate->r_pipe.sspp->cap->name);
			seq_printf(s, "\tmultirect[1]: mode: %d index: %d\n",
				   pstate->r_pipe.multirect_mode, pstate->r_pipe.multirect_index);
		}

		seq_puts(s, "\n");
	}
	if (dpu_crtc->vblank_cb_count) {
		ktime_t diff = ktime_sub(ktime_get(), dpu_crtc->vblank_cb_time);
		s64 diff_ms = ktime_to_ms(diff);
		s64 fps = diff_ms ? div_s64(
				dpu_crtc->vblank_cb_count * 1000, diff_ms) : 0;

		seq_printf(s,
			"vblank fps:%lld count:%u total:%llums total_framecount:%llu\n",
				fps, dpu_crtc->vblank_cb_count,
				ktime_to_ms(diff), dpu_crtc->play_count);

		/* reset time & count for next measurement */
		dpu_crtc->vblank_cb_count = 0;
		dpu_crtc->vblank_cb_time = ktime_set(0, 0);
	}

	drm_modeset_unlock_all(crtc->dev);

	return 0;
}

DEFINE_SHOW_ATTRIBUTE(_dpu_debugfs_status);

static int dpu_crtc_debugfs_state_show(struct seq_file *s, void *v)
{
	struct drm_crtc *crtc = s->private;
	struct dpu_crtc *dpu_crtc = to_dpu_crtc(crtc);

	seq_printf(s, "client type: %d\n", dpu_crtc_get_client_type(crtc));
	seq_printf(s, "intf_mode: %d\n", dpu_crtc_get_intf_mode(crtc));
	seq_printf(s, "core_clk_rate: %llu\n",
			dpu_crtc->cur_perf.core_clk_rate);
	seq_printf(s, "bw_ctl: %llu\n", dpu_crtc->cur_perf.bw_ctl);
	seq_printf(s, "max_per_pipe_ib: %llu\n",
				dpu_crtc->cur_perf.max_per_pipe_ib);

	return 0;
}
DEFINE_SHOW_ATTRIBUTE(dpu_crtc_debugfs_state);

static int _dpu_crtc_init_debugfs(struct drm_crtc *crtc)
{
	struct dpu_crtc *dpu_crtc = to_dpu_crtc(crtc);

	debugfs_create_file("status", 0400,
			crtc->debugfs_entry,
			dpu_crtc, &_dpu_debugfs_status_fops);
	debugfs_create_file("state", 0600,
			crtc->debugfs_entry,
			&dpu_crtc->base,
			&dpu_crtc_debugfs_state_fops);

	return 0;
}
#else
static int _dpu_crtc_init_debugfs(struct drm_crtc *crtc)
{
	return 0;
}
#endif /* CONFIG_DEBUG_FS */

static int dpu_crtc_late_register(struct drm_crtc *crtc)
{
	return _dpu_crtc_init_debugfs(crtc);
}

static const struct drm_crtc_funcs dpu_crtc_funcs = {
	.set_config = drm_atomic_helper_set_config,
	.destroy = dpu_crtc_destroy,
	.page_flip = drm_atomic_helper_page_flip,
	.reset = dpu_crtc_reset,
	.atomic_duplicate_state = dpu_crtc_duplicate_state,
	.atomic_destroy_state = dpu_crtc_destroy_state,
	.atomic_print_state = dpu_crtc_atomic_print_state,
	.late_register = dpu_crtc_late_register,
	.verify_crc_source = dpu_crtc_verify_crc_source,
	.set_crc_source = dpu_crtc_set_crc_source,
	.enable_vblank  = msm_crtc_enable_vblank,
	.disable_vblank = msm_crtc_disable_vblank,
	.get_vblank_timestamp = drm_crtc_vblank_helper_get_vblank_timestamp,
	.get_vblank_counter = dpu_crtc_get_vblank_counter,
};

static const struct drm_crtc_helper_funcs dpu_crtc_helper_funcs = {
	.atomic_disable = dpu_crtc_disable,
	.atomic_enable = dpu_crtc_enable,
	.atomic_check = dpu_crtc_atomic_check,
	.atomic_begin = dpu_crtc_atomic_begin,
	.atomic_flush = dpu_crtc_atomic_flush,
	.get_scanout_position = dpu_crtc_get_scanout_position,
};

/* initialize crtc */
struct drm_crtc *dpu_crtc_init(struct drm_device *dev, struct drm_plane *plane,
				struct drm_plane *cursor)
{
	struct msm_drm_private *priv = dev->dev_private;
	struct dpu_kms *dpu_kms = to_dpu_kms(priv->kms);
	struct drm_crtc *crtc = NULL;
	struct dpu_crtc *dpu_crtc = NULL;
	int i, ret;

	dpu_crtc = kzalloc(sizeof(*dpu_crtc), GFP_KERNEL);
	if (!dpu_crtc)
		return ERR_PTR(-ENOMEM);

	crtc = &dpu_crtc->base;
	crtc->dev = dev;

	spin_lock_init(&dpu_crtc->spin_lock);
	atomic_set(&dpu_crtc->frame_pending, 0);

	init_completion(&dpu_crtc->frame_done_comp);

	INIT_LIST_HEAD(&dpu_crtc->frame_event_list);

	for (i = 0; i < ARRAY_SIZE(dpu_crtc->frame_events); i++) {
		INIT_LIST_HEAD(&dpu_crtc->frame_events[i].list);
		list_add(&dpu_crtc->frame_events[i].list,
				&dpu_crtc->frame_event_list);
		kthread_init_work(&dpu_crtc->frame_events[i].work,
				dpu_crtc_frame_event_work);
	}

	drm_crtc_init_with_planes(dev, crtc, plane, cursor, &dpu_crtc_funcs,
				NULL);

	drm_crtc_helper_add(crtc, &dpu_crtc_helper_funcs);

	if (dpu_kms->catalog->dspp_count)
		drm_crtc_enable_color_mgmt(crtc, 0, true, 0);

	/* save user friendly CRTC name for later */
	snprintf(dpu_crtc->name, DPU_CRTC_NAME_SIZE, "crtc%u", crtc->base.id);

	/* initialize event handling */
	spin_lock_init(&dpu_crtc->event_lock);

	ret = drm_self_refresh_helper_init(crtc);
	if (ret) {
		DPU_ERROR("Failed to initialize %s with self-refresh helpers %d\n",
			crtc->name, ret);
		return ERR_PTR(ret);
	}

	DRM_DEBUG_KMS("%s: successfully initialized crtc\n", dpu_crtc->name);
	return crtc;
}<|MERGE_RESOLUTION|>--- conflicted
+++ resolved
@@ -1194,15 +1194,7 @@
 
 	bool needs_dirtyfb = dpu_crtc_needs_dirtyfb(crtc_state);
 
-<<<<<<< HEAD
-	pstates = kzalloc(sizeof(*pstates) * DPU_STAGE_MAX * 4, GFP_KERNEL);
-	if (!pstates)
-		return -ENOMEM;
-
-	if (!crtc_state->enable || !crtc_state->active) {
-=======
 	if (!crtc_state->enable || !drm_atomic_crtc_effectively_active(crtc_state)) {
->>>>>>> 98817289
 		DRM_DEBUG_ATOMIC("crtc%d -> enable %d, active %d, skip atomic_check\n",
 				crtc->base.id, crtc_state->enable,
 				crtc_state->active);
