/* SPDX-License-Identifier: GPL-2.0-only */
/*
 * Copyright (c) 2022. Qualcomm Innovation Center, Inc. All rights reserved.
 * Copyright (c) 2015-2018, 2020 The Linux Foundation. All rights reserved.
 */

#ifndef _DPU_7_0_SM8350_H
#define _DPU_7_0_SM8350_H

static const struct dpu_caps sm8350_dpu_caps = {
	.max_mixer_width = DEFAULT_DPU_OUTPUT_LINE_WIDTH,
	.max_mixer_blendstages = 0xb,
	.has_src_split = true,
	.has_dim_layer = true,
	.has_idle_pc = true,
	.has_3d_merge = true,
	.max_linewidth = 4096,
	.pixel_ram_size = DEFAULT_PIXEL_RAM_SIZE,
};

static const struct dpu_mdp_cfg sm8350_mdp = {
	.name = "top_0",
	.base = 0x0, .len = 0x494,
	.clk_ctrls = {
		[DPU_CLK_CTRL_VIG0] = { .reg_off = 0x2ac, .bit_off = 0 },
		[DPU_CLK_CTRL_VIG1] = { .reg_off = 0x2b4, .bit_off = 0 },
		[DPU_CLK_CTRL_VIG2] = { .reg_off = 0x2bc, .bit_off = 0 },
		[DPU_CLK_CTRL_VIG3] = { .reg_off = 0x2c4, .bit_off = 0 },
		[DPU_CLK_CTRL_DMA0] = { .reg_off = 0x2ac, .bit_off = 8 },
		[DPU_CLK_CTRL_DMA1] = { .reg_off = 0x2b4, .bit_off = 8 },
		[DPU_CLK_CTRL_DMA2] = { .reg_off = 0x2bc, .bit_off = 8 },
		[DPU_CLK_CTRL_DMA3] = { .reg_off = 0x2c4, .bit_off = 8 },
		[DPU_CLK_CTRL_WB2] = { .reg_off = 0x2bc, .bit_off = 16 },
		[DPU_CLK_CTRL_REG_DMA] = { .reg_off = 0x2bc, .bit_off = 20 },
	},
};

/* FIXME: get rid of DPU_CTL_SPLIT_DISPLAY in favour of proper ACTIVE_CTL support */
static const struct dpu_ctl_cfg sm8350_ctl[] = {
	{
		.name = "ctl_0", .id = CTL_0,
		.base = 0x15000, .len = 0x1e8,
		.features = BIT(DPU_CTL_SPLIT_DISPLAY) | CTL_SC7280_MASK,
		.intr_start = DPU_IRQ_IDX(MDP_SSPP_TOP0_INTR2, 9),
	}, {
		.name = "ctl_1", .id = CTL_1,
		.base = 0x16000, .len = 0x1e8,
		.features = BIT(DPU_CTL_SPLIT_DISPLAY) | CTL_SC7280_MASK,
		.intr_start = DPU_IRQ_IDX(MDP_SSPP_TOP0_INTR2, 10),
	}, {
		.name = "ctl_2", .id = CTL_2,
		.base = 0x17000, .len = 0x1e8,
		.features = CTL_SC7280_MASK,
		.intr_start = DPU_IRQ_IDX(MDP_SSPP_TOP0_INTR2, 11),
	}, {
		.name = "ctl_3", .id = CTL_3,
		.base = 0x18000, .len = 0x1e8,
		.features = CTL_SC7280_MASK,
		.intr_start = DPU_IRQ_IDX(MDP_SSPP_TOP0_INTR2, 12),
	}, {
		.name = "ctl_4", .id = CTL_4,
		.base = 0x19000, .len = 0x1e8,
		.features = CTL_SC7280_MASK,
		.intr_start = DPU_IRQ_IDX(MDP_SSPP_TOP0_INTR2, 13),
	}, {
		.name = "ctl_5", .id = CTL_5,
		.base = 0x1a000, .len = 0x1e8,
		.features = CTL_SC7280_MASK,
		.intr_start = DPU_IRQ_IDX(MDP_SSPP_TOP0_INTR2, 23),
	},
};

static const struct dpu_sspp_cfg sm8350_sspp[] = {
	{
		.name = "sspp_0", .id = SSPP_VIG0,
		.base = 0x4000, .len = 0x1f8,
		.features = VIG_SDM845_MASK_SDMA,
		.sblk = &dpu_vig_sblk_qseed3_3_0,
		.xin_id = 0,
		.type = SSPP_TYPE_VIG,
		.clk_ctrl = DPU_CLK_CTRL_VIG0,
	}, {
		.name = "sspp_1", .id = SSPP_VIG1,
		.base = 0x6000, .len = 0x1f8,
		.features = VIG_SDM845_MASK_SDMA,
		.sblk = &dpu_vig_sblk_qseed3_3_0,
		.xin_id = 4,
		.type = SSPP_TYPE_VIG,
		.clk_ctrl = DPU_CLK_CTRL_VIG1,
	}, {
		.name = "sspp_2", .id = SSPP_VIG2,
		.base = 0x8000, .len = 0x1f8,
		.features = VIG_SDM845_MASK_SDMA,
		.sblk = &dpu_vig_sblk_qseed3_3_0,
		.xin_id = 8,
		.type = SSPP_TYPE_VIG,
		.clk_ctrl = DPU_CLK_CTRL_VIG2,
	}, {
		.name = "sspp_3", .id = SSPP_VIG3,
		.base = 0xa000, .len = 0x1f8,
		.features = VIG_SDM845_MASK_SDMA,
		.sblk = &dpu_vig_sblk_qseed3_3_0,
		.xin_id = 12,
		.type = SSPP_TYPE_VIG,
		.clk_ctrl = DPU_CLK_CTRL_VIG3,
	}, {
		.name = "sspp_8", .id = SSPP_DMA0,
		.base = 0x24000, .len = 0x1f8,
		.features = DMA_SDM845_MASK_SDMA,
		.sblk = &dpu_dma_sblk,
		.xin_id = 1,
		.type = SSPP_TYPE_DMA,
		.clk_ctrl = DPU_CLK_CTRL_DMA0,
	}, {
		.name = "sspp_9", .id = SSPP_DMA1,
		.base = 0x26000, .len = 0x1f8,
		.features = DMA_SDM845_MASK_SDMA,
		.sblk = &dpu_dma_sblk,
		.xin_id = 5,
		.type = SSPP_TYPE_DMA,
		.clk_ctrl = DPU_CLK_CTRL_DMA1,
	}, {
		.name = "sspp_10", .id = SSPP_DMA2,
		.base = 0x28000, .len = 0x1f8,
		.features = DMA_CURSOR_SDM845_MASK_SDMA,
		.sblk = &dpu_dma_sblk,
		.xin_id = 9,
		.type = SSPP_TYPE_DMA,
		.clk_ctrl = DPU_CLK_CTRL_DMA2,
	}, {
		.name = "sspp_11", .id = SSPP_DMA3,
		.base = 0x2a000, .len = 0x1f8,
		.features = DMA_CURSOR_SDM845_MASK_SDMA,
		.sblk = &dpu_dma_sblk,
		.xin_id = 13,
		.type = SSPP_TYPE_DMA,
		.clk_ctrl = DPU_CLK_CTRL_DMA3,
	},
};

static const struct dpu_lm_cfg sm8350_lm[] = {
	{
		.name = "lm_0", .id = LM_0,
		.base = 0x44000, .len = 0x320,
		.features = MIXER_SDM845_MASK,
		.sblk = &sdm845_lm_sblk,
		.lm_pair = LM_1,
		.pingpong = PINGPONG_0,
		.dspp = DSPP_0,
	}, {
		.name = "lm_1", .id = LM_1,
		.base = 0x45000, .len = 0x320,
		.features = MIXER_SDM845_MASK,
		.sblk = &sdm845_lm_sblk,
		.lm_pair = LM_0,
		.pingpong = PINGPONG_1,
		.dspp = DSPP_1,
	}, {
		.name = "lm_2", .id = LM_2,
		.base = 0x46000, .len = 0x320,
		.features = MIXER_SDM845_MASK,
		.sblk = &sdm845_lm_sblk,
		.lm_pair = LM_3,
		.pingpong = PINGPONG_2,
	}, {
		.name = "lm_3", .id = LM_3,
		.base = 0x47000, .len = 0x320,
		.features = MIXER_SDM845_MASK,
		.sblk = &sdm845_lm_sblk,
		.lm_pair = LM_2,
		.pingpong = PINGPONG_3,
	}, {
		.name = "lm_4", .id = LM_4,
		.base = 0x48000, .len = 0x320,
		.features = MIXER_SDM845_MASK,
		.sblk = &sdm845_lm_sblk,
		.lm_pair = LM_5,
		.pingpong = PINGPONG_4,
	}, {
		.name = "lm_5", .id = LM_5,
		.base = 0x49000, .len = 0x320,
		.features = MIXER_SDM845_MASK,
		.sblk = &sdm845_lm_sblk,
		.lm_pair = LM_4,
		.pingpong = PINGPONG_5,
	},
};

static const struct dpu_dspp_cfg sm8350_dspp[] = {
	{
		.name = "dspp_0", .id = DSPP_0,
		.base = 0x54000, .len = 0x1800,
		.features = DSPP_SC7180_MASK,
		.sblk = &sdm845_dspp_sblk,
	}, {
		.name = "dspp_1", .id = DSPP_1,
		.base = 0x56000, .len = 0x1800,
		.features = DSPP_SC7180_MASK,
		.sblk = &sdm845_dspp_sblk,
	}, {
		.name = "dspp_2", .id = DSPP_2,
		.base = 0x58000, .len = 0x1800,
		.features = DSPP_SC7180_MASK,
		.sblk = &sdm845_dspp_sblk,
	}, {
		.name = "dspp_3", .id = DSPP_3,
		.base = 0x5a000, .len = 0x1800,
		.features = DSPP_SC7180_MASK,
		.sblk = &sdm845_dspp_sblk,
	},
};

static const struct dpu_pingpong_cfg sm8350_pp[] = {
	{
		.name = "pingpong_0", .id = PINGPONG_0,
		.base = 0x69000, .len = 0,
		.features = BIT(DPU_PINGPONG_DITHER),
		.sblk = &sc7280_pp_sblk,
		.merge_3d = MERGE_3D_0,
		.intr_done = DPU_IRQ_IDX(MDP_SSPP_TOP0_INTR, 8),
	}, {
		.name = "pingpong_1", .id = PINGPONG_1,
		.base = 0x6a000, .len = 0,
		.features = BIT(DPU_PINGPONG_DITHER),
		.sblk = &sc7280_pp_sblk,
		.merge_3d = MERGE_3D_0,
		.intr_done = DPU_IRQ_IDX(MDP_SSPP_TOP0_INTR, 9),
	}, {
		.name = "pingpong_2", .id = PINGPONG_2,
		.base = 0x6b000, .len = 0,
		.features = BIT(DPU_PINGPONG_DITHER),
		.sblk = &sc7280_pp_sblk,
		.merge_3d = MERGE_3D_1,
		.intr_done = DPU_IRQ_IDX(MDP_SSPP_TOP0_INTR, 10),
	}, {
		.name = "pingpong_3", .id = PINGPONG_3,
		.base = 0x6c000, .len = 0,
		.features = BIT(DPU_PINGPONG_DITHER),
		.sblk = &sc7280_pp_sblk,
		.merge_3d = MERGE_3D_1,
		.intr_done = DPU_IRQ_IDX(MDP_SSPP_TOP0_INTR, 11),
	}, {
		.name = "pingpong_4", .id = PINGPONG_4,
		.base = 0x6d000, .len = 0,
		.features = BIT(DPU_PINGPONG_DITHER),
		.sblk = &sc7280_pp_sblk,
		.merge_3d = MERGE_3D_2,
		.intr_done = DPU_IRQ_IDX(MDP_SSPP_TOP0_INTR2, 30),
	}, {
		.name = "pingpong_5", .id = PINGPONG_5,
		.base = 0x6e000, .len = 0,
		.features = BIT(DPU_PINGPONG_DITHER),
		.sblk = &sc7280_pp_sblk,
		.merge_3d = MERGE_3D_2,
		.intr_done = DPU_IRQ_IDX(MDP_SSPP_TOP0_INTR2, 31),
	},
};

static const struct dpu_merge_3d_cfg sm8350_merge_3d[] = {
	{
		.name = "merge_3d_0", .id = MERGE_3D_0,
		.base = 0x4e000, .len = 0x8,
	}, {
		.name = "merge_3d_1", .id = MERGE_3D_1,
		.base = 0x4f000, .len = 0x8,
	}, {
		.name = "merge_3d_2", .id = MERGE_3D_2,
		.base = 0x50000, .len = 0x8,
	},
};

/*
 * NOTE: Each display compression engine (DCE) contains dual hard
 * slice DSC encoders so both share same base address but with
 * its own different sub block address.
 */
static const struct dpu_dsc_cfg sm8350_dsc[] = {
	{
		.name = "dce_0_0", .id = DSC_0,
		.base = 0x80000, .len = 0x4,
		.features = BIT(DPU_DSC_HW_REV_1_2),
		.sblk = &dsc_sblk_0,
	}, {
		.name = "dce_0_1", .id = DSC_1,
		.base = 0x80000, .len = 0x4,
		.features = BIT(DPU_DSC_HW_REV_1_2),
		.sblk = &dsc_sblk_1,
	}, {
		.name = "dce_1_0", .id = DSC_2,
		.base = 0x81000, .len = 0x4,
		.features = BIT(DPU_DSC_HW_REV_1_2) | BIT(DPU_DSC_NATIVE_42x_EN),
		.sblk = &dsc_sblk_0,
	}, {
		.name = "dce_1_1", .id = DSC_3,
		.base = 0x81000, .len = 0x4,
		.features = BIT(DPU_DSC_HW_REV_1_2) | BIT(DPU_DSC_NATIVE_42x_EN),
		.sblk = &dsc_sblk_1,
	},
};

static const struct dpu_wb_cfg sm8350_wb[] = {
	{
		.name = "wb_2", .id = WB_2,
		.base = 0x65000, .len = 0x2c8,
		.features = WB_SM8250_MASK,
<<<<<<< HEAD
		.format_list = wb2_formats,
		.num_formats = ARRAY_SIZE(wb2_formats),
=======
		.format_list = wb2_formats_rgb,
		.num_formats = ARRAY_SIZE(wb2_formats_rgb),
>>>>>>> 03a22b59
		.clk_ctrl = DPU_CLK_CTRL_WB2,
		.xin_id = 6,
		.vbif_idx = VBIF_RT,
		.maxlinewidth = 4096,
		.intr_wb_done = DPU_IRQ_IDX(MDP_SSPP_TOP0_INTR, 4),
	},
};

static const struct dpu_intf_cfg sm8350_intf[] = {
	{
		.name = "intf_0", .id = INTF_0,
		.base = 0x34000, .len = 0x280,
		.features = INTF_SC7280_MASK,
		.type = INTF_DP,
		.controller_id = MSM_DP_CONTROLLER_0,
		.prog_fetch_lines_worst_case = 24,
		.intr_underrun = DPU_IRQ_IDX(MDP_SSPP_TOP0_INTR, 24),
		.intr_vsync = DPU_IRQ_IDX(MDP_SSPP_TOP0_INTR, 25),
	}, {
		.name = "intf_1", .id = INTF_1,
		.base = 0x35000, .len = 0x2c4,
		.features = INTF_SC7280_MASK,
		.type = INTF_DSI,
		.controller_id = MSM_DSI_CONTROLLER_0,
		.prog_fetch_lines_worst_case = 24,
		.intr_underrun = DPU_IRQ_IDX(MDP_SSPP_TOP0_INTR, 26),
		.intr_vsync = DPU_IRQ_IDX(MDP_SSPP_TOP0_INTR, 27),
		.intr_tear_rd_ptr = DPU_IRQ_IDX(MDP_INTF1_TEAR_INTR, 2),
	}, {
		.name = "intf_2", .id = INTF_2,
		.base = 0x36000, .len = 0x2c4,
		.features = INTF_SC7280_MASK,
		.type = INTF_DSI,
		.controller_id = MSM_DSI_CONTROLLER_1,
		.prog_fetch_lines_worst_case = 24,
		.intr_underrun = DPU_IRQ_IDX(MDP_SSPP_TOP0_INTR, 28),
		.intr_vsync = DPU_IRQ_IDX(MDP_SSPP_TOP0_INTR, 29),
		.intr_tear_rd_ptr = DPU_IRQ_IDX(MDP_INTF2_TEAR_INTR, 2),
	}, {
		.name = "intf_3", .id = INTF_3,
		.base = 0x37000, .len = 0x280,
		.features = INTF_SC7280_MASK,
		.type = INTF_DP,
		.controller_id = MSM_DP_CONTROLLER_1,
		.prog_fetch_lines_worst_case = 24,
		.intr_underrun = DPU_IRQ_IDX(MDP_SSPP_TOP0_INTR, 30),
		.intr_vsync = DPU_IRQ_IDX(MDP_SSPP_TOP0_INTR, 31),
	},
};

static const struct dpu_perf_cfg sm8350_perf_data = {
	.max_bw_low = 11800000,
	.max_bw_high = 15500000,
	.min_core_ib = 2500000,
	.min_llcc_ib = 0,
	.min_dram_ib = 800000,
	.min_prefill_lines = 40,
	/* FIXME: lut tables */
	.danger_lut_tbl = {0x3ffff, 0x3ffff, 0x0},
	.safe_lut_tbl = {0xfe00, 0xfe00, 0xffff},
	.qos_lut_tbl = {
		{.nentry = ARRAY_SIZE(sc7180_qos_linear),
		.entries = sc7180_qos_linear
		},
		{.nentry = ARRAY_SIZE(sc7180_qos_macrotile),
		.entries = sc7180_qos_macrotile
		},
		{.nentry = ARRAY_SIZE(sc7180_qos_nrt),
		.entries = sc7180_qos_nrt
		},
		/* TODO: macrotile-qseed is different from macrotile */
	},
	.cdp_cfg = {
		{.rd_enable = 1, .wr_enable = 1},
		{.rd_enable = 1, .wr_enable = 0}
	},
	.clk_inefficiency_factor = 105,
	.bw_inefficiency_factor = 120,
};

static const struct dpu_mdss_version sm8350_mdss_ver = {
	.core_major_ver = 7,
	.core_minor_ver = 0,
};

const struct dpu_mdss_cfg dpu_sm8350_cfg = {
	.mdss_ver = &sm8350_mdss_ver,
	.caps = &sm8350_dpu_caps,
	.mdp = &sm8350_mdp,
	.ctl_count = ARRAY_SIZE(sm8350_ctl),
	.ctl = sm8350_ctl,
	.sspp_count = ARRAY_SIZE(sm8350_sspp),
	.sspp = sm8350_sspp,
	.mixer_count = ARRAY_SIZE(sm8350_lm),
	.mixer = sm8350_lm,
	.dspp_count = ARRAY_SIZE(sm8350_dspp),
	.dspp = sm8350_dspp,
	.pingpong_count = ARRAY_SIZE(sm8350_pp),
	.pingpong = sm8350_pp,
	.dsc_count = ARRAY_SIZE(sm8350_dsc),
	.dsc = sm8350_dsc,
	.merge_3d_count = ARRAY_SIZE(sm8350_merge_3d),
	.merge_3d = sm8350_merge_3d,
	.wb_count = ARRAY_SIZE(sm8350_wb),
	.wb = sm8350_wb,
	.intf_count = ARRAY_SIZE(sm8350_intf),
	.intf = sm8350_intf,
	.vbif_count = ARRAY_SIZE(sdm845_vbif),
	.vbif = sdm845_vbif,
	.perf = &sm8350_perf_data,
};

#endif<|MERGE_RESOLUTION|>--- conflicted
+++ resolved
@@ -303,13 +303,8 @@
 		.name = "wb_2", .id = WB_2,
 		.base = 0x65000, .len = 0x2c8,
 		.features = WB_SM8250_MASK,
-<<<<<<< HEAD
-		.format_list = wb2_formats,
-		.num_formats = ARRAY_SIZE(wb2_formats),
-=======
 		.format_list = wb2_formats_rgb,
 		.num_formats = ARRAY_SIZE(wb2_formats_rgb),
->>>>>>> 03a22b59
 		.clk_ctrl = DPU_CLK_CTRL_WB2,
 		.xin_id = 6,
 		.vbif_idx = VBIF_RT,
