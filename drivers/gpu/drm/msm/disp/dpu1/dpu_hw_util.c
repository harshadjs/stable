--- conflicted
+++ resolved
@@ -463,8 +463,6 @@
 	return 0;
 }
 
-<<<<<<< HEAD
-=======
 void _dpu_hw_setup_qos_lut(struct dpu_hw_blk_reg_map *c, u32 offset,
 			   bool qos_8lvl,
 			   const struct dpu_hw_qos_cfg *cfg)
@@ -483,7 +481,6 @@
 		      cfg->danger_safe_en ? QOS_QOS_CTRL_DANGER_SAFE_EN : 0);
 }
 
->>>>>>> 98817289
 /*
  * note: Aside from encoders, input_sel should be set to 0x0 by default
  */
