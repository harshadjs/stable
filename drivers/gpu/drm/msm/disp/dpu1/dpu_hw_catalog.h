/* SPDX-License-Identifier: GPL-2.0-only */
/*
 * Copyright (c) 2022. Qualcomm Innovation Center, Inc. All rights reserved.
 * Copyright (c) 2015-2018, 2020 The Linux Foundation. All rights reserved.
 */

#ifndef _DPU_HW_CATALOG_H
#define _DPU_HW_CATALOG_H

#include <linux/kernel.h>
#include <linux/bug.h>
#include <linux/bitmap.h>
#include <linux/err.h>

/**
 * Max hardware block count: For ex: max 12 SSPP pipes or
 * 5 ctl paths. In all cases, it can have max 12 hardware blocks
 * based on current design
 */
#define MAX_BLOCKS    12

<<<<<<< HEAD
#define DPU_HW_VER(MAJOR, MINOR, STEP)			\
		((((unsigned int)MAJOR & 0xF) << 28) |	\
		((MINOR & 0xFFF) << 16) |		\
		(STEP & 0xFFFF))

#define DPU_HW_MAJOR(rev)		((rev) >> 28)
#define DPU_HW_MINOR(rev)		(((rev) >> 16) & 0xFFF)
#define DPU_HW_STEP(rev)		((rev) & 0xFFFF)
#define DPU_HW_MAJOR_MINOR(rev)		((rev) >> 16)

#define IS_DPU_MAJOR_MINOR_SAME(rev1, rev2)   \
	(DPU_HW_MAJOR_MINOR((rev1)) == DPU_HW_MAJOR_MINOR((rev2)))

#define DPU_HW_VER_170	DPU_HW_VER(1, 7, 0) /* 8996 v1.0 */
#define DPU_HW_VER_171	DPU_HW_VER(1, 7, 1) /* 8996 v2.0 */
#define DPU_HW_VER_172	DPU_HW_VER(1, 7, 2) /* 8996 v3.0 */
#define DPU_HW_VER_300	DPU_HW_VER(3, 0, 0) /* 8998 v1.0 */
#define DPU_HW_VER_301	DPU_HW_VER(3, 0, 1) /* 8998 v1.1 */
#define DPU_HW_VER_400	DPU_HW_VER(4, 0, 0) /* sdm845 v1.0 */
#define DPU_HW_VER_401	DPU_HW_VER(4, 0, 1) /* sdm845 v2.0 */
#define DPU_HW_VER_410	DPU_HW_VER(4, 1, 0) /* sdm670 v1.0 */
#define DPU_HW_VER_500	DPU_HW_VER(5, 0, 0) /* sm8150 v1.0 */
#define DPU_HW_VER_501	DPU_HW_VER(5, 0, 1) /* sm8150 v2.0 */
#define DPU_HW_VER_510	DPU_HW_VER(5, 1, 1) /* sc8180 */
#define DPU_HW_VER_600	DPU_HW_VER(6, 0, 0) /* sm8250 */
#define DPU_HW_VER_620	DPU_HW_VER(6, 2, 0) /* sc7180 v1.0 */
#define DPU_HW_VER_630	DPU_HW_VER(6, 3, 0) /* sm6115|sm4250 */
#define DPU_HW_VER_650	DPU_HW_VER(6, 5, 0) /* qcm2290|sm4125 */
#define DPU_HW_VER_700	DPU_HW_VER(7, 0, 0) /* sm8350 */
#define DPU_HW_VER_720	DPU_HW_VER(7, 2, 0) /* sc7280 */
#define DPU_HW_VER_800	DPU_HW_VER(8, 0, 0) /* sc8280xp */
#define DPU_HW_VER_810	DPU_HW_VER(8, 1, 0) /* sm8450 */
#define DPU_HW_VER_900	DPU_HW_VER(9, 0, 0) /* sm8550 */

#define IS_MSM8996_TARGET(rev) IS_DPU_MAJOR_MINOR_SAME((rev), DPU_HW_VER_170)
#define IS_MSM8998_TARGET(rev) IS_DPU_MAJOR_MINOR_SAME((rev), DPU_HW_VER_300)
#define IS_SDM845_TARGET(rev) IS_DPU_MAJOR_MINOR_SAME((rev), DPU_HW_VER_400)
#define IS_SDM670_TARGET(rev) IS_DPU_MAJOR_MINOR_SAME((rev), DPU_HW_VER_410)
#define IS_SDM855_TARGET(rev) IS_DPU_MAJOR_MINOR_SAME((rev), DPU_HW_VER_500)
#define IS_SC7180_TARGET(rev) IS_DPU_MAJOR_MINOR_SAME((rev), DPU_HW_VER_620)
#define IS_SC7280_TARGET(rev) IS_DPU_MAJOR_MINOR_SAME((rev), DPU_HW_VER_720)

=======
>>>>>>> 160f4124
#define DPU_HW_BLK_NAME_LEN	16

#define MAX_IMG_WIDTH 0x3fff
#define MAX_IMG_HEIGHT 0x3fff

#define CRTC_DUAL_MIXERS	2

#define MAX_XIN_COUNT 16

/**
 * Supported UBWC feature versions
 */
enum {
	DPU_HW_UBWC_VER_10 = 0x100,
	DPU_HW_UBWC_VER_20 = 0x200,
	DPU_HW_UBWC_VER_30 = 0x300,
	DPU_HW_UBWC_VER_40 = 0x400,
};

/**
 * MDP TOP BLOCK features
 * @DPU_MDP_PANIC_PER_PIPE Panic configuration needs to be done per pipe
 * @DPU_MDP_10BIT_SUPPORT, Chipset supports 10 bit pixel formats
 * @DPU_MDP_BWC,           MDSS HW supports Bandwidth compression.
 * @DPU_MDP_UBWC_1_0,      This chipsets supports Universal Bandwidth
 *                         compression initial revision
 * @DPU_MDP_UBWC_1_5,      Universal Bandwidth compression version 1.5
 * @DPU_MDP_PERIPH_0_REMOVED Indicates that access to periph top0 block results
 *			   in a failure
 * @DPU_MDP_MAX            Maximum value

 */
enum {
	DPU_MDP_PANIC_PER_PIPE = 0x1,
	DPU_MDP_10BIT_SUPPORT,
	DPU_MDP_BWC,
	DPU_MDP_UBWC_1_0,
	DPU_MDP_UBWC_1_5,
	DPU_MDP_AUDIO_SELECT,
	DPU_MDP_PERIPH_0_REMOVED,
	DPU_MDP_MAX
};

/**
 * SSPP sub-blocks/features
 * @DPU_SSPP_SRC             Src and fetch part of the pipes,
 * @DPU_SSPP_SCALER_QSEED2,  QSEED2 algorithm support
 * @DPU_SSPP_SCALER_QSEED3,  QSEED3 alogorithm support
 * @DPU_SSPP_SCALER_QSEED3LITE,  QSEED3 Lite alogorithm support
 * @DPU_SSPP_SCALER_QSEED4,  QSEED4 algorithm support
 * @DPU_SSPP_SCALER_RGB,     RGB Scaler, supported by RGB pipes
 * @DPU_SSPP_CSC,            Support of Color space converion
 * @DPU_SSPP_CSC_10BIT,      Support of 10-bit Color space conversion
 * @DPU_SSPP_CURSOR,         SSPP can be used as a cursor layer
 * @DPU_SSPP_QOS,            SSPP support QoS control, danger/safe/creq
 * @DPU_SSPP_QOS_8LVL,       SSPP support 8-level QoS control
 * @DPU_SSPP_EXCL_RECT,      SSPP supports exclusion rect
 * @DPU_SSPP_SMART_DMA_V1,   SmartDMA 1.0 support
 * @DPU_SSPP_SMART_DMA_V2,   SmartDMA 2.0 support
 * @DPU_SSPP_TS_PREFILL      Supports prefill with traffic shaper
 * @DPU_SSPP_TS_PREFILL_REC1 Supports prefill with traffic shaper multirec
 * @DPU_SSPP_CDP             Supports client driven prefetch
 * @DPU_SSPP_INLINE_ROTATION Support inline rotation
 * @DPU_SSPP_MAX             maximum value
 */
enum {
	DPU_SSPP_SRC = 0x1,
	DPU_SSPP_SCALER_QSEED2,
	DPU_SSPP_SCALER_QSEED3,
	DPU_SSPP_SCALER_QSEED3LITE,
	DPU_SSPP_SCALER_QSEED4,
	DPU_SSPP_SCALER_RGB,
	DPU_SSPP_CSC,
	DPU_SSPP_CSC_10BIT,
	DPU_SSPP_CURSOR,
	DPU_SSPP_QOS,
	DPU_SSPP_QOS_8LVL,
	DPU_SSPP_EXCL_RECT,
	DPU_SSPP_SMART_DMA_V1,
	DPU_SSPP_SMART_DMA_V2,
	DPU_SSPP_TS_PREFILL,
	DPU_SSPP_TS_PREFILL_REC1,
	DPU_SSPP_CDP,
	DPU_SSPP_INLINE_ROTATION,
	DPU_SSPP_MAX
};

/*
 * MIXER sub-blocks/features
 * @DPU_MIXER_LAYER           Layer mixer layer blend configuration,
 * @DPU_MIXER_SOURCESPLIT     Layer mixer supports source-split configuration
 * @DPU_MIXER_GC              Gamma correction block
 * @DPU_DIM_LAYER             Layer mixer supports dim layer
 * @DPU_MIXER_COMBINED_ALPHA  Layer mixer has combined alpha register
 * @DPU_MIXER_MAX             maximum value
 */
enum {
	DPU_MIXER_LAYER = 0x1,
	DPU_MIXER_SOURCESPLIT,
	DPU_MIXER_GC,
	DPU_DIM_LAYER,
	DPU_MIXER_COMBINED_ALPHA,
	DPU_MIXER_MAX
};

/**
 * DSPP sub-blocks
 * @DPU_DSPP_PCC             Panel color correction block
 * @DPU_DSPP_GC              Gamma correction block
 * @DPU_DSPP_IGC             Inverse gamma correction block
 */
enum {
	DPU_DSPP_PCC = 0x1,
	DPU_DSPP_GC,
	DPU_DSPP_IGC,
	DPU_DSPP_MAX
};

/**
 * PINGPONG sub-blocks
 * @DPU_PINGPONG_TE         Tear check block
 * @DPU_PINGPONG_TE2        Additional tear check block for split pipes
 * @DPU_PINGPONG_SPLIT      PP block supports split fifo
 * @DPU_PINGPONG_SLAVE      PP block is a suitable slave for split fifo
 * @DPU_PINGPONG_DITHER,    Dither blocks
 * @DPU_PINGPONG_MAX
 */
enum {
	DPU_PINGPONG_TE = 0x1,
	DPU_PINGPONG_TE2,
	DPU_PINGPONG_SPLIT,
	DPU_PINGPONG_SLAVE,
	DPU_PINGPONG_DITHER,
	DPU_PINGPONG_MAX
};

/**
 * CTL sub-blocks
 * @DPU_CTL_SPLIT_DISPLAY:	CTL supports video mode split display
 * @DPU_CTL_FETCH_ACTIVE:	Active CTL for fetch HW (SSPPs)
 * @DPU_CTL_VM_CFG:		CTL config to support multiple VMs
 * @DPU_CTL_HAS_LAYER_EXT4:	CTL has the CTL_LAYER_EXT4 register
 * @DPU_CTL_DSPP_BLOCK_FLUSH:	CTL config to support dspp sub-block flush
 * @DPU_CTL_MAX
 */
enum {
	DPU_CTL_SPLIT_DISPLAY = 0x1,
	DPU_CTL_ACTIVE_CFG,
	DPU_CTL_FETCH_ACTIVE,
	DPU_CTL_VM_CFG,
	DPU_CTL_HAS_LAYER_EXT4,
	DPU_CTL_DSPP_SUB_BLOCK_FLUSH,
	DPU_CTL_MAX
};

/**
 * INTF sub-blocks
 * @DPU_INTF_INPUT_CTRL             Supports the setting of pp block from which
 *                                  pixel data arrives to this INTF
 * @DPU_INTF_TE                     INTF block has TE configuration support
 * @DPU_DATA_HCTL_EN                Allows data to be transferred at different rate
 *                                  than video timing
 * @DPU_INTF_STATUS_SUPPORTED       INTF block has INTF_STATUS register
 * @DPU_INTF_MAX
 */
enum {
	DPU_INTF_INPUT_CTRL = 0x1,
	DPU_INTF_TE,
	DPU_DATA_HCTL_EN,
	DPU_INTF_STATUS_SUPPORTED,
	DPU_INTF_MAX
};

/**
  * WB sub-blocks and features
  * @DPU_WB_LINE_MODE        Writeback module supports line/linear mode
  * @DPU_WB_BLOCK_MODE       Writeback module supports block mode read
  * @DPU_WB_CHROMA_DOWN,     Writeback chroma down block,
  * @DPU_WB_DOWNSCALE,       Writeback integer downscaler,
  * @DPU_WB_DITHER,          Dither block
  * @DPU_WB_TRAFFIC_SHAPER,  Writeback traffic shaper bloc
  * @DPU_WB_UBWC,            Writeback Universal bandwidth compression
  * @DPU_WB_YUV_CONFIG       Writeback supports output of YUV colorspace
  * @DPU_WB_PIPE_ALPHA       Writeback supports pipe alpha
  * @DPU_WB_XY_ROI_OFFSET    Writeback supports x/y-offset of out ROI in
  *                          the destination image
  * @DPU_WB_QOS,             Writeback supports QoS control, danger/safe/creq
  * @DPU_WB_QOS_8LVL,        Writeback supports 8-level QoS control
  * @DPU_WB_CDP              Writeback supports client driven prefetch
  * @DPU_WB_INPUT_CTRL       Writeback supports from which pp block input pixel
  *                          data arrives.
  * @DPU_WB_CROP             CWB supports cropping
  * @DPU_WB_MAX              maximum value
  */
enum {
	DPU_WB_LINE_MODE = 0x1,
	DPU_WB_BLOCK_MODE,
	DPU_WB_UBWC,
	DPU_WB_YUV_CONFIG,
	DPU_WB_PIPE_ALPHA,
	DPU_WB_XY_ROI_OFFSET,
	DPU_WB_QOS,
	DPU_WB_QOS_8LVL,
	DPU_WB_CDP,
	DPU_WB_INPUT_CTRL,
	DPU_WB_CROP,
	DPU_WB_MAX
};

/**
 * VBIF sub-blocks and features
 * @DPU_VBIF_QOS_OTLIM        VBIF supports OT Limit
 * @DPU_VBIF_QOS_REMAP        VBIF supports QoS priority remap
 * @DPU_VBIF_MAX              maximum value
 */
enum {
	DPU_VBIF_QOS_OTLIM = 0x1,
	DPU_VBIF_QOS_REMAP,
	DPU_VBIF_MAX
};

/**
 * DSC features
 * @DPU_DSC_OUTPUT_CTRL       Configure which PINGPONG block gets
 *                            the pixel output from this DSC.
 */
enum {
	DPU_DSC_OUTPUT_CTRL = 0x1,
};

/**
 * MACRO DPU_HW_BLK_INFO - information of HW blocks inside DPU
 * @name:              string name for debug purposes
 * @id:                enum identifying this block
 * @base:              register base offset to mdss
 * @len:               length of hardware block
 * @features           bit mask identifying sub-blocks/features
 */
#define DPU_HW_BLK_INFO \
	char name[DPU_HW_BLK_NAME_LEN]; \
	u32 id; \
	u32 base; \
	u32 len; \
	unsigned long features

/**
 * MACRO DPU_HW_SUBBLK_INFO - information of HW sub-block inside DPU
 * @name:              string name for debug purposes
 * @id:                enum identifying this sub-block
 * @base:              offset of this sub-block relative to the block
 *                     offset
 * @len                register block length of this sub-block
 */
#define DPU_HW_SUBBLK_INFO \
	char name[DPU_HW_BLK_NAME_LEN]; \
	u32 id; \
	u32 base; \
	u32 len

/**
 * struct dpu_src_blk: SSPP part of the source pipes
 * @info:   HW register and features supported by this sub-blk
 */
struct dpu_src_blk {
	DPU_HW_SUBBLK_INFO;
};

/**
 * struct dpu_scaler_blk: Scaler information
 * @info:   HW register and features supported by this sub-blk
 * @version: qseed block revision
 */
struct dpu_scaler_blk {
	DPU_HW_SUBBLK_INFO;
	u32 version;
};

struct dpu_csc_blk {
	DPU_HW_SUBBLK_INFO;
};

/**
 * struct dpu_pp_blk : Pixel processing sub-blk information
 * @info:   HW register and features supported by this sub-blk
 * @version: HW Algorithm version
 */
struct dpu_pp_blk {
	DPU_HW_SUBBLK_INFO;
	u32 version;
};

/**
 * enum dpu_qos_lut_usage - define QoS LUT use cases
 */
enum dpu_qos_lut_usage {
	DPU_QOS_LUT_USAGE_LINEAR,
	DPU_QOS_LUT_USAGE_MACROTILE,
	DPU_QOS_LUT_USAGE_NRT,
	DPU_QOS_LUT_USAGE_MAX,
};

/**
 * struct dpu_qos_lut_entry - define QoS LUT table entry
 * @fl: fill level, or zero on last entry to indicate default lut
 * @lut: lut to use if equal to or less than fill level
 */
struct dpu_qos_lut_entry {
	u32 fl;
	u64 lut;
};

/**
 * struct dpu_qos_lut_tbl - define QoS LUT table
 * @nentry: number of entry in this table
 * @entries: Pointer to table entries
 */
struct dpu_qos_lut_tbl {
	u32 nentry;
	const struct dpu_qos_lut_entry *entries;
};

/**
 * struct dpu_rotation_cfg - define inline rotation config
 * @rot_maxheight: max pre rotated height allowed for rotation
 * @rot_num_formats: number of elements in @rot_format_list
 * @rot_format_list: list of supported rotator formats
 */
struct dpu_rotation_cfg {
	u32 rot_maxheight;
	size_t rot_num_formats;
	const u32 *rot_format_list;
};

/**
 * struct dpu_caps - define DPU capabilities
 * @max_mixer_width    max layer mixer line width support.
 * @max_mixer_blendstages max layer mixer blend stages or
 *                       supported z order
 * @qseed_type         qseed2 or qseed3 support.
 * @has_src_split      source split feature status
 * @has_dim_layer      dim layer feature status
 * @has_idle_pc        indicate if idle power collapse feature is supported
 * @has_3d_merge       indicate if 3D merge is supported
 * @max_linewidth      max linewidth for sspp
 * @pixel_ram_size     size of latency hiding and de-tiling buffer in bytes
 * @max_hdeci_exp      max horizontal decimation supported (max is 2^value)
 * @max_vdeci_exp      max vertical decimation supported (max is 2^value)
 */
struct dpu_caps {
	u32 max_mixer_width;
	u32 max_mixer_blendstages;
	u32 qseed_type;
	bool has_src_split;
	bool has_dim_layer;
	bool has_idle_pc;
	bool has_3d_merge;
	/* SSPP limits */
	u32 max_linewidth;
	u32 pixel_ram_size;
	u32 max_hdeci_exp;
	u32 max_vdeci_exp;
};

/**
 * struct dpu_sspp_sub_blks : SSPP sub-blocks
 * common: Pointer to common configurations shared by sub blocks
 * @creq_vblank: creq priority during vertical blanking
 * @danger_vblank: danger priority during vertical blanking
 * @maxdwnscale: max downscale ratio supported(without DECIMATION)
 * @maxupscale:  maxupscale ratio supported
 * @smart_dma_priority: hw priority of rect1 of multirect pipe
 * @max_per_pipe_bw: maximum allowable bandwidth of this pipe in kBps
 * @qseed_ver: qseed version
 * @src_blk:
 * @scaler_blk:
 * @csc_blk:
 * @hsic:
 * @memcolor:
 * @pcc_blk:
 * @igc_blk:
 * @format_list: Pointer to list of supported formats
 * @num_formats: Number of supported formats
 * @virt_format_list: Pointer to list of supported formats for virtual planes
 * @virt_num_formats: Number of supported formats for virtual planes
 * @dpu_rotation_cfg: inline rotation configuration
 */
struct dpu_sspp_sub_blks {
	u32 creq_vblank;
	u32 danger_vblank;
	u32 maxdwnscale;
	u32 maxupscale;
	u32 smart_dma_priority;
	u32 max_per_pipe_bw;
	u32 qseed_ver;
	struct dpu_src_blk src_blk;
	struct dpu_scaler_blk scaler_blk;
	struct dpu_pp_blk csc_blk;
	struct dpu_pp_blk hsic_blk;
	struct dpu_pp_blk memcolor_blk;
	struct dpu_pp_blk pcc_blk;
	struct dpu_pp_blk igc_blk;

	const u32 *format_list;
	u32 num_formats;
	const u32 *virt_format_list;
	u32 virt_num_formats;
	const struct dpu_rotation_cfg *rotation_cfg;
};

/**
 * struct dpu_lm_sub_blks:      information of mixer block
 * @maxwidth:               Max pixel width supported by this mixer
 * @maxblendstages:         Max number of blend-stages supported
 * @blendstage_base:        Blend-stage register base offset
 * @gc: gamma correction block
 */
struct dpu_lm_sub_blks {
	u32 maxwidth;
	u32 maxblendstages;
	u32 blendstage_base[MAX_BLOCKS];
	struct dpu_pp_blk gc;
};

/**
 * struct dpu_dspp_sub_blks: Information of DSPP block
 * @gc : gamma correction block
 * @pcc: pixel color correction block
 */
struct dpu_dspp_sub_blks {
	struct dpu_pp_blk gc;
	struct dpu_pp_blk pcc;
};

struct dpu_pingpong_sub_blks {
	struct dpu_pp_blk te;
	struct dpu_pp_blk te2;
	struct dpu_pp_blk dither;
};

/**
 * dpu_clk_ctrl_type - Defines top level clock control signals
 */
enum dpu_clk_ctrl_type {
	DPU_CLK_CTRL_NONE,
	DPU_CLK_CTRL_VIG0,
	DPU_CLK_CTRL_VIG1,
	DPU_CLK_CTRL_VIG2,
	DPU_CLK_CTRL_VIG3,
	DPU_CLK_CTRL_VIG4,
	DPU_CLK_CTRL_RGB0,
	DPU_CLK_CTRL_RGB1,
	DPU_CLK_CTRL_RGB2,
	DPU_CLK_CTRL_RGB3,
	DPU_CLK_CTRL_DMA0,
	DPU_CLK_CTRL_DMA1,
	DPU_CLK_CTRL_DMA2,
	DPU_CLK_CTRL_DMA3,
	DPU_CLK_CTRL_DMA4,
	DPU_CLK_CTRL_DMA5,
	DPU_CLK_CTRL_CURSOR0,
	DPU_CLK_CTRL_CURSOR1,
	DPU_CLK_CTRL_INLINE_ROT0_SSPP,
	DPU_CLK_CTRL_REG_DMA,
	DPU_CLK_CTRL_WB2,
	DPU_CLK_CTRL_MAX,
};

/* struct dpu_clk_ctrl_reg : Clock control register
 * @reg_off:           register offset
 * @bit_off:           bit offset
 */
struct dpu_clk_ctrl_reg {
	u32 reg_off;
	u32 bit_off;
};

/* struct dpu_mdp_cfg : MDP TOP-BLK instance info
 * @id:                index identifying this block
 * @base:              register base offset to mdss
 * @features           bit mask identifying sub-blocks/features
 * @clk_ctrls          clock control register definition
 */
struct dpu_mdp_cfg {
	DPU_HW_BLK_INFO;
	struct dpu_clk_ctrl_reg clk_ctrls[DPU_CLK_CTRL_MAX];
};

/**
 * struct dpu_ubwc_cfg - UBWC and memory configuration
 *
 * @ubwc_version       UBWC feature version (0x0 for not supported)
 * @highest_bank_bit:  UBWC parameter
 * @ubwc_swizzle:      ubwc default swizzle setting
 */
struct dpu_ubwc_cfg {
	u32 ubwc_version;
	u32 highest_bank_bit;
	u32 ubwc_swizzle;
};

/* struct dpu_ctl_cfg : MDP CTL instance info
 * @id:                index identifying this block
 * @base:              register base offset to mdss
 * @features           bit mask identifying sub-blocks/features
 * @intr_start:        interrupt index for CTL_START
 */
struct dpu_ctl_cfg {
	DPU_HW_BLK_INFO;
	s32 intr_start;
};

/**
 * struct dpu_sspp_cfg - information of source pipes
 * @id:                index identifying this block
 * @base               register offset of this block
 * @features           bit mask identifying sub-blocks/features
 * @sblk:              SSPP sub-blocks information
 * @xin_id:            bus client identifier
 * @clk_ctrl           clock control identifier
 * @type               sspp type identifier
 */
struct dpu_sspp_cfg {
	DPU_HW_BLK_INFO;
	const struct dpu_sspp_sub_blks *sblk;
	u32 xin_id;
	enum dpu_clk_ctrl_type clk_ctrl;
	u32 type;
};

/**
 * struct dpu_lm_cfg - information of layer mixer blocks
 * @id:                index identifying this block
 * @base               register offset of this block
 * @features           bit mask identifying sub-blocks/features
 * @sblk:              LM Sub-blocks information
 * @pingpong:          ID of connected PingPong, PINGPONG_MAX if unsupported
 * @lm_pair_mask:      Bitmask of LMs that can be controlled by same CTL
 */
struct dpu_lm_cfg {
	DPU_HW_BLK_INFO;
	const struct dpu_lm_sub_blks *sblk;
	u32 pingpong;
	u32 dspp;
	unsigned long lm_pair_mask;
};

/**
 * struct dpu_dspp_cfg - information of DSPP blocks
 * @id                 enum identifying this block
 * @base               register offset of this block
 * @features           bit mask identifying sub-blocks/features
 *                     supported by this block
 * @sblk               sub-blocks information
 */
struct dpu_dspp_cfg  {
	DPU_HW_BLK_INFO;
	const struct dpu_dspp_sub_blks *sblk;
};

/**
 * struct dpu_pingpong_cfg - information of PING-PONG blocks
 * @id                 enum identifying this block
 * @base               register offset of this block
 * @features           bit mask identifying sub-blocks/features
 * @intr_done:         index for PINGPONG done interrupt
 * @intr_rdptr:        index for PINGPONG readpointer done interrupt
 * @sblk               sub-blocks information
 */
struct dpu_pingpong_cfg  {
	DPU_HW_BLK_INFO;
	u32 merge_3d;
	s32 intr_done;
	s32 intr_rdptr;
	const struct dpu_pingpong_sub_blks *sblk;
};

/**
 * struct dpu_merge_3d_cfg - information of DSPP blocks
 * @id                 enum identifying this block
 * @base               register offset of this block
 * @features           bit mask identifying sub-blocks/features
 *                     supported by this block
 * @sblk               sub-blocks information
 */
struct dpu_merge_3d_cfg  {
	DPU_HW_BLK_INFO;
	const struct dpu_merge_3d_sub_blks *sblk;
};

/**
 * struct dpu_dsc_cfg - information of DSC blocks
 * @id                 enum identifying this block
 * @base               register offset of this block
 * @features           bit mask identifying sub-blocks/features
 */
struct dpu_dsc_cfg {
	DPU_HW_BLK_INFO;
};

/**
 * struct dpu_intf_cfg - information of timing engine blocks
 * @id                 enum identifying this block
 * @base               register offset of this block
 * @features           bit mask identifying sub-blocks/features
 * @type:              Interface type(DSI, DP, HDMI)
 * @controller_id:     Controller Instance ID in case of multiple of intf type
 * @prog_fetch_lines_worst_case	Worst case latency num lines needed to prefetch
 * @intr_underrun:	index for INTF underrun interrupt
 * @intr_vsync:	        index for INTF VSYNC interrupt
 */
struct dpu_intf_cfg  {
	DPU_HW_BLK_INFO;
	u32 type;   /* interface type*/
	u32 controller_id;
	u32 prog_fetch_lines_worst_case;
	s32 intr_underrun;
	s32 intr_vsync;
};

/**
 * struct dpu_wb_cfg - information of writeback blocks
 * @DPU_HW_BLK_INFO:    refer to the description above for DPU_HW_BLK_INFO
 * @vbif_idx:           vbif client index
 * @maxlinewidth:       max line width supported by writeback block
 * @xin_id:             bus client identifier
 * @intr_wb_done:       interrupt index for WB_DONE
 * @format_list:	    list of formats supported by this writeback block
 * @num_formats:	    number of formats supported by this writeback block
 * @clk_ctrl:	        clock control identifier
 */
struct dpu_wb_cfg {
	DPU_HW_BLK_INFO;
	u8 vbif_idx;
	u32 maxlinewidth;
	u32 xin_id;
	s32 intr_wb_done;
	const u32 *format_list;
	u32 num_formats;
	enum dpu_clk_ctrl_type clk_ctrl;
};

/**
 * struct dpu_vbif_dynamic_ot_cfg - dynamic OT setting
 * @pps                pixel per seconds
 * @ot_limit           OT limit to use up to specified pixel per second
 */
struct dpu_vbif_dynamic_ot_cfg {
	u64 pps;
	u32 ot_limit;
};

/**
 * struct dpu_vbif_dynamic_ot_tbl - dynamic OT setting table
 * @count              length of cfg
 * @cfg                pointer to array of configuration settings with
 *                     ascending requirements
 */
struct dpu_vbif_dynamic_ot_tbl {
	u32 count;
	const struct dpu_vbif_dynamic_ot_cfg *cfg;
};

/**
 * struct dpu_vbif_qos_tbl - QoS priority table
 * @npriority_lvl      num of priority level
 * @priority_lvl       pointer to array of priority level in ascending order
 */
struct dpu_vbif_qos_tbl {
	u32 npriority_lvl;
	const u32 *priority_lvl;
};

/**
 * struct dpu_vbif_cfg - information of VBIF blocks
 * @id                 enum identifying this block
 * @base               register offset of this block
 * @features           bit mask identifying sub-blocks/features
 * @ot_rd_limit        default OT read limit
 * @ot_wr_limit        default OT write limit
 * @xin_halt_timeout   maximum time (in usec) for xin to halt
 * @qos_rp_remap_size  size of VBIF_XINL_QOS_RP_REMAP register space
 * @dynamic_ot_rd_tbl  dynamic OT read configuration table
 * @dynamic_ot_wr_tbl  dynamic OT write configuration table
 * @qos_rt_tbl         real-time QoS priority table
 * @qos_nrt_tbl        non-real-time QoS priority table
 * @memtype_count      number of defined memtypes
 * @memtype            array of xin memtype definitions
 */
struct dpu_vbif_cfg {
	DPU_HW_BLK_INFO;
	u32 default_ot_rd_limit;
	u32 default_ot_wr_limit;
	u32 xin_halt_timeout;
	u32 qos_rp_remap_size;
	struct dpu_vbif_dynamic_ot_tbl dynamic_ot_rd_tbl;
	struct dpu_vbif_dynamic_ot_tbl dynamic_ot_wr_tbl;
	struct dpu_vbif_qos_tbl qos_rt_tbl;
	struct dpu_vbif_qos_tbl qos_nrt_tbl;
	u32 memtype_count;
	u32 memtype[MAX_XIN_COUNT];
};
/**
 * struct dpu_reg_dma_cfg - information of lut dma blocks
 * @id                 enum identifying this block
 * @base               register offset of this block
 * @features           bit mask identifying sub-blocks/features
 * @version            version of lutdma hw block
 * @trigger_sel_off    offset to trigger select registers of lutdma
 */
struct dpu_reg_dma_cfg {
	DPU_HW_BLK_INFO;
	u32 version;
	u32 trigger_sel_off;
	u32 xin_id;
	enum dpu_clk_ctrl_type clk_ctrl;
};

/**
 * Define CDP use cases
 * @DPU_PERF_CDP_UDAGE_RT: real-time use cases
 * @DPU_PERF_CDP_USAGE_NRT: non real-time use cases such as WFD
 */
enum {
	DPU_PERF_CDP_USAGE_RT,
	DPU_PERF_CDP_USAGE_NRT,
	DPU_PERF_CDP_USAGE_MAX
};

/**
 * struct dpu_perf_cdp_cfg - define CDP use case configuration
 * @rd_enable: true if read pipe CDP is enabled
 * @wr_enable: true if write pipe CDP is enabled
 */
struct dpu_perf_cdp_cfg {
	bool rd_enable;
	bool wr_enable;
};

/**
 * struct dpu_perf_cfg - performance control settings
 * @max_bw_low         low threshold of maximum bandwidth (kbps)
 * @max_bw_high        high threshold of maximum bandwidth (kbps)
 * @min_core_ib        minimum bandwidth for core (kbps)
 * @min_core_ib        minimum mnoc ib vote in kbps
 * @min_llcc_ib        minimum llcc ib vote in kbps
 * @min_dram_ib        minimum dram ib vote in kbps
 * @undersized_prefill_lines   undersized prefill in lines
 * @xtra_prefill_lines         extra prefill latency in lines
 * @dest_scale_prefill_lines   destination scaler latency in lines
 * @macrotile_perfill_lines    macrotile latency in lines
 * @yuv_nv12_prefill_lines     yuv_nv12 latency in lines
 * @linear_prefill_lines       linear latency in lines
 * @downscaling_prefill_lines  downscaling latency in lines
 * @amortizable_theshold minimum y position for traffic shaping prefill
 * @min_prefill_lines  minimum pipeline latency in lines
 * @clk_inefficiency_factor DPU src clock inefficiency factor
 * @bw_inefficiency_factor DPU axi bus bw inefficiency factor
 * @safe_lut_tbl: LUT tables for safe signals
 * @danger_lut_tbl: LUT tables for danger signals
 * @qos_lut_tbl: LUT tables for QoS signals
 * @cdp_cfg            cdp use case configurations
 */
struct dpu_perf_cfg {
	u32 max_bw_low;
	u32 max_bw_high;
	u32 min_core_ib;
	u32 min_llcc_ib;
	u32 min_dram_ib;
	u32 undersized_prefill_lines;
	u32 xtra_prefill_lines;
	u32 dest_scale_prefill_lines;
	u32 macrotile_prefill_lines;
	u32 yuv_nv12_prefill_lines;
	u32 linear_prefill_lines;
	u32 downscaling_prefill_lines;
	u32 amortizable_threshold;
	u32 min_prefill_lines;
	u32 clk_inefficiency_factor;
	u32 bw_inefficiency_factor;
	u32 safe_lut_tbl[DPU_QOS_LUT_USAGE_MAX];
	u32 danger_lut_tbl[DPU_QOS_LUT_USAGE_MAX];
	struct dpu_qos_lut_tbl qos_lut_tbl[DPU_QOS_LUT_USAGE_MAX];
	struct dpu_perf_cdp_cfg cdp_cfg[DPU_PERF_CDP_USAGE_MAX];
};

/**
 * struct dpu_mdss_cfg - information of MDSS HW
 * This is the main catalog data structure representing
 * this HW version. Contains number of instances,
 * register offsets, capabilities of the all MDSS HW sub-blocks.
 *
 * @dma_formats        Supported formats for dma pipe
 * @cursor_formats     Supported formats for cursor pipe
 * @vig_formats        Supported formats for vig pipe
 * @mdss_irqs:         Bitmap with the irqs supported by the target
 */
struct dpu_mdss_cfg {
	const struct dpu_caps *caps;

	const struct dpu_ubwc_cfg *ubwc;

	u32 mdp_count;
	const struct dpu_mdp_cfg *mdp;

	u32 ctl_count;
	const struct dpu_ctl_cfg *ctl;

	u32 sspp_count;
	const struct dpu_sspp_cfg *sspp;

	u32 mixer_count;
	const struct dpu_lm_cfg *mixer;

	u32 pingpong_count;
	const struct dpu_pingpong_cfg *pingpong;

	u32 merge_3d_count;
	const struct dpu_merge_3d_cfg *merge_3d;

	u32 dsc_count;
	const struct dpu_dsc_cfg *dsc;

	u32 intf_count;
	const struct dpu_intf_cfg *intf;

	u32 vbif_count;
	const struct dpu_vbif_cfg *vbif;

	u32 wb_count;
	const struct dpu_wb_cfg *wb;

	u32 reg_dma_count;
	const struct dpu_reg_dma_cfg *dma_cfg;

	u32 ad_count;

	u32 dspp_count;
	const struct dpu_dspp_cfg *dspp;

	/* Add additional block data structures here */

	const struct dpu_perf_cfg *perf;
	const struct dpu_format_extended *dma_formats;
	const struct dpu_format_extended *cursor_formats;
	const struct dpu_format_extended *vig_formats;

	unsigned long mdss_irqs;
};

extern const struct dpu_mdss_cfg dpu_msm8998_cfg;
extern const struct dpu_mdss_cfg dpu_sdm845_cfg;
extern const struct dpu_mdss_cfg dpu_sm8150_cfg;
extern const struct dpu_mdss_cfg dpu_sc8180x_cfg;
extern const struct dpu_mdss_cfg dpu_sm8250_cfg;
extern const struct dpu_mdss_cfg dpu_sc7180_cfg;
extern const struct dpu_mdss_cfg dpu_sm6115_cfg;
extern const struct dpu_mdss_cfg dpu_qcm2290_cfg;
extern const struct dpu_mdss_cfg dpu_sm8350_cfg;
extern const struct dpu_mdss_cfg dpu_sc7280_cfg;
extern const struct dpu_mdss_cfg dpu_sc8280xp_cfg;
extern const struct dpu_mdss_cfg dpu_sm8450_cfg;
extern const struct dpu_mdss_cfg dpu_sm8550_cfg;

#endif /* _DPU_HW_CATALOG_H */<|MERGE_RESOLUTION|>--- conflicted
+++ resolved
@@ -19,51 +19,6 @@
  */
 #define MAX_BLOCKS    12
 
-<<<<<<< HEAD
-#define DPU_HW_VER(MAJOR, MINOR, STEP)			\
-		((((unsigned int)MAJOR & 0xF) << 28) |	\
-		((MINOR & 0xFFF) << 16) |		\
-		(STEP & 0xFFFF))
-
-#define DPU_HW_MAJOR(rev)		((rev) >> 28)
-#define DPU_HW_MINOR(rev)		(((rev) >> 16) & 0xFFF)
-#define DPU_HW_STEP(rev)		((rev) & 0xFFFF)
-#define DPU_HW_MAJOR_MINOR(rev)		((rev) >> 16)
-
-#define IS_DPU_MAJOR_MINOR_SAME(rev1, rev2)   \
-	(DPU_HW_MAJOR_MINOR((rev1)) == DPU_HW_MAJOR_MINOR((rev2)))
-
-#define DPU_HW_VER_170	DPU_HW_VER(1, 7, 0) /* 8996 v1.0 */
-#define DPU_HW_VER_171	DPU_HW_VER(1, 7, 1) /* 8996 v2.0 */
-#define DPU_HW_VER_172	DPU_HW_VER(1, 7, 2) /* 8996 v3.0 */
-#define DPU_HW_VER_300	DPU_HW_VER(3, 0, 0) /* 8998 v1.0 */
-#define DPU_HW_VER_301	DPU_HW_VER(3, 0, 1) /* 8998 v1.1 */
-#define DPU_HW_VER_400	DPU_HW_VER(4, 0, 0) /* sdm845 v1.0 */
-#define DPU_HW_VER_401	DPU_HW_VER(4, 0, 1) /* sdm845 v2.0 */
-#define DPU_HW_VER_410	DPU_HW_VER(4, 1, 0) /* sdm670 v1.0 */
-#define DPU_HW_VER_500	DPU_HW_VER(5, 0, 0) /* sm8150 v1.0 */
-#define DPU_HW_VER_501	DPU_HW_VER(5, 0, 1) /* sm8150 v2.0 */
-#define DPU_HW_VER_510	DPU_HW_VER(5, 1, 1) /* sc8180 */
-#define DPU_HW_VER_600	DPU_HW_VER(6, 0, 0) /* sm8250 */
-#define DPU_HW_VER_620	DPU_HW_VER(6, 2, 0) /* sc7180 v1.0 */
-#define DPU_HW_VER_630	DPU_HW_VER(6, 3, 0) /* sm6115|sm4250 */
-#define DPU_HW_VER_650	DPU_HW_VER(6, 5, 0) /* qcm2290|sm4125 */
-#define DPU_HW_VER_700	DPU_HW_VER(7, 0, 0) /* sm8350 */
-#define DPU_HW_VER_720	DPU_HW_VER(7, 2, 0) /* sc7280 */
-#define DPU_HW_VER_800	DPU_HW_VER(8, 0, 0) /* sc8280xp */
-#define DPU_HW_VER_810	DPU_HW_VER(8, 1, 0) /* sm8450 */
-#define DPU_HW_VER_900	DPU_HW_VER(9, 0, 0) /* sm8550 */
-
-#define IS_MSM8996_TARGET(rev) IS_DPU_MAJOR_MINOR_SAME((rev), DPU_HW_VER_170)
-#define IS_MSM8998_TARGET(rev) IS_DPU_MAJOR_MINOR_SAME((rev), DPU_HW_VER_300)
-#define IS_SDM845_TARGET(rev) IS_DPU_MAJOR_MINOR_SAME((rev), DPU_HW_VER_400)
-#define IS_SDM670_TARGET(rev) IS_DPU_MAJOR_MINOR_SAME((rev), DPU_HW_VER_410)
-#define IS_SDM855_TARGET(rev) IS_DPU_MAJOR_MINOR_SAME((rev), DPU_HW_VER_500)
-#define IS_SC7180_TARGET(rev) IS_DPU_MAJOR_MINOR_SAME((rev), DPU_HW_VER_620)
-#define IS_SC7280_TARGET(rev) IS_DPU_MAJOR_MINOR_SAME((rev), DPU_HW_VER_720)
-
-=======
->>>>>>> 160f4124
 #define DPU_HW_BLK_NAME_LEN	16
 
 #define MAX_IMG_WIDTH 0x3fff
