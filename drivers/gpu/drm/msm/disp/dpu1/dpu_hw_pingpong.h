/* SPDX-License-Identifier: GPL-2.0-only */
/* Copyright (c) 2015-2018, The Linux Foundation. All rights reserved.
 */

#ifndef _DPU_HW_PINGPONG_H
#define _DPU_HW_PINGPONG_H

#include "dpu_hw_catalog.h"
#include "dpu_hw_mdss.h"
#include "dpu_hw_util.h"

#define DITHER_MATRIX_SZ 16

struct dpu_hw_pingpong;

/**
 * struct dpu_hw_dither_cfg - dither feature structure
 * @flags: for customizing operations
 * @temporal_en: temperal dither enable
 * @c0_bitdepth: c0 component bit depth
 * @c1_bitdepth: c1 component bit depth
 * @c2_bitdepth: c2 component bit depth
 * @c3_bitdepth: c2 component bit depth
 * @matrix: dither strength matrix
 */
struct dpu_hw_dither_cfg {
	u64 flags;
	u32 temporal_en;
	u32 c0_bitdepth;
	u32 c1_bitdepth;
	u32 c2_bitdepth;
	u32 c3_bitdepth;
	u32 matrix[DITHER_MATRIX_SZ];
};

/**
 *
 * struct dpu_hw_pingpong_ops : Interface to the pingpong Hw driver functions
 *  Assumption is these functions will be called after clocks are enabled
<<<<<<< HEAD
 *  @setup_tearcheck : program tear check values
 *  @enable_tearcheck : enables tear check
=======
 *  @enable_tearcheck: program and enable tear check block
 *  @disable_tearcheck: disable able tear check block
>>>>>>> 238589d0
 *  @setup_dither : function to program the dither hw block
 *  @get_line_count: obtain current vertical line counter
 */
struct dpu_hw_pingpong_ops {
	/**
	 * enables vysnc generation and sets up init value of
	 * read pointer and programs the tear check cofiguration
	 */
	int (*enable_tearcheck)(struct dpu_hw_pingpong *pp,
			struct dpu_hw_tear_check *cfg);

	/**
	 * disables tear check block
	 */
	int (*disable_tearcheck)(struct dpu_hw_pingpong *pp);

	/**
	 * read, modify, write to either set or clear listening to external TE
	 * @Return: 1 if TE was originally connected, 0 if not, or -ERROR
	 */
	int (*connect_external_te)(struct dpu_hw_pingpong *pp,
			bool enable_external_te);

	/**
	 * Obtain current vertical line counter
	 */
	u32 (*get_line_count)(struct dpu_hw_pingpong *pp);

	/**
	 * Disable autorefresh if enabled
	 */
	void (*disable_autorefresh)(struct dpu_hw_pingpong *pp, uint32_t encoder_id, u16 vdisplay);

	/**
	 * Setup dither matix for pingpong block
	 */
	void (*setup_dither)(struct dpu_hw_pingpong *pp,
			struct dpu_hw_dither_cfg *cfg);
	/**
	 * Enable DSC
	 */
	int (*enable_dsc)(struct dpu_hw_pingpong *pp);

	/**
	 * Disable DSC
	 */
	void (*disable_dsc)(struct dpu_hw_pingpong *pp);

	/**
	 * Setup DSC
	 */
	int (*setup_dsc)(struct dpu_hw_pingpong *pp);
};

struct dpu_hw_merge_3d;

struct dpu_hw_pingpong {
	struct dpu_hw_blk base;
	struct dpu_hw_blk_reg_map hw;

	/* pingpong */
	enum dpu_pingpong idx;
	const struct dpu_pingpong_cfg *caps;
	struct dpu_hw_merge_3d *merge_3d;

	/* ops */
	struct dpu_hw_pingpong_ops ops;
};

/**
 * to_dpu_hw_pingpong - convert base object dpu_hw_base to container
 * @hw: Pointer to base hardware block
 * return: Pointer to hardware block container
 */
static inline struct dpu_hw_pingpong *to_dpu_hw_pingpong(struct dpu_hw_blk *hw)
{
	return container_of(hw, struct dpu_hw_pingpong, base);
}

/**
 * dpu_hw_pingpong_init() - initializes the pingpong driver for the passed
 * pingpong catalog entry.
 * @cfg:  Pingpong catalog entry for which driver object is required
 * @addr: Mapped register io address of MDP
 * Return: Error code or allocated dpu_hw_pingpong context
 */
struct dpu_hw_pingpong *dpu_hw_pingpong_init(const struct dpu_pingpong_cfg *cfg,
		void __iomem *addr);

/**
 * dpu_hw_pingpong_destroy - destroys pingpong driver context
 *	should be called to free the context
 * @pp:   Pointer to PP driver context returned by dpu_hw_pingpong_init
 */
void dpu_hw_pingpong_destroy(struct dpu_hw_pingpong *pp);

#endif /*_DPU_HW_PINGPONG_H */<|MERGE_RESOLUTION|>--- conflicted
+++ resolved
@@ -37,13 +37,8 @@
  *
  * struct dpu_hw_pingpong_ops : Interface to the pingpong Hw driver functions
  *  Assumption is these functions will be called after clocks are enabled
-<<<<<<< HEAD
- *  @setup_tearcheck : program tear check values
- *  @enable_tearcheck : enables tear check
-=======
  *  @enable_tearcheck: program and enable tear check block
  *  @disable_tearcheck: disable able tear check block
->>>>>>> 238589d0
  *  @setup_dither : function to program the dither hw block
  *  @get_line_count: obtain current vertical line counter
  */
