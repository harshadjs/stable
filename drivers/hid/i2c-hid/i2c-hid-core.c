/*
 * HID over I2C protocol implementation
 *
 * Copyright (c) 2012 Benjamin Tissoires <benjamin.tissoires@gmail.com>
 * Copyright (c) 2012 Ecole Nationale de l'Aviation Civile, France
 * Copyright (c) 2012 Red Hat, Inc
 *
 * This code is partly based on "USB HID support for Linux":
 *
 *  Copyright (c) 1999 Andreas Gal
 *  Copyright (c) 2000-2005 Vojtech Pavlik <vojtech@suse.cz>
 *  Copyright (c) 2005 Michael Haboustak <mike-@cinci.rr.com> for Concept2, Inc
 *  Copyright (c) 2007-2008 Oliver Neukum
 *  Copyright (c) 2006-2010 Jiri Kosina
 *
 * This file is subject to the terms and conditions of the GNU General Public
 * License.  See the file COPYING in the main directory of this archive for
 * more details.
 */

#include <linux/module.h>
#include <linux/i2c.h>
#include <linux/interrupt.h>
#include <linux/input.h>
#include <linux/irq.h>
#include <linux/delay.h>
#include <linux/slab.h>
#include <linux/pm.h>
#include <linux/pm_wakeirq.h>
#include <linux/device.h>
#include <linux/wait.h>
#include <linux/err.h>
#include <linux/string.h>
#include <linux/list.h>
#include <linux/jiffies.h>
#include <linux/kernel.h>
#include <linux/hid.h>
#include <linux/mutex.h>
#include <asm/unaligned.h>

#include <drm/drm_panel.h>

#include "../hid-ids.h"
#include "i2c-hid.h"

/* quirks to control the device */
#define I2C_HID_QUIRK_SET_PWR_WAKEUP_DEV	BIT(0)
#define I2C_HID_QUIRK_NO_IRQ_AFTER_RESET	BIT(1)
#define I2C_HID_QUIRK_BOGUS_IRQ			BIT(4)
#define I2C_HID_QUIRK_RESET_ON_RESUME		BIT(5)
#define I2C_HID_QUIRK_BAD_INPUT_SIZE		BIT(6)
#define I2C_HID_QUIRK_NO_WAKEUP_AFTER_RESET	BIT(7)

/* Command opcodes */
#define I2C_HID_OPCODE_RESET			0x01
#define I2C_HID_OPCODE_GET_REPORT		0x02
#define I2C_HID_OPCODE_SET_REPORT		0x03
#define I2C_HID_OPCODE_GET_IDLE			0x04
#define I2C_HID_OPCODE_SET_IDLE			0x05
#define I2C_HID_OPCODE_GET_PROTOCOL		0x06
#define I2C_HID_OPCODE_SET_PROTOCOL		0x07
#define I2C_HID_OPCODE_SET_POWER		0x08

/* flags */
#define I2C_HID_STARTED		0
#define I2C_HID_RESET_PENDING	1
#define I2C_HID_READ_PENDING	2

#define I2C_HID_PWR_ON		0x00
#define I2C_HID_PWR_SLEEP	0x01

#define i2c_hid_dbg(ihid, ...) dev_dbg(&(ihid)->client->dev, __VA_ARGS__)

struct i2c_hid_desc {
	__le16 wHIDDescLength;
	__le16 bcdVersion;
	__le16 wReportDescLength;
	__le16 wReportDescRegister;
	__le16 wInputRegister;
	__le16 wMaxInputLength;
	__le16 wOutputRegister;
	__le16 wMaxOutputLength;
	__le16 wCommandRegister;
	__le16 wDataRegister;
	__le16 wVendorID;
	__le16 wProductID;
	__le16 wVersionID;
	__le32 reserved;
} __packed;

/* The main device structure */
struct i2c_hid {
	struct i2c_client	*client;	/* i2c client */
	struct hid_device	*hid;	/* pointer to corresponding HID dev */
	struct i2c_hid_desc hdesc;		/* the HID Descriptor */
	__le16			wHIDDescRegister; /* location of the i2c
						   * register of the HID
						   * descriptor. */
	unsigned int		bufsize;	/* i2c buffer size */
	u8			*inbuf;		/* Input buffer */
	u8			*rawbuf;	/* Raw Input buffer */
	u8			*cmdbuf;	/* Command buffer */

	unsigned long		flags;		/* device flags */
	unsigned long		quirks;		/* Various quirks */

	wait_queue_head_t	wait;		/* For waiting the interrupt */

	struct mutex		reset_lock;

	struct i2chid_ops	*ops;
	struct drm_panel_follower panel_follower;
	struct work_struct	panel_follower_prepare_work;
	bool			is_panel_follower;
	bool			prepare_work_finished;
};

static const struct i2c_hid_quirks {
	__u16 idVendor;
	__u16 idProduct;
	__u32 quirks;
} i2c_hid_quirks[] = {
	{ USB_VENDOR_ID_WEIDA, HID_ANY_ID,
		I2C_HID_QUIRK_SET_PWR_WAKEUP_DEV },
	{ I2C_VENDOR_ID_HANTICK, I2C_PRODUCT_ID_HANTICK_5288,
		I2C_HID_QUIRK_NO_IRQ_AFTER_RESET },
	{ I2C_VENDOR_ID_ITE, I2C_DEVICE_ID_ITE_VOYO_WINPAD_A15,
		I2C_HID_QUIRK_NO_IRQ_AFTER_RESET },
	{ I2C_VENDOR_ID_RAYDIUM, I2C_PRODUCT_ID_RAYDIUM_3118,
		I2C_HID_QUIRK_NO_IRQ_AFTER_RESET },
	{ USB_VENDOR_ID_ALPS_JP, HID_ANY_ID,
		 I2C_HID_QUIRK_RESET_ON_RESUME },
	{ I2C_VENDOR_ID_SYNAPTICS, I2C_PRODUCT_ID_SYNAPTICS_SYNA2393,
		 I2C_HID_QUIRK_RESET_ON_RESUME },
	{ USB_VENDOR_ID_ITE, I2C_DEVICE_ID_ITE_LENOVO_LEGION_Y720,
		I2C_HID_QUIRK_BAD_INPUT_SIZE },
	/*
	 * Sending the wakeup after reset actually break ELAN touchscreen controller
	 */
	{ USB_VENDOR_ID_ELAN, HID_ANY_ID,
		 I2C_HID_QUIRK_NO_WAKEUP_AFTER_RESET |
		 I2C_HID_QUIRK_BOGUS_IRQ },
	{ 0, 0 }
};

/*
 * i2c_hid_lookup_quirk: return any quirks associated with a I2C HID device
 * @idVendor: the 16-bit vendor ID
 * @idProduct: the 16-bit product ID
 *
 * Returns: a u32 quirks value.
 */
static u32 i2c_hid_lookup_quirk(const u16 idVendor, const u16 idProduct)
{
	u32 quirks = 0;
	int n;

	for (n = 0; i2c_hid_quirks[n].idVendor; n++)
		if (i2c_hid_quirks[n].idVendor == idVendor &&
		    (i2c_hid_quirks[n].idProduct == (__u16)HID_ANY_ID ||
		     i2c_hid_quirks[n].idProduct == idProduct))
			quirks = i2c_hid_quirks[n].quirks;

	return quirks;
}

static int i2c_hid_xfer(struct i2c_hid *ihid,
			u8 *send_buf, int send_len, u8 *recv_buf, int recv_len)
{
	struct i2c_client *client = ihid->client;
	struct i2c_msg msgs[2] = { 0 };
	int n = 0;
	int ret;

	if (send_len) {
		i2c_hid_dbg(ihid, "%s: cmd=%*ph\n",
			    __func__, send_len, send_buf);

		msgs[n].addr = client->addr;
		msgs[n].flags = (client->flags & I2C_M_TEN) | I2C_M_DMA_SAFE;
		msgs[n].len = send_len;
		msgs[n].buf = send_buf;
		n++;
	}

	if (recv_len) {
		msgs[n].addr = client->addr;
		msgs[n].flags = (client->flags & I2C_M_TEN) |
				I2C_M_RD | I2C_M_DMA_SAFE;
		msgs[n].len = recv_len;
		msgs[n].buf = recv_buf;
		n++;

		set_bit(I2C_HID_READ_PENDING, &ihid->flags);
	}

	ret = i2c_transfer(client->adapter, msgs, n);

	if (recv_len)
		clear_bit(I2C_HID_READ_PENDING, &ihid->flags);

	if (ret != n)
		return ret < 0 ? ret : -EIO;

	return 0;
}

static int i2c_hid_read_register(struct i2c_hid *ihid, __le16 reg,
				 void *buf, size_t len)
{
	*(__le16 *)ihid->cmdbuf = reg;

	return i2c_hid_xfer(ihid, ihid->cmdbuf, sizeof(__le16), buf, len);
}

static size_t i2c_hid_encode_command(u8 *buf, u8 opcode,
				     int report_type, int report_id)
{
	size_t length = 0;

	if (report_id < 0x0F) {
		buf[length++] = report_type << 4 | report_id;
		buf[length++] = opcode;
	} else {
		buf[length++] = report_type << 4 | 0x0F;
		buf[length++] = opcode;
		buf[length++] = report_id;
	}

	return length;
}

static int i2c_hid_get_report(struct i2c_hid *ihid,
			      u8 report_type, u8 report_id,
			      u8 *recv_buf, size_t recv_len)
{
	size_t length = 0;
	size_t ret_count;
	int error;

	i2c_hid_dbg(ihid, "%s\n", __func__);

	/* Command register goes first */
	*(__le16 *)ihid->cmdbuf = ihid->hdesc.wCommandRegister;
	length += sizeof(__le16);
	/* Next is GET_REPORT command */
	length += i2c_hid_encode_command(ihid->cmdbuf + length,
					 I2C_HID_OPCODE_GET_REPORT,
					 report_type, report_id);
	/*
	 * Device will send report data through data register. Because
	 * command can be either 2 or 3 bytes destination for the data
	 * register may be not aligned.
	 */
	put_unaligned_le16(le16_to_cpu(ihid->hdesc.wDataRegister),
			   ihid->cmdbuf + length);
	length += sizeof(__le16);

	/*
	 * In addition to report data device will supply data length
	 * in the first 2 bytes of the response, so adjust .
	 */
	error = i2c_hid_xfer(ihid, ihid->cmdbuf, length,
			     ihid->rawbuf, recv_len + sizeof(__le16));
	if (error) {
		dev_err(&ihid->client->dev,
			"failed to set a report to device: %d\n", error);
		return error;
	}

	/* The buffer is sufficiently aligned */
	ret_count = le16_to_cpup((__le16 *)ihid->rawbuf);

	/* Check for empty report response */
	if (ret_count <= sizeof(__le16))
		return 0;

	recv_len = min(recv_len, ret_count - sizeof(__le16));
	memcpy(recv_buf, ihid->rawbuf + sizeof(__le16), recv_len);

	if (report_id && recv_len != 0 && recv_buf[0] != report_id) {
		dev_err(&ihid->client->dev,
			"device returned incorrect report (%d vs %d expected)\n",
			recv_buf[0], report_id);
		return -EINVAL;
	}

	return recv_len;
}

static size_t i2c_hid_format_report(u8 *buf, int report_id,
				    const u8 *data, size_t size)
{
	size_t length = sizeof(__le16); /* reserve space to store size */

	if (report_id)
		buf[length++] = report_id;

	memcpy(buf + length, data, size);
	length += size;

	/* Store overall size in the beginning of the buffer */
	put_unaligned_le16(length, buf);

	return length;
}

/**
 * i2c_hid_set_or_send_report: forward an incoming report to the device
 * @ihid: the i2c hid device
 * @report_type: 0x03 for HID_FEATURE_REPORT ; 0x02 for HID_OUTPUT_REPORT
 * @report_id: the report ID
 * @buf: the actual data to transfer, without the report ID
 * @data_len: size of buf
 * @do_set: true: use SET_REPORT HID command, false: send plain OUTPUT report
 */
static int i2c_hid_set_or_send_report(struct i2c_hid *ihid,
				      u8 report_type, u8 report_id,
				      const u8 *buf, size_t data_len,
				      bool do_set)
{
	size_t length = 0;
	int error;

	i2c_hid_dbg(ihid, "%s\n", __func__);

	if (data_len > ihid->bufsize)
		return -EINVAL;

	if (!do_set && le16_to_cpu(ihid->hdesc.wMaxOutputLength) == 0)
		return -ENOSYS;

	if (do_set) {
		/* Command register goes first */
		*(__le16 *)ihid->cmdbuf = ihid->hdesc.wCommandRegister;
		length += sizeof(__le16);
		/* Next is SET_REPORT command */
		length += i2c_hid_encode_command(ihid->cmdbuf + length,
						 I2C_HID_OPCODE_SET_REPORT,
						 report_type, report_id);
		/*
		 * Report data will go into the data register. Because
		 * command can be either 2 or 3 bytes destination for
		 * the data register may be not aligned.
		*/
		put_unaligned_le16(le16_to_cpu(ihid->hdesc.wDataRegister),
				   ihid->cmdbuf + length);
		length += sizeof(__le16);
	} else {
		/*
		 * With simple "send report" all data goes into the output
		 * register.
		 */
		*(__le16 *)ihid->cmdbuf = ihid->hdesc.wOutputRegister;
		length += sizeof(__le16);
	}

	length += i2c_hid_format_report(ihid->cmdbuf + length,
					report_id, buf, data_len);

	error = i2c_hid_xfer(ihid, ihid->cmdbuf, length, NULL, 0);
	if (error) {
		dev_err(&ihid->client->dev,
			"failed to set a report to device: %d\n", error);
		return error;
	}

	return data_len;
}

static int i2c_hid_set_power_command(struct i2c_hid *ihid, int power_state)
{
	size_t length;

	/* SET_POWER uses command register */
	*(__le16 *)ihid->cmdbuf = ihid->hdesc.wCommandRegister;
	length = sizeof(__le16);

	/* Now the command itself */
	length += i2c_hid_encode_command(ihid->cmdbuf + length,
					 I2C_HID_OPCODE_SET_POWER,
					 0, power_state);

	return i2c_hid_xfer(ihid, ihid->cmdbuf, length, NULL, 0);
}

static int i2c_hid_set_power(struct i2c_hid *ihid, int power_state)
{
	int ret;

	i2c_hid_dbg(ihid, "%s\n", __func__);

	/*
	 * Some devices require to send a command to wakeup before power on.
	 * The call will get a return value (EREMOTEIO) but device will be
	 * triggered and activated. After that, it goes like a normal device.
	 */
	if (power_state == I2C_HID_PWR_ON &&
	    ihid->quirks & I2C_HID_QUIRK_SET_PWR_WAKEUP_DEV) {
		ret = i2c_hid_set_power_command(ihid, I2C_HID_PWR_ON);

		/* Device was already activated */
		if (!ret)
			goto set_pwr_exit;
	}

	ret = i2c_hid_set_power_command(ihid, power_state);
	if (ret)
		dev_err(&ihid->client->dev,
			"failed to change power setting.\n");

set_pwr_exit:

	/*
	 * The HID over I2C specification states that if a DEVICE needs time
	 * after the PWR_ON request, it should utilise CLOCK stretching.
	 * However, it has been observered that the Windows driver provides a
	 * 1ms sleep between the PWR_ON and RESET requests.
	 * According to Goodix Windows even waits 60 ms after (other?)
	 * PWR_ON requests. Testing has confirmed that several devices
	 * will not work properly without a delay after a PWR_ON request.
	 */
	if (!ret && power_state == I2C_HID_PWR_ON)
		msleep(60);

	return ret;
}

static int i2c_hid_execute_reset(struct i2c_hid *ihid)
{
	size_t length = 0;
	int ret;

	i2c_hid_dbg(ihid, "resetting...\n");

	/* Prepare reset command. Command register goes first. */
	*(__le16 *)ihid->cmdbuf = ihid->hdesc.wCommandRegister;
	length += sizeof(__le16);
	/* Next is RESET command itself */
	length += i2c_hid_encode_command(ihid->cmdbuf + length,
					 I2C_HID_OPCODE_RESET, 0, 0);

	set_bit(I2C_HID_RESET_PENDING, &ihid->flags);

	ret = i2c_hid_xfer(ihid, ihid->cmdbuf, length, NULL, 0);
	if (ret) {
		dev_err(&ihid->client->dev, "failed to reset device.\n");
		goto out;
	}

	if (ihid->quirks & I2C_HID_QUIRK_NO_IRQ_AFTER_RESET) {
		msleep(100);
		goto out;
	}

	i2c_hid_dbg(ihid, "%s: waiting...\n", __func__);
	if (!wait_event_timeout(ihid->wait,
				!test_bit(I2C_HID_RESET_PENDING, &ihid->flags),
				msecs_to_jiffies(5000))) {
		ret = -ENODATA;
		goto out;
	}
	i2c_hid_dbg(ihid, "%s: finished.\n", __func__);

out:
	clear_bit(I2C_HID_RESET_PENDING, &ihid->flags);
	return ret;
}

static int i2c_hid_hwreset(struct i2c_hid *ihid)
{
	int ret;

	i2c_hid_dbg(ihid, "%s\n", __func__);

	/*
	 * This prevents sending feature reports while the device is
	 * being reset. Otherwise we may lose the reset complete
	 * interrupt.
	 */
	mutex_lock(&ihid->reset_lock);

	ret = i2c_hid_set_power(ihid, I2C_HID_PWR_ON);
	if (ret)
		goto out_unlock;

	ret = i2c_hid_execute_reset(ihid);
	if (ret) {
		dev_err(&ihid->client->dev,
			"failed to reset device: %d\n", ret);
		i2c_hid_set_power(ihid, I2C_HID_PWR_SLEEP);
		goto out_unlock;
	}

	/* At least some SIS devices need this after reset */
	if (!(ihid->quirks & I2C_HID_QUIRK_NO_WAKEUP_AFTER_RESET))
		ret = i2c_hid_set_power(ihid, I2C_HID_PWR_ON);

out_unlock:
	mutex_unlock(&ihid->reset_lock);
	return ret;
}

static void i2c_hid_get_input(struct i2c_hid *ihid)
{
	u16 size = le16_to_cpu(ihid->hdesc.wMaxInputLength);
	u16 ret_size;
	int ret;

	if (size > ihid->bufsize)
		size = ihid->bufsize;

	ret = i2c_master_recv(ihid->client, ihid->inbuf, size);
	if (ret != size) {
		if (ret < 0)
			return;

		dev_err(&ihid->client->dev, "%s: got %d data instead of %d\n",
			__func__, ret, size);
		return;
	}

	/* Receiving buffer is properly aligned */
	ret_size = le16_to_cpup((__le16 *)ihid->inbuf);
	if (!ret_size) {
		/* host or device initiated RESET completed */
		if (test_and_clear_bit(I2C_HID_RESET_PENDING, &ihid->flags))
			wake_up(&ihid->wait);
		return;
	}

	if ((ihid->quirks & I2C_HID_QUIRK_BOGUS_IRQ) && ret_size == 0xffff) {
		dev_warn_once(&ihid->client->dev,
			      "%s: IRQ triggered but there's no data\n",
			      __func__);
		return;
	}

	if (ret_size > size || ret_size < sizeof(__le16)) {
		if (ihid->quirks & I2C_HID_QUIRK_BAD_INPUT_SIZE) {
			*(__le16 *)ihid->inbuf = cpu_to_le16(size);
			ret_size = size;
		} else {
			dev_err(&ihid->client->dev,
				"%s: incomplete report (%d/%d)\n",
				__func__, size, ret_size);
			return;
		}
	}

	i2c_hid_dbg(ihid, "input: %*ph\n", ret_size, ihid->inbuf);

	if (test_bit(I2C_HID_STARTED, &ihid->flags)) {
		if (ihid->hid->group != HID_GROUP_RMI)
			pm_wakeup_event(&ihid->client->dev, 0);

		hid_input_report(ihid->hid, HID_INPUT_REPORT,
				ihid->inbuf + sizeof(__le16),
				ret_size - sizeof(__le16), 1);
	}

	return;
}

static irqreturn_t i2c_hid_irq(int irq, void *dev_id)
{
	struct i2c_hid *ihid = dev_id;

	if (test_bit(I2C_HID_READ_PENDING, &ihid->flags))
		return IRQ_HANDLED;

	i2c_hid_get_input(ihid);

	return IRQ_HANDLED;
}

static int i2c_hid_get_report_length(struct hid_report *report)
{
	return ((report->size - 1) >> 3) + 1 +
		report->device->report_enum[report->type].numbered + 2;
}

/*
 * Traverse the supplied list of reports and find the longest
 */
static void i2c_hid_find_max_report(struct hid_device *hid, unsigned int type,
		unsigned int *max)
{
	struct hid_report *report;
	unsigned int size;

	/* We should not rely on wMaxInputLength, as some devices may set it to
	 * a wrong length. */
	list_for_each_entry(report, &hid->report_enum[type].report_list, list) {
		size = i2c_hid_get_report_length(report);
		if (*max < size)
			*max = size;
	}
}

static void i2c_hid_free_buffers(struct i2c_hid *ihid)
{
	kfree(ihid->inbuf);
	kfree(ihid->rawbuf);
	kfree(ihid->cmdbuf);
	ihid->inbuf = NULL;
	ihid->rawbuf = NULL;
	ihid->cmdbuf = NULL;
	ihid->bufsize = 0;
}

static int i2c_hid_alloc_buffers(struct i2c_hid *ihid, size_t report_size)
{
	/*
	 * The worst case is computed from the set_report command with a
	 * reportID > 15 and the maximum report length.
	 */
	int cmd_len = sizeof(__le16) +	/* command register */
		      sizeof(u8) +	/* encoded report type/ID */
		      sizeof(u8) +	/* opcode */
		      sizeof(u8) +	/* optional 3rd byte report ID */
		      sizeof(__le16) +	/* data register */
		      sizeof(__le16) +	/* report data size */
		      sizeof(u8) +	/* report ID if numbered report */
		      report_size;

	ihid->inbuf = kzalloc(report_size, GFP_KERNEL);
	ihid->rawbuf = kzalloc(report_size, GFP_KERNEL);
	ihid->cmdbuf = kzalloc(cmd_len, GFP_KERNEL);

	if (!ihid->inbuf || !ihid->rawbuf || !ihid->cmdbuf) {
		i2c_hid_free_buffers(ihid);
		return -ENOMEM;
	}

	ihid->bufsize = report_size;

	return 0;
}

static int i2c_hid_get_raw_report(struct hid_device *hid,
				  u8 report_type, u8 report_id,
				  u8 *buf, size_t count)
{
	struct i2c_client *client = hid->driver_data;
	struct i2c_hid *ihid = i2c_get_clientdata(client);
	int ret_count;

	if (report_type == HID_OUTPUT_REPORT)
		return -EINVAL;

	/*
	 * In case of unnumbered reports the response from the device will
	 * not have the report ID that the upper layers expect, so we need
	 * to stash it the buffer ourselves and adjust the data size.
	 */
	if (!report_id) {
		buf[0] = 0;
		buf++;
		count--;
	}

	ret_count = i2c_hid_get_report(ihid,
			report_type == HID_FEATURE_REPORT ? 0x03 : 0x01,
			report_id, buf, count);

	if (ret_count > 0 && !report_id)
		ret_count++;

	return ret_count;
}

static int i2c_hid_output_raw_report(struct hid_device *hid, u8 report_type,
				     const u8 *buf, size_t count, bool do_set)
{
	struct i2c_client *client = hid->driver_data;
	struct i2c_hid *ihid = i2c_get_clientdata(client);
	int report_id = buf[0];
	int ret;

	if (report_type == HID_INPUT_REPORT)
		return -EINVAL;

	mutex_lock(&ihid->reset_lock);

	/*
	 * Note that both numbered and unnumbered reports passed here
	 * are supposed to have report ID stored in the 1st byte of the
	 * buffer, so we strip it off unconditionally before passing payload
	 * to i2c_hid_set_or_send_report which takes care of encoding
	 * everything properly.
	 */
	ret = i2c_hid_set_or_send_report(ihid,
				report_type == HID_FEATURE_REPORT ? 0x03 : 0x02,
				report_id, buf + 1, count - 1, do_set);

	if (ret >= 0)
		ret++; /* add report_id to the number of transferred bytes */

	mutex_unlock(&ihid->reset_lock);

	return ret;
}

static int i2c_hid_output_report(struct hid_device *hid, u8 *buf, size_t count)
{
	return i2c_hid_output_raw_report(hid, HID_OUTPUT_REPORT, buf, count,
					 false);
}

static int i2c_hid_raw_request(struct hid_device *hid, unsigned char reportnum,
			       __u8 *buf, size_t len, unsigned char rtype,
			       int reqtype)
{
	switch (reqtype) {
	case HID_REQ_GET_REPORT:
		return i2c_hid_get_raw_report(hid, rtype, reportnum, buf, len);
	case HID_REQ_SET_REPORT:
		if (buf[0] != reportnum)
			return -EINVAL;
		return i2c_hid_output_raw_report(hid, rtype, buf, len, true);
	default:
		return -EIO;
	}
}

static int i2c_hid_parse(struct hid_device *hid)
{
	struct i2c_client *client = hid->driver_data;
	struct i2c_hid *ihid = i2c_get_clientdata(client);
	struct i2c_hid_desc *hdesc = &ihid->hdesc;
	unsigned int rsize;
	char *rdesc;
	int ret;
	int tries = 3;
	char *use_override;

	i2c_hid_dbg(ihid, "entering %s\n", __func__);

	rsize = le16_to_cpu(hdesc->wReportDescLength);
	if (!rsize || rsize > HID_MAX_DESCRIPTOR_SIZE) {
		dbg_hid("weird size of report descriptor (%u)\n", rsize);
		return -EINVAL;
	}

	do {
		ret = i2c_hid_hwreset(ihid);
		if (ret)
			msleep(1000);
	} while (tries-- > 0 && ret);

	if (ret)
		return ret;

	use_override = i2c_hid_get_dmi_hid_report_desc_override(client->name,
								&rsize);

	if (use_override) {
		rdesc = use_override;
		i2c_hid_dbg(ihid, "Using a HID report descriptor override\n");
	} else {
		rdesc = kzalloc(rsize, GFP_KERNEL);

		if (!rdesc) {
			dbg_hid("couldn't allocate rdesc memory\n");
			return -ENOMEM;
		}

		i2c_hid_dbg(ihid, "asking HID report descriptor\n");

		ret = i2c_hid_read_register(ihid,
					    ihid->hdesc.wReportDescRegister,
					    rdesc, rsize);
		if (ret) {
			hid_err(hid, "reading report descriptor failed\n");
			kfree(rdesc);
			return -EIO;
		}
	}

	i2c_hid_dbg(ihid, "Report Descriptor: %*ph\n", rsize, rdesc);

	ret = hid_parse_report(hid, rdesc, rsize);
	if (!use_override)
		kfree(rdesc);

	if (ret) {
		dbg_hid("parsing report descriptor failed\n");
		return ret;
	}

	return 0;
}

static int i2c_hid_start(struct hid_device *hid)
{
	struct i2c_client *client = hid->driver_data;
	struct i2c_hid *ihid = i2c_get_clientdata(client);
	int ret;
	unsigned int bufsize = HID_MIN_BUFFER_SIZE;

	i2c_hid_find_max_report(hid, HID_INPUT_REPORT, &bufsize);
	i2c_hid_find_max_report(hid, HID_OUTPUT_REPORT, &bufsize);
	i2c_hid_find_max_report(hid, HID_FEATURE_REPORT, &bufsize);

	if (bufsize > ihid->bufsize) {
		disable_irq(client->irq);
		i2c_hid_free_buffers(ihid);

		ret = i2c_hid_alloc_buffers(ihid, bufsize);
		enable_irq(client->irq);

		if (ret)
			return ret;
	}

	return 0;
}

static void i2c_hid_stop(struct hid_device *hid)
{
	hid->claimed = 0;
}

static int i2c_hid_open(struct hid_device *hid)
{
	struct i2c_client *client = hid->driver_data;
	struct i2c_hid *ihid = i2c_get_clientdata(client);

	set_bit(I2C_HID_STARTED, &ihid->flags);
	return 0;
}

static void i2c_hid_close(struct hid_device *hid)
{
	struct i2c_client *client = hid->driver_data;
	struct i2c_hid *ihid = i2c_get_clientdata(client);

	clear_bit(I2C_HID_STARTED, &ihid->flags);
}

static const struct hid_ll_driver i2c_hid_ll_driver = {
	.parse = i2c_hid_parse,
	.start = i2c_hid_start,
	.stop = i2c_hid_stop,
	.open = i2c_hid_open,
	.close = i2c_hid_close,
	.output_report = i2c_hid_output_report,
	.raw_request = i2c_hid_raw_request,
};

static int i2c_hid_init_irq(struct i2c_client *client)
{
	struct i2c_hid *ihid = i2c_get_clientdata(client);
	unsigned long irqflags = 0;
	int ret;

	i2c_hid_dbg(ihid, "Requesting IRQ: %d\n", client->irq);

	if (!irq_get_trigger_type(client->irq))
		irqflags = IRQF_TRIGGER_LOW;

	ret = request_threaded_irq(client->irq, NULL, i2c_hid_irq,
				   irqflags | IRQF_ONESHOT | IRQF_NO_AUTOEN,
				   client->name, ihid);
	if (ret < 0) {
		dev_warn(&client->dev,
			"Could not register for %s interrupt, irq = %d,"
			" ret = %d\n",
			client->name, client->irq, ret);

		return ret;
	}

	return 0;
}

static int i2c_hid_fetch_hid_descriptor(struct i2c_hid *ihid)
{
	struct i2c_client *client = ihid->client;
	struct i2c_hid_desc *hdesc = &ihid->hdesc;
	unsigned int dsize;
	int error;

	/* i2c hid fetch using a fixed descriptor size (30 bytes) */
	if (i2c_hid_get_dmi_i2c_hid_desc_override(client->name)) {
		i2c_hid_dbg(ihid, "Using a HID descriptor override\n");
		ihid->hdesc =
			*i2c_hid_get_dmi_i2c_hid_desc_override(client->name);
	} else {
		i2c_hid_dbg(ihid, "Fetching the HID descriptor\n");
		error = i2c_hid_read_register(ihid,
					      ihid->wHIDDescRegister,
					      &ihid->hdesc,
					      sizeof(ihid->hdesc));
		if (error) {
			dev_err(&ihid->client->dev,
				"failed to fetch HID descriptor: %d\n",
				error);
			return -ENODEV;
		}
	}

	/* Validate the length of HID descriptor, the 4 first bytes:
	 * bytes 0-1 -> length
	 * bytes 2-3 -> bcdVersion (has to be 1.00) */
	/* check bcdVersion == 1.0 */
	if (le16_to_cpu(hdesc->bcdVersion) != 0x0100) {
		dev_err(&ihid->client->dev,
			"unexpected HID descriptor bcdVersion (0x%04hx)\n",
			le16_to_cpu(hdesc->bcdVersion));
		return -ENODEV;
	}

	/* Descriptor length should be 30 bytes as per the specification */
	dsize = le16_to_cpu(hdesc->wHIDDescLength);
	if (dsize != sizeof(struct i2c_hid_desc)) {
		dev_err(&ihid->client->dev,
			"weird size of HID descriptor (%u)\n", dsize);
		return -ENODEV;
	}
	i2c_hid_dbg(ihid, "HID Descriptor: %*ph\n", dsize, &ihid->hdesc);
	return 0;
}

static int i2c_hid_core_power_up(struct i2c_hid *ihid)
{
	if (!ihid->ops->power_up)
		return 0;

	return ihid->ops->power_up(ihid->ops);
}

static void i2c_hid_core_power_down(struct i2c_hid *ihid)
{
	if (!ihid->ops->power_down)
		return;

	ihid->ops->power_down(ihid->ops);
}

static void i2c_hid_core_shutdown_tail(struct i2c_hid *ihid)
{
	if (!ihid->ops->shutdown_tail)
		return;

	ihid->ops->shutdown_tail(ihid->ops);
}

static int i2c_hid_core_suspend(struct i2c_hid *ihid, bool force_poweroff)
{
	struct i2c_client *client = ihid->client;
	struct hid_device *hid = ihid->hid;
	int ret;

	ret = hid_driver_suspend(hid, PMSG_SUSPEND);
	if (ret < 0)
		return ret;

	/* Save some power */
	i2c_hid_set_power(ihid, I2C_HID_PWR_SLEEP);

	disable_irq(client->irq);

	if (force_poweroff || !device_may_wakeup(&client->dev))
		i2c_hid_core_power_down(ihid);

	return 0;
}

static int i2c_hid_core_resume(struct i2c_hid *ihid)
{
	struct i2c_client *client = ihid->client;
	struct hid_device *hid = ihid->hid;
	int ret;

	if (!device_may_wakeup(&client->dev))
		i2c_hid_core_power_up(ihid);

	enable_irq(client->irq);

	/* Instead of resetting device, simply powers the device on. This
	 * solves "incomplete reports" on Raydium devices 2386:3118 and
	 * 2386:4B33 and fixes various SIS touchscreens no longer sending
	 * data after a suspend/resume.
	 *
	 * However some ALPS touchpads generate IRQ storm without reset, so
	 * let's still reset them here.
	 */
	if (ihid->quirks & I2C_HID_QUIRK_RESET_ON_RESUME)
		ret = i2c_hid_hwreset(ihid);
	else
		ret = i2c_hid_set_power(ihid, I2C_HID_PWR_ON);

	if (ret)
		return ret;

	return hid_driver_reset_resume(hid);
}

/*
 * Check that the device exists and parse the HID descriptor.
 */
static int __i2c_hid_core_probe(struct i2c_hid *ihid)
{
	struct i2c_client *client = ihid->client;
	struct hid_device *hid = ihid->hid;
	int ret;

	/* Make sure there is something at this address */
	ret = i2c_smbus_read_byte(client);
	if (ret < 0) {
		i2c_hid_dbg(ihid, "nothing at this address: %d\n", ret);
		return -ENXIO;
	}

	ret = i2c_hid_fetch_hid_descriptor(ihid);
	if (ret < 0) {
		dev_err(&client->dev,
			"Failed to fetch the HID Descriptor\n");
		return ret;
	}

	hid->version = le16_to_cpu(ihid->hdesc.bcdVersion);
	hid->vendor = le16_to_cpu(ihid->hdesc.wVendorID);
	hid->product = le16_to_cpu(ihid->hdesc.wProductID);

	hid->initial_quirks |= i2c_hid_get_dmi_quirks(hid->vendor,
						      hid->product);

	snprintf(hid->name, sizeof(hid->name), "%s %04X:%04X",
		 client->name, (u16)hid->vendor, (u16)hid->product);
	strscpy(hid->phys, dev_name(&client->dev), sizeof(hid->phys));

	ihid->quirks = i2c_hid_lookup_quirk(hid->vendor, hid->product);

	return 0;
}

static int i2c_hid_core_register_hid(struct i2c_hid *ihid)
{
	struct i2c_client *client = ihid->client;
	struct hid_device *hid = ihid->hid;
	int ret;

	enable_irq(client->irq);

	ret = hid_add_device(hid);
	if (ret) {
		if (ret != -ENODEV)
			hid_err(client, "can't add hid device: %d\n", ret);
		disable_irq(client->irq);
		return ret;
	}

	return 0;
}

static int i2c_hid_core_probe_panel_follower(struct i2c_hid *ihid)
{
	int ret;

	ret = i2c_hid_core_power_up(ihid);
	if (ret)
		return ret;

	ret = __i2c_hid_core_probe(ihid);
	if (ret)
		goto err_power_down;

	ret = i2c_hid_core_register_hid(ihid);
	if (ret)
		goto err_power_down;

	return 0;

err_power_down:
	i2c_hid_core_power_down(ihid);

	return ret;
}

static void ihid_core_panel_prepare_work(struct work_struct *work)
{
	struct i2c_hid *ihid = container_of(work, struct i2c_hid,
					    panel_follower_prepare_work);
	struct hid_device *hid = ihid->hid;
	int ret;

	/*
	 * hid->version is set on the first power up. If it's still zero then
	 * this is the first power on so we should perform initial power up
	 * steps.
	 */
	if (!hid->version)
		ret = i2c_hid_core_probe_panel_follower(ihid);
	else
		ret = i2c_hid_core_resume(ihid);

	if (ret)
		dev_warn(&ihid->client->dev, "Power on failed: %d\n", ret);
	else
		WRITE_ONCE(ihid->prepare_work_finished, true);

	/*
	 * The work APIs provide a number of memory ordering guarantees
	 * including one that says that memory writes before schedule_work()
	 * are always visible to the work function, but they don't appear to
	 * guarantee that a write that happened in the work is visible after
	 * cancel_work_sync(). We'll add a write memory barrier here to match
	 * with i2c_hid_core_panel_unpreparing() to ensure that our write to
	 * prepare_work_finished is visible there.
	 */
	smp_wmb();
}

static int i2c_hid_core_panel_prepared(struct drm_panel_follower *follower)
{
	struct i2c_hid *ihid = container_of(follower, struct i2c_hid, panel_follower);

	/*
	 * Powering on a touchscreen can be a slow process. Queue the work to
	 * the system workqueue so we don't block the panel's power up.
	 */
	WRITE_ONCE(ihid->prepare_work_finished, false);
	schedule_work(&ihid->panel_follower_prepare_work);

	return 0;
}

static int i2c_hid_core_panel_unpreparing(struct drm_panel_follower *follower)
{
	struct i2c_hid *ihid = container_of(follower, struct i2c_hid, panel_follower);

	cancel_work_sync(&ihid->panel_follower_prepare_work);

	/* Match with ihid_core_panel_prepare_work() */
	smp_rmb();
	if (!READ_ONCE(ihid->prepare_work_finished))
		return 0;

	return i2c_hid_core_suspend(ihid, true);
}

static const struct drm_panel_follower_funcs i2c_hid_core_panel_follower_funcs = {
	.panel_prepared = i2c_hid_core_panel_prepared,
	.panel_unpreparing = i2c_hid_core_panel_unpreparing,
};

static int i2c_hid_core_register_panel_follower(struct i2c_hid *ihid)
{
	struct device *dev = &ihid->client->dev;
	int ret;

	ihid->panel_follower.funcs = &i2c_hid_core_panel_follower_funcs;

	/*
	 * If we're not in control of our own power up/power down then we can't
	 * do the logic to manage wakeups. Give a warning if a user thought
	 * that was possible then force the capability off.
	 */
	if (device_can_wakeup(dev)) {
		dev_warn(dev, "Can't wakeup if following panel\n");
		device_set_wakeup_capable(dev, false);
	}

	ret = drm_panel_add_follower(dev, &ihid->panel_follower);
	if (ret)
		return ret;

	return 0;
}

int i2c_hid_core_probe(struct i2c_client *client, struct i2chid_ops *ops,
		       u16 hid_descriptor_address, u32 quirks)
{
	int ret;
	struct i2c_hid *ihid;
	struct hid_device *hid;

	dbg_hid("HID probe called for i2c 0x%02x\n", client->addr);

	if (!client->irq) {
		dev_err(&client->dev,
			"HID over i2c has not been provided an Int IRQ\n");
		return -EINVAL;
	}

	if (client->irq < 0) {
		if (client->irq != -EPROBE_DEFER)
			dev_err(&client->dev,
				"HID over i2c doesn't have a valid IRQ\n");
		return client->irq;
	}

	ihid = devm_kzalloc(&client->dev, sizeof(*ihid), GFP_KERNEL);
	if (!ihid)
		return -ENOMEM;

	i2c_set_clientdata(client, ihid);

	ihid->ops = ops;
	ihid->client = client;
	ihid->wHIDDescRegister = cpu_to_le16(hid_descriptor_address);
	ihid->is_panel_follower = drm_is_panel_follower(&client->dev);

	init_waitqueue_head(&ihid->wait);
	mutex_init(&ihid->reset_lock);
	INIT_WORK(&ihid->panel_follower_prepare_work, ihid_core_panel_prepare_work);

	/* we need to allocate the command buffer without knowing the maximum
	 * size of the reports. Let's use HID_MIN_BUFFER_SIZE, then we do the
	 * real computation later. */
	ret = i2c_hid_alloc_buffers(ihid, HID_MIN_BUFFER_SIZE);
	if (ret < 0)
		return ret;
	device_enable_async_suspend(&client->dev);

	hid = hid_allocate_device();
	if (IS_ERR(hid)) {
		ret = PTR_ERR(hid);
		goto err_free_buffers;
	}

	ihid->hid = hid;

	hid->driver_data = client;
	hid->ll_driver = &i2c_hid_ll_driver;
	hid->dev.parent = &client->dev;
	hid->bus = BUS_I2C;
<<<<<<< HEAD
	hid->version = le16_to_cpu(ihid->hdesc.bcdVersion);
	hid->vendor = le16_to_cpu(ihid->hdesc.wVendorID);
	hid->product = le16_to_cpu(ihid->hdesc.wProductID);

	hid->initial_quirks = quirks;
	hid->initial_quirks |= i2c_hid_get_dmi_quirks(hid->vendor,
						      hid->product);

	snprintf(hid->name, sizeof(hid->name), "%s %04X:%04X",
		 client->name, (u16)hid->vendor, (u16)hid->product);
	strscpy(hid->phys, dev_name(&client->dev), sizeof(hid->phys));
=======
	hid->initial_quirks = quirks;
>>>>>>> 98817289

	/* Power on and probe unless device is a panel follower. */
	if (!ihid->is_panel_follower) {
		ret = i2c_hid_core_power_up(ihid);
		if (ret < 0)
			goto err_destroy_device;

		ret = __i2c_hid_core_probe(ihid);
		if (ret < 0)
			goto err_power_down;
	}

<<<<<<< HEAD
	return 0;
=======
	ret = i2c_hid_init_irq(client);
	if (ret < 0)
		goto err_power_down;

	/*
	 * If we're a panel follower, we'll register when the panel turns on;
	 * otherwise we do it right away.
	 */
	if (ihid->is_panel_follower)
		ret = i2c_hid_core_register_panel_follower(ihid);
	else
		ret = i2c_hid_core_register_hid(ihid);
	if (ret)
		goto err_free_irq;
>>>>>>> 98817289

	return 0;

err_free_irq:
	free_irq(client->irq, ihid);
err_power_down:
	if (!ihid->is_panel_follower)
		i2c_hid_core_power_down(ihid);
err_destroy_device:
	hid_destroy_device(hid);
err_free_buffers:
	i2c_hid_free_buffers(ihid);

	return ret;
}
EXPORT_SYMBOL_GPL(i2c_hid_core_probe);

void i2c_hid_core_remove(struct i2c_client *client)
{
	struct i2c_hid *ihid = i2c_get_clientdata(client);
	struct hid_device *hid;

	/*
	 * If we're a follower, the act of unfollowing will cause us to be
	 * powered down. Otherwise we need to manually do it.
	 */
	if (ihid->is_panel_follower)
		drm_panel_remove_follower(&ihid->panel_follower);
	else
		i2c_hid_core_suspend(ihid, true);

	hid = ihid->hid;
	hid_destroy_device(hid);

	free_irq(client->irq, ihid);

	if (ihid->bufsize)
		i2c_hid_free_buffers(ihid);
}
EXPORT_SYMBOL_GPL(i2c_hid_core_remove);

void i2c_hid_core_shutdown(struct i2c_client *client)
{
	struct i2c_hid *ihid = i2c_get_clientdata(client);

	i2c_hid_set_power(ihid, I2C_HID_PWR_SLEEP);
	free_irq(client->irq, ihid);

	i2c_hid_core_shutdown_tail(ihid);
}
EXPORT_SYMBOL_GPL(i2c_hid_core_shutdown);

static int i2c_hid_core_pm_suspend(struct device *dev)
{
	struct i2c_client *client = to_i2c_client(dev);
	struct i2c_hid *ihid = i2c_get_clientdata(client);

	if (ihid->is_panel_follower)
		return 0;

	return i2c_hid_core_suspend(ihid, false);
}

static int i2c_hid_core_pm_resume(struct device *dev)
{
	struct i2c_client *client = to_i2c_client(dev);
	struct i2c_hid *ihid = i2c_get_clientdata(client);

	if (ihid->is_panel_follower)
		return 0;

	return i2c_hid_core_resume(ihid);
}

const struct dev_pm_ops i2c_hid_core_pm = {
	SYSTEM_SLEEP_PM_OPS(i2c_hid_core_pm_suspend, i2c_hid_core_pm_resume)
};
EXPORT_SYMBOL_GPL(i2c_hid_core_pm);

MODULE_DESCRIPTION("HID over I2C core driver");
MODULE_AUTHOR("Benjamin Tissoires <benjamin.tissoires@gmail.com>");
MODULE_LICENSE("GPL");<|MERGE_RESOLUTION|>--- conflicted
+++ resolved
@@ -1228,21 +1228,7 @@
 	hid->ll_driver = &i2c_hid_ll_driver;
 	hid->dev.parent = &client->dev;
 	hid->bus = BUS_I2C;
-<<<<<<< HEAD
-	hid->version = le16_to_cpu(ihid->hdesc.bcdVersion);
-	hid->vendor = le16_to_cpu(ihid->hdesc.wVendorID);
-	hid->product = le16_to_cpu(ihid->hdesc.wProductID);
-
 	hid->initial_quirks = quirks;
-	hid->initial_quirks |= i2c_hid_get_dmi_quirks(hid->vendor,
-						      hid->product);
-
-	snprintf(hid->name, sizeof(hid->name), "%s %04X:%04X",
-		 client->name, (u16)hid->vendor, (u16)hid->product);
-	strscpy(hid->phys, dev_name(&client->dev), sizeof(hid->phys));
-=======
-	hid->initial_quirks = quirks;
->>>>>>> 98817289
 
 	/* Power on and probe unless device is a panel follower. */
 	if (!ihid->is_panel_follower) {
@@ -1255,9 +1241,6 @@
 			goto err_power_down;
 	}
 
-<<<<<<< HEAD
-	return 0;
-=======
 	ret = i2c_hid_init_irq(client);
 	if (ret < 0)
 		goto err_power_down;
@@ -1272,7 +1255,6 @@
 		ret = i2c_hid_core_register_hid(ihid);
 	if (ret)
 		goto err_free_irq;
->>>>>>> 98817289
 
 	return 0;
 
