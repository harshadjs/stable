--- conflicted
+++ resolved
@@ -2660,11 +2660,7 @@
 	struct wacom *wacom = container_of(work, struct wacom, remote_work);
 	struct wacom_remote *remote = wacom->remote;
 	ktime_t kt = ktime_get();
-<<<<<<< HEAD
-	struct wacom_remote_data data;
-=======
 	struct wacom_remote_work_data remote_work_data;
->>>>>>> 98817289
 	unsigned long flags;
 	unsigned int count;
 	u32 work_serial;
@@ -2695,11 +2691,7 @@
 			    && remote->remotes[i].active_time != 0)
 				wacom_remote_destroy_battery(wacom, i);
 
-<<<<<<< HEAD
-			if (remote->remotes[i].serial == serial) {
-=======
 			if (remote->remotes[i].serial == work_serial) {
->>>>>>> 98817289
 				wacom_remote_attach_battery(wacom, i);
 				continue;
 			}
