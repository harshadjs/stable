/* SPDX-License-Identifier: GPL-2.0+ */
/*
 *  HID driver for UC-Logic devices not fully compliant with HID standard
 *  - original and fixed report descriptors
 *
 *  Copyright (c) 2010-2018 Nikolai Kondrashov
 *  Copyright (c) 2013 Martin Rusko
 */

/*
 * This program is free software; you can redistribute it and/or modify it
 * under the terms of the GNU General Public License as published by the Free
 * Software Foundation; either version 2 of the License, or (at your option)
 * any later version.
 */

#ifndef _HID_UCLOGIC_RDESC_H
#define _HID_UCLOGIC_RDESC_H

#include <linux/usb.h>

/* Size of the original descriptor of WPXXXXU tablets */
#define UCLOGIC_RDESC_WPXXXXU_ORIG_SIZE		212

/* Fixed WP4030U report descriptor */
extern __u8 uclogic_rdesc_wp4030u_fixed_arr[];
extern const size_t uclogic_rdesc_wp4030u_fixed_size;

/* Fixed WP5540U report descriptor */
extern __u8 uclogic_rdesc_wp5540u_fixed_arr[];
extern const size_t uclogic_rdesc_wp5540u_fixed_size;

/* Fixed WP8060U report descriptor */
extern __u8 uclogic_rdesc_wp8060u_fixed_arr[];
extern const size_t uclogic_rdesc_wp8060u_fixed_size;

/* Size of the original descriptor of the new WP5540U tablet */
#define UCLOGIC_RDESC_WP5540U_V2_ORIG_SIZE	232

/* Size of the original descriptor of WP1062 tablet */
#define UCLOGIC_RDESC_WP1062_ORIG_SIZE		254

/* Fixed WP1062 report descriptor */
extern __u8 uclogic_rdesc_wp1062_fixed_arr[];
extern const size_t uclogic_rdesc_wp1062_fixed_size;

/* Size of the original descriptor of PF1209 tablet */
#define UCLOGIC_RDESC_PF1209_ORIG_SIZE		234

/* Fixed PF1209 report descriptor */
extern __u8 uclogic_rdesc_pf1209_fixed_arr[];
extern const size_t uclogic_rdesc_pf1209_fixed_size;

/* Size of the original descriptors of TWHL850 tablet */
#define UCLOGIC_RDESC_TWHL850_ORIG0_SIZE	182
#define UCLOGIC_RDESC_TWHL850_ORIG1_SIZE	161
#define UCLOGIC_RDESC_TWHL850_ORIG2_SIZE	92

/* Fixed PID 0522 tablet report descriptor, interface 0 (stylus) */
extern __u8 uclogic_rdesc_twhl850_fixed0_arr[];
extern const size_t uclogic_rdesc_twhl850_fixed0_size;

/* Fixed PID 0522 tablet report descriptor, interface 1 (mouse) */
extern __u8 uclogic_rdesc_twhl850_fixed1_arr[];
extern const size_t uclogic_rdesc_twhl850_fixed1_size;

/* Fixed PID 0522 tablet report descriptor, interface 2 (frame buttons) */
extern __u8 uclogic_rdesc_twhl850_fixed2_arr[];
extern const size_t uclogic_rdesc_twhl850_fixed2_size;

/* Size of the original descriptors of TWHA60 tablet */
#define UCLOGIC_RDESC_TWHA60_ORIG0_SIZE		254
#define UCLOGIC_RDESC_TWHA60_ORIG1_SIZE		139

/* Fixed TWHA60 report descriptor, interface 0 (stylus) */
extern __u8 uclogic_rdesc_twha60_fixed0_arr[];
extern const size_t uclogic_rdesc_twha60_fixed0_size;

/* Fixed TWHA60 report descriptor, interface 1 (frame buttons) */
extern __u8 uclogic_rdesc_twha60_fixed1_arr[];
extern const size_t uclogic_rdesc_twha60_fixed1_size;

/* Report descriptor template placeholder head */
#define UCLOGIC_RDESC_PEN_PH_HEAD	0xFE, 0xED, 0x1D
#define UCLOGIC_RDESC_FRAME_PH_BTN_HEAD	0xFE, 0xED

/* Apply report descriptor parameters to a report descriptor template */
extern __u8 *uclogic_rdesc_template_apply(const __u8 *template_ptr,
					  size_t template_size,
					  const s32 *param_list,
					  size_t param_num);

/* Report descriptor template placeholder IDs */
enum uclogic_rdesc_ph_id {
	UCLOGIC_RDESC_PEN_PH_ID_X_LM,
	UCLOGIC_RDESC_PEN_PH_ID_X_PM,
	UCLOGIC_RDESC_PEN_PH_ID_Y_LM,
	UCLOGIC_RDESC_PEN_PH_ID_Y_PM,
	UCLOGIC_RDESC_PEN_PH_ID_PRESSURE_LM,
	UCLOGIC_RDESC_FRAME_PH_ID_UM,
	UCLOGIC_RDESC_PH_ID_NUM
};

/* Report descriptor pen template placeholder */
#define UCLOGIC_RDESC_PEN_PH(_ID) \
	UCLOGIC_RDESC_PEN_PH_HEAD, UCLOGIC_RDESC_PEN_PH_ID_##_ID

/* Report descriptor frame buttons template placeholder */
#define UCLOGIC_RDESC_FRAME_PH_BTN \
	UCLOGIC_RDESC_FRAME_PH_BTN_HEAD, UCLOGIC_RDESC_FRAME_PH_ID_UM

/* Report ID for v1 pen reports */
#define UCLOGIC_RDESC_V1_PEN_ID	0x07

/* Fixed report descriptor template for (tweaked) v1 pen reports */
extern const __u8 uclogic_rdesc_v1_pen_template_arr[];
extern const size_t uclogic_rdesc_v1_pen_template_size;

/* Report ID for v2 pen reports */
#define UCLOGIC_RDESC_V2_PEN_ID	0x08

/* Fixed report descriptor template for (tweaked) v2 pen reports */
extern const __u8 uclogic_rdesc_v2_pen_template_arr[];
extern const size_t uclogic_rdesc_v2_pen_template_size;

/* Report ID for tweaked v1 frame reports */
#define UCLOGIC_RDESC_V1_FRAME_ID 0xf7

/* Fixed report descriptor for (tweaked) v1 frame reports */
extern const __u8 uclogic_rdesc_v1_frame_arr[];
extern const size_t uclogic_rdesc_v1_frame_size;

/* Report ID for tweaked v2 frame button reports */
#define UCLOGIC_RDESC_V2_FRAME_BUTTONS_ID 0xf7

/* Fixed report descriptor for (tweaked) v2 frame button reports */
extern const __u8 uclogic_rdesc_v2_frame_buttons_arr[];
extern const size_t uclogic_rdesc_v2_frame_buttons_size;

/* Report ID for tweaked v2 frame touch ring/strip reports */
#define UCLOGIC_RDESC_V2_FRAME_TOUCH_ID 0xf8

/* Fixed report descriptor for (tweaked) v2 frame touch ring reports */
extern const __u8 uclogic_rdesc_v2_frame_touch_ring_arr[];
extern const size_t uclogic_rdesc_v2_frame_touch_ring_size;

/* Fixed report descriptor for (tweaked) v2 frame touch strip reports */
extern const __u8 uclogic_rdesc_v2_frame_touch_strip_arr[];
extern const size_t uclogic_rdesc_v2_frame_touch_strip_size;

/* Device ID byte offset in v2 frame touch ring/strip reports */
#define UCLOGIC_RDESC_V2_FRAME_TOUCH_DEV_ID_BYTE	0x4

/* Report ID for tweaked v2 frame dial reports */
#define UCLOGIC_RDESC_V2_FRAME_DIAL_ID 0xf9

/* Fixed report descriptor for (tweaked) v2 frame dial reports */
extern const __u8 uclogic_rdesc_v2_frame_dial_arr[];
extern const size_t uclogic_rdesc_v2_frame_dial_size;

/* Device ID byte offset in v2 frame dial reports */
#define UCLOGIC_RDESC_V2_FRAME_DIAL_DEV_ID_BYTE	0x4

/* Report ID for tweaked UGEE v2 battery reports */
#define UCLOGIC_RDESC_UGEE_V2_BATTERY_ID 0xba

<<<<<<< HEAD
=======
/* Magic data expected by UGEEv2 devices on probe */
extern const __u8 uclogic_ugee_v2_probe_arr[];
extern const size_t uclogic_ugee_v2_probe_size;
extern const int uclogic_ugee_v2_probe_endpoint;

>>>>>>> 98817289
/* Fixed report descriptor template for UGEE v2 pen reports */
extern const __u8 uclogic_rdesc_ugee_v2_pen_template_arr[];
extern const size_t uclogic_rdesc_ugee_v2_pen_template_size;

/* Fixed report descriptor template for UGEE v2 frame reports (buttons only) */
extern const __u8 uclogic_rdesc_ugee_v2_frame_btn_template_arr[];
extern const size_t uclogic_rdesc_ugee_v2_frame_btn_template_size;

/* Fixed report descriptor template for UGEE v2 frame reports (dial) */
extern const __u8 uclogic_rdesc_ugee_v2_frame_dial_template_arr[];
extern const size_t uclogic_rdesc_ugee_v2_frame_dial_template_size;

/* Fixed report descriptor template for UGEE v2 frame reports (mouse) */
extern const __u8 uclogic_rdesc_ugee_v2_frame_mouse_template_arr[];
extern const size_t uclogic_rdesc_ugee_v2_frame_mouse_template_size;

/* Fixed report descriptor template for UGEE v2 battery reports */
extern const __u8 uclogic_rdesc_ugee_v2_battery_template_arr[];
extern const size_t uclogic_rdesc_ugee_v2_battery_template_size;

/* Fixed report descriptor for Ugee EX07 frame */
extern const __u8 uclogic_rdesc_ugee_ex07_frame_arr[];
extern const size_t uclogic_rdesc_ugee_ex07_frame_size;

/* Fixed report descriptor for XP-Pen Deco 01 frame controls */
extern const __u8 uclogic_rdesc_xppen_deco01_frame_arr[];
extern const size_t uclogic_rdesc_xppen_deco01_frame_size;

/* Fixed report descriptor for Ugee G5 frame controls */
extern const __u8 uclogic_rdesc_ugee_g5_frame_arr[];
extern const size_t uclogic_rdesc_ugee_g5_frame_size;

/* Report ID of Ugee G5 frame control reports */
#define UCLOGIC_RDESC_UGEE_G5_FRAME_ID 0x06

/* Device ID byte offset in Ugee G5 frame report */
#define UCLOGIC_RDESC_UGEE_G5_FRAME_DEV_ID_BYTE	0x2

/* Least-significant bit of Ugee G5 frame rotary encoder state */
#define UCLOGIC_RDESC_UGEE_G5_FRAME_RE_LSB 38

#endif /* _HID_UCLOGIC_RDESC_H */<|MERGE_RESOLUTION|>--- conflicted
+++ resolved
@@ -164,14 +164,11 @@
 /* Report ID for tweaked UGEE v2 battery reports */
 #define UCLOGIC_RDESC_UGEE_V2_BATTERY_ID 0xba
 
-<<<<<<< HEAD
-=======
 /* Magic data expected by UGEEv2 devices on probe */
 extern const __u8 uclogic_ugee_v2_probe_arr[];
 extern const size_t uclogic_ugee_v2_probe_size;
 extern const int uclogic_ugee_v2_probe_endpoint;
 
->>>>>>> 98817289
 /* Fixed report descriptor template for UGEE v2 pen reports */
 extern const __u8 uclogic_rdesc_ugee_v2_pen_template_arr[];
 extern const size_t uclogic_rdesc_ugee_v2_pen_template_size;
