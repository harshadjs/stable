--- conflicted
+++ resolved
@@ -1307,8 +1307,6 @@
 }
 
 /**
-<<<<<<< HEAD
-=======
  * uclogic_params_ugee_v2_reconnect_work() - When a wireless tablet looses
  * connection to the USB dongle and reconnects, either because of its physical
  * distance or because it was switches off and on using the frame's switch,
@@ -1375,7 +1373,6 @@
 }
 
 /**
->>>>>>> 98817289
  * uclogic_params_ugee_v2_init() - initialize a UGEE graphics tablets by
  * discovering their parameters.
  *
@@ -1511,8 +1508,6 @@
 		}
 	}
 
-<<<<<<< HEAD
-=======
 	/* Create a list of raw events to be ignored */
 	rc = uclogic_params_ugee_v2_init_event_hooks(hdev, &p);
 	if (rc) {
@@ -1520,7 +1515,6 @@
 		goto cleanup;
 	}
 
->>>>>>> 98817289
 output:
 	/* Output parameters */
 	memcpy(params, &p, sizeof(*params));
