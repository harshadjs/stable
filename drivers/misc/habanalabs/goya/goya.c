// SPDX-License-Identifier: GPL-2.0

/*
 * Copyright 2016-2022 HabanaLabs, Ltd.
 * All Rights Reserved.
 */

#include "goyaP.h"
#include "../include/hw_ip/mmu/mmu_general.h"
#include "../include/hw_ip/mmu/mmu_v1_0.h"
#include "../include/goya/asic_reg/goya_masks.h"
#include "../include/goya/goya_reg_map.h"

#include <linux/pci.h>
#include <linux/hwmon.h>
#include <linux/iommu.h>
#include <linux/seq_file.h>

/*
 * GOYA security scheme:
 *
 * 1. Host is protected by:
 *        - Range registers (When MMU is enabled, DMA RR does NOT protect host)
 *        - MMU
 *
 * 2. DRAM is protected by:
 *        - Range registers (protect the first 512MB)
 *        - MMU (isolation between users)
 *
 * 3. Configuration is protected by:
 *        - Range registers
 *        - Protection bits
 *
 * When MMU is disabled:
 *
 * QMAN DMA: PQ, CQ, CP, DMA are secured.
 * PQ, CB and the data are on the host.
 *
 * QMAN TPC/MME:
 * PQ, CQ and CP are not secured.
 * PQ, CB and the data are on the SRAM/DRAM.
 *
 * Since QMAN DMA is secured, the driver is parsing the DMA CB:
 *     - checks DMA pointer
 *     - WREG, MSG_PROT are not allowed.
 *     - MSG_LONG/SHORT are allowed.
 *
 * A read/write transaction by the QMAN to a protected area will succeed if
 * and only if the QMAN's CP is secured and MSG_PROT is used
 *
 *
 * When MMU is enabled:
 *
 * QMAN DMA: PQ, CQ and CP are secured.
 * MMU is set to bypass on the Secure props register of the QMAN.
 * The reasons we don't enable MMU for PQ, CQ and CP are:
 *     - PQ entry is in kernel address space and the driver doesn't map it.
 *     - CP writes to MSIX register and to kernel address space (completion
 *       queue).
 *
 * DMA is not secured but because CP is secured, the driver still needs to parse
 * the CB, but doesn't need to check the DMA addresses.
 *
 * For QMAN DMA 0, DMA is also secured because only the driver uses this DMA and
 * the driver doesn't map memory in MMU.
 *
 * QMAN TPC/MME: PQ, CQ and CP aren't secured (no change from MMU disabled mode)
 *
 * DMA RR does NOT protect host because DMA is not secured
 *
 */

#define GOYA_BOOT_FIT_FILE	"habanalabs/goya/goya-boot-fit.itb"
#define GOYA_LINUX_FW_FILE	"habanalabs/goya/goya-fit.itb"

#define GOYA_MMU_REGS_NUM		63

#define GOYA_DMA_POOL_BLK_SIZE		0x100		/* 256 bytes */

#define GOYA_RESET_TIMEOUT_MSEC		500		/* 500ms */
#define GOYA_PLDM_RESET_TIMEOUT_MSEC	20000		/* 20s */
#define GOYA_RESET_WAIT_MSEC		1		/* 1ms */
#define GOYA_CPU_RESET_WAIT_MSEC	100		/* 100ms */
#define GOYA_PLDM_RESET_WAIT_MSEC	1000		/* 1s */
#define GOYA_TEST_QUEUE_WAIT_USEC	100000		/* 100ms */
#define GOYA_PLDM_MMU_TIMEOUT_USEC	(MMU_CONFIG_TIMEOUT_USEC * 100)
#define GOYA_PLDM_QMAN0_TIMEOUT_USEC	(HL_DEVICE_TIMEOUT_USEC * 30)
#define GOYA_BOOT_FIT_REQ_TIMEOUT_USEC	1000000		/* 1s */
#define GOYA_MSG_TO_CPU_TIMEOUT_USEC	4000000		/* 4s */
#define GOYA_WAIT_FOR_BL_TIMEOUT_USEC	15000000	/* 15s */

#define GOYA_QMAN0_FENCE_VAL		0xD169B243

#define GOYA_MAX_STRING_LEN		20

#define GOYA_CB_POOL_CB_CNT		512
#define GOYA_CB_POOL_CB_SIZE		0x20000		/* 128KB */

#define IS_QM_IDLE(engine, qm_glbl_sts0) \
	(((qm_glbl_sts0) & engine##_QM_IDLE_MASK) == engine##_QM_IDLE_MASK)
#define IS_DMA_QM_IDLE(qm_glbl_sts0)	IS_QM_IDLE(DMA, qm_glbl_sts0)
#define IS_TPC_QM_IDLE(qm_glbl_sts0)	IS_QM_IDLE(TPC, qm_glbl_sts0)
#define IS_MME_QM_IDLE(qm_glbl_sts0)	IS_QM_IDLE(MME, qm_glbl_sts0)

#define IS_CMDQ_IDLE(engine, cmdq_glbl_sts0) \
	(((cmdq_glbl_sts0) & engine##_CMDQ_IDLE_MASK) == \
			engine##_CMDQ_IDLE_MASK)
#define IS_TPC_CMDQ_IDLE(cmdq_glbl_sts0) \
	IS_CMDQ_IDLE(TPC, cmdq_glbl_sts0)
#define IS_MME_CMDQ_IDLE(cmdq_glbl_sts0) \
	IS_CMDQ_IDLE(MME, cmdq_glbl_sts0)

#define IS_DMA_IDLE(dma_core_sts0) \
	!((dma_core_sts0) & DMA_CH_0_STS0_DMA_BUSY_MASK)

#define IS_TPC_IDLE(tpc_cfg_sts) \
	(((tpc_cfg_sts) & TPC_CFG_IDLE_MASK) == TPC_CFG_IDLE_MASK)

#define IS_MME_IDLE(mme_arch_sts) \
	(((mme_arch_sts) & MME_ARCH_IDLE_MASK) == MME_ARCH_IDLE_MASK)

static const char goya_irq_name[GOYA_MSIX_ENTRIES][GOYA_MAX_STRING_LEN] = {
		"goya cq 0", "goya cq 1", "goya cq 2", "goya cq 3",
		"goya cq 4", "goya cpu eq"
};

static u16 goya_packet_sizes[MAX_PACKET_ID] = {
	[PACKET_WREG_32]	= sizeof(struct packet_wreg32),
	[PACKET_WREG_BULK]	= sizeof(struct packet_wreg_bulk),
	[PACKET_MSG_LONG]	= sizeof(struct packet_msg_long),
	[PACKET_MSG_SHORT]	= sizeof(struct packet_msg_short),
	[PACKET_CP_DMA]		= sizeof(struct packet_cp_dma),
	[PACKET_MSG_PROT]	= sizeof(struct packet_msg_prot),
	[PACKET_FENCE]		= sizeof(struct packet_fence),
	[PACKET_LIN_DMA]	= sizeof(struct packet_lin_dma),
	[PACKET_NOP]		= sizeof(struct packet_nop),
	[PACKET_STOP]		= sizeof(struct packet_stop)
};

static inline bool validate_packet_id(enum packet_id id)
{
	switch (id) {
	case PACKET_WREG_32:
	case PACKET_WREG_BULK:
	case PACKET_MSG_LONG:
	case PACKET_MSG_SHORT:
	case PACKET_CP_DMA:
	case PACKET_MSG_PROT:
	case PACKET_FENCE:
	case PACKET_LIN_DMA:
	case PACKET_NOP:
	case PACKET_STOP:
		return true;
	default:
		return false;
	}
}

static u64 goya_mmu_regs[GOYA_MMU_REGS_NUM] = {
	mmDMA_QM_0_GLBL_NON_SECURE_PROPS,
	mmDMA_QM_1_GLBL_NON_SECURE_PROPS,
	mmDMA_QM_2_GLBL_NON_SECURE_PROPS,
	mmDMA_QM_3_GLBL_NON_SECURE_PROPS,
	mmDMA_QM_4_GLBL_NON_SECURE_PROPS,
	mmTPC0_QM_GLBL_SECURE_PROPS,
	mmTPC0_QM_GLBL_NON_SECURE_PROPS,
	mmTPC0_CMDQ_GLBL_SECURE_PROPS,
	mmTPC0_CMDQ_GLBL_NON_SECURE_PROPS,
	mmTPC0_CFG_ARUSER,
	mmTPC0_CFG_AWUSER,
	mmTPC1_QM_GLBL_SECURE_PROPS,
	mmTPC1_QM_GLBL_NON_SECURE_PROPS,
	mmTPC1_CMDQ_GLBL_SECURE_PROPS,
	mmTPC1_CMDQ_GLBL_NON_SECURE_PROPS,
	mmTPC1_CFG_ARUSER,
	mmTPC1_CFG_AWUSER,
	mmTPC2_QM_GLBL_SECURE_PROPS,
	mmTPC2_QM_GLBL_NON_SECURE_PROPS,
	mmTPC2_CMDQ_GLBL_SECURE_PROPS,
	mmTPC2_CMDQ_GLBL_NON_SECURE_PROPS,
	mmTPC2_CFG_ARUSER,
	mmTPC2_CFG_AWUSER,
	mmTPC3_QM_GLBL_SECURE_PROPS,
	mmTPC3_QM_GLBL_NON_SECURE_PROPS,
	mmTPC3_CMDQ_GLBL_SECURE_PROPS,
	mmTPC3_CMDQ_GLBL_NON_SECURE_PROPS,
	mmTPC3_CFG_ARUSER,
	mmTPC3_CFG_AWUSER,
	mmTPC4_QM_GLBL_SECURE_PROPS,
	mmTPC4_QM_GLBL_NON_SECURE_PROPS,
	mmTPC4_CMDQ_GLBL_SECURE_PROPS,
	mmTPC4_CMDQ_GLBL_NON_SECURE_PROPS,
	mmTPC4_CFG_ARUSER,
	mmTPC4_CFG_AWUSER,
	mmTPC5_QM_GLBL_SECURE_PROPS,
	mmTPC5_QM_GLBL_NON_SECURE_PROPS,
	mmTPC5_CMDQ_GLBL_SECURE_PROPS,
	mmTPC5_CMDQ_GLBL_NON_SECURE_PROPS,
	mmTPC5_CFG_ARUSER,
	mmTPC5_CFG_AWUSER,
	mmTPC6_QM_GLBL_SECURE_PROPS,
	mmTPC6_QM_GLBL_NON_SECURE_PROPS,
	mmTPC6_CMDQ_GLBL_SECURE_PROPS,
	mmTPC6_CMDQ_GLBL_NON_SECURE_PROPS,
	mmTPC6_CFG_ARUSER,
	mmTPC6_CFG_AWUSER,
	mmTPC7_QM_GLBL_SECURE_PROPS,
	mmTPC7_QM_GLBL_NON_SECURE_PROPS,
	mmTPC7_CMDQ_GLBL_SECURE_PROPS,
	mmTPC7_CMDQ_GLBL_NON_SECURE_PROPS,
	mmTPC7_CFG_ARUSER,
	mmTPC7_CFG_AWUSER,
	mmMME_QM_GLBL_SECURE_PROPS,
	mmMME_QM_GLBL_NON_SECURE_PROPS,
	mmMME_CMDQ_GLBL_SECURE_PROPS,
	mmMME_CMDQ_GLBL_NON_SECURE_PROPS,
	mmMME_SBA_CONTROL_DATA,
	mmMME_SBB_CONTROL_DATA,
	mmMME_SBC_CONTROL_DATA,
	mmMME_WBC_CONTROL_DATA,
	mmPCIE_WRAP_PSOC_ARUSER,
	mmPCIE_WRAP_PSOC_AWUSER
};

static u32 goya_all_events[] = {
	GOYA_ASYNC_EVENT_ID_PCIE_IF,
	GOYA_ASYNC_EVENT_ID_TPC0_ECC,
	GOYA_ASYNC_EVENT_ID_TPC1_ECC,
	GOYA_ASYNC_EVENT_ID_TPC2_ECC,
	GOYA_ASYNC_EVENT_ID_TPC3_ECC,
	GOYA_ASYNC_EVENT_ID_TPC4_ECC,
	GOYA_ASYNC_EVENT_ID_TPC5_ECC,
	GOYA_ASYNC_EVENT_ID_TPC6_ECC,
	GOYA_ASYNC_EVENT_ID_TPC7_ECC,
	GOYA_ASYNC_EVENT_ID_MME_ECC,
	GOYA_ASYNC_EVENT_ID_MME_ECC_EXT,
	GOYA_ASYNC_EVENT_ID_MMU_ECC,
	GOYA_ASYNC_EVENT_ID_DMA_MACRO,
	GOYA_ASYNC_EVENT_ID_DMA_ECC,
	GOYA_ASYNC_EVENT_ID_CPU_IF_ECC,
	GOYA_ASYNC_EVENT_ID_PSOC_MEM,
	GOYA_ASYNC_EVENT_ID_PSOC_CORESIGHT,
	GOYA_ASYNC_EVENT_ID_SRAM0,
	GOYA_ASYNC_EVENT_ID_SRAM1,
	GOYA_ASYNC_EVENT_ID_SRAM2,
	GOYA_ASYNC_EVENT_ID_SRAM3,
	GOYA_ASYNC_EVENT_ID_SRAM4,
	GOYA_ASYNC_EVENT_ID_SRAM5,
	GOYA_ASYNC_EVENT_ID_SRAM6,
	GOYA_ASYNC_EVENT_ID_SRAM7,
	GOYA_ASYNC_EVENT_ID_SRAM8,
	GOYA_ASYNC_EVENT_ID_SRAM9,
	GOYA_ASYNC_EVENT_ID_SRAM10,
	GOYA_ASYNC_EVENT_ID_SRAM11,
	GOYA_ASYNC_EVENT_ID_SRAM12,
	GOYA_ASYNC_EVENT_ID_SRAM13,
	GOYA_ASYNC_EVENT_ID_SRAM14,
	GOYA_ASYNC_EVENT_ID_SRAM15,
	GOYA_ASYNC_EVENT_ID_SRAM16,
	GOYA_ASYNC_EVENT_ID_SRAM17,
	GOYA_ASYNC_EVENT_ID_SRAM18,
	GOYA_ASYNC_EVENT_ID_SRAM19,
	GOYA_ASYNC_EVENT_ID_SRAM20,
	GOYA_ASYNC_EVENT_ID_SRAM21,
	GOYA_ASYNC_EVENT_ID_SRAM22,
	GOYA_ASYNC_EVENT_ID_SRAM23,
	GOYA_ASYNC_EVENT_ID_SRAM24,
	GOYA_ASYNC_EVENT_ID_SRAM25,
	GOYA_ASYNC_EVENT_ID_SRAM26,
	GOYA_ASYNC_EVENT_ID_SRAM27,
	GOYA_ASYNC_EVENT_ID_SRAM28,
	GOYA_ASYNC_EVENT_ID_SRAM29,
	GOYA_ASYNC_EVENT_ID_GIC500,
	GOYA_ASYNC_EVENT_ID_PLL0,
	GOYA_ASYNC_EVENT_ID_PLL1,
	GOYA_ASYNC_EVENT_ID_PLL3,
	GOYA_ASYNC_EVENT_ID_PLL4,
	GOYA_ASYNC_EVENT_ID_PLL5,
	GOYA_ASYNC_EVENT_ID_PLL6,
	GOYA_ASYNC_EVENT_ID_AXI_ECC,
	GOYA_ASYNC_EVENT_ID_L2_RAM_ECC,
	GOYA_ASYNC_EVENT_ID_PSOC_GPIO_05_SW_RESET,
	GOYA_ASYNC_EVENT_ID_PSOC_GPIO_10_VRHOT_ICRIT,
	GOYA_ASYNC_EVENT_ID_PCIE_DEC,
	GOYA_ASYNC_EVENT_ID_TPC0_DEC,
	GOYA_ASYNC_EVENT_ID_TPC1_DEC,
	GOYA_ASYNC_EVENT_ID_TPC2_DEC,
	GOYA_ASYNC_EVENT_ID_TPC3_DEC,
	GOYA_ASYNC_EVENT_ID_TPC4_DEC,
	GOYA_ASYNC_EVENT_ID_TPC5_DEC,
	GOYA_ASYNC_EVENT_ID_TPC6_DEC,
	GOYA_ASYNC_EVENT_ID_TPC7_DEC,
	GOYA_ASYNC_EVENT_ID_MME_WACS,
	GOYA_ASYNC_EVENT_ID_MME_WACSD,
	GOYA_ASYNC_EVENT_ID_CPU_AXI_SPLITTER,
	GOYA_ASYNC_EVENT_ID_PSOC_AXI_DEC,
	GOYA_ASYNC_EVENT_ID_PSOC,
	GOYA_ASYNC_EVENT_ID_TPC0_KRN_ERR,
	GOYA_ASYNC_EVENT_ID_TPC1_KRN_ERR,
	GOYA_ASYNC_EVENT_ID_TPC2_KRN_ERR,
	GOYA_ASYNC_EVENT_ID_TPC3_KRN_ERR,
	GOYA_ASYNC_EVENT_ID_TPC4_KRN_ERR,
	GOYA_ASYNC_EVENT_ID_TPC5_KRN_ERR,
	GOYA_ASYNC_EVENT_ID_TPC6_KRN_ERR,
	GOYA_ASYNC_EVENT_ID_TPC7_KRN_ERR,
	GOYA_ASYNC_EVENT_ID_TPC0_CMDQ,
	GOYA_ASYNC_EVENT_ID_TPC1_CMDQ,
	GOYA_ASYNC_EVENT_ID_TPC2_CMDQ,
	GOYA_ASYNC_EVENT_ID_TPC3_CMDQ,
	GOYA_ASYNC_EVENT_ID_TPC4_CMDQ,
	GOYA_ASYNC_EVENT_ID_TPC5_CMDQ,
	GOYA_ASYNC_EVENT_ID_TPC6_CMDQ,
	GOYA_ASYNC_EVENT_ID_TPC7_CMDQ,
	GOYA_ASYNC_EVENT_ID_TPC0_QM,
	GOYA_ASYNC_EVENT_ID_TPC1_QM,
	GOYA_ASYNC_EVENT_ID_TPC2_QM,
	GOYA_ASYNC_EVENT_ID_TPC3_QM,
	GOYA_ASYNC_EVENT_ID_TPC4_QM,
	GOYA_ASYNC_EVENT_ID_TPC5_QM,
	GOYA_ASYNC_EVENT_ID_TPC6_QM,
	GOYA_ASYNC_EVENT_ID_TPC7_QM,
	GOYA_ASYNC_EVENT_ID_MME_QM,
	GOYA_ASYNC_EVENT_ID_MME_CMDQ,
	GOYA_ASYNC_EVENT_ID_DMA0_QM,
	GOYA_ASYNC_EVENT_ID_DMA1_QM,
	GOYA_ASYNC_EVENT_ID_DMA2_QM,
	GOYA_ASYNC_EVENT_ID_DMA3_QM,
	GOYA_ASYNC_EVENT_ID_DMA4_QM,
	GOYA_ASYNC_EVENT_ID_DMA0_CH,
	GOYA_ASYNC_EVENT_ID_DMA1_CH,
	GOYA_ASYNC_EVENT_ID_DMA2_CH,
	GOYA_ASYNC_EVENT_ID_DMA3_CH,
	GOYA_ASYNC_EVENT_ID_DMA4_CH,
	GOYA_ASYNC_EVENT_ID_TPC0_BMON_SPMU,
	GOYA_ASYNC_EVENT_ID_TPC1_BMON_SPMU,
	GOYA_ASYNC_EVENT_ID_TPC2_BMON_SPMU,
	GOYA_ASYNC_EVENT_ID_TPC3_BMON_SPMU,
	GOYA_ASYNC_EVENT_ID_TPC4_BMON_SPMU,
	GOYA_ASYNC_EVENT_ID_TPC5_BMON_SPMU,
	GOYA_ASYNC_EVENT_ID_TPC6_BMON_SPMU,
	GOYA_ASYNC_EVENT_ID_TPC7_BMON_SPMU,
	GOYA_ASYNC_EVENT_ID_DMA_BM_CH0,
	GOYA_ASYNC_EVENT_ID_DMA_BM_CH1,
	GOYA_ASYNC_EVENT_ID_DMA_BM_CH2,
	GOYA_ASYNC_EVENT_ID_DMA_BM_CH3,
	GOYA_ASYNC_EVENT_ID_DMA_BM_CH4,
	GOYA_ASYNC_EVENT_ID_FIX_POWER_ENV_S,
	GOYA_ASYNC_EVENT_ID_FIX_POWER_ENV_E,
	GOYA_ASYNC_EVENT_ID_FIX_THERMAL_ENV_S,
	GOYA_ASYNC_EVENT_ID_FIX_THERMAL_ENV_E
};

static s64 goya_state_dump_specs_props[SP_MAX] = {0};

static int goya_mmu_clear_pgt_range(struct hl_device *hdev);
static int goya_mmu_set_dram_default_page(struct hl_device *hdev);
static int goya_mmu_add_mappings_for_device_cpu(struct hl_device *hdev);
static void goya_mmu_prepare(struct hl_device *hdev, u32 asid);

int goya_set_fixed_properties(struct hl_device *hdev)
{
	struct asic_fixed_properties *prop = &hdev->asic_prop;
	int i;

	prop->max_queues = GOYA_QUEUE_ID_SIZE;
	prop->hw_queues_props = kcalloc(prop->max_queues,
			sizeof(struct hw_queue_properties),
			GFP_KERNEL);

	if (!prop->hw_queues_props)
		return -ENOMEM;

	for (i = 0 ; i < NUMBER_OF_EXT_HW_QUEUES ; i++) {
		prop->hw_queues_props[i].type = QUEUE_TYPE_EXT;
		prop->hw_queues_props[i].driver_only = 0;
		prop->hw_queues_props[i].cb_alloc_flags = CB_ALLOC_KERNEL;
	}

	for (; i < NUMBER_OF_EXT_HW_QUEUES + NUMBER_OF_CPU_HW_QUEUES ; i++) {
		prop->hw_queues_props[i].type = QUEUE_TYPE_CPU;
		prop->hw_queues_props[i].driver_only = 1;
		prop->hw_queues_props[i].cb_alloc_flags = CB_ALLOC_KERNEL;
	}

	for (; i < NUMBER_OF_EXT_HW_QUEUES + NUMBER_OF_CPU_HW_QUEUES +
			NUMBER_OF_INT_HW_QUEUES; i++) {
		prop->hw_queues_props[i].type = QUEUE_TYPE_INT;
		prop->hw_queues_props[i].driver_only = 0;
		prop->hw_queues_props[i].cb_alloc_flags = CB_ALLOC_USER;
	}

	prop->device_dma_offset_for_host_access = HOST_PHYS_BASE;
	prop->host_base_address = HOST_PHYS_BASE;
	prop->host_end_address = prop->host_base_address + HOST_PHYS_SIZE;
	prop->completion_queues_count = NUMBER_OF_CMPLT_QUEUES;

	prop->dram_base_address = DRAM_PHYS_BASE;
	prop->dram_size = DRAM_PHYS_DEFAULT_SIZE;
	prop->dram_end_address = prop->dram_base_address + prop->dram_size;
	prop->dram_user_base_address = DRAM_BASE_ADDR_USER;

	prop->sram_base_address = SRAM_BASE_ADDR;
	prop->sram_size = SRAM_SIZE;
	prop->sram_end_address = prop->sram_base_address + prop->sram_size;
	prop->sram_user_base_address = prop->sram_base_address +
						SRAM_USER_BASE_OFFSET;

	prop->mmu_pgt_addr = MMU_PAGE_TABLES_ADDR;
	prop->mmu_dram_default_page_addr = MMU_DRAM_DEFAULT_PAGE_ADDR;
	if (hdev->pldm)
		prop->mmu_pgt_size = 0x800000; /* 8MB */
	else
		prop->mmu_pgt_size = MMU_PAGE_TABLES_SIZE;
	prop->mmu_pte_size = HL_PTE_SIZE;
	prop->mmu_hop_table_size = HOP_TABLE_SIZE_512_PTE;
	prop->mmu_hop0_tables_total_size = HOP0_512_PTE_TABLES_TOTAL_SIZE;
	prop->dram_page_size = PAGE_SIZE_2MB;
	prop->device_mem_alloc_default_page_size = prop->dram_page_size;
	prop->dram_supports_virtual_memory = true;

	prop->dmmu.hop_shifts[MMU_HOP0] = MMU_V1_0_HOP0_SHIFT;
	prop->dmmu.hop_shifts[MMU_HOP1] = MMU_V1_0_HOP1_SHIFT;
	prop->dmmu.hop_shifts[MMU_HOP2] = MMU_V1_0_HOP2_SHIFT;
	prop->dmmu.hop_shifts[MMU_HOP3] = MMU_V1_0_HOP3_SHIFT;
	prop->dmmu.hop_shifts[MMU_HOP4] = MMU_V1_0_HOP4_SHIFT;
	prop->dmmu.hop_masks[MMU_HOP0] = MMU_V1_0_HOP0_MASK;
	prop->dmmu.hop_masks[MMU_HOP1] = MMU_V1_0_HOP1_MASK;
	prop->dmmu.hop_masks[MMU_HOP2] = MMU_V1_0_HOP2_MASK;
	prop->dmmu.hop_masks[MMU_HOP3] = MMU_V1_0_HOP3_MASK;
	prop->dmmu.hop_masks[MMU_HOP4] = MMU_V1_0_HOP4_MASK;
	prop->dmmu.start_addr = VA_DDR_SPACE_START;
	prop->dmmu.end_addr = VA_DDR_SPACE_END;
	prop->dmmu.page_size = PAGE_SIZE_2MB;
	prop->dmmu.num_hops = MMU_ARCH_5_HOPS;
	prop->dmmu.last_mask = LAST_MASK;
	/* TODO: will be duplicated until implementing per-MMU props */
	prop->dmmu.hop_table_size = prop->mmu_hop_table_size;
	prop->dmmu.hop0_tables_total_size = prop->mmu_hop0_tables_total_size;

	/* shifts and masks are the same in PMMU and DMMU */
	memcpy(&prop->pmmu, &prop->dmmu, sizeof(prop->dmmu));
	prop->pmmu.start_addr = VA_HOST_SPACE_START;
	prop->pmmu.end_addr = VA_HOST_SPACE_END;
	prop->pmmu.page_size = PAGE_SIZE_4KB;
	prop->pmmu.num_hops = MMU_ARCH_5_HOPS;
	prop->pmmu.last_mask = LAST_MASK;
	/* TODO: will be duplicated until implementing per-MMU props */
	prop->pmmu.hop_table_size = prop->mmu_hop_table_size;
	prop->pmmu.hop0_tables_total_size = prop->mmu_hop0_tables_total_size;

	/* PMMU and HPMMU are the same except of page size */
	memcpy(&prop->pmmu_huge, &prop->pmmu, sizeof(prop->pmmu));
	prop->pmmu_huge.page_size = PAGE_SIZE_2MB;

	prop->dram_size_for_default_page_mapping = VA_DDR_SPACE_END;
	prop->cfg_size = CFG_SIZE;
	prop->max_asid = MAX_ASID;
	prop->num_of_events = GOYA_ASYNC_EVENT_ID_SIZE;
	prop->high_pll = PLL_HIGH_DEFAULT;
	prop->cb_pool_cb_cnt = GOYA_CB_POOL_CB_CNT;
	prop->cb_pool_cb_size = GOYA_CB_POOL_CB_SIZE;
	prop->max_power_default = MAX_POWER_DEFAULT;
	prop->dc_power_default = DC_POWER_DEFAULT;
	prop->tpc_enabled_mask = TPC_ENABLED_MASK;
	prop->pcie_dbi_base_address = mmPCIE_DBI_BASE;
	prop->pcie_aux_dbi_reg_addr = CFG_BASE + mmPCIE_AUX_DBI;

	strncpy(prop->cpucp_info.card_name, GOYA_DEFAULT_CARD_NAME,
		CARD_NAME_MAX_LEN);

	prop->max_pending_cs = GOYA_MAX_PENDING_CS;

	prop->first_available_user_msix_interrupt = USHRT_MAX;

	for (i = 0 ; i < HL_MAX_DCORES ; i++)
		prop->first_available_cq[i] = USHRT_MAX;

	prop->fw_cpu_boot_dev_sts0_valid = false;
	prop->fw_cpu_boot_dev_sts1_valid = false;
	prop->hard_reset_done_by_fw = false;
	prop->gic_interrupts_enable = true;

	prop->server_type = HL_SERVER_TYPE_UNKNOWN;

	prop->clk_pll_index = HL_GOYA_MME_PLL;

	prop->use_get_power_for_reset_history = true;

	prop->configurable_stop_on_err = true;

	prop->set_max_power_on_device_init = true;

<<<<<<< HEAD
=======
	prop->dma_mask = 48;

>>>>>>> 88084a3d
	return 0;
}

/*
 * goya_pci_bars_map - Map PCI BARS of Goya device
 *
 * @hdev: pointer to hl_device structure
 *
 * Request PCI regions and map them to kernel virtual addresses.
 * Returns 0 on success
 *
 */
static int goya_pci_bars_map(struct hl_device *hdev)
{
	static const char * const name[] = {"SRAM_CFG", "MSIX", "DDR"};
	bool is_wc[3] = {false, false, true};
	int rc;

	rc = hl_pci_bars_map(hdev, name, is_wc);
	if (rc)
		return rc;

	hdev->rmmio = hdev->pcie_bar[SRAM_CFG_BAR_ID] +
			(CFG_BASE - SRAM_BASE_ADDR);

	return 0;
}

static u64 goya_set_ddr_bar_base(struct hl_device *hdev, u64 addr)
{
	struct goya_device *goya = hdev->asic_specific;
	struct hl_inbound_pci_region pci_region;
	u64 old_addr = addr;
	int rc;

	if ((goya) && (goya->ddr_bar_cur_addr == addr))
		return old_addr;

	/* Inbound Region 1 - Bar 4 - Point to DDR */
	pci_region.mode = PCI_BAR_MATCH_MODE;
	pci_region.bar = DDR_BAR_ID;
	pci_region.addr = addr;
	rc = hl_pci_set_inbound_region(hdev, 1, &pci_region);
	if (rc)
		return U64_MAX;

	if (goya) {
		old_addr = goya->ddr_bar_cur_addr;
		goya->ddr_bar_cur_addr = addr;
	}

	return old_addr;
}

/*
 * goya_init_iatu - Initialize the iATU unit inside the PCI controller
 *
 * @hdev: pointer to hl_device structure
 *
 * This is needed in case the firmware doesn't initialize the iATU
 *
 */
static int goya_init_iatu(struct hl_device *hdev)
{
	struct hl_inbound_pci_region inbound_region;
	struct hl_outbound_pci_region outbound_region;
	int rc;

	if (hdev->asic_prop.iatu_done_by_fw)
		return 0;

	/* Inbound Region 0 - Bar 0 - Point to SRAM and CFG */
	inbound_region.mode = PCI_BAR_MATCH_MODE;
	inbound_region.bar = SRAM_CFG_BAR_ID;
	inbound_region.addr = SRAM_BASE_ADDR;
	rc = hl_pci_set_inbound_region(hdev, 0, &inbound_region);
	if (rc)
		goto done;

	/* Inbound Region 1 - Bar 4 - Point to DDR */
	inbound_region.mode = PCI_BAR_MATCH_MODE;
	inbound_region.bar = DDR_BAR_ID;
	inbound_region.addr = DRAM_PHYS_BASE;
	rc = hl_pci_set_inbound_region(hdev, 1, &inbound_region);
	if (rc)
		goto done;

	/* Outbound Region 0 - Point to Host  */
	outbound_region.addr = HOST_PHYS_BASE;
	outbound_region.size = HOST_PHYS_SIZE;
	rc = hl_pci_set_outbound_region(hdev, &outbound_region);

done:
	return rc;
}

static enum hl_device_hw_state goya_get_hw_state(struct hl_device *hdev)
{
	return RREG32(mmHW_STATE);
}

/*
 * goya_early_init - GOYA early initialization code
 *
 * @hdev: pointer to hl_device structure
 *
 * Verify PCI bars
 * Set DMA masks
 * PCI controller initialization
 * Map PCI bars
 *
 */
static int goya_early_init(struct hl_device *hdev)
{
	struct asic_fixed_properties *prop = &hdev->asic_prop;
	struct pci_dev *pdev = hdev->pdev;
	u32 fw_boot_status, val;
	int rc;

	rc = goya_set_fixed_properties(hdev);
	if (rc) {
		dev_err(hdev->dev, "Failed to get fixed properties\n");
		return rc;
	}

	/* Check BAR sizes */
	if (pci_resource_len(pdev, SRAM_CFG_BAR_ID) != CFG_BAR_SIZE) {
		dev_err(hdev->dev,
			"Not " HL_NAME "? BAR %d size %llu, expecting %llu\n",
			SRAM_CFG_BAR_ID,
			(unsigned long long) pci_resource_len(pdev,
							SRAM_CFG_BAR_ID),
			CFG_BAR_SIZE);
		rc = -ENODEV;
		goto free_queue_props;
	}

	if (pci_resource_len(pdev, MSIX_BAR_ID) != MSIX_BAR_SIZE) {
		dev_err(hdev->dev,
			"Not " HL_NAME "? BAR %d size %llu, expecting %llu\n",
			MSIX_BAR_ID,
			(unsigned long long) pci_resource_len(pdev,
								MSIX_BAR_ID),
			MSIX_BAR_SIZE);
		rc = -ENODEV;
		goto free_queue_props;
	}

	prop->dram_pci_bar_size = pci_resource_len(pdev, DDR_BAR_ID);
	hdev->dram_pci_bar_start = pci_resource_start(pdev, DDR_BAR_ID);

	/* If FW security is enabled at this point it means no access to ELBI */
	if (hdev->asic_prop.fw_security_enabled) {
		hdev->asic_prop.iatu_done_by_fw = true;
		goto pci_init;
	}

	rc = hl_pci_elbi_read(hdev, CFG_BASE + mmCPU_BOOT_DEV_STS0,
				&fw_boot_status);
	if (rc)
		goto free_queue_props;

	/* Check whether FW is configuring iATU */
	if ((fw_boot_status & CPU_BOOT_DEV_STS0_ENABLED) &&
			(fw_boot_status & CPU_BOOT_DEV_STS0_FW_IATU_CONF_EN))
		hdev->asic_prop.iatu_done_by_fw = true;

pci_init:
	rc = hl_pci_init(hdev);
	if (rc)
		goto free_queue_props;

	/* Before continuing in the initialization, we need to read the preboot
	 * version to determine whether we run with a security-enabled firmware
	 */
	rc = hl_fw_read_preboot_status(hdev, mmPSOC_GLOBAL_CONF_CPU_BOOT_STATUS,
					mmCPU_BOOT_DEV_STS0,
					mmCPU_BOOT_DEV_STS1, mmCPU_BOOT_ERR0,
					mmCPU_BOOT_ERR1,
					GOYA_BOOT_FIT_REQ_TIMEOUT_USEC);
	if (rc) {
		if (hdev->reset_on_preboot_fail)
			hdev->asic_funcs->hw_fini(hdev, true, false);
		goto pci_fini;
	}

	if (goya_get_hw_state(hdev) == HL_DEVICE_HW_STATE_DIRTY) {
		dev_info(hdev->dev,
			"H/W state is dirty, must reset before initializing\n");
		hdev->asic_funcs->hw_fini(hdev, true, false);
	}

	if (!hdev->pldm) {
		val = RREG32(mmPSOC_GLOBAL_CONF_BOOT_STRAP_PINS);
		if (val & PSOC_GLOBAL_CONF_BOOT_STRAP_PINS_SRIOV_EN_MASK)
			dev_warn(hdev->dev,
				"PCI strap is not configured correctly, PCI bus errors may occur\n");
	}

	return 0;

pci_fini:
	hl_pci_fini(hdev);
free_queue_props:
	kfree(hdev->asic_prop.hw_queues_props);
	return rc;
}

/*
 * goya_early_fini - GOYA early finalization code
 *
 * @hdev: pointer to hl_device structure
 *
 * Unmap PCI bars
 *
 */
static int goya_early_fini(struct hl_device *hdev)
{
	kfree(hdev->asic_prop.hw_queues_props);
	hl_pci_fini(hdev);

	return 0;
}

static void goya_mmu_prepare_reg(struct hl_device *hdev, u64 reg, u32 asid)
{
	/* mask to zero the MMBP and ASID bits */
	WREG32_AND(reg, ~0x7FF);
	WREG32_OR(reg, asid);
}

static void goya_qman0_set_security(struct hl_device *hdev, bool secure)
{
	struct goya_device *goya = hdev->asic_specific;

	if (!(goya->hw_cap_initialized & HW_CAP_MMU))
		return;

	if (secure)
		WREG32(mmDMA_QM_0_GLBL_PROT, QMAN_DMA_FULLY_TRUSTED);
	else
		WREG32(mmDMA_QM_0_GLBL_PROT, QMAN_DMA_PARTLY_TRUSTED);

	RREG32(mmDMA_QM_0_GLBL_PROT);
}

/*
 * goya_fetch_psoc_frequency - Fetch PSOC frequency values
 *
 * @hdev: pointer to hl_device structure
 *
 */
static void goya_fetch_psoc_frequency(struct hl_device *hdev)
{
	struct asic_fixed_properties *prop = &hdev->asic_prop;
	u32 nr = 0, nf = 0, od = 0, div_fctr = 0, pll_clk, div_sel;
	u16 pll_freq_arr[HL_PLL_NUM_OUTPUTS], freq;
	int rc;

	if (hdev->asic_prop.fw_security_enabled) {
		struct goya_device *goya = hdev->asic_specific;

		if (!(goya->hw_cap_initialized & HW_CAP_CPU_Q))
			return;

		rc = hl_fw_cpucp_pll_info_get(hdev, HL_GOYA_PCI_PLL,
				pll_freq_arr);

		if (rc)
			return;

		freq = pll_freq_arr[1];
	} else {
		div_fctr = RREG32(mmPSOC_PCI_PLL_DIV_FACTOR_1);
		div_sel = RREG32(mmPSOC_PCI_PLL_DIV_SEL_1);
		nr = RREG32(mmPSOC_PCI_PLL_NR);
		nf = RREG32(mmPSOC_PCI_PLL_NF);
		od = RREG32(mmPSOC_PCI_PLL_OD);

		if (div_sel == DIV_SEL_REF_CLK ||
				div_sel == DIV_SEL_DIVIDED_REF) {
			if (div_sel == DIV_SEL_REF_CLK)
				freq = PLL_REF_CLK;
			else
				freq = PLL_REF_CLK / (div_fctr + 1);
		} else if (div_sel == DIV_SEL_PLL_CLK ||
				div_sel == DIV_SEL_DIVIDED_PLL) {
			pll_clk = PLL_REF_CLK * (nf + 1) /
					((nr + 1) * (od + 1));
			if (div_sel == DIV_SEL_PLL_CLK)
				freq = pll_clk;
			else
				freq = pll_clk / (div_fctr + 1);
		} else {
			dev_warn(hdev->dev,
				"Received invalid div select value: %d",
				div_sel);
			freq = 0;
		}
	}

	prop->psoc_timestamp_frequency = freq;
	prop->psoc_pci_pll_nr = nr;
	prop->psoc_pci_pll_nf = nf;
	prop->psoc_pci_pll_od = od;
	prop->psoc_pci_pll_div_factor = div_fctr;
}

/*
 * goya_set_frequency - set the frequency of the device
 *
 * @hdev: pointer to habanalabs device structure
 * @freq: the new frequency value
 *
 * Change the frequency if needed. This function has no protection against
 * concurrency, therefore it is assumed that the calling function has protected
 * itself against the case of calling this function from multiple threads with
 * different values
 *
 * Returns 0 if no change was done, otherwise returns 1
 */
int goya_set_frequency(struct hl_device *hdev, enum hl_pll_frequency freq)
{
	struct goya_device *goya = hdev->asic_specific;

	if ((goya->pm_mng_profile == PM_MANUAL) ||
			(goya->curr_pll_profile == freq))
		return 0;

	dev_dbg(hdev->dev, "Changing device frequency to %s\n",
		freq == PLL_HIGH ? "high" : "low");

	goya_set_pll_profile(hdev, freq);

	goya->curr_pll_profile = freq;

	return 1;
}

static void goya_set_freq_to_low_job(struct work_struct *work)
{
	struct goya_work_freq *goya_work = container_of(work,
						struct goya_work_freq,
						work_freq.work);
	struct hl_device *hdev = goya_work->hdev;

	mutex_lock(&hdev->fpriv_list_lock);

	if (!hdev->is_compute_ctx_active)
		goya_set_frequency(hdev, PLL_LOW);

	mutex_unlock(&hdev->fpriv_list_lock);

	schedule_delayed_work(&goya_work->work_freq,
			usecs_to_jiffies(HL_PLL_LOW_JOB_FREQ_USEC));
}

int goya_late_init(struct hl_device *hdev)
{
	struct asic_fixed_properties *prop = &hdev->asic_prop;
	struct goya_device *goya = hdev->asic_specific;
	int rc;

	goya_fetch_psoc_frequency(hdev);

	rc = goya_mmu_clear_pgt_range(hdev);
	if (rc) {
		dev_err(hdev->dev,
			"Failed to clear MMU page tables range %d\n", rc);
		return rc;
	}

	rc = goya_mmu_set_dram_default_page(hdev);
	if (rc) {
		dev_err(hdev->dev, "Failed to set DRAM default page %d\n", rc);
		return rc;
	}

	rc = goya_mmu_add_mappings_for_device_cpu(hdev);
	if (rc)
		return rc;

	rc = goya_init_cpu_queues(hdev);
	if (rc)
		return rc;

	rc = goya_test_cpu_queue(hdev);
	if (rc)
		return rc;

	rc = goya_cpucp_info_get(hdev);
	if (rc) {
		dev_err(hdev->dev, "Failed to get cpucp info %d\n", rc);
		return rc;
	}

	/* Now that we have the DRAM size in ASIC prop, we need to check
	 * its size and configure the DMA_IF DDR wrap protection (which is in
	 * the MMU block) accordingly. The value is the log2 of the DRAM size
	 */
	WREG32(mmMMU_LOG2_DDR_SIZE, ilog2(prop->dram_size));

	rc = hl_fw_send_pci_access_msg(hdev, CPUCP_PACKET_ENABLE_PCI_ACCESS);
	if (rc) {
		dev_err(hdev->dev,
			"Failed to enable PCI access from CPU %d\n", rc);
		return rc;
	}

	/* force setting to low frequency */
	goya->curr_pll_profile = PLL_LOW;

	goya->pm_mng_profile = PM_AUTO;

	goya_set_pll_profile(hdev, PLL_LOW);

	schedule_delayed_work(&goya->goya_work->work_freq,
		usecs_to_jiffies(HL_PLL_LOW_JOB_FREQ_USEC));

	return 0;
}

/*
 * goya_late_fini - GOYA late tear-down code
 *
 * @hdev: pointer to hl_device structure
 *
 * Free sensors allocated structures
 */
void goya_late_fini(struct hl_device *hdev)
{
	const struct hwmon_channel_info **channel_info_arr;
	struct goya_device *goya = hdev->asic_specific;
	int i = 0;

	cancel_delayed_work_sync(&goya->goya_work->work_freq);

	if (!hdev->hl_chip_info->info)
		return;

	channel_info_arr = hdev->hl_chip_info->info;

	while (channel_info_arr[i]) {
		kfree(channel_info_arr[i]->config);
		kfree(channel_info_arr[i]);
		i++;
	}

	kfree(channel_info_arr);

	hdev->hl_chip_info->info = NULL;
}

static void goya_set_pci_memory_regions(struct hl_device *hdev)
{
	struct asic_fixed_properties *prop = &hdev->asic_prop;
	struct pci_mem_region *region;

	/* CFG */
	region = &hdev->pci_mem_region[PCI_REGION_CFG];
	region->region_base = CFG_BASE;
	region->region_size = CFG_SIZE;
	region->offset_in_bar = CFG_BASE - SRAM_BASE_ADDR;
	region->bar_size = CFG_BAR_SIZE;
	region->bar_id = SRAM_CFG_BAR_ID;
	region->used = 1;

	/* SRAM */
	region = &hdev->pci_mem_region[PCI_REGION_SRAM];
	region->region_base = SRAM_BASE_ADDR;
	region->region_size = SRAM_SIZE;
	region->offset_in_bar = 0;
	region->bar_size = CFG_BAR_SIZE;
	region->bar_id = SRAM_CFG_BAR_ID;
	region->used = 1;

	/* DRAM */
	region = &hdev->pci_mem_region[PCI_REGION_DRAM];
	region->region_base = DRAM_PHYS_BASE;
	region->region_size = hdev->asic_prop.dram_size;
	region->offset_in_bar = 0;
	region->bar_size = prop->dram_pci_bar_size;
	region->bar_id = DDR_BAR_ID;
	region->used = 1;
}

/*
 * goya_sw_init - Goya software initialization code
 *
 * @hdev: pointer to hl_device structure
 *
 */
static int goya_sw_init(struct hl_device *hdev)
{
	struct goya_device *goya;
	int rc;

	/* Allocate device structure */
	goya = kzalloc(sizeof(*goya), GFP_KERNEL);
	if (!goya)
		return -ENOMEM;

	/* according to goya_init_iatu */
	goya->ddr_bar_cur_addr = DRAM_PHYS_BASE;

	goya->mme_clk = GOYA_PLL_FREQ_LOW;
	goya->tpc_clk = GOYA_PLL_FREQ_LOW;
	goya->ic_clk = GOYA_PLL_FREQ_LOW;

	hdev->asic_specific = goya;

	/* Create DMA pool for small allocations */
	hdev->dma_pool = dma_pool_create(dev_name(hdev->dev),
			&hdev->pdev->dev, GOYA_DMA_POOL_BLK_SIZE, 8, 0);
	if (!hdev->dma_pool) {
		dev_err(hdev->dev, "failed to create DMA pool\n");
		rc = -ENOMEM;
		goto free_goya_device;
	}

	hdev->cpu_accessible_dma_mem =
			hdev->asic_funcs->asic_dma_alloc_coherent(hdev,
					HL_CPU_ACCESSIBLE_MEM_SIZE,
					&hdev->cpu_accessible_dma_address,
					GFP_KERNEL | __GFP_ZERO);

	if (!hdev->cpu_accessible_dma_mem) {
		rc = -ENOMEM;
		goto free_dma_pool;
	}

	dev_dbg(hdev->dev, "cpu accessible memory at bus address %pad\n",
		&hdev->cpu_accessible_dma_address);

	hdev->cpu_accessible_dma_pool = gen_pool_create(ilog2(32), -1);
	if (!hdev->cpu_accessible_dma_pool) {
		dev_err(hdev->dev,
			"Failed to create CPU accessible DMA pool\n");
		rc = -ENOMEM;
		goto free_cpu_dma_mem;
	}

	rc = gen_pool_add(hdev->cpu_accessible_dma_pool,
				(uintptr_t) hdev->cpu_accessible_dma_mem,
				HL_CPU_ACCESSIBLE_MEM_SIZE, -1);
	if (rc) {
		dev_err(hdev->dev,
			"Failed to add memory to CPU accessible DMA pool\n");
		rc = -EFAULT;
		goto free_cpu_accessible_dma_pool;
	}

	spin_lock_init(&goya->hw_queues_lock);
	hdev->supports_coresight = true;
	hdev->asic_prop.supports_soft_reset = true;
	hdev->asic_prop.allow_inference_soft_reset = true;
	hdev->supports_wait_for_multi_cs = false;

	hdev->asic_funcs->set_pci_memory_regions(hdev);

	goya->goya_work = kmalloc(sizeof(struct goya_work_freq), GFP_KERNEL);
	if (!goya->goya_work) {
		rc = -ENOMEM;
		goto free_cpu_accessible_dma_pool;
	}

	goya->goya_work->hdev = hdev;
	INIT_DELAYED_WORK(&goya->goya_work->work_freq, goya_set_freq_to_low_job);

	return 0;

free_cpu_accessible_dma_pool:
	gen_pool_destroy(hdev->cpu_accessible_dma_pool);
free_cpu_dma_mem:
	hdev->asic_funcs->asic_dma_free_coherent(hdev,
			HL_CPU_ACCESSIBLE_MEM_SIZE,
			hdev->cpu_accessible_dma_mem,
			hdev->cpu_accessible_dma_address);
free_dma_pool:
	dma_pool_destroy(hdev->dma_pool);
free_goya_device:
	kfree(goya);

	return rc;
}

/*
 * goya_sw_fini - Goya software tear-down code
 *
 * @hdev: pointer to hl_device structure
 *
 */
static int goya_sw_fini(struct hl_device *hdev)
{
	struct goya_device *goya = hdev->asic_specific;

	gen_pool_destroy(hdev->cpu_accessible_dma_pool);

	hdev->asic_funcs->asic_dma_free_coherent(hdev,
			HL_CPU_ACCESSIBLE_MEM_SIZE,
			hdev->cpu_accessible_dma_mem,
			hdev->cpu_accessible_dma_address);

	dma_pool_destroy(hdev->dma_pool);

	kfree(goya->goya_work);
	kfree(goya);

	return 0;
}

static void goya_init_dma_qman(struct hl_device *hdev, int dma_id,
		dma_addr_t bus_address)
{
	struct goya_device *goya = hdev->asic_specific;
	u32 mtr_base_lo, mtr_base_hi;
	u32 so_base_lo, so_base_hi;
	u32 gic_base_lo, gic_base_hi;
	u32 reg_off = dma_id * (mmDMA_QM_1_PQ_PI - mmDMA_QM_0_PQ_PI);
	u32 dma_err_cfg = QMAN_DMA_ERR_MSG_EN;

	mtr_base_lo = lower_32_bits(CFG_BASE + mmSYNC_MNGR_MON_PAY_ADDRL_0);
	mtr_base_hi = upper_32_bits(CFG_BASE + mmSYNC_MNGR_MON_PAY_ADDRL_0);
	so_base_lo = lower_32_bits(CFG_BASE + mmSYNC_MNGR_SOB_OBJ_0);
	so_base_hi = upper_32_bits(CFG_BASE + mmSYNC_MNGR_SOB_OBJ_0);

	gic_base_lo =
		lower_32_bits(CFG_BASE + mmGIC_DISTRIBUTOR__5_GICD_SETSPI_NSR);
	gic_base_hi =
		upper_32_bits(CFG_BASE + mmGIC_DISTRIBUTOR__5_GICD_SETSPI_NSR);

	WREG32(mmDMA_QM_0_PQ_BASE_LO + reg_off, lower_32_bits(bus_address));
	WREG32(mmDMA_QM_0_PQ_BASE_HI + reg_off, upper_32_bits(bus_address));

	WREG32(mmDMA_QM_0_PQ_SIZE + reg_off, ilog2(HL_QUEUE_LENGTH));
	WREG32(mmDMA_QM_0_PQ_PI + reg_off, 0);
	WREG32(mmDMA_QM_0_PQ_CI + reg_off, 0);

	WREG32(mmDMA_QM_0_CP_MSG_BASE0_ADDR_LO + reg_off, mtr_base_lo);
	WREG32(mmDMA_QM_0_CP_MSG_BASE0_ADDR_HI + reg_off, mtr_base_hi);
	WREG32(mmDMA_QM_0_CP_MSG_BASE1_ADDR_LO + reg_off, so_base_lo);
	WREG32(mmDMA_QM_0_CP_MSG_BASE1_ADDR_HI + reg_off, so_base_hi);
	WREG32(mmDMA_QM_0_GLBL_ERR_ADDR_LO + reg_off, gic_base_lo);
	WREG32(mmDMA_QM_0_GLBL_ERR_ADDR_HI + reg_off, gic_base_hi);
	WREG32(mmDMA_QM_0_GLBL_ERR_WDATA + reg_off,
			GOYA_ASYNC_EVENT_ID_DMA0_QM + dma_id);

	/* PQ has buffer of 2 cache lines, while CQ has 8 lines */
	WREG32(mmDMA_QM_0_PQ_CFG1 + reg_off, 0x00020002);
	WREG32(mmDMA_QM_0_CQ_CFG1 + reg_off, 0x00080008);

	if (goya->hw_cap_initialized & HW_CAP_MMU)
		WREG32(mmDMA_QM_0_GLBL_PROT + reg_off, QMAN_DMA_PARTLY_TRUSTED);
	else
		WREG32(mmDMA_QM_0_GLBL_PROT + reg_off, QMAN_DMA_FULLY_TRUSTED);

	if (hdev->stop_on_err)
		dma_err_cfg |= 1 << DMA_QM_0_GLBL_ERR_CFG_DMA_STOP_ON_ERR_SHIFT;

	WREG32(mmDMA_QM_0_GLBL_ERR_CFG + reg_off, dma_err_cfg);
	WREG32(mmDMA_QM_0_GLBL_CFG0 + reg_off, QMAN_DMA_ENABLE);
}

static void goya_init_dma_ch(struct hl_device *hdev, int dma_id)
{
	u32 gic_base_lo, gic_base_hi;
	u64 sob_addr;
	u32 reg_off = dma_id * (mmDMA_CH_1_CFG1 - mmDMA_CH_0_CFG1);

	gic_base_lo =
		lower_32_bits(CFG_BASE + mmGIC_DISTRIBUTOR__5_GICD_SETSPI_NSR);
	gic_base_hi =
		upper_32_bits(CFG_BASE + mmGIC_DISTRIBUTOR__5_GICD_SETSPI_NSR);

	WREG32(mmDMA_CH_0_ERRMSG_ADDR_LO + reg_off, gic_base_lo);
	WREG32(mmDMA_CH_0_ERRMSG_ADDR_HI + reg_off, gic_base_hi);
	WREG32(mmDMA_CH_0_ERRMSG_WDATA + reg_off,
			GOYA_ASYNC_EVENT_ID_DMA0_CH + dma_id);

	if (dma_id)
		sob_addr = CFG_BASE + mmSYNC_MNGR_SOB_OBJ_1000 +
				(dma_id - 1) * 4;
	else
		sob_addr = CFG_BASE + mmSYNC_MNGR_SOB_OBJ_1007;

	WREG32(mmDMA_CH_0_WR_COMP_ADDR_HI + reg_off, upper_32_bits(sob_addr));
	WREG32(mmDMA_CH_0_WR_COMP_WDATA + reg_off, 0x80000001);
}

/*
 * goya_init_dma_qmans - Initialize QMAN DMA registers
 *
 * @hdev: pointer to hl_device structure
 *
 * Initialize the H/W registers of the QMAN DMA channels
 *
 */
void goya_init_dma_qmans(struct hl_device *hdev)
{
	struct goya_device *goya = hdev->asic_specific;
	struct hl_hw_queue *q;
	int i;

	if (goya->hw_cap_initialized & HW_CAP_DMA)
		return;

	q = &hdev->kernel_queues[0];

	for (i = 0 ; i < NUMBER_OF_EXT_HW_QUEUES ; i++, q++) {
		q->cq_id = q->msi_vec = i;
		goya_init_dma_qman(hdev, i, q->bus_address);
		goya_init_dma_ch(hdev, i);
	}

	goya->hw_cap_initialized |= HW_CAP_DMA;
}

/*
 * goya_disable_external_queues - Disable external queues
 *
 * @hdev: pointer to hl_device structure
 *
 */
static void goya_disable_external_queues(struct hl_device *hdev)
{
	struct goya_device *goya = hdev->asic_specific;

	if (!(goya->hw_cap_initialized & HW_CAP_DMA))
		return;

	WREG32(mmDMA_QM_0_GLBL_CFG0, 0);
	WREG32(mmDMA_QM_1_GLBL_CFG0, 0);
	WREG32(mmDMA_QM_2_GLBL_CFG0, 0);
	WREG32(mmDMA_QM_3_GLBL_CFG0, 0);
	WREG32(mmDMA_QM_4_GLBL_CFG0, 0);
}

static int goya_stop_queue(struct hl_device *hdev, u32 cfg_reg,
				u32 cp_sts_reg, u32 glbl_sts0_reg)
{
	int rc;
	u32 status;

	/* use the values of TPC0 as they are all the same*/

	WREG32(cfg_reg, 1 << TPC0_QM_GLBL_CFG1_CP_STOP_SHIFT);

	status = RREG32(cp_sts_reg);
	if (status & TPC0_QM_CP_STS_FENCE_IN_PROGRESS_MASK) {
		rc = hl_poll_timeout(
			hdev,
			cp_sts_reg,
			status,
			!(status & TPC0_QM_CP_STS_FENCE_IN_PROGRESS_MASK),
			1000,
			QMAN_FENCE_TIMEOUT_USEC);

		/* if QMAN is stuck in fence no need to check for stop */
		if (rc)
			return 0;
	}

	rc = hl_poll_timeout(
		hdev,
		glbl_sts0_reg,
		status,
		(status & TPC0_QM_GLBL_STS0_CP_IS_STOP_MASK),
		1000,
		QMAN_STOP_TIMEOUT_USEC);

	if (rc) {
		dev_err(hdev->dev,
			"Timeout while waiting for QMAN to stop\n");
		return -EINVAL;
	}

	return 0;
}

/*
 * goya_stop_external_queues - Stop external queues
 *
 * @hdev: pointer to hl_device structure
 *
 * Returns 0 on success
 *
 */
static int goya_stop_external_queues(struct hl_device *hdev)
{
	int rc, retval = 0;

	struct goya_device *goya = hdev->asic_specific;

	if (!(goya->hw_cap_initialized & HW_CAP_DMA))
		return retval;

	rc = goya_stop_queue(hdev,
			mmDMA_QM_0_GLBL_CFG1,
			mmDMA_QM_0_CP_STS,
			mmDMA_QM_0_GLBL_STS0);

	if (rc) {
		dev_err(hdev->dev, "failed to stop DMA QMAN 0\n");
		retval = -EIO;
	}

	rc = goya_stop_queue(hdev,
			mmDMA_QM_1_GLBL_CFG1,
			mmDMA_QM_1_CP_STS,
			mmDMA_QM_1_GLBL_STS0);

	if (rc) {
		dev_err(hdev->dev, "failed to stop DMA QMAN 1\n");
		retval = -EIO;
	}

	rc = goya_stop_queue(hdev,
			mmDMA_QM_2_GLBL_CFG1,
			mmDMA_QM_2_CP_STS,
			mmDMA_QM_2_GLBL_STS0);

	if (rc) {
		dev_err(hdev->dev, "failed to stop DMA QMAN 2\n");
		retval = -EIO;
	}

	rc = goya_stop_queue(hdev,
			mmDMA_QM_3_GLBL_CFG1,
			mmDMA_QM_3_CP_STS,
			mmDMA_QM_3_GLBL_STS0);

	if (rc) {
		dev_err(hdev->dev, "failed to stop DMA QMAN 3\n");
		retval = -EIO;
	}

	rc = goya_stop_queue(hdev,
			mmDMA_QM_4_GLBL_CFG1,
			mmDMA_QM_4_CP_STS,
			mmDMA_QM_4_GLBL_STS0);

	if (rc) {
		dev_err(hdev->dev, "failed to stop DMA QMAN 4\n");
		retval = -EIO;
	}

	return retval;
}

/*
 * goya_init_cpu_queues - Initialize PQ/CQ/EQ of CPU
 *
 * @hdev: pointer to hl_device structure
 *
 * Returns 0 on success
 *
 */
int goya_init_cpu_queues(struct hl_device *hdev)
{
	struct goya_device *goya = hdev->asic_specific;
	struct asic_fixed_properties *prop = &hdev->asic_prop;
	struct hl_eq *eq;
	u32 status;
	struct hl_hw_queue *cpu_pq = &hdev->kernel_queues[GOYA_QUEUE_ID_CPU_PQ];
	int err;

	if (!hdev->cpu_queues_enable)
		return 0;

	if (goya->hw_cap_initialized & HW_CAP_CPU_Q)
		return 0;

	eq = &hdev->event_queue;

	WREG32(mmCPU_PQ_BASE_ADDR_LOW, lower_32_bits(cpu_pq->bus_address));
	WREG32(mmCPU_PQ_BASE_ADDR_HIGH, upper_32_bits(cpu_pq->bus_address));

	WREG32(mmCPU_EQ_BASE_ADDR_LOW, lower_32_bits(eq->bus_address));
	WREG32(mmCPU_EQ_BASE_ADDR_HIGH, upper_32_bits(eq->bus_address));

	WREG32(mmCPU_CQ_BASE_ADDR_LOW,
			lower_32_bits(VA_CPU_ACCESSIBLE_MEM_ADDR));
	WREG32(mmCPU_CQ_BASE_ADDR_HIGH,
			upper_32_bits(VA_CPU_ACCESSIBLE_MEM_ADDR));

	WREG32(mmCPU_PQ_LENGTH, HL_QUEUE_SIZE_IN_BYTES);
	WREG32(mmCPU_EQ_LENGTH, HL_EQ_SIZE_IN_BYTES);
	WREG32(mmCPU_CQ_LENGTH, HL_CPU_ACCESSIBLE_MEM_SIZE);

	/* Used for EQ CI */
	WREG32(mmCPU_EQ_CI, 0);

	WREG32(mmCPU_IF_PF_PQ_PI, 0);

	WREG32(mmCPU_PQ_INIT_STATUS, PQ_INIT_STATUS_READY_FOR_CP);

	WREG32(mmGIC_DISTRIBUTOR__5_GICD_SETSPI_NSR,
			GOYA_ASYNC_EVENT_ID_PI_UPDATE);

	err = hl_poll_timeout(
		hdev,
		mmCPU_PQ_INIT_STATUS,
		status,
		(status == PQ_INIT_STATUS_READY_FOR_HOST),
		1000,
		GOYA_CPU_TIMEOUT_USEC);

	if (err) {
		dev_err(hdev->dev,
			"Failed to setup communication with device CPU\n");
		return -EIO;
	}

	/* update FW application security bits */
	if (prop->fw_cpu_boot_dev_sts0_valid)
		prop->fw_app_cpu_boot_dev_sts0 = RREG32(mmCPU_BOOT_DEV_STS0);

	if (prop->fw_cpu_boot_dev_sts1_valid)
		prop->fw_app_cpu_boot_dev_sts1 = RREG32(mmCPU_BOOT_DEV_STS1);

	goya->hw_cap_initialized |= HW_CAP_CPU_Q;
	return 0;
}

static void goya_set_pll_refclk(struct hl_device *hdev)
{
	WREG32(mmCPU_PLL_DIV_SEL_0, 0x0);
	WREG32(mmCPU_PLL_DIV_SEL_1, 0x0);
	WREG32(mmCPU_PLL_DIV_SEL_2, 0x0);
	WREG32(mmCPU_PLL_DIV_SEL_3, 0x0);

	WREG32(mmIC_PLL_DIV_SEL_0, 0x0);
	WREG32(mmIC_PLL_DIV_SEL_1, 0x0);
	WREG32(mmIC_PLL_DIV_SEL_2, 0x0);
	WREG32(mmIC_PLL_DIV_SEL_3, 0x0);

	WREG32(mmMC_PLL_DIV_SEL_0, 0x0);
	WREG32(mmMC_PLL_DIV_SEL_1, 0x0);
	WREG32(mmMC_PLL_DIV_SEL_2, 0x0);
	WREG32(mmMC_PLL_DIV_SEL_3, 0x0);

	WREG32(mmPSOC_MME_PLL_DIV_SEL_0, 0x0);
	WREG32(mmPSOC_MME_PLL_DIV_SEL_1, 0x0);
	WREG32(mmPSOC_MME_PLL_DIV_SEL_2, 0x0);
	WREG32(mmPSOC_MME_PLL_DIV_SEL_3, 0x0);

	WREG32(mmPSOC_PCI_PLL_DIV_SEL_0, 0x0);
	WREG32(mmPSOC_PCI_PLL_DIV_SEL_1, 0x0);
	WREG32(mmPSOC_PCI_PLL_DIV_SEL_2, 0x0);
	WREG32(mmPSOC_PCI_PLL_DIV_SEL_3, 0x0);

	WREG32(mmPSOC_EMMC_PLL_DIV_SEL_0, 0x0);
	WREG32(mmPSOC_EMMC_PLL_DIV_SEL_1, 0x0);
	WREG32(mmPSOC_EMMC_PLL_DIV_SEL_2, 0x0);
	WREG32(mmPSOC_EMMC_PLL_DIV_SEL_3, 0x0);

	WREG32(mmTPC_PLL_DIV_SEL_0, 0x0);
	WREG32(mmTPC_PLL_DIV_SEL_1, 0x0);
	WREG32(mmTPC_PLL_DIV_SEL_2, 0x0);
	WREG32(mmTPC_PLL_DIV_SEL_3, 0x0);
}

static void goya_disable_clk_rlx(struct hl_device *hdev)
{
	WREG32(mmPSOC_MME_PLL_CLK_RLX_0, 0x100010);
	WREG32(mmIC_PLL_CLK_RLX_0, 0x100010);
}

static void _goya_tpc_mbist_workaround(struct hl_device *hdev, u8 tpc_id)
{
	u64 tpc_eml_address;
	u32 val, tpc_offset, tpc_eml_offset, tpc_slm_offset;
	int err, slm_index;

	tpc_offset = tpc_id * 0x40000;
	tpc_eml_offset = tpc_id * 0x200000;
	tpc_eml_address = (mmTPC0_EML_CFG_BASE + tpc_eml_offset - CFG_BASE);
	tpc_slm_offset = tpc_eml_address + 0x100000;

	/*
	 * Workaround for Bug H2 #2443 :
	 * "TPC SB is not initialized on chip reset"
	 */

	val = RREG32(mmTPC0_CFG_FUNC_MBIST_CNTRL + tpc_offset);
	if (val & TPC0_CFG_FUNC_MBIST_CNTRL_MBIST_ACTIVE_MASK)
		dev_warn(hdev->dev, "TPC%d MBIST ACTIVE is not cleared\n",
			tpc_id);

	WREG32(mmTPC0_CFG_FUNC_MBIST_PAT + tpc_offset, val & 0xFFFFF000);

	WREG32(mmTPC0_CFG_FUNC_MBIST_MEM_0 + tpc_offset, 0x37FF);
	WREG32(mmTPC0_CFG_FUNC_MBIST_MEM_1 + tpc_offset, 0x303F);
	WREG32(mmTPC0_CFG_FUNC_MBIST_MEM_2 + tpc_offset, 0x71FF);
	WREG32(mmTPC0_CFG_FUNC_MBIST_MEM_3 + tpc_offset, 0x71FF);
	WREG32(mmTPC0_CFG_FUNC_MBIST_MEM_4 + tpc_offset, 0x70FF);
	WREG32(mmTPC0_CFG_FUNC_MBIST_MEM_5 + tpc_offset, 0x70FF);
	WREG32(mmTPC0_CFG_FUNC_MBIST_MEM_6 + tpc_offset, 0x70FF);
	WREG32(mmTPC0_CFG_FUNC_MBIST_MEM_7 + tpc_offset, 0x70FF);
	WREG32(mmTPC0_CFG_FUNC_MBIST_MEM_8 + tpc_offset, 0x70FF);
	WREG32(mmTPC0_CFG_FUNC_MBIST_MEM_9 + tpc_offset, 0x70FF);

	WREG32_OR(mmTPC0_CFG_FUNC_MBIST_CNTRL + tpc_offset,
		1 << TPC0_CFG_FUNC_MBIST_CNTRL_MBIST_START_SHIFT);

	err = hl_poll_timeout(
		hdev,
		mmTPC0_CFG_FUNC_MBIST_CNTRL + tpc_offset,
		val,
		(val & TPC0_CFG_FUNC_MBIST_CNTRL_MBIST_DONE_MASK),
		1000,
		HL_DEVICE_TIMEOUT_USEC);

	if (err)
		dev_err(hdev->dev,
			"Timeout while waiting for TPC%d MBIST DONE\n", tpc_id);

	WREG32_OR(mmTPC0_EML_CFG_DBG_CNT + tpc_eml_offset,
		1 << TPC0_EML_CFG_DBG_CNT_CORE_RST_SHIFT);

	msleep(GOYA_RESET_WAIT_MSEC);

	WREG32_AND(mmTPC0_EML_CFG_DBG_CNT + tpc_eml_offset,
		~(1 << TPC0_EML_CFG_DBG_CNT_CORE_RST_SHIFT));

	msleep(GOYA_RESET_WAIT_MSEC);

	for (slm_index = 0 ; slm_index < 256 ; slm_index++)
		WREG32(tpc_slm_offset + (slm_index << 2), 0);

	val = RREG32(tpc_slm_offset);
}

static void goya_tpc_mbist_workaround(struct hl_device *hdev)
{
	struct goya_device *goya = hdev->asic_specific;
	int i;

	if (hdev->pldm)
		return;

	if (goya->hw_cap_initialized & HW_CAP_TPC_MBIST)
		return;

	/* Workaround for H2 #2443 */

	for (i = 0 ; i < TPC_MAX_NUM ; i++)
		_goya_tpc_mbist_workaround(hdev, i);

	goya->hw_cap_initialized |= HW_CAP_TPC_MBIST;
}

/*
 * goya_init_golden_registers - Initialize golden registers
 *
 * @hdev: pointer to hl_device structure
 *
 * Initialize the H/W registers of the device
 *
 */
static void goya_init_golden_registers(struct hl_device *hdev)
{
	struct goya_device *goya = hdev->asic_specific;
	u32 polynom[10], tpc_intr_mask, offset;
	int i;

	if (goya->hw_cap_initialized & HW_CAP_GOLDEN)
		return;

	polynom[0] = 0x00020080;
	polynom[1] = 0x00401000;
	polynom[2] = 0x00200800;
	polynom[3] = 0x00002000;
	polynom[4] = 0x00080200;
	polynom[5] = 0x00040100;
	polynom[6] = 0x00100400;
	polynom[7] = 0x00004000;
	polynom[8] = 0x00010000;
	polynom[9] = 0x00008000;

	/* Mask all arithmetic interrupts from TPC */
	tpc_intr_mask = 0x7FFF;

	for (i = 0, offset = 0 ; i < 6 ; i++, offset += 0x20000) {
		WREG32(mmSRAM_Y0_X0_RTR_HBW_RD_RQ_L_ARB + offset, 0x302);
		WREG32(mmSRAM_Y0_X1_RTR_HBW_RD_RQ_L_ARB + offset, 0x302);
		WREG32(mmSRAM_Y0_X2_RTR_HBW_RD_RQ_L_ARB + offset, 0x302);
		WREG32(mmSRAM_Y0_X3_RTR_HBW_RD_RQ_L_ARB + offset, 0x302);
		WREG32(mmSRAM_Y0_X4_RTR_HBW_RD_RQ_L_ARB + offset, 0x302);

		WREG32(mmSRAM_Y0_X0_RTR_HBW_DATA_L_ARB + offset, 0x204);
		WREG32(mmSRAM_Y0_X1_RTR_HBW_DATA_L_ARB + offset, 0x204);
		WREG32(mmSRAM_Y0_X2_RTR_HBW_DATA_L_ARB + offset, 0x204);
		WREG32(mmSRAM_Y0_X3_RTR_HBW_DATA_L_ARB + offset, 0x204);
		WREG32(mmSRAM_Y0_X4_RTR_HBW_DATA_L_ARB + offset, 0x204);


		WREG32(mmSRAM_Y0_X0_RTR_HBW_DATA_E_ARB + offset, 0x206);
		WREG32(mmSRAM_Y0_X1_RTR_HBW_DATA_E_ARB + offset, 0x206);
		WREG32(mmSRAM_Y0_X2_RTR_HBW_DATA_E_ARB + offset, 0x206);
		WREG32(mmSRAM_Y0_X3_RTR_HBW_DATA_E_ARB + offset, 0x207);
		WREG32(mmSRAM_Y0_X4_RTR_HBW_DATA_E_ARB + offset, 0x207);

		WREG32(mmSRAM_Y0_X0_RTR_HBW_DATA_W_ARB + offset, 0x207);
		WREG32(mmSRAM_Y0_X1_RTR_HBW_DATA_W_ARB + offset, 0x207);
		WREG32(mmSRAM_Y0_X2_RTR_HBW_DATA_W_ARB + offset, 0x206);
		WREG32(mmSRAM_Y0_X3_RTR_HBW_DATA_W_ARB + offset, 0x206);
		WREG32(mmSRAM_Y0_X4_RTR_HBW_DATA_W_ARB + offset, 0x206);

		WREG32(mmSRAM_Y0_X0_RTR_HBW_WR_RS_E_ARB + offset, 0x101);
		WREG32(mmSRAM_Y0_X1_RTR_HBW_WR_RS_E_ARB + offset, 0x102);
		WREG32(mmSRAM_Y0_X2_RTR_HBW_WR_RS_E_ARB + offset, 0x103);
		WREG32(mmSRAM_Y0_X3_RTR_HBW_WR_RS_E_ARB + offset, 0x104);
		WREG32(mmSRAM_Y0_X4_RTR_HBW_WR_RS_E_ARB + offset, 0x105);

		WREG32(mmSRAM_Y0_X0_RTR_HBW_WR_RS_W_ARB + offset, 0x105);
		WREG32(mmSRAM_Y0_X1_RTR_HBW_WR_RS_W_ARB + offset, 0x104);
		WREG32(mmSRAM_Y0_X2_RTR_HBW_WR_RS_W_ARB + offset, 0x103);
		WREG32(mmSRAM_Y0_X3_RTR_HBW_WR_RS_W_ARB + offset, 0x102);
		WREG32(mmSRAM_Y0_X4_RTR_HBW_WR_RS_W_ARB + offset, 0x101);
	}

	WREG32(mmMME_STORE_MAX_CREDIT, 0x21);
	WREG32(mmMME_AGU, 0x0f0f0f10);
	WREG32(mmMME_SEI_MASK, ~0x0);

	WREG32(mmMME6_RTR_HBW_RD_RQ_N_ARB, 0x01010101);
	WREG32(mmMME5_RTR_HBW_RD_RQ_N_ARB, 0x01040101);
	WREG32(mmMME4_RTR_HBW_RD_RQ_N_ARB, 0x01030101);
	WREG32(mmMME3_RTR_HBW_RD_RQ_N_ARB, 0x01020101);
	WREG32(mmMME2_RTR_HBW_RD_RQ_N_ARB, 0x01010101);
	WREG32(mmMME1_RTR_HBW_RD_RQ_N_ARB, 0x07010701);
	WREG32(mmMME6_RTR_HBW_RD_RQ_S_ARB, 0x04010401);
	WREG32(mmMME5_RTR_HBW_RD_RQ_S_ARB, 0x04050401);
	WREG32(mmMME4_RTR_HBW_RD_RQ_S_ARB, 0x03070301);
	WREG32(mmMME3_RTR_HBW_RD_RQ_S_ARB, 0x01030101);
	WREG32(mmMME2_RTR_HBW_RD_RQ_S_ARB, 0x01040101);
	WREG32(mmMME1_RTR_HBW_RD_RQ_S_ARB, 0x01050105);
	WREG32(mmMME6_RTR_HBW_RD_RQ_W_ARB, 0x01010501);
	WREG32(mmMME5_RTR_HBW_RD_RQ_W_ARB, 0x01010501);
	WREG32(mmMME4_RTR_HBW_RD_RQ_W_ARB, 0x01040301);
	WREG32(mmMME3_RTR_HBW_RD_RQ_W_ARB, 0x01030401);
	WREG32(mmMME2_RTR_HBW_RD_RQ_W_ARB, 0x01040101);
	WREG32(mmMME1_RTR_HBW_RD_RQ_W_ARB, 0x01050101);
	WREG32(mmMME6_RTR_HBW_WR_RQ_N_ARB, 0x02020202);
	WREG32(mmMME5_RTR_HBW_WR_RQ_N_ARB, 0x01070101);
	WREG32(mmMME4_RTR_HBW_WR_RQ_N_ARB, 0x02020201);
	WREG32(mmMME3_RTR_HBW_WR_RQ_N_ARB, 0x07020701);
	WREG32(mmMME2_RTR_HBW_WR_RQ_N_ARB, 0x01020101);
	WREG32(mmMME1_RTR_HBW_WR_RQ_S_ARB, 0x01010101);
	WREG32(mmMME6_RTR_HBW_WR_RQ_S_ARB, 0x01070101);
	WREG32(mmMME5_RTR_HBW_WR_RQ_S_ARB, 0x01070101);
	WREG32(mmMME4_RTR_HBW_WR_RQ_S_ARB, 0x07020701);
	WREG32(mmMME3_RTR_HBW_WR_RQ_S_ARB, 0x02020201);
	WREG32(mmMME2_RTR_HBW_WR_RQ_S_ARB, 0x01070101);
	WREG32(mmMME1_RTR_HBW_WR_RQ_S_ARB, 0x01020102);
	WREG32(mmMME6_RTR_HBW_WR_RQ_W_ARB, 0x01020701);
	WREG32(mmMME5_RTR_HBW_WR_RQ_W_ARB, 0x01020701);
	WREG32(mmMME4_RTR_HBW_WR_RQ_W_ARB, 0x07020707);
	WREG32(mmMME3_RTR_HBW_WR_RQ_W_ARB, 0x01020201);
	WREG32(mmMME2_RTR_HBW_WR_RQ_W_ARB, 0x01070201);
	WREG32(mmMME1_RTR_HBW_WR_RQ_W_ARB, 0x01070201);
	WREG32(mmMME6_RTR_HBW_RD_RS_N_ARB, 0x01070102);
	WREG32(mmMME5_RTR_HBW_RD_RS_N_ARB, 0x01070102);
	WREG32(mmMME4_RTR_HBW_RD_RS_N_ARB, 0x01060102);
	WREG32(mmMME3_RTR_HBW_RD_RS_N_ARB, 0x01040102);
	WREG32(mmMME2_RTR_HBW_RD_RS_N_ARB, 0x01020102);
	WREG32(mmMME1_RTR_HBW_RD_RS_N_ARB, 0x01020107);
	WREG32(mmMME6_RTR_HBW_RD_RS_S_ARB, 0x01020106);
	WREG32(mmMME5_RTR_HBW_RD_RS_S_ARB, 0x01020102);
	WREG32(mmMME4_RTR_HBW_RD_RS_S_ARB, 0x01040102);
	WREG32(mmMME3_RTR_HBW_RD_RS_S_ARB, 0x01060102);
	WREG32(mmMME2_RTR_HBW_RD_RS_S_ARB, 0x01070102);
	WREG32(mmMME1_RTR_HBW_RD_RS_S_ARB, 0x01070102);
	WREG32(mmMME6_RTR_HBW_RD_RS_E_ARB, 0x01020702);
	WREG32(mmMME5_RTR_HBW_RD_RS_E_ARB, 0x01020702);
	WREG32(mmMME4_RTR_HBW_RD_RS_E_ARB, 0x01040602);
	WREG32(mmMME3_RTR_HBW_RD_RS_E_ARB, 0x01060402);
	WREG32(mmMME2_RTR_HBW_RD_RS_E_ARB, 0x01070202);
	WREG32(mmMME1_RTR_HBW_RD_RS_E_ARB, 0x01070102);
	WREG32(mmMME6_RTR_HBW_RD_RS_W_ARB, 0x01060401);
	WREG32(mmMME5_RTR_HBW_RD_RS_W_ARB, 0x01060401);
	WREG32(mmMME4_RTR_HBW_RD_RS_W_ARB, 0x01060401);
	WREG32(mmMME3_RTR_HBW_RD_RS_W_ARB, 0x01060401);
	WREG32(mmMME2_RTR_HBW_RD_RS_W_ARB, 0x01060401);
	WREG32(mmMME1_RTR_HBW_RD_RS_W_ARB, 0x01060401);
	WREG32(mmMME6_RTR_HBW_WR_RS_N_ARB, 0x01050101);
	WREG32(mmMME5_RTR_HBW_WR_RS_N_ARB, 0x01040101);
	WREG32(mmMME4_RTR_HBW_WR_RS_N_ARB, 0x01030101);
	WREG32(mmMME3_RTR_HBW_WR_RS_N_ARB, 0x01020101);
	WREG32(mmMME2_RTR_HBW_WR_RS_N_ARB, 0x01010101);
	WREG32(mmMME1_RTR_HBW_WR_RS_N_ARB, 0x01010107);
	WREG32(mmMME6_RTR_HBW_WR_RS_S_ARB, 0x01010107);
	WREG32(mmMME5_RTR_HBW_WR_RS_S_ARB, 0x01010101);
	WREG32(mmMME4_RTR_HBW_WR_RS_S_ARB, 0x01020101);
	WREG32(mmMME3_RTR_HBW_WR_RS_S_ARB, 0x01030101);
	WREG32(mmMME2_RTR_HBW_WR_RS_S_ARB, 0x01040101);
	WREG32(mmMME1_RTR_HBW_WR_RS_S_ARB, 0x01050101);
	WREG32(mmMME6_RTR_HBW_WR_RS_E_ARB, 0x01010501);
	WREG32(mmMME5_RTR_HBW_WR_RS_E_ARB, 0x01010501);
	WREG32(mmMME4_RTR_HBW_WR_RS_E_ARB, 0x01040301);
	WREG32(mmMME3_RTR_HBW_WR_RS_E_ARB, 0x01030401);
	WREG32(mmMME2_RTR_HBW_WR_RS_E_ARB, 0x01040101);
	WREG32(mmMME1_RTR_HBW_WR_RS_E_ARB, 0x01050101);
	WREG32(mmMME6_RTR_HBW_WR_RS_W_ARB, 0x01010101);
	WREG32(mmMME5_RTR_HBW_WR_RS_W_ARB, 0x01010101);
	WREG32(mmMME4_RTR_HBW_WR_RS_W_ARB, 0x01010101);
	WREG32(mmMME3_RTR_HBW_WR_RS_W_ARB, 0x01010101);
	WREG32(mmMME2_RTR_HBW_WR_RS_W_ARB, 0x01010101);
	WREG32(mmMME1_RTR_HBW_WR_RS_W_ARB, 0x01010101);

	WREG32(mmTPC1_RTR_HBW_RD_RQ_N_ARB, 0x01010101);
	WREG32(mmTPC1_RTR_HBW_RD_RQ_S_ARB, 0x01010101);
	WREG32(mmTPC1_RTR_HBW_RD_RQ_E_ARB, 0x01060101);
	WREG32(mmTPC1_RTR_HBW_WR_RQ_N_ARB, 0x02020102);
	WREG32(mmTPC1_RTR_HBW_WR_RQ_S_ARB, 0x01010101);
	WREG32(mmTPC1_RTR_HBW_WR_RQ_E_ARB, 0x02070202);
	WREG32(mmTPC1_RTR_HBW_RD_RS_N_ARB, 0x01020201);
	WREG32(mmTPC1_RTR_HBW_RD_RS_S_ARB, 0x01070201);
	WREG32(mmTPC1_RTR_HBW_RD_RS_W_ARB, 0x01070202);
	WREG32(mmTPC1_RTR_HBW_WR_RS_N_ARB, 0x01010101);
	WREG32(mmTPC1_RTR_HBW_WR_RS_S_ARB, 0x01050101);
	WREG32(mmTPC1_RTR_HBW_WR_RS_W_ARB, 0x01050101);

	WREG32(mmTPC2_RTR_HBW_RD_RQ_N_ARB, 0x01020101);
	WREG32(mmTPC2_RTR_HBW_RD_RQ_S_ARB, 0x01050101);
	WREG32(mmTPC2_RTR_HBW_RD_RQ_E_ARB, 0x01010201);
	WREG32(mmTPC2_RTR_HBW_WR_RQ_N_ARB, 0x02040102);
	WREG32(mmTPC2_RTR_HBW_WR_RQ_S_ARB, 0x01050101);
	WREG32(mmTPC2_RTR_HBW_WR_RQ_E_ARB, 0x02060202);
	WREG32(mmTPC2_RTR_HBW_RD_RS_N_ARB, 0x01020201);
	WREG32(mmTPC2_RTR_HBW_RD_RS_S_ARB, 0x01070201);
	WREG32(mmTPC2_RTR_HBW_RD_RS_W_ARB, 0x01070202);
	WREG32(mmTPC2_RTR_HBW_WR_RS_N_ARB, 0x01010101);
	WREG32(mmTPC2_RTR_HBW_WR_RS_S_ARB, 0x01040101);
	WREG32(mmTPC2_RTR_HBW_WR_RS_W_ARB, 0x01040101);

	WREG32(mmTPC3_RTR_HBW_RD_RQ_N_ARB, 0x01030101);
	WREG32(mmTPC3_RTR_HBW_RD_RQ_S_ARB, 0x01040101);
	WREG32(mmTPC3_RTR_HBW_RD_RQ_E_ARB, 0x01040301);
	WREG32(mmTPC3_RTR_HBW_WR_RQ_N_ARB, 0x02060102);
	WREG32(mmTPC3_RTR_HBW_WR_RQ_S_ARB, 0x01040101);
	WREG32(mmTPC3_RTR_HBW_WR_RQ_E_ARB, 0x01040301);
	WREG32(mmTPC3_RTR_HBW_RD_RS_N_ARB, 0x01040201);
	WREG32(mmTPC3_RTR_HBW_RD_RS_S_ARB, 0x01060201);
	WREG32(mmTPC3_RTR_HBW_RD_RS_W_ARB, 0x01060402);
	WREG32(mmTPC3_RTR_HBW_WR_RS_N_ARB, 0x01020101);
	WREG32(mmTPC3_RTR_HBW_WR_RS_S_ARB, 0x01030101);
	WREG32(mmTPC3_RTR_HBW_WR_RS_W_ARB, 0x01030401);

	WREG32(mmTPC4_RTR_HBW_RD_RQ_N_ARB, 0x01040101);
	WREG32(mmTPC4_RTR_HBW_RD_RQ_S_ARB, 0x01030101);
	WREG32(mmTPC4_RTR_HBW_RD_RQ_E_ARB, 0x01030401);
	WREG32(mmTPC4_RTR_HBW_WR_RQ_N_ARB, 0x02070102);
	WREG32(mmTPC4_RTR_HBW_WR_RQ_S_ARB, 0x01030101);
	WREG32(mmTPC4_RTR_HBW_WR_RQ_E_ARB, 0x02060702);
	WREG32(mmTPC4_RTR_HBW_RD_RS_N_ARB, 0x01060201);
	WREG32(mmTPC4_RTR_HBW_RD_RS_S_ARB, 0x01040201);
	WREG32(mmTPC4_RTR_HBW_RD_RS_W_ARB, 0x01040602);
	WREG32(mmTPC4_RTR_HBW_WR_RS_N_ARB, 0x01030101);
	WREG32(mmTPC4_RTR_HBW_WR_RS_S_ARB, 0x01020101);
	WREG32(mmTPC4_RTR_HBW_WR_RS_W_ARB, 0x01040301);

	WREG32(mmTPC5_RTR_HBW_RD_RQ_N_ARB, 0x01050101);
	WREG32(mmTPC5_RTR_HBW_RD_RQ_S_ARB, 0x01020101);
	WREG32(mmTPC5_RTR_HBW_RD_RQ_E_ARB, 0x01200501);
	WREG32(mmTPC5_RTR_HBW_WR_RQ_N_ARB, 0x02070102);
	WREG32(mmTPC5_RTR_HBW_WR_RQ_S_ARB, 0x01020101);
	WREG32(mmTPC5_RTR_HBW_WR_RQ_E_ARB, 0x02020602);
	WREG32(mmTPC5_RTR_HBW_RD_RS_N_ARB, 0x01070201);
	WREG32(mmTPC5_RTR_HBW_RD_RS_S_ARB, 0x01020201);
	WREG32(mmTPC5_RTR_HBW_RD_RS_W_ARB, 0x01020702);
	WREG32(mmTPC5_RTR_HBW_WR_RS_N_ARB, 0x01040101);
	WREG32(mmTPC5_RTR_HBW_WR_RS_S_ARB, 0x01010101);
	WREG32(mmTPC5_RTR_HBW_WR_RS_W_ARB, 0x01010501);

	WREG32(mmTPC6_RTR_HBW_RD_RQ_N_ARB, 0x01010101);
	WREG32(mmTPC6_RTR_HBW_RD_RQ_S_ARB, 0x01010101);
	WREG32(mmTPC6_RTR_HBW_RD_RQ_E_ARB, 0x01010601);
	WREG32(mmTPC6_RTR_HBW_WR_RQ_N_ARB, 0x01010101);
	WREG32(mmTPC6_RTR_HBW_WR_RQ_S_ARB, 0x01010101);
	WREG32(mmTPC6_RTR_HBW_WR_RQ_E_ARB, 0x02020702);
	WREG32(mmTPC6_RTR_HBW_RD_RS_N_ARB, 0x01010101);
	WREG32(mmTPC6_RTR_HBW_RD_RS_S_ARB, 0x01010101);
	WREG32(mmTPC6_RTR_HBW_RD_RS_W_ARB, 0x01020702);
	WREG32(mmTPC6_RTR_HBW_WR_RS_N_ARB, 0x01050101);
	WREG32(mmTPC6_RTR_HBW_WR_RS_S_ARB, 0x01010101);
	WREG32(mmTPC6_RTR_HBW_WR_RS_W_ARB, 0x01010501);

	for (i = 0, offset = 0 ; i < 10 ; i++, offset += 4) {
		WREG32(mmMME1_RTR_SPLIT_COEF_0 + offset, polynom[i] >> 7);
		WREG32(mmMME2_RTR_SPLIT_COEF_0 + offset, polynom[i] >> 7);
		WREG32(mmMME3_RTR_SPLIT_COEF_0 + offset, polynom[i] >> 7);
		WREG32(mmMME4_RTR_SPLIT_COEF_0 + offset, polynom[i] >> 7);
		WREG32(mmMME5_RTR_SPLIT_COEF_0 + offset, polynom[i] >> 7);
		WREG32(mmMME6_RTR_SPLIT_COEF_0 + offset, polynom[i] >> 7);

		WREG32(mmTPC0_NRTR_SPLIT_COEF_0 + offset, polynom[i] >> 7);
		WREG32(mmTPC1_RTR_SPLIT_COEF_0 + offset, polynom[i] >> 7);
		WREG32(mmTPC2_RTR_SPLIT_COEF_0 + offset, polynom[i] >> 7);
		WREG32(mmTPC3_RTR_SPLIT_COEF_0 + offset, polynom[i] >> 7);
		WREG32(mmTPC4_RTR_SPLIT_COEF_0 + offset, polynom[i] >> 7);
		WREG32(mmTPC5_RTR_SPLIT_COEF_0 + offset, polynom[i] >> 7);
		WREG32(mmTPC6_RTR_SPLIT_COEF_0 + offset, polynom[i] >> 7);
		WREG32(mmTPC7_NRTR_SPLIT_COEF_0 + offset, polynom[i] >> 7);

		WREG32(mmPCI_NRTR_SPLIT_COEF_0 + offset, polynom[i] >> 7);
		WREG32(mmDMA_NRTR_SPLIT_COEF_0 + offset, polynom[i] >> 7);
	}

	for (i = 0, offset = 0 ; i < 6 ; i++, offset += 0x40000) {
		WREG32(mmMME1_RTR_SCRAMB_EN + offset,
				1 << MME1_RTR_SCRAMB_EN_VAL_SHIFT);
		WREG32(mmMME1_RTR_NON_LIN_SCRAMB + offset,
				1 << MME1_RTR_NON_LIN_SCRAMB_EN_SHIFT);
	}

	for (i = 0, offset = 0 ; i < 8 ; i++, offset += 0x40000) {
		/*
		 * Workaround for Bug H2 #2441 :
		 * "ST.NOP set trace event illegal opcode"
		 */
		WREG32(mmTPC0_CFG_TPC_INTR_MASK + offset, tpc_intr_mask);

		WREG32(mmTPC0_NRTR_SCRAMB_EN + offset,
				1 << TPC0_NRTR_SCRAMB_EN_VAL_SHIFT);
		WREG32(mmTPC0_NRTR_NON_LIN_SCRAMB + offset,
				1 << TPC0_NRTR_NON_LIN_SCRAMB_EN_SHIFT);

		WREG32_FIELD(TPC0_CFG_MSS_CONFIG, offset,
				ICACHE_FETCH_LINE_NUM, 2);
	}

	WREG32(mmDMA_NRTR_SCRAMB_EN, 1 << DMA_NRTR_SCRAMB_EN_VAL_SHIFT);
	WREG32(mmDMA_NRTR_NON_LIN_SCRAMB,
			1 << DMA_NRTR_NON_LIN_SCRAMB_EN_SHIFT);

	WREG32(mmPCI_NRTR_SCRAMB_EN, 1 << PCI_NRTR_SCRAMB_EN_VAL_SHIFT);
	WREG32(mmPCI_NRTR_NON_LIN_SCRAMB,
			1 << PCI_NRTR_NON_LIN_SCRAMB_EN_SHIFT);

	/*
	 * Workaround for H2 #HW-23 bug
	 * Set DMA max outstanding read requests to 240 on DMA CH 1.
	 * This limitation is still large enough to not affect Gen4 bandwidth.
	 * We need to only limit that DMA channel because the user can only read
	 * from Host using DMA CH 1
	 */
	WREG32(mmDMA_CH_1_CFG0, 0x0fff00F0);

	WREG32(mmTPC_PLL_CLK_RLX_0, 0x200020);

	goya->hw_cap_initialized |= HW_CAP_GOLDEN;
}

static void goya_init_mme_qman(struct hl_device *hdev)
{
	u32 mtr_base_lo, mtr_base_hi;
	u32 so_base_lo, so_base_hi;
	u32 gic_base_lo, gic_base_hi;
	u64 qman_base_addr;

	mtr_base_lo = lower_32_bits(CFG_BASE + mmSYNC_MNGR_MON_PAY_ADDRL_0);
	mtr_base_hi = upper_32_bits(CFG_BASE + mmSYNC_MNGR_MON_PAY_ADDRL_0);
	so_base_lo = lower_32_bits(CFG_BASE + mmSYNC_MNGR_SOB_OBJ_0);
	so_base_hi = upper_32_bits(CFG_BASE + mmSYNC_MNGR_SOB_OBJ_0);

	gic_base_lo =
		lower_32_bits(CFG_BASE + mmGIC_DISTRIBUTOR__5_GICD_SETSPI_NSR);
	gic_base_hi =
		upper_32_bits(CFG_BASE + mmGIC_DISTRIBUTOR__5_GICD_SETSPI_NSR);

	qman_base_addr = hdev->asic_prop.sram_base_address +
				MME_QMAN_BASE_OFFSET;

	WREG32(mmMME_QM_PQ_BASE_LO, lower_32_bits(qman_base_addr));
	WREG32(mmMME_QM_PQ_BASE_HI, upper_32_bits(qman_base_addr));
	WREG32(mmMME_QM_PQ_SIZE, ilog2(MME_QMAN_LENGTH));
	WREG32(mmMME_QM_PQ_PI, 0);
	WREG32(mmMME_QM_PQ_CI, 0);
	WREG32(mmMME_QM_CP_LDMA_SRC_BASE_LO_OFFSET, 0x10C0);
	WREG32(mmMME_QM_CP_LDMA_SRC_BASE_HI_OFFSET, 0x10C4);
	WREG32(mmMME_QM_CP_LDMA_TSIZE_OFFSET, 0x10C8);
	WREG32(mmMME_QM_CP_LDMA_COMMIT_OFFSET, 0x10CC);

	WREG32(mmMME_QM_CP_MSG_BASE0_ADDR_LO, mtr_base_lo);
	WREG32(mmMME_QM_CP_MSG_BASE0_ADDR_HI, mtr_base_hi);
	WREG32(mmMME_QM_CP_MSG_BASE1_ADDR_LO, so_base_lo);
	WREG32(mmMME_QM_CP_MSG_BASE1_ADDR_HI, so_base_hi);

	/* QMAN CQ has 8 cache lines */
	WREG32(mmMME_QM_CQ_CFG1, 0x00080008);

	WREG32(mmMME_QM_GLBL_ERR_ADDR_LO, gic_base_lo);
	WREG32(mmMME_QM_GLBL_ERR_ADDR_HI, gic_base_hi);

	WREG32(mmMME_QM_GLBL_ERR_WDATA, GOYA_ASYNC_EVENT_ID_MME_QM);

	WREG32(mmMME_QM_GLBL_ERR_CFG, QMAN_MME_ERR_MSG_EN);

	WREG32(mmMME_QM_GLBL_PROT, QMAN_MME_ERR_PROT);

	WREG32(mmMME_QM_GLBL_CFG0, QMAN_MME_ENABLE);
}

static void goya_init_mme_cmdq(struct hl_device *hdev)
{
	u32 mtr_base_lo, mtr_base_hi;
	u32 so_base_lo, so_base_hi;
	u32 gic_base_lo, gic_base_hi;

	mtr_base_lo = lower_32_bits(CFG_BASE + mmSYNC_MNGR_MON_PAY_ADDRL_0);
	mtr_base_hi = upper_32_bits(CFG_BASE + mmSYNC_MNGR_MON_PAY_ADDRL_0);
	so_base_lo = lower_32_bits(CFG_BASE + mmSYNC_MNGR_SOB_OBJ_0);
	so_base_hi = upper_32_bits(CFG_BASE + mmSYNC_MNGR_SOB_OBJ_0);

	gic_base_lo =
		lower_32_bits(CFG_BASE + mmGIC_DISTRIBUTOR__5_GICD_SETSPI_NSR);
	gic_base_hi =
		upper_32_bits(CFG_BASE + mmGIC_DISTRIBUTOR__5_GICD_SETSPI_NSR);

	WREG32(mmMME_CMDQ_CP_MSG_BASE0_ADDR_LO, mtr_base_lo);
	WREG32(mmMME_CMDQ_CP_MSG_BASE0_ADDR_HI, mtr_base_hi);
	WREG32(mmMME_CMDQ_CP_MSG_BASE1_ADDR_LO,	so_base_lo);
	WREG32(mmMME_CMDQ_CP_MSG_BASE1_ADDR_HI, so_base_hi);

	/* CMDQ CQ has 20 cache lines */
	WREG32(mmMME_CMDQ_CQ_CFG1, 0x00140014);

	WREG32(mmMME_CMDQ_GLBL_ERR_ADDR_LO, gic_base_lo);
	WREG32(mmMME_CMDQ_GLBL_ERR_ADDR_HI, gic_base_hi);

	WREG32(mmMME_CMDQ_GLBL_ERR_WDATA, GOYA_ASYNC_EVENT_ID_MME_CMDQ);

	WREG32(mmMME_CMDQ_GLBL_ERR_CFG, CMDQ_MME_ERR_MSG_EN);

	WREG32(mmMME_CMDQ_GLBL_PROT, CMDQ_MME_ERR_PROT);

	WREG32(mmMME_CMDQ_GLBL_CFG0, CMDQ_MME_ENABLE);
}

void goya_init_mme_qmans(struct hl_device *hdev)
{
	struct goya_device *goya = hdev->asic_specific;
	u32 so_base_lo, so_base_hi;

	if (goya->hw_cap_initialized & HW_CAP_MME)
		return;

	so_base_lo = lower_32_bits(CFG_BASE + mmSYNC_MNGR_SOB_OBJ_0);
	so_base_hi = upper_32_bits(CFG_BASE + mmSYNC_MNGR_SOB_OBJ_0);

	WREG32(mmMME_SM_BASE_ADDRESS_LOW, so_base_lo);
	WREG32(mmMME_SM_BASE_ADDRESS_HIGH, so_base_hi);

	goya_init_mme_qman(hdev);
	goya_init_mme_cmdq(hdev);

	goya->hw_cap_initialized |= HW_CAP_MME;
}

static void goya_init_tpc_qman(struct hl_device *hdev, u32 base_off, int tpc_id)
{
	u32 mtr_base_lo, mtr_base_hi;
	u32 so_base_lo, so_base_hi;
	u32 gic_base_lo, gic_base_hi;
	u64 qman_base_addr;
	u32 reg_off = tpc_id * (mmTPC1_QM_PQ_PI - mmTPC0_QM_PQ_PI);

	mtr_base_lo = lower_32_bits(CFG_BASE + mmSYNC_MNGR_MON_PAY_ADDRL_0);
	mtr_base_hi = upper_32_bits(CFG_BASE + mmSYNC_MNGR_MON_PAY_ADDRL_0);
	so_base_lo = lower_32_bits(CFG_BASE + mmSYNC_MNGR_SOB_OBJ_0);
	so_base_hi = upper_32_bits(CFG_BASE + mmSYNC_MNGR_SOB_OBJ_0);

	gic_base_lo =
		lower_32_bits(CFG_BASE + mmGIC_DISTRIBUTOR__5_GICD_SETSPI_NSR);
	gic_base_hi =
		upper_32_bits(CFG_BASE + mmGIC_DISTRIBUTOR__5_GICD_SETSPI_NSR);

	qman_base_addr = hdev->asic_prop.sram_base_address + base_off;

	WREG32(mmTPC0_QM_PQ_BASE_LO + reg_off, lower_32_bits(qman_base_addr));
	WREG32(mmTPC0_QM_PQ_BASE_HI + reg_off, upper_32_bits(qman_base_addr));
	WREG32(mmTPC0_QM_PQ_SIZE + reg_off, ilog2(TPC_QMAN_LENGTH));
	WREG32(mmTPC0_QM_PQ_PI + reg_off, 0);
	WREG32(mmTPC0_QM_PQ_CI + reg_off, 0);
	WREG32(mmTPC0_QM_CP_LDMA_SRC_BASE_LO_OFFSET + reg_off, 0x10C0);
	WREG32(mmTPC0_QM_CP_LDMA_SRC_BASE_HI_OFFSET + reg_off, 0x10C4);
	WREG32(mmTPC0_QM_CP_LDMA_TSIZE_OFFSET + reg_off, 0x10C8);
	WREG32(mmTPC0_QM_CP_LDMA_COMMIT_OFFSET + reg_off, 0x10CC);

	WREG32(mmTPC0_QM_CP_MSG_BASE0_ADDR_LO + reg_off, mtr_base_lo);
	WREG32(mmTPC0_QM_CP_MSG_BASE0_ADDR_HI + reg_off, mtr_base_hi);
	WREG32(mmTPC0_QM_CP_MSG_BASE1_ADDR_LO + reg_off, so_base_lo);
	WREG32(mmTPC0_QM_CP_MSG_BASE1_ADDR_HI + reg_off, so_base_hi);

	WREG32(mmTPC0_QM_CQ_CFG1 + reg_off, 0x00080008);

	WREG32(mmTPC0_QM_GLBL_ERR_ADDR_LO + reg_off, gic_base_lo);
	WREG32(mmTPC0_QM_GLBL_ERR_ADDR_HI + reg_off, gic_base_hi);

	WREG32(mmTPC0_QM_GLBL_ERR_WDATA + reg_off,
			GOYA_ASYNC_EVENT_ID_TPC0_QM + tpc_id);

	WREG32(mmTPC0_QM_GLBL_ERR_CFG + reg_off, QMAN_TPC_ERR_MSG_EN);

	WREG32(mmTPC0_QM_GLBL_PROT + reg_off, QMAN_TPC_ERR_PROT);

	WREG32(mmTPC0_QM_GLBL_CFG0 + reg_off, QMAN_TPC_ENABLE);
}

static void goya_init_tpc_cmdq(struct hl_device *hdev, int tpc_id)
{
	u32 mtr_base_lo, mtr_base_hi;
	u32 so_base_lo, so_base_hi;
	u32 gic_base_lo, gic_base_hi;
	u32 reg_off = tpc_id * (mmTPC1_CMDQ_CQ_CFG1 - mmTPC0_CMDQ_CQ_CFG1);

	mtr_base_lo = lower_32_bits(CFG_BASE + mmSYNC_MNGR_MON_PAY_ADDRL_0);
	mtr_base_hi = upper_32_bits(CFG_BASE + mmSYNC_MNGR_MON_PAY_ADDRL_0);
	so_base_lo = lower_32_bits(CFG_BASE + mmSYNC_MNGR_SOB_OBJ_0);
	so_base_hi = upper_32_bits(CFG_BASE + mmSYNC_MNGR_SOB_OBJ_0);

	gic_base_lo =
		lower_32_bits(CFG_BASE + mmGIC_DISTRIBUTOR__5_GICD_SETSPI_NSR);
	gic_base_hi =
		upper_32_bits(CFG_BASE + mmGIC_DISTRIBUTOR__5_GICD_SETSPI_NSR);

	WREG32(mmTPC0_CMDQ_CP_MSG_BASE0_ADDR_LO + reg_off, mtr_base_lo);
	WREG32(mmTPC0_CMDQ_CP_MSG_BASE0_ADDR_HI + reg_off, mtr_base_hi);
	WREG32(mmTPC0_CMDQ_CP_MSG_BASE1_ADDR_LO + reg_off, so_base_lo);
	WREG32(mmTPC0_CMDQ_CP_MSG_BASE1_ADDR_HI + reg_off, so_base_hi);

	WREG32(mmTPC0_CMDQ_CQ_CFG1 + reg_off, 0x00140014);

	WREG32(mmTPC0_CMDQ_GLBL_ERR_ADDR_LO + reg_off, gic_base_lo);
	WREG32(mmTPC0_CMDQ_GLBL_ERR_ADDR_HI + reg_off, gic_base_hi);

	WREG32(mmTPC0_CMDQ_GLBL_ERR_WDATA + reg_off,
			GOYA_ASYNC_EVENT_ID_TPC0_CMDQ + tpc_id);

	WREG32(mmTPC0_CMDQ_GLBL_ERR_CFG + reg_off, CMDQ_TPC_ERR_MSG_EN);

	WREG32(mmTPC0_CMDQ_GLBL_PROT + reg_off, CMDQ_TPC_ERR_PROT);

	WREG32(mmTPC0_CMDQ_GLBL_CFG0 + reg_off, CMDQ_TPC_ENABLE);
}

void goya_init_tpc_qmans(struct hl_device *hdev)
{
	struct goya_device *goya = hdev->asic_specific;
	u32 so_base_lo, so_base_hi;
	u32 cfg_off = mmTPC1_CFG_SM_BASE_ADDRESS_LOW -
			mmTPC0_CFG_SM_BASE_ADDRESS_LOW;
	int i;

	if (goya->hw_cap_initialized & HW_CAP_TPC)
		return;

	so_base_lo = lower_32_bits(CFG_BASE + mmSYNC_MNGR_SOB_OBJ_0);
	so_base_hi = upper_32_bits(CFG_BASE + mmSYNC_MNGR_SOB_OBJ_0);

	for (i = 0 ; i < TPC_MAX_NUM ; i++) {
		WREG32(mmTPC0_CFG_SM_BASE_ADDRESS_LOW + i * cfg_off,
				so_base_lo);
		WREG32(mmTPC0_CFG_SM_BASE_ADDRESS_HIGH + i * cfg_off,
				so_base_hi);
	}

	goya_init_tpc_qman(hdev, TPC0_QMAN_BASE_OFFSET, 0);
	goya_init_tpc_qman(hdev, TPC1_QMAN_BASE_OFFSET, 1);
	goya_init_tpc_qman(hdev, TPC2_QMAN_BASE_OFFSET, 2);
	goya_init_tpc_qman(hdev, TPC3_QMAN_BASE_OFFSET, 3);
	goya_init_tpc_qman(hdev, TPC4_QMAN_BASE_OFFSET, 4);
	goya_init_tpc_qman(hdev, TPC5_QMAN_BASE_OFFSET, 5);
	goya_init_tpc_qman(hdev, TPC6_QMAN_BASE_OFFSET, 6);
	goya_init_tpc_qman(hdev, TPC7_QMAN_BASE_OFFSET, 7);

	for (i = 0 ; i < TPC_MAX_NUM ; i++)
		goya_init_tpc_cmdq(hdev, i);

	goya->hw_cap_initialized |= HW_CAP_TPC;
}

/*
 * goya_disable_internal_queues - Disable internal queues
 *
 * @hdev: pointer to hl_device structure
 *
 */
static void goya_disable_internal_queues(struct hl_device *hdev)
{
	struct goya_device *goya = hdev->asic_specific;

	if (!(goya->hw_cap_initialized & HW_CAP_MME))
		goto disable_tpc;

	WREG32(mmMME_QM_GLBL_CFG0, 0);
	WREG32(mmMME_CMDQ_GLBL_CFG0, 0);

disable_tpc:
	if (!(goya->hw_cap_initialized & HW_CAP_TPC))
		return;

	WREG32(mmTPC0_QM_GLBL_CFG0, 0);
	WREG32(mmTPC0_CMDQ_GLBL_CFG0, 0);

	WREG32(mmTPC1_QM_GLBL_CFG0, 0);
	WREG32(mmTPC1_CMDQ_GLBL_CFG0, 0);

	WREG32(mmTPC2_QM_GLBL_CFG0, 0);
	WREG32(mmTPC2_CMDQ_GLBL_CFG0, 0);

	WREG32(mmTPC3_QM_GLBL_CFG0, 0);
	WREG32(mmTPC3_CMDQ_GLBL_CFG0, 0);

	WREG32(mmTPC4_QM_GLBL_CFG0, 0);
	WREG32(mmTPC4_CMDQ_GLBL_CFG0, 0);

	WREG32(mmTPC5_QM_GLBL_CFG0, 0);
	WREG32(mmTPC5_CMDQ_GLBL_CFG0, 0);

	WREG32(mmTPC6_QM_GLBL_CFG0, 0);
	WREG32(mmTPC6_CMDQ_GLBL_CFG0, 0);

	WREG32(mmTPC7_QM_GLBL_CFG0, 0);
	WREG32(mmTPC7_CMDQ_GLBL_CFG0, 0);
}

/*
 * goya_stop_internal_queues - Stop internal queues
 *
 * @hdev: pointer to hl_device structure
 *
 * Returns 0 on success
 *
 */
static int goya_stop_internal_queues(struct hl_device *hdev)
{
	struct goya_device *goya = hdev->asic_specific;
	int rc, retval = 0;

	if (!(goya->hw_cap_initialized & HW_CAP_MME))
		goto stop_tpc;

	/*
	 * Each queue (QMAN) is a separate H/W logic. That means that each
	 * QMAN can be stopped independently and failure to stop one does NOT
	 * mandate we should not try to stop other QMANs
	 */

	rc = goya_stop_queue(hdev,
			mmMME_QM_GLBL_CFG1,
			mmMME_QM_CP_STS,
			mmMME_QM_GLBL_STS0);

	if (rc) {
		dev_err(hdev->dev, "failed to stop MME QMAN\n");
		retval = -EIO;
	}

	rc = goya_stop_queue(hdev,
			mmMME_CMDQ_GLBL_CFG1,
			mmMME_CMDQ_CP_STS,
			mmMME_CMDQ_GLBL_STS0);

	if (rc) {
		dev_err(hdev->dev, "failed to stop MME CMDQ\n");
		retval = -EIO;
	}

stop_tpc:
	if (!(goya->hw_cap_initialized & HW_CAP_TPC))
		return retval;

	rc = goya_stop_queue(hdev,
			mmTPC0_QM_GLBL_CFG1,
			mmTPC0_QM_CP_STS,
			mmTPC0_QM_GLBL_STS0);

	if (rc) {
		dev_err(hdev->dev, "failed to stop TPC 0 QMAN\n");
		retval = -EIO;
	}

	rc = goya_stop_queue(hdev,
			mmTPC0_CMDQ_GLBL_CFG1,
			mmTPC0_CMDQ_CP_STS,
			mmTPC0_CMDQ_GLBL_STS0);

	if (rc) {
		dev_err(hdev->dev, "failed to stop TPC 0 CMDQ\n");
		retval = -EIO;
	}

	rc = goya_stop_queue(hdev,
			mmTPC1_QM_GLBL_CFG1,
			mmTPC1_QM_CP_STS,
			mmTPC1_QM_GLBL_STS0);

	if (rc) {
		dev_err(hdev->dev, "failed to stop TPC 1 QMAN\n");
		retval = -EIO;
	}

	rc = goya_stop_queue(hdev,
			mmTPC1_CMDQ_GLBL_CFG1,
			mmTPC1_CMDQ_CP_STS,
			mmTPC1_CMDQ_GLBL_STS0);

	if (rc) {
		dev_err(hdev->dev, "failed to stop TPC 1 CMDQ\n");
		retval = -EIO;
	}

	rc = goya_stop_queue(hdev,
			mmTPC2_QM_GLBL_CFG1,
			mmTPC2_QM_CP_STS,
			mmTPC2_QM_GLBL_STS0);

	if (rc) {
		dev_err(hdev->dev, "failed to stop TPC 2 QMAN\n");
		retval = -EIO;
	}

	rc = goya_stop_queue(hdev,
			mmTPC2_CMDQ_GLBL_CFG1,
			mmTPC2_CMDQ_CP_STS,
			mmTPC2_CMDQ_GLBL_STS0);

	if (rc) {
		dev_err(hdev->dev, "failed to stop TPC 2 CMDQ\n");
		retval = -EIO;
	}

	rc = goya_stop_queue(hdev,
			mmTPC3_QM_GLBL_CFG1,
			mmTPC3_QM_CP_STS,
			mmTPC3_QM_GLBL_STS0);

	if (rc) {
		dev_err(hdev->dev, "failed to stop TPC 3 QMAN\n");
		retval = -EIO;
	}

	rc = goya_stop_queue(hdev,
			mmTPC3_CMDQ_GLBL_CFG1,
			mmTPC3_CMDQ_CP_STS,
			mmTPC3_CMDQ_GLBL_STS0);

	if (rc) {
		dev_err(hdev->dev, "failed to stop TPC 3 CMDQ\n");
		retval = -EIO;
	}

	rc = goya_stop_queue(hdev,
			mmTPC4_QM_GLBL_CFG1,
			mmTPC4_QM_CP_STS,
			mmTPC4_QM_GLBL_STS0);

	if (rc) {
		dev_err(hdev->dev, "failed to stop TPC 4 QMAN\n");
		retval = -EIO;
	}

	rc = goya_stop_queue(hdev,
			mmTPC4_CMDQ_GLBL_CFG1,
			mmTPC4_CMDQ_CP_STS,
			mmTPC4_CMDQ_GLBL_STS0);

	if (rc) {
		dev_err(hdev->dev, "failed to stop TPC 4 CMDQ\n");
		retval = -EIO;
	}

	rc = goya_stop_queue(hdev,
			mmTPC5_QM_GLBL_CFG1,
			mmTPC5_QM_CP_STS,
			mmTPC5_QM_GLBL_STS0);

	if (rc) {
		dev_err(hdev->dev, "failed to stop TPC 5 QMAN\n");
		retval = -EIO;
	}

	rc = goya_stop_queue(hdev,
			mmTPC5_CMDQ_GLBL_CFG1,
			mmTPC5_CMDQ_CP_STS,
			mmTPC5_CMDQ_GLBL_STS0);

	if (rc) {
		dev_err(hdev->dev, "failed to stop TPC 5 CMDQ\n");
		retval = -EIO;
	}

	rc = goya_stop_queue(hdev,
			mmTPC6_QM_GLBL_CFG1,
			mmTPC6_QM_CP_STS,
			mmTPC6_QM_GLBL_STS0);

	if (rc) {
		dev_err(hdev->dev, "failed to stop TPC 6 QMAN\n");
		retval = -EIO;
	}

	rc = goya_stop_queue(hdev,
			mmTPC6_CMDQ_GLBL_CFG1,
			mmTPC6_CMDQ_CP_STS,
			mmTPC6_CMDQ_GLBL_STS0);

	if (rc) {
		dev_err(hdev->dev, "failed to stop TPC 6 CMDQ\n");
		retval = -EIO;
	}

	rc = goya_stop_queue(hdev,
			mmTPC7_QM_GLBL_CFG1,
			mmTPC7_QM_CP_STS,
			mmTPC7_QM_GLBL_STS0);

	if (rc) {
		dev_err(hdev->dev, "failed to stop TPC 7 QMAN\n");
		retval = -EIO;
	}

	rc = goya_stop_queue(hdev,
			mmTPC7_CMDQ_GLBL_CFG1,
			mmTPC7_CMDQ_CP_STS,
			mmTPC7_CMDQ_GLBL_STS0);

	if (rc) {
		dev_err(hdev->dev, "failed to stop TPC 7 CMDQ\n");
		retval = -EIO;
	}

	return retval;
}

static void goya_dma_stall(struct hl_device *hdev)
{
	struct goya_device *goya = hdev->asic_specific;

	if (!(goya->hw_cap_initialized & HW_CAP_DMA))
		return;

	WREG32(mmDMA_QM_0_GLBL_CFG1, 1 << DMA_QM_0_GLBL_CFG1_DMA_STOP_SHIFT);
	WREG32(mmDMA_QM_1_GLBL_CFG1, 1 << DMA_QM_1_GLBL_CFG1_DMA_STOP_SHIFT);
	WREG32(mmDMA_QM_2_GLBL_CFG1, 1 << DMA_QM_2_GLBL_CFG1_DMA_STOP_SHIFT);
	WREG32(mmDMA_QM_3_GLBL_CFG1, 1 << DMA_QM_3_GLBL_CFG1_DMA_STOP_SHIFT);
	WREG32(mmDMA_QM_4_GLBL_CFG1, 1 << DMA_QM_4_GLBL_CFG1_DMA_STOP_SHIFT);
}

static void goya_tpc_stall(struct hl_device *hdev)
{
	struct goya_device *goya = hdev->asic_specific;

	if (!(goya->hw_cap_initialized & HW_CAP_TPC))
		return;

	WREG32(mmTPC0_CFG_TPC_STALL, 1 << TPC0_CFG_TPC_STALL_V_SHIFT);
	WREG32(mmTPC1_CFG_TPC_STALL, 1 << TPC1_CFG_TPC_STALL_V_SHIFT);
	WREG32(mmTPC2_CFG_TPC_STALL, 1 << TPC2_CFG_TPC_STALL_V_SHIFT);
	WREG32(mmTPC3_CFG_TPC_STALL, 1 << TPC3_CFG_TPC_STALL_V_SHIFT);
	WREG32(mmTPC4_CFG_TPC_STALL, 1 << TPC4_CFG_TPC_STALL_V_SHIFT);
	WREG32(mmTPC5_CFG_TPC_STALL, 1 << TPC5_CFG_TPC_STALL_V_SHIFT);
	WREG32(mmTPC6_CFG_TPC_STALL, 1 << TPC6_CFG_TPC_STALL_V_SHIFT);
	WREG32(mmTPC7_CFG_TPC_STALL, 1 << TPC7_CFG_TPC_STALL_V_SHIFT);
}

static void goya_mme_stall(struct hl_device *hdev)
{
	struct goya_device *goya = hdev->asic_specific;

	if (!(goya->hw_cap_initialized & HW_CAP_MME))
		return;

	WREG32(mmMME_STALL, 0xFFFFFFFF);
}

static int goya_enable_msix(struct hl_device *hdev)
{
	struct goya_device *goya = hdev->asic_specific;
	int cq_cnt = hdev->asic_prop.completion_queues_count;
	int rc, i, irq_cnt_init, irq;

	if (goya->hw_cap_initialized & HW_CAP_MSIX)
		return 0;

	rc = pci_alloc_irq_vectors(hdev->pdev, GOYA_MSIX_ENTRIES,
				GOYA_MSIX_ENTRIES, PCI_IRQ_MSIX);
	if (rc < 0) {
		dev_err(hdev->dev,
			"MSI-X: Failed to enable support -- %d/%d\n",
			GOYA_MSIX_ENTRIES, rc);
		return rc;
	}

	for (i = 0, irq_cnt_init = 0 ; i < cq_cnt ; i++, irq_cnt_init++) {
		irq = pci_irq_vector(hdev->pdev, i);
		rc = request_irq(irq, hl_irq_handler_cq, 0, goya_irq_name[i],
				&hdev->completion_queue[i]);
		if (rc) {
			dev_err(hdev->dev, "Failed to request IRQ %d", irq);
			goto free_irqs;
		}
	}

	irq = pci_irq_vector(hdev->pdev, GOYA_EVENT_QUEUE_MSIX_IDX);

	rc = request_irq(irq, hl_irq_handler_eq, 0,
			goya_irq_name[GOYA_EVENT_QUEUE_MSIX_IDX],
			&hdev->event_queue);
	if (rc) {
		dev_err(hdev->dev, "Failed to request IRQ %d", irq);
		goto free_irqs;
	}

	goya->hw_cap_initialized |= HW_CAP_MSIX;
	return 0;

free_irqs:
	for (i = 0 ; i < irq_cnt_init ; i++)
		free_irq(pci_irq_vector(hdev->pdev, i),
			&hdev->completion_queue[i]);

	pci_free_irq_vectors(hdev->pdev);
	return rc;
}

static void goya_sync_irqs(struct hl_device *hdev)
{
	struct goya_device *goya = hdev->asic_specific;
	int i;

	if (!(goya->hw_cap_initialized & HW_CAP_MSIX))
		return;

	/* Wait for all pending IRQs to be finished */
	for (i = 0 ; i < hdev->asic_prop.completion_queues_count ; i++)
		synchronize_irq(pci_irq_vector(hdev->pdev, i));

	synchronize_irq(pci_irq_vector(hdev->pdev, GOYA_EVENT_QUEUE_MSIX_IDX));
}

static void goya_disable_msix(struct hl_device *hdev)
{
	struct goya_device *goya = hdev->asic_specific;
	int i, irq;

	if (!(goya->hw_cap_initialized & HW_CAP_MSIX))
		return;

	goya_sync_irqs(hdev);

	irq = pci_irq_vector(hdev->pdev, GOYA_EVENT_QUEUE_MSIX_IDX);
	free_irq(irq, &hdev->event_queue);

	for (i = 0 ; i < hdev->asic_prop.completion_queues_count ; i++) {
		irq = pci_irq_vector(hdev->pdev, i);
		free_irq(irq, &hdev->completion_queue[i]);
	}

	pci_free_irq_vectors(hdev->pdev);

	goya->hw_cap_initialized &= ~HW_CAP_MSIX;
}

static void goya_enable_timestamp(struct hl_device *hdev)
{
	/* Disable the timestamp counter */
	WREG32(mmPSOC_TIMESTAMP_BASE - CFG_BASE, 0);

	/* Zero the lower/upper parts of the 64-bit counter */
	WREG32(mmPSOC_TIMESTAMP_BASE - CFG_BASE + 0xC, 0);
	WREG32(mmPSOC_TIMESTAMP_BASE - CFG_BASE + 0x8, 0);

	/* Enable the counter */
	WREG32(mmPSOC_TIMESTAMP_BASE - CFG_BASE, 1);
}

static void goya_disable_timestamp(struct hl_device *hdev)
{
	/* Disable the timestamp counter */
	WREG32(mmPSOC_TIMESTAMP_BASE - CFG_BASE, 0);
}

static void goya_halt_engines(struct hl_device *hdev, bool hard_reset, bool fw_reset)
{
	u32 wait_timeout_ms;

	if (hdev->pldm)
		wait_timeout_ms = GOYA_PLDM_RESET_WAIT_MSEC;
	else
		wait_timeout_ms = GOYA_RESET_WAIT_MSEC;

	goya_stop_external_queues(hdev);
	goya_stop_internal_queues(hdev);

	msleep(wait_timeout_ms);

	goya_dma_stall(hdev);
	goya_tpc_stall(hdev);
	goya_mme_stall(hdev);

	msleep(wait_timeout_ms);

	goya_disable_external_queues(hdev);
	goya_disable_internal_queues(hdev);

	goya_disable_timestamp(hdev);

	if (hard_reset) {
		goya_disable_msix(hdev);
		goya_mmu_remove_device_cpu_mappings(hdev);
	} else {
		goya_sync_irqs(hdev);
	}
}

/*
 * goya_load_firmware_to_device() - Load LINUX FW code to device.
 * @hdev: Pointer to hl_device structure.
 *
 * Copy LINUX fw code from firmware file to HBM BAR.
 *
 * Return: 0 on success, non-zero for failure.
 */
static int goya_load_firmware_to_device(struct hl_device *hdev)
{
	void __iomem *dst;

	dst = hdev->pcie_bar[DDR_BAR_ID] + LINUX_FW_OFFSET;

	return hl_fw_load_fw_to_device(hdev, GOYA_LINUX_FW_FILE, dst, 0, 0);
}

/*
 * goya_load_boot_fit_to_device() - Load boot fit to device.
 * @hdev: Pointer to hl_device structure.
 *
 * Copy boot fit file to SRAM BAR.
 *
 * Return: 0 on success, non-zero for failure.
 */
static int goya_load_boot_fit_to_device(struct hl_device *hdev)
{
	void __iomem *dst;

	dst = hdev->pcie_bar[SRAM_CFG_BAR_ID] + BOOT_FIT_SRAM_OFFSET;

	return hl_fw_load_fw_to_device(hdev, GOYA_BOOT_FIT_FILE, dst, 0, 0);
}

static void goya_init_dynamic_firmware_loader(struct hl_device *hdev)
{
	struct dynamic_fw_load_mgr *dynamic_loader;
	struct cpu_dyn_regs *dyn_regs;

	dynamic_loader = &hdev->fw_loader.dynamic_loader;

	/*
	 * here we update initial values for few specific dynamic regs (as
	 * before reading the first descriptor from FW those value has to be
	 * hard-coded) in later stages of the protocol those values will be
	 * updated automatically by reading the FW descriptor so data there
	 * will always be up-to-date
	 */
	dyn_regs = &dynamic_loader->comm_desc.cpu_dyn_regs;
	dyn_regs->kmd_msg_to_cpu =
				cpu_to_le32(mmPSOC_GLOBAL_CONF_KMD_MSG_TO_CPU);
	dyn_regs->cpu_cmd_status_to_host =
				cpu_to_le32(mmCPU_CMD_STATUS_TO_HOST);

	dynamic_loader->wait_for_bl_timeout = GOYA_WAIT_FOR_BL_TIMEOUT_USEC;
}

static void goya_init_static_firmware_loader(struct hl_device *hdev)
{
	struct static_fw_load_mgr *static_loader;

	static_loader = &hdev->fw_loader.static_loader;

	static_loader->preboot_version_max_off = SRAM_SIZE - VERSION_MAX_LEN;
	static_loader->boot_fit_version_max_off = SRAM_SIZE - VERSION_MAX_LEN;
	static_loader->kmd_msg_to_cpu_reg = mmPSOC_GLOBAL_CONF_KMD_MSG_TO_CPU;
	static_loader->cpu_cmd_status_to_host_reg = mmCPU_CMD_STATUS_TO_HOST;
	static_loader->cpu_boot_status_reg = mmPSOC_GLOBAL_CONF_CPU_BOOT_STATUS;
	static_loader->cpu_boot_dev_status0_reg = mmCPU_BOOT_DEV_STS0;
	static_loader->cpu_boot_dev_status1_reg = mmCPU_BOOT_DEV_STS1;
	static_loader->boot_err0_reg = mmCPU_BOOT_ERR0;
	static_loader->boot_err1_reg = mmCPU_BOOT_ERR1;
	static_loader->preboot_version_offset_reg = mmPREBOOT_VER_OFFSET;
	static_loader->boot_fit_version_offset_reg = mmUBOOT_VER_OFFSET;
	static_loader->sram_offset_mask = ~(lower_32_bits(SRAM_BASE_ADDR));
}

static void goya_init_firmware_loader(struct hl_device *hdev)
{
	struct asic_fixed_properties *prop = &hdev->asic_prop;
	struct fw_load_mgr *fw_loader = &hdev->fw_loader;

	/* fill common fields */
	fw_loader->fw_comp_loaded = FW_TYPE_NONE;
	fw_loader->boot_fit_img.image_name = GOYA_BOOT_FIT_FILE;
	fw_loader->linux_img.image_name = GOYA_LINUX_FW_FILE;
	fw_loader->cpu_timeout = GOYA_CPU_TIMEOUT_USEC;
	fw_loader->boot_fit_timeout = GOYA_BOOT_FIT_REQ_TIMEOUT_USEC;
	fw_loader->skip_bmc = false;
	fw_loader->sram_bar_id = SRAM_CFG_BAR_ID;
	fw_loader->dram_bar_id = DDR_BAR_ID;

	if (prop->dynamic_fw_load)
		goya_init_dynamic_firmware_loader(hdev);
	else
		goya_init_static_firmware_loader(hdev);
}

static int goya_init_cpu(struct hl_device *hdev)
{
	struct goya_device *goya = hdev->asic_specific;
	int rc;

	if (!(hdev->fw_components & FW_TYPE_PREBOOT_CPU))
		return 0;

	if (goya->hw_cap_initialized & HW_CAP_CPU)
		return 0;

	/*
	 * Before pushing u-boot/linux to device, need to set the ddr bar to
	 * base address of dram
	 */
	if (goya_set_ddr_bar_base(hdev, DRAM_PHYS_BASE) == U64_MAX) {
		dev_err(hdev->dev,
			"failed to map DDR bar to DRAM base address\n");
		return -EIO;
	}

	rc = hl_fw_init_cpu(hdev);

	if (rc)
		return rc;

	goya->hw_cap_initialized |= HW_CAP_CPU;

	return 0;
}

static int goya_mmu_update_asid_hop0_addr(struct hl_device *hdev, u32 asid,
						u64 phys_addr)
{
	u32 status, timeout_usec;
	int rc;

	if (hdev->pldm)
		timeout_usec = GOYA_PLDM_MMU_TIMEOUT_USEC;
	else
		timeout_usec = MMU_CONFIG_TIMEOUT_USEC;

	WREG32(MMU_HOP0_PA43_12, phys_addr >> MMU_HOP0_PA43_12_SHIFT);
	WREG32(MMU_HOP0_PA49_44, phys_addr >> MMU_HOP0_PA49_44_SHIFT);
	WREG32(MMU_ASID_BUSY, 0x80000000 | asid);

	rc = hl_poll_timeout(
		hdev,
		MMU_ASID_BUSY,
		status,
		!(status & 0x80000000),
		1000,
		timeout_usec);

	if (rc) {
		dev_err(hdev->dev,
			"Timeout during MMU hop0 config of asid %d\n", asid);
		return rc;
	}

	return 0;
}

int goya_mmu_init(struct hl_device *hdev)
{
	struct asic_fixed_properties *prop = &hdev->asic_prop;
	struct goya_device *goya = hdev->asic_specific;
	u64 hop0_addr;
	int rc, i;

	if (!hdev->mmu_enable)
		return 0;

	if (goya->hw_cap_initialized & HW_CAP_MMU)
		return 0;

	hdev->dram_default_page_mapping = true;

	for (i = 0 ; i < prop->max_asid ; i++) {
		hop0_addr = prop->mmu_pgt_addr +
				(i * prop->mmu_hop_table_size);

		rc = goya_mmu_update_asid_hop0_addr(hdev, i, hop0_addr);
		if (rc) {
			dev_err(hdev->dev,
				"failed to set hop0 addr for asid %d\n", i);
			goto err;
		}
	}

	goya->hw_cap_initialized |= HW_CAP_MMU;

	/* init MMU cache manage page */
	WREG32(mmSTLB_CACHE_INV_BASE_39_8,
				lower_32_bits(MMU_CACHE_MNG_ADDR >> 8));
	WREG32(mmSTLB_CACHE_INV_BASE_49_40, MMU_CACHE_MNG_ADDR >> 40);

	/* Remove follower feature due to performance bug */
	WREG32_AND(mmSTLB_STLB_FEATURE_EN,
			(~STLB_STLB_FEATURE_EN_FOLLOWER_EN_MASK));

	hl_mmu_invalidate_cache(hdev, true, MMU_OP_USERPTR | MMU_OP_PHYS_PACK);

	WREG32(mmMMU_MMU_ENABLE, 1);
	WREG32(mmMMU_SPI_MASK, 0xF);

	return 0;

err:
	return rc;
}

/*
 * goya_hw_init - Goya hardware initialization code
 *
 * @hdev: pointer to hl_device structure
 *
 * Returns 0 on success
 *
 */
static int goya_hw_init(struct hl_device *hdev)
{
	struct asic_fixed_properties *prop = &hdev->asic_prop;
	int rc;

	/* Perform read from the device to make sure device is up */
	RREG32(mmPCIE_DBI_DEVICE_ID_VENDOR_ID_REG);

	/*
	 * Let's mark in the H/W that we have reached this point. We check
	 * this value in the reset_before_init function to understand whether
	 * we need to reset the chip before doing H/W init. This register is
	 * cleared by the H/W upon H/W reset
	 */
	WREG32(mmHW_STATE, HL_DEVICE_HW_STATE_DIRTY);

	rc = goya_init_cpu(hdev);
	if (rc) {
		dev_err(hdev->dev, "failed to initialize CPU\n");
		return rc;
	}

	goya_tpc_mbist_workaround(hdev);

	goya_init_golden_registers(hdev);

	/*
	 * After CPU initialization is finished, change DDR bar mapping inside
	 * iATU to point to the start address of the MMU page tables
	 */
	if (goya_set_ddr_bar_base(hdev, (MMU_PAGE_TABLES_ADDR &
			~(prop->dram_pci_bar_size - 0x1ull))) == U64_MAX) {
		dev_err(hdev->dev,
			"failed to map DDR bar to MMU page tables\n");
		return -EIO;
	}

	rc = goya_mmu_init(hdev);
	if (rc)
		return rc;

	goya_init_security(hdev);

	goya_init_dma_qmans(hdev);

	goya_init_mme_qmans(hdev);

	goya_init_tpc_qmans(hdev);

	goya_enable_timestamp(hdev);

	/* MSI-X must be enabled before CPU queues are initialized */
	rc = goya_enable_msix(hdev);
	if (rc)
		goto disable_queues;

	/* Perform read from the device to flush all MSI-X configuration */
	RREG32(mmPCIE_DBI_DEVICE_ID_VENDOR_ID_REG);

	return 0;

disable_queues:
	goya_disable_internal_queues(hdev);
	goya_disable_external_queues(hdev);

	return rc;
}

static void goya_hw_fini(struct hl_device *hdev, bool hard_reset, bool fw_reset)
{
	struct goya_device *goya = hdev->asic_specific;
	u32 reset_timeout_ms, cpu_timeout_ms, status;

	if (hdev->pldm) {
		reset_timeout_ms = GOYA_PLDM_RESET_TIMEOUT_MSEC;
		cpu_timeout_ms = GOYA_PLDM_RESET_WAIT_MSEC;
	} else {
		reset_timeout_ms = GOYA_RESET_TIMEOUT_MSEC;
		cpu_timeout_ms = GOYA_CPU_RESET_WAIT_MSEC;
	}

	if (hard_reset) {
		/* I don't know what is the state of the CPU so make sure it is
		 * stopped in any means necessary
		 */
		WREG32(mmPSOC_GLOBAL_CONF_UBOOT_MAGIC, KMD_MSG_GOTO_WFE);
		WREG32(mmGIC_DISTRIBUTOR__5_GICD_SETSPI_NSR,
			GOYA_ASYNC_EVENT_ID_HALT_MACHINE);

		msleep(cpu_timeout_ms);

		goya_set_ddr_bar_base(hdev, DRAM_PHYS_BASE);
		goya_disable_clk_rlx(hdev);
		goya_set_pll_refclk(hdev);

		WREG32(mmPSOC_GLOBAL_CONF_SW_ALL_RST_CFG, RESET_ALL);
		dev_dbg(hdev->dev,
			"Issued HARD reset command, going to wait %dms\n",
			reset_timeout_ms);
	} else {
		WREG32(mmPSOC_GLOBAL_CONF_SW_ALL_RST_CFG, DMA_MME_TPC_RESET);
		dev_dbg(hdev->dev,
			"Issued SOFT reset command, going to wait %dms\n",
			reset_timeout_ms);
	}

	/*
	 * After hard reset, we can't poll the BTM_FSM register because the PSOC
	 * itself is in reset. In either reset we need to wait until the reset
	 * is deasserted
	 */
	msleep(reset_timeout_ms);

	status = RREG32(mmPSOC_GLOBAL_CONF_BTM_FSM);
	if (status & PSOC_GLOBAL_CONF_BTM_FSM_STATE_MASK)
		dev_err(hdev->dev,
			"Timeout while waiting for device to reset 0x%x\n",
			status);

	if (!hard_reset && goya) {
		goya->hw_cap_initialized &= ~(HW_CAP_DMA | HW_CAP_MME |
						HW_CAP_GOLDEN | HW_CAP_TPC);
		WREG32(mmGIC_DISTRIBUTOR__5_GICD_SETSPI_NSR,
				GOYA_ASYNC_EVENT_ID_SOFT_RESET);
		return;
	}

	/* Chicken bit to re-initiate boot sequencer flow */
	WREG32(mmPSOC_GLOBAL_CONF_BOOT_SEQ_RE_START,
		1 << PSOC_GLOBAL_CONF_BOOT_SEQ_RE_START_IND_SHIFT);
	/* Move boot manager FSM to pre boot sequencer init state */
	WREG32(mmPSOC_GLOBAL_CONF_SW_BTM_FSM,
			0xA << PSOC_GLOBAL_CONF_SW_BTM_FSM_CTRL_SHIFT);

	if (goya) {
		goya->hw_cap_initialized &= ~(HW_CAP_CPU | HW_CAP_CPU_Q |
				HW_CAP_DDR_0 | HW_CAP_DDR_1 |
				HW_CAP_DMA | HW_CAP_MME |
				HW_CAP_MMU | HW_CAP_TPC_MBIST |
				HW_CAP_GOLDEN | HW_CAP_TPC);

		memset(goya->events_stat, 0, sizeof(goya->events_stat));
	}
}

int goya_suspend(struct hl_device *hdev)
{
	int rc;

	rc = hl_fw_send_pci_access_msg(hdev, CPUCP_PACKET_DISABLE_PCI_ACCESS);
	if (rc)
		dev_err(hdev->dev, "Failed to disable PCI access from CPU\n");

	return rc;
}

int goya_resume(struct hl_device *hdev)
{
	return goya_init_iatu(hdev);
}

static int goya_mmap(struct hl_device *hdev, struct vm_area_struct *vma,
			void *cpu_addr, dma_addr_t dma_addr, size_t size)
{
	int rc;

	vma->vm_flags |= VM_IO | VM_PFNMAP | VM_DONTEXPAND | VM_DONTDUMP |
			VM_DONTCOPY | VM_NORESERVE;

	rc = dma_mmap_coherent(hdev->dev, vma, cpu_addr,
				(dma_addr - HOST_PHYS_BASE), size);
	if (rc)
		dev_err(hdev->dev, "dma_mmap_coherent error %d", rc);

	return rc;
}

void goya_ring_doorbell(struct hl_device *hdev, u32 hw_queue_id, u32 pi)
{
	u32 db_reg_offset, db_value;

	switch (hw_queue_id) {
	case GOYA_QUEUE_ID_DMA_0:
		db_reg_offset = mmDMA_QM_0_PQ_PI;
		break;

	case GOYA_QUEUE_ID_DMA_1:
		db_reg_offset = mmDMA_QM_1_PQ_PI;
		break;

	case GOYA_QUEUE_ID_DMA_2:
		db_reg_offset = mmDMA_QM_2_PQ_PI;
		break;

	case GOYA_QUEUE_ID_DMA_3:
		db_reg_offset = mmDMA_QM_3_PQ_PI;
		break;

	case GOYA_QUEUE_ID_DMA_4:
		db_reg_offset = mmDMA_QM_4_PQ_PI;
		break;

	case GOYA_QUEUE_ID_CPU_PQ:
		db_reg_offset = mmCPU_IF_PF_PQ_PI;
		break;

	case GOYA_QUEUE_ID_MME:
		db_reg_offset = mmMME_QM_PQ_PI;
		break;

	case GOYA_QUEUE_ID_TPC0:
		db_reg_offset = mmTPC0_QM_PQ_PI;
		break;

	case GOYA_QUEUE_ID_TPC1:
		db_reg_offset = mmTPC1_QM_PQ_PI;
		break;

	case GOYA_QUEUE_ID_TPC2:
		db_reg_offset = mmTPC2_QM_PQ_PI;
		break;

	case GOYA_QUEUE_ID_TPC3:
		db_reg_offset = mmTPC3_QM_PQ_PI;
		break;

	case GOYA_QUEUE_ID_TPC4:
		db_reg_offset = mmTPC4_QM_PQ_PI;
		break;

	case GOYA_QUEUE_ID_TPC5:
		db_reg_offset = mmTPC5_QM_PQ_PI;
		break;

	case GOYA_QUEUE_ID_TPC6:
		db_reg_offset = mmTPC6_QM_PQ_PI;
		break;

	case GOYA_QUEUE_ID_TPC7:
		db_reg_offset = mmTPC7_QM_PQ_PI;
		break;

	default:
		/* Should never get here */
		dev_err(hdev->dev, "H/W queue %d is invalid. Can't set pi\n",
			hw_queue_id);
		return;
	}

	db_value = pi;

	/* ring the doorbell */
	WREG32(db_reg_offset, db_value);

	if (hw_queue_id == GOYA_QUEUE_ID_CPU_PQ) {
		/* make sure device CPU will read latest data from host */
		mb();
		WREG32(mmGIC_DISTRIBUTOR__5_GICD_SETSPI_NSR,
				GOYA_ASYNC_EVENT_ID_PI_UPDATE);
	}
}

void goya_pqe_write(struct hl_device *hdev, __le64 *pqe, struct hl_bd *bd)
{
	/* The QMANs are on the SRAM so need to copy to IO space */
	memcpy_toio((void __iomem *) pqe, bd, sizeof(struct hl_bd));
}

static void *goya_dma_alloc_coherent(struct hl_device *hdev, size_t size,
					dma_addr_t *dma_handle, gfp_t flags)
{
	void *kernel_addr = dma_alloc_coherent(&hdev->pdev->dev, size,
						dma_handle, flags);

	/* Shift to the device's base physical address of host memory */
	if (kernel_addr)
		*dma_handle += HOST_PHYS_BASE;

	return kernel_addr;
}

static void goya_dma_free_coherent(struct hl_device *hdev, size_t size,
					void *cpu_addr, dma_addr_t dma_handle)
{
	/* Cancel the device's base physical address of host memory */
	dma_addr_t fixed_dma_handle = dma_handle - HOST_PHYS_BASE;

	dma_free_coherent(&hdev->pdev->dev, size, cpu_addr, fixed_dma_handle);
}

int goya_scrub_device_mem(struct hl_device *hdev, u64 addr, u64 size)
{
	return 0;
}

void *goya_get_int_queue_base(struct hl_device *hdev, u32 queue_id,
				dma_addr_t *dma_handle,	u16 *queue_len)
{
	void *base;
	u32 offset;

	*dma_handle = hdev->asic_prop.sram_base_address;

	base = (__force void *) hdev->pcie_bar[SRAM_CFG_BAR_ID];

	switch (queue_id) {
	case GOYA_QUEUE_ID_MME:
		offset = MME_QMAN_BASE_OFFSET;
		*queue_len = MME_QMAN_LENGTH;
		break;
	case GOYA_QUEUE_ID_TPC0:
		offset = TPC0_QMAN_BASE_OFFSET;
		*queue_len = TPC_QMAN_LENGTH;
		break;
	case GOYA_QUEUE_ID_TPC1:
		offset = TPC1_QMAN_BASE_OFFSET;
		*queue_len = TPC_QMAN_LENGTH;
		break;
	case GOYA_QUEUE_ID_TPC2:
		offset = TPC2_QMAN_BASE_OFFSET;
		*queue_len = TPC_QMAN_LENGTH;
		break;
	case GOYA_QUEUE_ID_TPC3:
		offset = TPC3_QMAN_BASE_OFFSET;
		*queue_len = TPC_QMAN_LENGTH;
		break;
	case GOYA_QUEUE_ID_TPC4:
		offset = TPC4_QMAN_BASE_OFFSET;
		*queue_len = TPC_QMAN_LENGTH;
		break;
	case GOYA_QUEUE_ID_TPC5:
		offset = TPC5_QMAN_BASE_OFFSET;
		*queue_len = TPC_QMAN_LENGTH;
		break;
	case GOYA_QUEUE_ID_TPC6:
		offset = TPC6_QMAN_BASE_OFFSET;
		*queue_len = TPC_QMAN_LENGTH;
		break;
	case GOYA_QUEUE_ID_TPC7:
		offset = TPC7_QMAN_BASE_OFFSET;
		*queue_len = TPC_QMAN_LENGTH;
		break;
	default:
		dev_err(hdev->dev, "Got invalid queue id %d\n", queue_id);
		return NULL;
	}

	base += offset;
	*dma_handle += offset;

	return base;
}

static int goya_send_job_on_qman0(struct hl_device *hdev, struct hl_cs_job *job)
{
	struct packet_msg_prot *fence_pkt;
	u32 *fence_ptr;
	dma_addr_t fence_dma_addr;
	struct hl_cb *cb;
	u32 tmp, timeout;
	int rc;

	if (hdev->pldm)
		timeout = GOYA_PLDM_QMAN0_TIMEOUT_USEC;
	else
		timeout = HL_DEVICE_TIMEOUT_USEC;

	if (!hdev->asic_funcs->is_device_idle(hdev, NULL, 0, NULL)) {
		dev_err_ratelimited(hdev->dev,
			"Can't send driver job on QMAN0 because the device is not idle\n");
		return -EBUSY;
	}

	fence_ptr = hdev->asic_funcs->asic_dma_pool_zalloc(hdev, 4, GFP_KERNEL,
							&fence_dma_addr);
	if (!fence_ptr) {
		dev_err(hdev->dev,
			"Failed to allocate fence memory for QMAN0\n");
		return -ENOMEM;
	}

	goya_qman0_set_security(hdev, true);

	cb = job->patched_cb;

	fence_pkt = cb->kernel_address +
			job->job_cb_size - sizeof(struct packet_msg_prot);

	tmp = (PACKET_MSG_PROT << GOYA_PKT_CTL_OPCODE_SHIFT) |
			(1 << GOYA_PKT_CTL_EB_SHIFT) |
			(1 << GOYA_PKT_CTL_MB_SHIFT);
	fence_pkt->ctl = cpu_to_le32(tmp);
	fence_pkt->value = cpu_to_le32(GOYA_QMAN0_FENCE_VAL);
	fence_pkt->addr = cpu_to_le64(fence_dma_addr);

	rc = hl_hw_queue_send_cb_no_cmpl(hdev, GOYA_QUEUE_ID_DMA_0,
					job->job_cb_size, cb->bus_address);
	if (rc) {
		dev_err(hdev->dev, "Failed to send CB on QMAN0, %d\n", rc);
		goto free_fence_ptr;
	}

	rc = hl_poll_timeout_memory(hdev, fence_ptr, tmp,
				(tmp == GOYA_QMAN0_FENCE_VAL), 1000,
				timeout, true);

	hl_hw_queue_inc_ci_kernel(hdev, GOYA_QUEUE_ID_DMA_0);

	if (rc == -ETIMEDOUT) {
		dev_err(hdev->dev, "QMAN0 Job timeout (0x%x)\n", tmp);
		goto free_fence_ptr;
	}

free_fence_ptr:
	hdev->asic_funcs->asic_dma_pool_free(hdev, (void *) fence_ptr,
					fence_dma_addr);

	goya_qman0_set_security(hdev, false);

	return rc;
}

int goya_send_cpu_message(struct hl_device *hdev, u32 *msg, u16 len,
				u32 timeout, u64 *result)
{
	struct goya_device *goya = hdev->asic_specific;

	if (!(goya->hw_cap_initialized & HW_CAP_CPU_Q)) {
		if (result)
			*result = 0;
		return 0;
	}

	if (!timeout)
		timeout = GOYA_MSG_TO_CPU_TIMEOUT_USEC;

	return hl_fw_send_cpu_message(hdev, GOYA_QUEUE_ID_CPU_PQ, msg, len,
					timeout, result);
}

int goya_test_queue(struct hl_device *hdev, u32 hw_queue_id)
{
	struct packet_msg_prot *fence_pkt;
	dma_addr_t pkt_dma_addr;
	u32 fence_val, tmp;
	dma_addr_t fence_dma_addr;
	u32 *fence_ptr;
	int rc;

	fence_val = GOYA_QMAN0_FENCE_VAL;

	fence_ptr = hdev->asic_funcs->asic_dma_pool_zalloc(hdev, 4, GFP_KERNEL,
							&fence_dma_addr);
	if (!fence_ptr) {
		dev_err(hdev->dev,
			"Failed to allocate memory for H/W queue %d testing\n",
			hw_queue_id);
		return -ENOMEM;
	}

	*fence_ptr = 0;

	fence_pkt = hdev->asic_funcs->asic_dma_pool_zalloc(hdev,
					sizeof(struct packet_msg_prot),
					GFP_KERNEL, &pkt_dma_addr);
	if (!fence_pkt) {
		dev_err(hdev->dev,
			"Failed to allocate packet for H/W queue %d testing\n",
			hw_queue_id);
		rc = -ENOMEM;
		goto free_fence_ptr;
	}

	tmp = (PACKET_MSG_PROT << GOYA_PKT_CTL_OPCODE_SHIFT) |
			(1 << GOYA_PKT_CTL_EB_SHIFT) |
			(1 << GOYA_PKT_CTL_MB_SHIFT);
	fence_pkt->ctl = cpu_to_le32(tmp);
	fence_pkt->value = cpu_to_le32(fence_val);
	fence_pkt->addr = cpu_to_le64(fence_dma_addr);

	rc = hl_hw_queue_send_cb_no_cmpl(hdev, hw_queue_id,
					sizeof(struct packet_msg_prot),
					pkt_dma_addr);
	if (rc) {
		dev_err(hdev->dev,
			"Failed to send fence packet to H/W queue %d\n",
			hw_queue_id);
		goto free_pkt;
	}

	rc = hl_poll_timeout_memory(hdev, fence_ptr, tmp, (tmp == fence_val),
					1000, GOYA_TEST_QUEUE_WAIT_USEC, true);

	hl_hw_queue_inc_ci_kernel(hdev, hw_queue_id);

	if (rc == -ETIMEDOUT) {
		dev_err(hdev->dev,
			"H/W queue %d test failed (scratch(0x%08llX) == 0x%08X)\n",
			hw_queue_id, (unsigned long long) fence_dma_addr, tmp);
		rc = -EIO;
	}

free_pkt:
	hdev->asic_funcs->asic_dma_pool_free(hdev, (void *) fence_pkt,
					pkt_dma_addr);
free_fence_ptr:
	hdev->asic_funcs->asic_dma_pool_free(hdev, (void *) fence_ptr,
					fence_dma_addr);
	return rc;
}

int goya_test_cpu_queue(struct hl_device *hdev)
{
	struct goya_device *goya = hdev->asic_specific;

	/*
	 * check capability here as send_cpu_message() won't update the result
	 * value if no capability
	 */
	if (!(goya->hw_cap_initialized & HW_CAP_CPU_Q))
		return 0;

	return hl_fw_test_cpu_queue(hdev);
}

int goya_test_queues(struct hl_device *hdev)
{
	int i, rc, ret_val = 0;

	for (i = 0 ; i < NUMBER_OF_EXT_HW_QUEUES ; i++) {
		rc = goya_test_queue(hdev, i);
		if (rc)
			ret_val = -EINVAL;
	}

	return ret_val;
}

static void *goya_dma_pool_zalloc(struct hl_device *hdev, size_t size,
					gfp_t mem_flags, dma_addr_t *dma_handle)
{
	void *kernel_addr;

	if (size > GOYA_DMA_POOL_BLK_SIZE)
		return NULL;

	kernel_addr =  dma_pool_zalloc(hdev->dma_pool, mem_flags, dma_handle);

	/* Shift to the device's base physical address of host memory */
	if (kernel_addr)
		*dma_handle += HOST_PHYS_BASE;

	return kernel_addr;
}

static void goya_dma_pool_free(struct hl_device *hdev, void *vaddr,
				dma_addr_t dma_addr)
{
	/* Cancel the device's base physical address of host memory */
	dma_addr_t fixed_dma_addr = dma_addr - HOST_PHYS_BASE;

	dma_pool_free(hdev->dma_pool, vaddr, fixed_dma_addr);
}

void *goya_cpu_accessible_dma_pool_alloc(struct hl_device *hdev, size_t size,
					dma_addr_t *dma_handle)
{
	void *vaddr;

	vaddr = hl_fw_cpu_accessible_dma_pool_alloc(hdev, size, dma_handle);
	*dma_handle = (*dma_handle) - hdev->cpu_accessible_dma_address +
			VA_CPU_ACCESSIBLE_MEM_ADDR;

	return vaddr;
}

void goya_cpu_accessible_dma_pool_free(struct hl_device *hdev, size_t size,
					void *vaddr)
{
	hl_fw_cpu_accessible_dma_pool_free(hdev, size, vaddr);
}

u32 goya_get_dma_desc_list_size(struct hl_device *hdev, struct sg_table *sgt)
{
	struct scatterlist *sg, *sg_next_iter;
	u32 count, dma_desc_cnt;
	u64 len, len_next;
	dma_addr_t addr, addr_next;

	dma_desc_cnt = 0;

	for_each_sgtable_dma_sg(sgt, sg, count) {
		len = sg_dma_len(sg);
		addr = sg_dma_address(sg);

		if (len == 0)
			break;

		while ((count + 1) < sgt->nents) {
			sg_next_iter = sg_next(sg);
			len_next = sg_dma_len(sg_next_iter);
			addr_next = sg_dma_address(sg_next_iter);

			if (len_next == 0)
				break;

			if ((addr + len == addr_next) &&
				(len + len_next <= DMA_MAX_TRANSFER_SIZE)) {
				len += len_next;
				count++;
				sg = sg_next_iter;
			} else {
				break;
			}
		}

		dma_desc_cnt++;
	}

	return dma_desc_cnt * sizeof(struct packet_lin_dma);
}

static int goya_pin_memory_before_cs(struct hl_device *hdev,
				struct hl_cs_parser *parser,
				struct packet_lin_dma *user_dma_pkt,
				u64 addr, enum dma_data_direction dir)
{
	struct hl_userptr *userptr;
	int rc;

	if (hl_userptr_is_pinned(hdev, addr, le32_to_cpu(user_dma_pkt->tsize),
			parser->job_userptr_list, &userptr))
		goto already_pinned;

	userptr = kzalloc(sizeof(*userptr), GFP_KERNEL);
	if (!userptr)
		return -ENOMEM;

	rc = hl_pin_host_memory(hdev, addr, le32_to_cpu(user_dma_pkt->tsize),
				userptr);
	if (rc)
		goto free_userptr;

	list_add_tail(&userptr->job_node, parser->job_userptr_list);

	rc = hdev->asic_funcs->asic_dma_map_sgtable(hdev, userptr->sgt, dir);
	if (rc) {
		dev_err(hdev->dev, "failed to map sgt with DMA region\n");
		goto unpin_memory;
	}

	userptr->dma_mapped = true;
	userptr->dir = dir;

already_pinned:
	parser->patched_cb_size +=
			goya_get_dma_desc_list_size(hdev, userptr->sgt);

	return 0;

unpin_memory:
	list_del(&userptr->job_node);
	hl_unpin_host_memory(hdev, userptr);
free_userptr:
	kfree(userptr);
	return rc;
}

static int goya_validate_dma_pkt_host(struct hl_device *hdev,
				struct hl_cs_parser *parser,
				struct packet_lin_dma *user_dma_pkt)
{
	u64 device_memory_addr, addr;
	enum dma_data_direction dir;
	enum goya_dma_direction user_dir;
	bool sram_addr = true;
	bool skip_host_mem_pin = false;
	bool user_memset;
	u32 ctl;
	int rc = 0;

	ctl = le32_to_cpu(user_dma_pkt->ctl);

	user_dir = (ctl & GOYA_PKT_LIN_DMA_CTL_DMA_DIR_MASK) >>
			GOYA_PKT_LIN_DMA_CTL_DMA_DIR_SHIFT;

	user_memset = (ctl & GOYA_PKT_LIN_DMA_CTL_MEMSET_MASK) >>
			GOYA_PKT_LIN_DMA_CTL_MEMSET_SHIFT;

	switch (user_dir) {
	case DMA_HOST_TO_DRAM:
		dev_dbg(hdev->dev, "DMA direction is HOST --> DRAM\n");
		dir = DMA_TO_DEVICE;
		sram_addr = false;
		addr = le64_to_cpu(user_dma_pkt->src_addr);
		device_memory_addr = le64_to_cpu(user_dma_pkt->dst_addr);
		if (user_memset)
			skip_host_mem_pin = true;
		break;

	case DMA_DRAM_TO_HOST:
		dev_dbg(hdev->dev, "DMA direction is DRAM --> HOST\n");
		dir = DMA_FROM_DEVICE;
		sram_addr = false;
		addr = le64_to_cpu(user_dma_pkt->dst_addr);
		device_memory_addr = le64_to_cpu(user_dma_pkt->src_addr);
		break;

	case DMA_HOST_TO_SRAM:
		dev_dbg(hdev->dev, "DMA direction is HOST --> SRAM\n");
		dir = DMA_TO_DEVICE;
		addr = le64_to_cpu(user_dma_pkt->src_addr);
		device_memory_addr = le64_to_cpu(user_dma_pkt->dst_addr);
		if (user_memset)
			skip_host_mem_pin = true;
		break;

	case DMA_SRAM_TO_HOST:
		dev_dbg(hdev->dev, "DMA direction is SRAM --> HOST\n");
		dir = DMA_FROM_DEVICE;
		addr = le64_to_cpu(user_dma_pkt->dst_addr);
		device_memory_addr = le64_to_cpu(user_dma_pkt->src_addr);
		break;
	default:
		dev_err(hdev->dev, "DMA direction is undefined\n");
		return -EFAULT;
	}

	if (sram_addr) {
		if (!hl_mem_area_inside_range(device_memory_addr,
				le32_to_cpu(user_dma_pkt->tsize),
				hdev->asic_prop.sram_user_base_address,
				hdev->asic_prop.sram_end_address)) {

			dev_err(hdev->dev,
				"SRAM address 0x%llx + 0x%x is invalid\n",
				device_memory_addr,
				user_dma_pkt->tsize);
			return -EFAULT;
		}
	} else {
		if (!hl_mem_area_inside_range(device_memory_addr,
				le32_to_cpu(user_dma_pkt->tsize),
				hdev->asic_prop.dram_user_base_address,
				hdev->asic_prop.dram_end_address)) {

			dev_err(hdev->dev,
				"DRAM address 0x%llx + 0x%x is invalid\n",
				device_memory_addr,
				user_dma_pkt->tsize);
			return -EFAULT;
		}
	}

	if (skip_host_mem_pin)
		parser->patched_cb_size += sizeof(*user_dma_pkt);
	else {
		if ((dir == DMA_TO_DEVICE) &&
				(parser->hw_queue_id > GOYA_QUEUE_ID_DMA_1)) {
			dev_err(hdev->dev,
				"Can't DMA from host on queue other then 1\n");
			return -EFAULT;
		}

		rc = goya_pin_memory_before_cs(hdev, parser, user_dma_pkt,
						addr, dir);
	}

	return rc;
}

static int goya_validate_dma_pkt_no_host(struct hl_device *hdev,
				struct hl_cs_parser *parser,
				struct packet_lin_dma *user_dma_pkt)
{
	u64 sram_memory_addr, dram_memory_addr;
	enum goya_dma_direction user_dir;
	u32 ctl;

	ctl = le32_to_cpu(user_dma_pkt->ctl);
	user_dir = (ctl & GOYA_PKT_LIN_DMA_CTL_DMA_DIR_MASK) >>
			GOYA_PKT_LIN_DMA_CTL_DMA_DIR_SHIFT;

	if (user_dir == DMA_DRAM_TO_SRAM) {
		dev_dbg(hdev->dev, "DMA direction is DRAM --> SRAM\n");
		dram_memory_addr = le64_to_cpu(user_dma_pkt->src_addr);
		sram_memory_addr = le64_to_cpu(user_dma_pkt->dst_addr);
	} else {
		dev_dbg(hdev->dev, "DMA direction is SRAM --> DRAM\n");
		sram_memory_addr = le64_to_cpu(user_dma_pkt->src_addr);
		dram_memory_addr = le64_to_cpu(user_dma_pkt->dst_addr);
	}

	if (!hl_mem_area_inside_range(sram_memory_addr,
				le32_to_cpu(user_dma_pkt->tsize),
				hdev->asic_prop.sram_user_base_address,
				hdev->asic_prop.sram_end_address)) {
		dev_err(hdev->dev, "SRAM address 0x%llx + 0x%x is invalid\n",
			sram_memory_addr, user_dma_pkt->tsize);
		return -EFAULT;
	}

	if (!hl_mem_area_inside_range(dram_memory_addr,
				le32_to_cpu(user_dma_pkt->tsize),
				hdev->asic_prop.dram_user_base_address,
				hdev->asic_prop.dram_end_address)) {
		dev_err(hdev->dev, "DRAM address 0x%llx + 0x%x is invalid\n",
			dram_memory_addr, user_dma_pkt->tsize);
		return -EFAULT;
	}

	parser->patched_cb_size += sizeof(*user_dma_pkt);

	return 0;
}

static int goya_validate_dma_pkt_no_mmu(struct hl_device *hdev,
				struct hl_cs_parser *parser,
				struct packet_lin_dma *user_dma_pkt)
{
	enum goya_dma_direction user_dir;
	u32 ctl;
	int rc;

	dev_dbg(hdev->dev, "DMA packet details:\n");
	dev_dbg(hdev->dev, "source == 0x%llx\n",
		le64_to_cpu(user_dma_pkt->src_addr));
	dev_dbg(hdev->dev, "destination == 0x%llx\n",
		le64_to_cpu(user_dma_pkt->dst_addr));
	dev_dbg(hdev->dev, "size == %u\n", le32_to_cpu(user_dma_pkt->tsize));

	ctl = le32_to_cpu(user_dma_pkt->ctl);
	user_dir = (ctl & GOYA_PKT_LIN_DMA_CTL_DMA_DIR_MASK) >>
			GOYA_PKT_LIN_DMA_CTL_DMA_DIR_SHIFT;

	/*
	 * Special handling for DMA with size 0. The H/W has a bug where
	 * this can cause the QMAN DMA to get stuck, so block it here.
	 */
	if (user_dma_pkt->tsize == 0) {
		dev_err(hdev->dev,
			"Got DMA with size 0, might reset the device\n");
		return -EINVAL;
	}

	if ((user_dir == DMA_DRAM_TO_SRAM) || (user_dir == DMA_SRAM_TO_DRAM))
		rc = goya_validate_dma_pkt_no_host(hdev, parser, user_dma_pkt);
	else
		rc = goya_validate_dma_pkt_host(hdev, parser, user_dma_pkt);

	return rc;
}

static int goya_validate_dma_pkt_mmu(struct hl_device *hdev,
				struct hl_cs_parser *parser,
				struct packet_lin_dma *user_dma_pkt)
{
	dev_dbg(hdev->dev, "DMA packet details:\n");
	dev_dbg(hdev->dev, "source == 0x%llx\n",
		le64_to_cpu(user_dma_pkt->src_addr));
	dev_dbg(hdev->dev, "destination == 0x%llx\n",
		le64_to_cpu(user_dma_pkt->dst_addr));
	dev_dbg(hdev->dev, "size == %u\n", le32_to_cpu(user_dma_pkt->tsize));

	/*
	 * WA for HW-23.
	 * We can't allow user to read from Host using QMANs other than 1.
	 * PMMU and HPMMU addresses are equal, check only one of them.
	 */
	if (parser->hw_queue_id != GOYA_QUEUE_ID_DMA_1 &&
		hl_mem_area_inside_range(le64_to_cpu(user_dma_pkt->src_addr),
				le32_to_cpu(user_dma_pkt->tsize),
				hdev->asic_prop.pmmu.start_addr,
				hdev->asic_prop.pmmu.end_addr)) {
		dev_err(hdev->dev,
			"Can't DMA from host on queue other then 1\n");
		return -EFAULT;
	}

	if (user_dma_pkt->tsize == 0) {
		dev_err(hdev->dev,
			"Got DMA with size 0, might reset the device\n");
		return -EINVAL;
	}

	parser->patched_cb_size += sizeof(*user_dma_pkt);

	return 0;
}

static int goya_validate_wreg32(struct hl_device *hdev,
				struct hl_cs_parser *parser,
				struct packet_wreg32 *wreg_pkt)
{
	struct goya_device *goya = hdev->asic_specific;
	u32 sob_start_addr, sob_end_addr;
	u16 reg_offset;

	reg_offset = le32_to_cpu(wreg_pkt->ctl) &
			GOYA_PKT_WREG32_CTL_REG_OFFSET_MASK;

	dev_dbg(hdev->dev, "WREG32 packet details:\n");
	dev_dbg(hdev->dev, "reg_offset == 0x%x\n", reg_offset);
	dev_dbg(hdev->dev, "value      == 0x%x\n",
		le32_to_cpu(wreg_pkt->value));

	if (reg_offset != (mmDMA_CH_0_WR_COMP_ADDR_LO & 0x1FFF)) {
		dev_err(hdev->dev, "WREG32 packet with illegal address 0x%x\n",
			reg_offset);
		return -EPERM;
	}

	/*
	 * With MMU, DMA channels are not secured, so it doesn't matter where
	 * the WR COMP will be written to because it will go out with
	 * non-secured property
	 */
	if (goya->hw_cap_initialized & HW_CAP_MMU)
		return 0;

	sob_start_addr = lower_32_bits(CFG_BASE + mmSYNC_MNGR_SOB_OBJ_0);
	sob_end_addr = lower_32_bits(CFG_BASE + mmSYNC_MNGR_SOB_OBJ_1023);

	if ((le32_to_cpu(wreg_pkt->value) < sob_start_addr) ||
			(le32_to_cpu(wreg_pkt->value) > sob_end_addr)) {

		dev_err(hdev->dev, "WREG32 packet with illegal value 0x%x\n",
			wreg_pkt->value);
		return -EPERM;
	}

	return 0;
}

static int goya_validate_cb(struct hl_device *hdev,
			struct hl_cs_parser *parser, bool is_mmu)
{
	u32 cb_parsed_length = 0;
	int rc = 0;

	parser->patched_cb_size = 0;

	/* cb_user_size is more than 0 so loop will always be executed */
	while (cb_parsed_length < parser->user_cb_size) {
		enum packet_id pkt_id;
		u16 pkt_size;
		struct goya_packet *user_pkt;

		user_pkt = parser->user_cb->kernel_address + cb_parsed_length;

		pkt_id = (enum packet_id) (
				(le64_to_cpu(user_pkt->header) &
				PACKET_HEADER_PACKET_ID_MASK) >>
					PACKET_HEADER_PACKET_ID_SHIFT);

		if (!validate_packet_id(pkt_id)) {
			dev_err(hdev->dev, "Invalid packet id %u\n", pkt_id);
			rc = -EINVAL;
			break;
		}

		pkt_size = goya_packet_sizes[pkt_id];
		cb_parsed_length += pkt_size;
		if (cb_parsed_length > parser->user_cb_size) {
			dev_err(hdev->dev,
				"packet 0x%x is out of CB boundary\n", pkt_id);
			rc = -EINVAL;
			break;
		}

		switch (pkt_id) {
		case PACKET_WREG_32:
			/*
			 * Although it is validated after copy in patch_cb(),
			 * need to validate here as well because patch_cb() is
			 * not called in MMU path while this function is called
			 */
			rc = goya_validate_wreg32(hdev,
				parser, (struct packet_wreg32 *) user_pkt);
			parser->patched_cb_size += pkt_size;
			break;

		case PACKET_WREG_BULK:
			dev_err(hdev->dev,
				"User not allowed to use WREG_BULK\n");
			rc = -EPERM;
			break;

		case PACKET_MSG_PROT:
			dev_err(hdev->dev,
				"User not allowed to use MSG_PROT\n");
			rc = -EPERM;
			break;

		case PACKET_CP_DMA:
			dev_err(hdev->dev, "User not allowed to use CP_DMA\n");
			rc = -EPERM;
			break;

		case PACKET_STOP:
			dev_err(hdev->dev, "User not allowed to use STOP\n");
			rc = -EPERM;
			break;

		case PACKET_LIN_DMA:
			if (is_mmu)
				rc = goya_validate_dma_pkt_mmu(hdev, parser,
					(struct packet_lin_dma *) user_pkt);
			else
				rc = goya_validate_dma_pkt_no_mmu(hdev, parser,
					(struct packet_lin_dma *) user_pkt);
			break;

		case PACKET_MSG_LONG:
		case PACKET_MSG_SHORT:
		case PACKET_FENCE:
		case PACKET_NOP:
			parser->patched_cb_size += pkt_size;
			break;

		default:
			dev_err(hdev->dev, "Invalid packet header 0x%x\n",
				pkt_id);
			rc = -EINVAL;
			break;
		}

		if (rc)
			break;
	}

	/*
	 * The new CB should have space at the end for two MSG_PROT packets:
	 * 1. A packet that will act as a completion packet
	 * 2. A packet that will generate MSI-X interrupt
	 */
	parser->patched_cb_size += sizeof(struct packet_msg_prot) * 2;

	return rc;
}

static int goya_patch_dma_packet(struct hl_device *hdev,
				struct hl_cs_parser *parser,
				struct packet_lin_dma *user_dma_pkt,
				struct packet_lin_dma *new_dma_pkt,
				u32 *new_dma_pkt_size)
{
	struct hl_userptr *userptr;
	struct scatterlist *sg, *sg_next_iter;
	u32 count, dma_desc_cnt;
	u64 len, len_next;
	dma_addr_t dma_addr, dma_addr_next;
	enum goya_dma_direction user_dir;
	u64 device_memory_addr, addr;
	enum dma_data_direction dir;
	struct sg_table *sgt;
	bool skip_host_mem_pin = false;
	bool user_memset;
	u32 user_rdcomp_mask, user_wrcomp_mask, ctl;

	ctl = le32_to_cpu(user_dma_pkt->ctl);

	user_dir = (ctl & GOYA_PKT_LIN_DMA_CTL_DMA_DIR_MASK) >>
			GOYA_PKT_LIN_DMA_CTL_DMA_DIR_SHIFT;

	user_memset = (ctl & GOYA_PKT_LIN_DMA_CTL_MEMSET_MASK) >>
			GOYA_PKT_LIN_DMA_CTL_MEMSET_SHIFT;

	if ((user_dir == DMA_DRAM_TO_SRAM) || (user_dir == DMA_SRAM_TO_DRAM) ||
			(user_dma_pkt->tsize == 0)) {
		memcpy(new_dma_pkt, user_dma_pkt, sizeof(*new_dma_pkt));
		*new_dma_pkt_size = sizeof(*new_dma_pkt);
		return 0;
	}

	if ((user_dir == DMA_HOST_TO_DRAM) || (user_dir == DMA_HOST_TO_SRAM)) {
		addr = le64_to_cpu(user_dma_pkt->src_addr);
		device_memory_addr = le64_to_cpu(user_dma_pkt->dst_addr);
		dir = DMA_TO_DEVICE;
		if (user_memset)
			skip_host_mem_pin = true;
	} else {
		addr = le64_to_cpu(user_dma_pkt->dst_addr);
		device_memory_addr = le64_to_cpu(user_dma_pkt->src_addr);
		dir = DMA_FROM_DEVICE;
	}

	if ((!skip_host_mem_pin) &&
		(hl_userptr_is_pinned(hdev, addr,
			le32_to_cpu(user_dma_pkt->tsize),
			parser->job_userptr_list, &userptr) == false)) {
		dev_err(hdev->dev, "Userptr 0x%llx + 0x%x NOT mapped\n",
				addr, user_dma_pkt->tsize);
		return -EFAULT;
	}

	if ((user_memset) && (dir == DMA_TO_DEVICE)) {
		memcpy(new_dma_pkt, user_dma_pkt, sizeof(*user_dma_pkt));
		*new_dma_pkt_size = sizeof(*user_dma_pkt);
		return 0;
	}

	user_rdcomp_mask = ctl & GOYA_PKT_LIN_DMA_CTL_RDCOMP_MASK;

	user_wrcomp_mask = ctl & GOYA_PKT_LIN_DMA_CTL_WRCOMP_MASK;

	sgt = userptr->sgt;
	dma_desc_cnt = 0;

	for_each_sgtable_dma_sg(sgt, sg, count) {
		len = sg_dma_len(sg);
		dma_addr = sg_dma_address(sg);

		if (len == 0)
			break;

		while ((count + 1) < sgt->nents) {
			sg_next_iter = sg_next(sg);
			len_next = sg_dma_len(sg_next_iter);
			dma_addr_next = sg_dma_address(sg_next_iter);

			if (len_next == 0)
				break;

			if ((dma_addr + len == dma_addr_next) &&
				(len + len_next <= DMA_MAX_TRANSFER_SIZE)) {
				len += len_next;
				count++;
				sg = sg_next_iter;
			} else {
				break;
			}
		}

		ctl = le32_to_cpu(user_dma_pkt->ctl);
		if (likely(dma_desc_cnt))
			ctl &= ~GOYA_PKT_CTL_EB_MASK;
		ctl &= ~(GOYA_PKT_LIN_DMA_CTL_RDCOMP_MASK |
				GOYA_PKT_LIN_DMA_CTL_WRCOMP_MASK);
		new_dma_pkt->ctl = cpu_to_le32(ctl);
		new_dma_pkt->tsize = cpu_to_le32((u32) len);

		if (dir == DMA_TO_DEVICE) {
			new_dma_pkt->src_addr = cpu_to_le64(dma_addr);
			new_dma_pkt->dst_addr = cpu_to_le64(device_memory_addr);
		} else {
			new_dma_pkt->src_addr = cpu_to_le64(device_memory_addr);
			new_dma_pkt->dst_addr = cpu_to_le64(dma_addr);
		}

		if (!user_memset)
			device_memory_addr += len;
		dma_desc_cnt++;
		new_dma_pkt++;
	}

	if (!dma_desc_cnt) {
		dev_err(hdev->dev,
			"Error of 0 SG entries when patching DMA packet\n");
		return -EFAULT;
	}

	/* Fix the last dma packet - rdcomp/wrcomp must be as user set them */
	new_dma_pkt--;
	new_dma_pkt->ctl |= cpu_to_le32(user_rdcomp_mask | user_wrcomp_mask);

	*new_dma_pkt_size = dma_desc_cnt * sizeof(struct packet_lin_dma);

	return 0;
}

static int goya_patch_cb(struct hl_device *hdev,
				struct hl_cs_parser *parser)
{
	u32 cb_parsed_length = 0;
	u32 cb_patched_cur_length = 0;
	int rc = 0;

	/* cb_user_size is more than 0 so loop will always be executed */
	while (cb_parsed_length < parser->user_cb_size) {
		enum packet_id pkt_id;
		u16 pkt_size;
		u32 new_pkt_size = 0;
		struct goya_packet *user_pkt, *kernel_pkt;

		user_pkt = parser->user_cb->kernel_address + cb_parsed_length;
		kernel_pkt = parser->patched_cb->kernel_address +
					cb_patched_cur_length;

		pkt_id = (enum packet_id) (
				(le64_to_cpu(user_pkt->header) &
				PACKET_HEADER_PACKET_ID_MASK) >>
					PACKET_HEADER_PACKET_ID_SHIFT);

		if (!validate_packet_id(pkt_id)) {
			dev_err(hdev->dev, "Invalid packet id %u\n", pkt_id);
			rc = -EINVAL;
			break;
		}

		pkt_size = goya_packet_sizes[pkt_id];
		cb_parsed_length += pkt_size;
		if (cb_parsed_length > parser->user_cb_size) {
			dev_err(hdev->dev,
				"packet 0x%x is out of CB boundary\n", pkt_id);
			rc = -EINVAL;
			break;
		}

		switch (pkt_id) {
		case PACKET_LIN_DMA:
			rc = goya_patch_dma_packet(hdev, parser,
					(struct packet_lin_dma *) user_pkt,
					(struct packet_lin_dma *) kernel_pkt,
					&new_pkt_size);
			cb_patched_cur_length += new_pkt_size;
			break;

		case PACKET_WREG_32:
			memcpy(kernel_pkt, user_pkt, pkt_size);
			cb_patched_cur_length += pkt_size;
			rc = goya_validate_wreg32(hdev, parser,
					(struct packet_wreg32 *) kernel_pkt);
			break;

		case PACKET_WREG_BULK:
			dev_err(hdev->dev,
				"User not allowed to use WREG_BULK\n");
			rc = -EPERM;
			break;

		case PACKET_MSG_PROT:
			dev_err(hdev->dev,
				"User not allowed to use MSG_PROT\n");
			rc = -EPERM;
			break;

		case PACKET_CP_DMA:
			dev_err(hdev->dev, "User not allowed to use CP_DMA\n");
			rc = -EPERM;
			break;

		case PACKET_STOP:
			dev_err(hdev->dev, "User not allowed to use STOP\n");
			rc = -EPERM;
			break;

		case PACKET_MSG_LONG:
		case PACKET_MSG_SHORT:
		case PACKET_FENCE:
		case PACKET_NOP:
			memcpy(kernel_pkt, user_pkt, pkt_size);
			cb_patched_cur_length += pkt_size;
			break;

		default:
			dev_err(hdev->dev, "Invalid packet header 0x%x\n",
				pkt_id);
			rc = -EINVAL;
			break;
		}

		if (rc)
			break;
	}

	return rc;
}

static int goya_parse_cb_mmu(struct hl_device *hdev,
		struct hl_cs_parser *parser)
{
	u64 handle;
	u32 patched_cb_size;
	struct hl_cb *user_cb;
	int rc;

	/*
	 * The new CB should have space at the end for two MSG_PROT pkt:
	 * 1. A packet that will act as a completion packet
	 * 2. A packet that will generate MSI-X interrupt
	 */
	parser->patched_cb_size = parser->user_cb_size +
			sizeof(struct packet_msg_prot) * 2;

	rc = hl_cb_create(hdev, &hdev->kernel_mem_mgr, hdev->kernel_ctx,
				parser->patched_cb_size, false, false,
				&handle);

	if (rc) {
		dev_err(hdev->dev,
			"Failed to allocate patched CB for DMA CS %d\n",
			rc);
		return rc;
	}

	parser->patched_cb = hl_cb_get(&hdev->kernel_mem_mgr, handle);
	/* hl_cb_get should never fail here */
	if (!parser->patched_cb) {
		dev_crit(hdev->dev, "DMA CB handle invalid 0x%llx\n", handle);
		rc = -EFAULT;
		goto out;
	}

	/*
	 * The check that parser->user_cb_size <= parser->user_cb->size was done
	 * in validate_queue_index().
	 */
	memcpy(parser->patched_cb->kernel_address,
		parser->user_cb->kernel_address,
		parser->user_cb_size);

	patched_cb_size = parser->patched_cb_size;

	/* validate patched CB instead of user CB */
	user_cb = parser->user_cb;
	parser->user_cb = parser->patched_cb;
	rc = goya_validate_cb(hdev, parser, true);
	parser->user_cb = user_cb;

	if (rc) {
		hl_cb_put(parser->patched_cb);
		goto out;
	}

	if (patched_cb_size != parser->patched_cb_size) {
		dev_err(hdev->dev, "user CB size mismatch\n");
		hl_cb_put(parser->patched_cb);
		rc = -EINVAL;
		goto out;
	}

out:
	/*
	 * Always call cb destroy here because we still have 1 reference
	 * to it by calling cb_get earlier. After the job will be completed,
	 * cb_put will release it, but here we want to remove it from the
	 * idr
	 */
	hl_cb_destroy(&hdev->kernel_mem_mgr, handle);

	return rc;
}

static int goya_parse_cb_no_mmu(struct hl_device *hdev,
				struct hl_cs_parser *parser)
{
	u64 handle;
	int rc;

	rc = goya_validate_cb(hdev, parser, false);

	if (rc)
		goto free_userptr;

	rc = hl_cb_create(hdev, &hdev->kernel_mem_mgr, hdev->kernel_ctx,
				parser->patched_cb_size, false, false,
				&handle);
	if (rc) {
		dev_err(hdev->dev,
			"Failed to allocate patched CB for DMA CS %d\n", rc);
		goto free_userptr;
	}

	parser->patched_cb = hl_cb_get(&hdev->kernel_mem_mgr, handle);
	/* hl_cb_get should never fail here */
	if (!parser->patched_cb) {
		dev_crit(hdev->dev, "DMA CB handle invalid 0x%llx\n", handle);
		rc = -EFAULT;
		goto out;
	}

	rc = goya_patch_cb(hdev, parser);

	if (rc)
		hl_cb_put(parser->patched_cb);

out:
	/*
	 * Always call cb destroy here because we still have 1 reference
	 * to it by calling cb_get earlier. After the job will be completed,
	 * cb_put will release it, but here we want to remove it from the
	 * idr
	 */
	hl_cb_destroy(&hdev->kernel_mem_mgr, handle);

free_userptr:
	if (rc)
		hl_userptr_delete_list(hdev, parser->job_userptr_list);
	return rc;
}

static int goya_parse_cb_no_ext_queue(struct hl_device *hdev,
					struct hl_cs_parser *parser)
{
	struct asic_fixed_properties *asic_prop = &hdev->asic_prop;
	struct goya_device *goya = hdev->asic_specific;

	if (goya->hw_cap_initialized & HW_CAP_MMU)
		return 0;

	/* For internal queue jobs, just check if CB address is valid */
	if (hl_mem_area_inside_range(
			(u64) (uintptr_t) parser->user_cb,
			parser->user_cb_size,
			asic_prop->sram_user_base_address,
			asic_prop->sram_end_address))
		return 0;

	if (hl_mem_area_inside_range(
			(u64) (uintptr_t) parser->user_cb,
			parser->user_cb_size,
			asic_prop->dram_user_base_address,
			asic_prop->dram_end_address))
		return 0;

	dev_err(hdev->dev,
		"Internal CB address 0x%px + 0x%x is not in SRAM nor in DRAM\n",
		parser->user_cb, parser->user_cb_size);

	return -EFAULT;
}

int goya_cs_parser(struct hl_device *hdev, struct hl_cs_parser *parser)
{
	struct goya_device *goya = hdev->asic_specific;

	if (parser->queue_type == QUEUE_TYPE_INT)
		return goya_parse_cb_no_ext_queue(hdev, parser);

	if (goya->hw_cap_initialized & HW_CAP_MMU)
		return goya_parse_cb_mmu(hdev, parser);
	else
		return goya_parse_cb_no_mmu(hdev, parser);
}

void goya_add_end_of_cb_packets(struct hl_device *hdev, void *kernel_address,
				u32 len, u64 cq_addr, u32 cq_val, u32 msix_vec,
				bool eb)
{
	struct packet_msg_prot *cq_pkt;
	u32 tmp;

	cq_pkt = kernel_address + len - (sizeof(struct packet_msg_prot) * 2);

	tmp = (PACKET_MSG_PROT << GOYA_PKT_CTL_OPCODE_SHIFT) |
			(1 << GOYA_PKT_CTL_EB_SHIFT) |
			(1 << GOYA_PKT_CTL_MB_SHIFT);
	cq_pkt->ctl = cpu_to_le32(tmp);
	cq_pkt->value = cpu_to_le32(cq_val);
	cq_pkt->addr = cpu_to_le64(cq_addr);

	cq_pkt++;

	tmp = (PACKET_MSG_PROT << GOYA_PKT_CTL_OPCODE_SHIFT) |
			(1 << GOYA_PKT_CTL_MB_SHIFT);
	cq_pkt->ctl = cpu_to_le32(tmp);
	cq_pkt->value = cpu_to_le32(msix_vec & 0x7FF);
	cq_pkt->addr = cpu_to_le64(CFG_BASE + mmPCIE_DBI_MSIX_DOORBELL_OFF);
}

void goya_update_eq_ci(struct hl_device *hdev, u32 val)
{
	WREG32(mmCPU_EQ_CI, val);
}

void goya_restore_phase_topology(struct hl_device *hdev)
{

}

static void goya_clear_sm_regs(struct hl_device *hdev)
{
	int i, num_of_sob_in_longs, num_of_mon_in_longs;

	num_of_sob_in_longs =
		((mmSYNC_MNGR_SOB_OBJ_1023 - mmSYNC_MNGR_SOB_OBJ_0) + 4);

	num_of_mon_in_longs =
		((mmSYNC_MNGR_MON_STATUS_255 - mmSYNC_MNGR_MON_STATUS_0) + 4);

	for (i = 0 ; i < num_of_sob_in_longs ; i += 4)
		WREG32(mmSYNC_MNGR_SOB_OBJ_0 + i, 0);

	for (i = 0 ; i < num_of_mon_in_longs ; i += 4)
		WREG32(mmSYNC_MNGR_MON_STATUS_0 + i, 0);

	/* Flush all WREG to prevent race */
	i = RREG32(mmSYNC_MNGR_SOB_OBJ_0);
}

static int goya_debugfs_read_dma(struct hl_device *hdev, u64 addr, u32 size, void *blob_addr)
{
	dev_err(hdev->dev, "Reading via DMA is unimplemented yet\n");
	return -EPERM;
}

static u64 goya_read_pte(struct hl_device *hdev, u64 addr)
{
	struct goya_device *goya = hdev->asic_specific;

	if (hdev->reset_info.hard_reset_pending)
		return U64_MAX;

	return readq(hdev->pcie_bar[DDR_BAR_ID] +
			(addr - goya->ddr_bar_cur_addr));
}

static void goya_write_pte(struct hl_device *hdev, u64 addr, u64 val)
{
	struct goya_device *goya = hdev->asic_specific;

	if (hdev->reset_info.hard_reset_pending)
		return;

	writeq(val, hdev->pcie_bar[DDR_BAR_ID] +
			(addr - goya->ddr_bar_cur_addr));
}

static const char *_goya_get_event_desc(u16 event_type)
{
	switch (event_type) {
	case GOYA_ASYNC_EVENT_ID_PCIE_IF:
		return "PCIe_if";
	case GOYA_ASYNC_EVENT_ID_TPC0_ECC:
	case GOYA_ASYNC_EVENT_ID_TPC1_ECC:
	case GOYA_ASYNC_EVENT_ID_TPC2_ECC:
	case GOYA_ASYNC_EVENT_ID_TPC3_ECC:
	case GOYA_ASYNC_EVENT_ID_TPC4_ECC:
	case GOYA_ASYNC_EVENT_ID_TPC5_ECC:
	case GOYA_ASYNC_EVENT_ID_TPC6_ECC:
	case GOYA_ASYNC_EVENT_ID_TPC7_ECC:
		return "TPC%d_ecc";
	case GOYA_ASYNC_EVENT_ID_MME_ECC:
		return "MME_ecc";
	case GOYA_ASYNC_EVENT_ID_MME_ECC_EXT:
		return "MME_ecc_ext";
	case GOYA_ASYNC_EVENT_ID_MMU_ECC:
		return "MMU_ecc";
	case GOYA_ASYNC_EVENT_ID_DMA_MACRO:
		return "DMA_macro";
	case GOYA_ASYNC_EVENT_ID_DMA_ECC:
		return "DMA_ecc";
	case GOYA_ASYNC_EVENT_ID_CPU_IF_ECC:
		return "CPU_if_ecc";
	case GOYA_ASYNC_EVENT_ID_PSOC_MEM:
		return "PSOC_mem";
	case GOYA_ASYNC_EVENT_ID_PSOC_CORESIGHT:
		return "PSOC_coresight";
	case GOYA_ASYNC_EVENT_ID_SRAM0 ... GOYA_ASYNC_EVENT_ID_SRAM29:
		return "SRAM%d";
	case GOYA_ASYNC_EVENT_ID_GIC500:
		return "GIC500";
	case GOYA_ASYNC_EVENT_ID_PLL0 ... GOYA_ASYNC_EVENT_ID_PLL6:
		return "PLL%d";
	case GOYA_ASYNC_EVENT_ID_AXI_ECC:
		return "AXI_ecc";
	case GOYA_ASYNC_EVENT_ID_L2_RAM_ECC:
		return "L2_ram_ecc";
	case GOYA_ASYNC_EVENT_ID_PSOC_GPIO_05_SW_RESET:
		return "PSOC_gpio_05_sw_reset";
	case GOYA_ASYNC_EVENT_ID_PSOC_GPIO_10_VRHOT_ICRIT:
		return "PSOC_gpio_10_vrhot_icrit";
	case GOYA_ASYNC_EVENT_ID_PCIE_DEC:
		return "PCIe_dec";
	case GOYA_ASYNC_EVENT_ID_TPC0_DEC:
	case GOYA_ASYNC_EVENT_ID_TPC1_DEC:
	case GOYA_ASYNC_EVENT_ID_TPC2_DEC:
	case GOYA_ASYNC_EVENT_ID_TPC3_DEC:
	case GOYA_ASYNC_EVENT_ID_TPC4_DEC:
	case GOYA_ASYNC_EVENT_ID_TPC5_DEC:
	case GOYA_ASYNC_EVENT_ID_TPC6_DEC:
	case GOYA_ASYNC_EVENT_ID_TPC7_DEC:
		return "TPC%d_dec";
	case GOYA_ASYNC_EVENT_ID_MME_WACS:
		return "MME_wacs";
	case GOYA_ASYNC_EVENT_ID_MME_WACSD:
		return "MME_wacsd";
	case GOYA_ASYNC_EVENT_ID_CPU_AXI_SPLITTER:
		return "CPU_axi_splitter";
	case GOYA_ASYNC_EVENT_ID_PSOC_AXI_DEC:
		return "PSOC_axi_dec";
	case GOYA_ASYNC_EVENT_ID_PSOC:
		return "PSOC";
	case GOYA_ASYNC_EVENT_ID_TPC0_KRN_ERR:
	case GOYA_ASYNC_EVENT_ID_TPC1_KRN_ERR:
	case GOYA_ASYNC_EVENT_ID_TPC2_KRN_ERR:
	case GOYA_ASYNC_EVENT_ID_TPC3_KRN_ERR:
	case GOYA_ASYNC_EVENT_ID_TPC4_KRN_ERR:
	case GOYA_ASYNC_EVENT_ID_TPC5_KRN_ERR:
	case GOYA_ASYNC_EVENT_ID_TPC6_KRN_ERR:
	case GOYA_ASYNC_EVENT_ID_TPC7_KRN_ERR:
		return "TPC%d_krn_err";
	case GOYA_ASYNC_EVENT_ID_TPC0_CMDQ ... GOYA_ASYNC_EVENT_ID_TPC7_CMDQ:
		return "TPC%d_cq";
	case GOYA_ASYNC_EVENT_ID_TPC0_QM ... GOYA_ASYNC_EVENT_ID_TPC7_QM:
		return "TPC%d_qm";
	case GOYA_ASYNC_EVENT_ID_MME_QM:
		return "MME_qm";
	case GOYA_ASYNC_EVENT_ID_MME_CMDQ:
		return "MME_cq";
	case GOYA_ASYNC_EVENT_ID_DMA0_QM ... GOYA_ASYNC_EVENT_ID_DMA4_QM:
		return "DMA%d_qm";
	case GOYA_ASYNC_EVENT_ID_DMA0_CH ... GOYA_ASYNC_EVENT_ID_DMA4_CH:
		return "DMA%d_ch";
	case GOYA_ASYNC_EVENT_ID_TPC0_BMON_SPMU:
	case GOYA_ASYNC_EVENT_ID_TPC1_BMON_SPMU:
	case GOYA_ASYNC_EVENT_ID_TPC2_BMON_SPMU:
	case GOYA_ASYNC_EVENT_ID_TPC3_BMON_SPMU:
	case GOYA_ASYNC_EVENT_ID_TPC4_BMON_SPMU:
	case GOYA_ASYNC_EVENT_ID_TPC5_BMON_SPMU:
	case GOYA_ASYNC_EVENT_ID_TPC6_BMON_SPMU:
	case GOYA_ASYNC_EVENT_ID_TPC7_BMON_SPMU:
		return "TPC%d_bmon_spmu";
	case GOYA_ASYNC_EVENT_ID_DMA_BM_CH0 ... GOYA_ASYNC_EVENT_ID_DMA_BM_CH4:
		return "DMA_bm_ch%d";
	case GOYA_ASYNC_EVENT_ID_FIX_POWER_ENV_S:
		return "POWER_ENV_S";
	case GOYA_ASYNC_EVENT_ID_FIX_POWER_ENV_E:
		return "POWER_ENV_E";
	case GOYA_ASYNC_EVENT_ID_FIX_THERMAL_ENV_S:
		return "THERMAL_ENV_S";
	case GOYA_ASYNC_EVENT_ID_FIX_THERMAL_ENV_E:
		return "THERMAL_ENV_E";
	case GOYA_ASYNC_EVENT_PKT_QUEUE_OUT_SYNC:
		return "QUEUE_OUT_OF_SYNC";
	default:
		return "N/A";
	}
}

static void goya_get_event_desc(u16 event_type, char *desc, size_t size)
{
	u8 index;

	switch (event_type) {
	case GOYA_ASYNC_EVENT_ID_TPC0_ECC:
	case GOYA_ASYNC_EVENT_ID_TPC1_ECC:
	case GOYA_ASYNC_EVENT_ID_TPC2_ECC:
	case GOYA_ASYNC_EVENT_ID_TPC3_ECC:
	case GOYA_ASYNC_EVENT_ID_TPC4_ECC:
	case GOYA_ASYNC_EVENT_ID_TPC5_ECC:
	case GOYA_ASYNC_EVENT_ID_TPC6_ECC:
	case GOYA_ASYNC_EVENT_ID_TPC7_ECC:
		index = (event_type - GOYA_ASYNC_EVENT_ID_TPC0_ECC) / 3;
		snprintf(desc, size, _goya_get_event_desc(event_type), index);
		break;
	case GOYA_ASYNC_EVENT_ID_SRAM0 ... GOYA_ASYNC_EVENT_ID_SRAM29:
		index = event_type - GOYA_ASYNC_EVENT_ID_SRAM0;
		snprintf(desc, size, _goya_get_event_desc(event_type), index);
		break;
	case GOYA_ASYNC_EVENT_ID_PLL0 ... GOYA_ASYNC_EVENT_ID_PLL6:
		index = event_type - GOYA_ASYNC_EVENT_ID_PLL0;
		snprintf(desc, size, _goya_get_event_desc(event_type), index);
		break;
	case GOYA_ASYNC_EVENT_ID_TPC0_DEC:
	case GOYA_ASYNC_EVENT_ID_TPC1_DEC:
	case GOYA_ASYNC_EVENT_ID_TPC2_DEC:
	case GOYA_ASYNC_EVENT_ID_TPC3_DEC:
	case GOYA_ASYNC_EVENT_ID_TPC4_DEC:
	case GOYA_ASYNC_EVENT_ID_TPC5_DEC:
	case GOYA_ASYNC_EVENT_ID_TPC6_DEC:
	case GOYA_ASYNC_EVENT_ID_TPC7_DEC:
		index = (event_type - GOYA_ASYNC_EVENT_ID_TPC0_DEC) / 3;
		snprintf(desc, size, _goya_get_event_desc(event_type), index);
		break;
	case GOYA_ASYNC_EVENT_ID_TPC0_KRN_ERR:
	case GOYA_ASYNC_EVENT_ID_TPC1_KRN_ERR:
	case GOYA_ASYNC_EVENT_ID_TPC2_KRN_ERR:
	case GOYA_ASYNC_EVENT_ID_TPC3_KRN_ERR:
	case GOYA_ASYNC_EVENT_ID_TPC4_KRN_ERR:
	case GOYA_ASYNC_EVENT_ID_TPC5_KRN_ERR:
	case GOYA_ASYNC_EVENT_ID_TPC6_KRN_ERR:
	case GOYA_ASYNC_EVENT_ID_TPC7_KRN_ERR:
		index = (event_type - GOYA_ASYNC_EVENT_ID_TPC0_KRN_ERR) / 10;
		snprintf(desc, size, _goya_get_event_desc(event_type), index);
		break;
	case GOYA_ASYNC_EVENT_ID_TPC0_CMDQ ... GOYA_ASYNC_EVENT_ID_TPC7_CMDQ:
		index = event_type - GOYA_ASYNC_EVENT_ID_TPC0_CMDQ;
		snprintf(desc, size, _goya_get_event_desc(event_type), index);
		break;
	case GOYA_ASYNC_EVENT_ID_TPC0_QM ... GOYA_ASYNC_EVENT_ID_TPC7_QM:
		index = event_type - GOYA_ASYNC_EVENT_ID_TPC0_QM;
		snprintf(desc, size, _goya_get_event_desc(event_type), index);
		break;
	case GOYA_ASYNC_EVENT_ID_DMA0_QM ... GOYA_ASYNC_EVENT_ID_DMA4_QM:
		index = event_type - GOYA_ASYNC_EVENT_ID_DMA0_QM;
		snprintf(desc, size, _goya_get_event_desc(event_type), index);
		break;
	case GOYA_ASYNC_EVENT_ID_DMA0_CH ... GOYA_ASYNC_EVENT_ID_DMA4_CH:
		index = event_type - GOYA_ASYNC_EVENT_ID_DMA0_CH;
		snprintf(desc, size, _goya_get_event_desc(event_type), index);
		break;
	case GOYA_ASYNC_EVENT_ID_TPC0_BMON_SPMU:
	case GOYA_ASYNC_EVENT_ID_TPC1_BMON_SPMU:
	case GOYA_ASYNC_EVENT_ID_TPC2_BMON_SPMU:
	case GOYA_ASYNC_EVENT_ID_TPC3_BMON_SPMU:
	case GOYA_ASYNC_EVENT_ID_TPC4_BMON_SPMU:
	case GOYA_ASYNC_EVENT_ID_TPC5_BMON_SPMU:
	case GOYA_ASYNC_EVENT_ID_TPC6_BMON_SPMU:
	case GOYA_ASYNC_EVENT_ID_TPC7_BMON_SPMU:
		index = (event_type - GOYA_ASYNC_EVENT_ID_TPC0_BMON_SPMU) / 10;
		snprintf(desc, size, _goya_get_event_desc(event_type), index);
		break;
	case GOYA_ASYNC_EVENT_ID_DMA_BM_CH0 ... GOYA_ASYNC_EVENT_ID_DMA_BM_CH4:
		index = event_type - GOYA_ASYNC_EVENT_ID_DMA_BM_CH0;
		snprintf(desc, size, _goya_get_event_desc(event_type), index);
		break;
	case GOYA_ASYNC_EVENT_PKT_QUEUE_OUT_SYNC:
		snprintf(desc, size, _goya_get_event_desc(event_type));
		break;
	default:
		snprintf(desc, size, _goya_get_event_desc(event_type));
		break;
	}
}

static void goya_print_razwi_info(struct hl_device *hdev)
{
	if (RREG32(mmDMA_MACRO_RAZWI_LBW_WT_VLD)) {
		dev_err_ratelimited(hdev->dev, "Illegal write to LBW\n");
		WREG32(mmDMA_MACRO_RAZWI_LBW_WT_VLD, 0);
	}

	if (RREG32(mmDMA_MACRO_RAZWI_LBW_RD_VLD)) {
		dev_err_ratelimited(hdev->dev, "Illegal read from LBW\n");
		WREG32(mmDMA_MACRO_RAZWI_LBW_RD_VLD, 0);
	}

	if (RREG32(mmDMA_MACRO_RAZWI_HBW_WT_VLD)) {
		dev_err_ratelimited(hdev->dev, "Illegal write to HBW\n");
		WREG32(mmDMA_MACRO_RAZWI_HBW_WT_VLD, 0);
	}

	if (RREG32(mmDMA_MACRO_RAZWI_HBW_RD_VLD)) {
		dev_err_ratelimited(hdev->dev, "Illegal read from HBW\n");
		WREG32(mmDMA_MACRO_RAZWI_HBW_RD_VLD, 0);
	}
}

static void goya_print_mmu_error_info(struct hl_device *hdev)
{
	struct goya_device *goya = hdev->asic_specific;
	u64 addr;
	u32 val;

	if (!(goya->hw_cap_initialized & HW_CAP_MMU))
		return;

	val = RREG32(mmMMU_PAGE_ERROR_CAPTURE);
	if (val & MMU_PAGE_ERROR_CAPTURE_ENTRY_VALID_MASK) {
		addr = val & MMU_PAGE_ERROR_CAPTURE_VA_49_32_MASK;
		addr <<= 32;
		addr |= RREG32(mmMMU_PAGE_ERROR_CAPTURE_VA);

		dev_err_ratelimited(hdev->dev, "MMU page fault on va 0x%llx\n",
					addr);

		WREG32(mmMMU_PAGE_ERROR_CAPTURE, 0);
	}
}

static void goya_print_out_of_sync_info(struct hl_device *hdev,
					struct cpucp_pkt_sync_err *sync_err)
{
	struct hl_hw_queue *q = &hdev->kernel_queues[GOYA_QUEUE_ID_CPU_PQ];

	dev_err(hdev->dev, "Out of sync with FW, FW: pi=%u, ci=%u, LKD: pi=%u, ci=%u\n",
			sync_err->pi, sync_err->ci, q->pi, atomic_read(&q->ci));
}

static void goya_print_irq_info(struct hl_device *hdev, u16 event_type,
				bool razwi)
{
	char desc[20] = "";

	goya_get_event_desc(event_type, desc, sizeof(desc));
	dev_err_ratelimited(hdev->dev, "Received H/W interrupt %d [\"%s\"]\n",
		event_type, desc);

	if (razwi) {
		goya_print_razwi_info(hdev);
		goya_print_mmu_error_info(hdev);
	}
}

static int goya_unmask_irq_arr(struct hl_device *hdev, u32 *irq_arr,
		size_t irq_arr_size)
{
	struct cpucp_unmask_irq_arr_packet *pkt;
	size_t total_pkt_size;
	u64 result;
	int rc;
	int irq_num_entries, irq_arr_index;
	__le32 *goya_irq_arr;

	total_pkt_size = sizeof(struct cpucp_unmask_irq_arr_packet) +
			irq_arr_size;

	/* data should be aligned to 8 bytes in order to CPU-CP to copy it */
	total_pkt_size = (total_pkt_size + 0x7) & ~0x7;

	/* total_pkt_size is casted to u16 later on */
	if (total_pkt_size > USHRT_MAX) {
		dev_err(hdev->dev, "too many elements in IRQ array\n");
		return -EINVAL;
	}

	pkt = kzalloc(total_pkt_size, GFP_KERNEL);
	if (!pkt)
		return -ENOMEM;

	irq_num_entries = irq_arr_size / sizeof(irq_arr[0]);
	pkt->length = cpu_to_le32(irq_num_entries);

	/* We must perform any necessary endianness conversation on the irq
	 * array being passed to the goya hardware
	 */
	for (irq_arr_index = 0, goya_irq_arr = (__le32 *) &pkt->irqs;
			irq_arr_index < irq_num_entries ; irq_arr_index++)
		goya_irq_arr[irq_arr_index] =
				cpu_to_le32(irq_arr[irq_arr_index]);

	pkt->cpucp_pkt.ctl = cpu_to_le32(CPUCP_PACKET_UNMASK_RAZWI_IRQ_ARRAY <<
						CPUCP_PKT_CTL_OPCODE_SHIFT);

	rc = hdev->asic_funcs->send_cpu_message(hdev, (u32 *) pkt,
						total_pkt_size,	0, &result);

	if (rc)
		dev_err(hdev->dev, "failed to unmask IRQ array\n");

	kfree(pkt);

	return rc;
}

static int goya_non_hard_reset_late_init(struct hl_device *hdev)
{
	/*
	 * Unmask all IRQs since some could have been received
	 * during the soft reset
	 */
	return goya_unmask_irq_arr(hdev, goya_all_events,
					sizeof(goya_all_events));
}

static int goya_unmask_irq(struct hl_device *hdev, u16 event_type)
{
	struct cpucp_packet pkt;
	u64 result;
	int rc;

	memset(&pkt, 0, sizeof(pkt));

	pkt.ctl = cpu_to_le32(CPUCP_PACKET_UNMASK_RAZWI_IRQ <<
				CPUCP_PKT_CTL_OPCODE_SHIFT);
	pkt.value = cpu_to_le64(event_type);

	rc = hdev->asic_funcs->send_cpu_message(hdev, (u32 *) &pkt, sizeof(pkt),
						0, &result);

	if (rc)
		dev_err(hdev->dev, "failed to unmask RAZWI IRQ %d", event_type);

	return rc;
}

static void goya_print_clk_change_info(struct hl_device *hdev, u16 event_type)
{
	ktime_t zero_time = ktime_set(0, 0);

	mutex_lock(&hdev->clk_throttling.lock);

	switch (event_type) {
	case GOYA_ASYNC_EVENT_ID_FIX_POWER_ENV_S:
		hdev->clk_throttling.current_reason |= HL_CLK_THROTTLE_POWER;
		hdev->clk_throttling.aggregated_reason |= HL_CLK_THROTTLE_POWER;
		hdev->clk_throttling.timestamp[HL_CLK_THROTTLE_TYPE_POWER].start = ktime_get();
		hdev->clk_throttling.timestamp[HL_CLK_THROTTLE_TYPE_POWER].end = zero_time;
		dev_info_ratelimited(hdev->dev,
			"Clock throttling due to power consumption\n");
		break;

	case GOYA_ASYNC_EVENT_ID_FIX_POWER_ENV_E:
		hdev->clk_throttling.current_reason &= ~HL_CLK_THROTTLE_POWER;
		hdev->clk_throttling.timestamp[HL_CLK_THROTTLE_TYPE_POWER].end = ktime_get();
		dev_info_ratelimited(hdev->dev,
			"Power envelop is safe, back to optimal clock\n");
		break;

	case GOYA_ASYNC_EVENT_ID_FIX_THERMAL_ENV_S:
		hdev->clk_throttling.current_reason |= HL_CLK_THROTTLE_THERMAL;
		hdev->clk_throttling.aggregated_reason |= HL_CLK_THROTTLE_THERMAL;
		hdev->clk_throttling.timestamp[HL_CLK_THROTTLE_TYPE_THERMAL].start = ktime_get();
		hdev->clk_throttling.timestamp[HL_CLK_THROTTLE_TYPE_THERMAL].end = zero_time;
		dev_info_ratelimited(hdev->dev,
			"Clock throttling due to overheating\n");
		break;

	case GOYA_ASYNC_EVENT_ID_FIX_THERMAL_ENV_E:
		hdev->clk_throttling.current_reason &= ~HL_CLK_THROTTLE_THERMAL;
		hdev->clk_throttling.timestamp[HL_CLK_THROTTLE_TYPE_THERMAL].end = ktime_get();
		dev_info_ratelimited(hdev->dev,
			"Thermal envelop is safe, back to optimal clock\n");
		break;

	default:
		dev_err(hdev->dev, "Received invalid clock change event %d\n",
			event_type);
		break;
	}

	mutex_unlock(&hdev->clk_throttling.lock);
}

void goya_handle_eqe(struct hl_device *hdev, struct hl_eq_entry *eq_entry)
{
	u32 ctl = le32_to_cpu(eq_entry->hdr.ctl);
	u16 event_type = ((ctl & EQ_CTL_EVENT_TYPE_MASK)
				>> EQ_CTL_EVENT_TYPE_SHIFT);
	struct goya_device *goya = hdev->asic_specific;

	if (event_type >= GOYA_ASYNC_EVENT_ID_SIZE) {
		dev_err(hdev->dev, "Event type %u exceeds maximum of %u",
				event_type, GOYA_ASYNC_EVENT_ID_SIZE - 1);
		return;
	}

	goya->events_stat[event_type]++;
	goya->events_stat_aggregate[event_type]++;

	switch (event_type) {
	case GOYA_ASYNC_EVENT_ID_PCIE_IF:
	case GOYA_ASYNC_EVENT_ID_TPC0_ECC:
	case GOYA_ASYNC_EVENT_ID_TPC1_ECC:
	case GOYA_ASYNC_EVENT_ID_TPC2_ECC:
	case GOYA_ASYNC_EVENT_ID_TPC3_ECC:
	case GOYA_ASYNC_EVENT_ID_TPC4_ECC:
	case GOYA_ASYNC_EVENT_ID_TPC5_ECC:
	case GOYA_ASYNC_EVENT_ID_TPC6_ECC:
	case GOYA_ASYNC_EVENT_ID_TPC7_ECC:
	case GOYA_ASYNC_EVENT_ID_MME_ECC:
	case GOYA_ASYNC_EVENT_ID_MME_ECC_EXT:
	case GOYA_ASYNC_EVENT_ID_MMU_ECC:
	case GOYA_ASYNC_EVENT_ID_DMA_MACRO:
	case GOYA_ASYNC_EVENT_ID_DMA_ECC:
	case GOYA_ASYNC_EVENT_ID_CPU_IF_ECC:
	case GOYA_ASYNC_EVENT_ID_PSOC_MEM:
	case GOYA_ASYNC_EVENT_ID_PSOC_CORESIGHT:
	case GOYA_ASYNC_EVENT_ID_SRAM0 ... GOYA_ASYNC_EVENT_ID_SRAM29:
	case GOYA_ASYNC_EVENT_ID_GIC500:
	case GOYA_ASYNC_EVENT_ID_PLL0 ... GOYA_ASYNC_EVENT_ID_PLL6:
	case GOYA_ASYNC_EVENT_ID_AXI_ECC:
	case GOYA_ASYNC_EVENT_ID_L2_RAM_ECC:
		goya_print_irq_info(hdev, event_type, false);
		if (hdev->hard_reset_on_fw_events)
			hl_device_reset(hdev, (HL_DRV_RESET_HARD |
						HL_DRV_RESET_FW_FATAL_ERR));
		break;

	case GOYA_ASYNC_EVENT_ID_PSOC_GPIO_05_SW_RESET:
		goya_print_irq_info(hdev, event_type, false);
		if (hdev->hard_reset_on_fw_events)
			hl_device_reset(hdev, HL_DRV_RESET_HARD);
		break;

	case GOYA_ASYNC_EVENT_ID_PCIE_DEC:
	case GOYA_ASYNC_EVENT_ID_TPC0_DEC:
	case GOYA_ASYNC_EVENT_ID_TPC1_DEC:
	case GOYA_ASYNC_EVENT_ID_TPC2_DEC:
	case GOYA_ASYNC_EVENT_ID_TPC3_DEC:
	case GOYA_ASYNC_EVENT_ID_TPC4_DEC:
	case GOYA_ASYNC_EVENT_ID_TPC5_DEC:
	case GOYA_ASYNC_EVENT_ID_TPC6_DEC:
	case GOYA_ASYNC_EVENT_ID_TPC7_DEC:
	case GOYA_ASYNC_EVENT_ID_MME_WACS:
	case GOYA_ASYNC_EVENT_ID_MME_WACSD:
	case GOYA_ASYNC_EVENT_ID_CPU_AXI_SPLITTER:
	case GOYA_ASYNC_EVENT_ID_PSOC_AXI_DEC:
	case GOYA_ASYNC_EVENT_ID_PSOC:
	case GOYA_ASYNC_EVENT_ID_TPC0_KRN_ERR:
	case GOYA_ASYNC_EVENT_ID_TPC1_KRN_ERR:
	case GOYA_ASYNC_EVENT_ID_TPC2_KRN_ERR:
	case GOYA_ASYNC_EVENT_ID_TPC3_KRN_ERR:
	case GOYA_ASYNC_EVENT_ID_TPC4_KRN_ERR:
	case GOYA_ASYNC_EVENT_ID_TPC5_KRN_ERR:
	case GOYA_ASYNC_EVENT_ID_TPC6_KRN_ERR:
	case GOYA_ASYNC_EVENT_ID_TPC7_KRN_ERR:
	case GOYA_ASYNC_EVENT_ID_TPC0_CMDQ ... GOYA_ASYNC_EVENT_ID_TPC7_QM:
	case GOYA_ASYNC_EVENT_ID_MME_QM:
	case GOYA_ASYNC_EVENT_ID_MME_CMDQ:
	case GOYA_ASYNC_EVENT_ID_DMA0_QM ... GOYA_ASYNC_EVENT_ID_DMA4_QM:
	case GOYA_ASYNC_EVENT_ID_DMA0_CH ... GOYA_ASYNC_EVENT_ID_DMA4_CH:
		goya_print_irq_info(hdev, event_type, true);
		goya_unmask_irq(hdev, event_type);
		break;

	case GOYA_ASYNC_EVENT_ID_PSOC_GPIO_10_VRHOT_ICRIT:
	case GOYA_ASYNC_EVENT_ID_TPC0_BMON_SPMU:
	case GOYA_ASYNC_EVENT_ID_TPC1_BMON_SPMU:
	case GOYA_ASYNC_EVENT_ID_TPC2_BMON_SPMU:
	case GOYA_ASYNC_EVENT_ID_TPC3_BMON_SPMU:
	case GOYA_ASYNC_EVENT_ID_TPC4_BMON_SPMU:
	case GOYA_ASYNC_EVENT_ID_TPC5_BMON_SPMU:
	case GOYA_ASYNC_EVENT_ID_TPC6_BMON_SPMU:
	case GOYA_ASYNC_EVENT_ID_TPC7_BMON_SPMU:
	case GOYA_ASYNC_EVENT_ID_DMA_BM_CH0 ... GOYA_ASYNC_EVENT_ID_DMA_BM_CH4:
		goya_print_irq_info(hdev, event_type, false);
		goya_unmask_irq(hdev, event_type);
		break;

	case GOYA_ASYNC_EVENT_ID_FIX_POWER_ENV_S:
	case GOYA_ASYNC_EVENT_ID_FIX_POWER_ENV_E:
	case GOYA_ASYNC_EVENT_ID_FIX_THERMAL_ENV_S:
	case GOYA_ASYNC_EVENT_ID_FIX_THERMAL_ENV_E:
		goya_print_clk_change_info(hdev, event_type);
		goya_unmask_irq(hdev, event_type);
		break;

	case GOYA_ASYNC_EVENT_PKT_QUEUE_OUT_SYNC:
		goya_print_irq_info(hdev, event_type, false);
		goya_print_out_of_sync_info(hdev, &eq_entry->pkt_sync_err);
		if (hdev->hard_reset_on_fw_events)
			hl_device_reset(hdev, HL_DRV_RESET_HARD);
		else
			hl_fw_unmask_irq(hdev, event_type);
		break;

	default:
		dev_err(hdev->dev, "Received invalid H/W interrupt %d\n",
				event_type);
		break;
	}
}

void *goya_get_events_stat(struct hl_device *hdev, bool aggregate, u32 *size)
{
	struct goya_device *goya = hdev->asic_specific;

	if (aggregate) {
		*size = (u32) sizeof(goya->events_stat_aggregate);
		return goya->events_stat_aggregate;
	}

	*size = (u32) sizeof(goya->events_stat);
	return goya->events_stat;
}

static int goya_memset_device_memory(struct hl_device *hdev, u64 addr, u64 size,
				u64 val, bool is_dram)
{
	struct packet_lin_dma *lin_dma_pkt;
	struct hl_cs_job *job;
	u32 cb_size, ctl;
	struct hl_cb *cb;
	int rc, lin_dma_pkts_cnt;

	lin_dma_pkts_cnt = DIV_ROUND_UP_ULL(size, SZ_2G);
	cb_size = lin_dma_pkts_cnt * sizeof(struct packet_lin_dma) +
						sizeof(struct packet_msg_prot);
	cb = hl_cb_kernel_create(hdev, cb_size, false);
	if (!cb)
		return -ENOMEM;

	lin_dma_pkt = cb->kernel_address;

	do {
		memset(lin_dma_pkt, 0, sizeof(*lin_dma_pkt));

		ctl = ((PACKET_LIN_DMA << GOYA_PKT_CTL_OPCODE_SHIFT) |
				(1 << GOYA_PKT_LIN_DMA_CTL_MEMSET_SHIFT) |
				(1 << GOYA_PKT_LIN_DMA_CTL_WO_SHIFT) |
				(1 << GOYA_PKT_CTL_RB_SHIFT) |
				(1 << GOYA_PKT_CTL_MB_SHIFT));
		ctl |= (is_dram ? DMA_HOST_TO_DRAM : DMA_HOST_TO_SRAM) <<
				GOYA_PKT_LIN_DMA_CTL_DMA_DIR_SHIFT;
		lin_dma_pkt->ctl = cpu_to_le32(ctl);

		lin_dma_pkt->src_addr = cpu_to_le64(val);
		lin_dma_pkt->dst_addr = cpu_to_le64(addr);
		if (lin_dma_pkts_cnt > 1)
			lin_dma_pkt->tsize = cpu_to_le32(SZ_2G);
		else
			lin_dma_pkt->tsize = cpu_to_le32(size);

		size -= SZ_2G;
		addr += SZ_2G;
		lin_dma_pkt++;
	} while (--lin_dma_pkts_cnt);

	job = hl_cs_allocate_job(hdev, QUEUE_TYPE_EXT, true);
	if (!job) {
		dev_err(hdev->dev, "Failed to allocate a new job\n");
		rc = -ENOMEM;
		goto release_cb;
	}

	job->id = 0;
	job->user_cb = cb;
	atomic_inc(&job->user_cb->cs_cnt);
	job->user_cb_size = cb_size;
	job->hw_queue_id = GOYA_QUEUE_ID_DMA_0;
	job->patched_cb = job->user_cb;
	job->job_cb_size = job->user_cb_size;

	hl_debugfs_add_job(hdev, job);

	rc = goya_send_job_on_qman0(hdev, job);

	hl_debugfs_remove_job(hdev, job);
	kfree(job);
	atomic_dec(&cb->cs_cnt);

release_cb:
	hl_cb_put(cb);
	hl_cb_destroy(&hdev->kernel_mem_mgr, cb->buf->handle);

	return rc;
}

int goya_context_switch(struct hl_device *hdev, u32 asid)
{
	struct asic_fixed_properties *prop = &hdev->asic_prop;
	u64 addr = prop->sram_base_address, sob_addr;
	u32 size = hdev->pldm ? 0x10000 : prop->sram_size;
	u64 val = 0x7777777777777777ull;
	int rc, dma_id;
	u32 channel_off = mmDMA_CH_1_WR_COMP_ADDR_LO -
					mmDMA_CH_0_WR_COMP_ADDR_LO;

	rc = goya_memset_device_memory(hdev, addr, size, val, false);
	if (rc) {
		dev_err(hdev->dev, "Failed to clear SRAM in context switch\n");
		return rc;
	}

	/* we need to reset registers that the user is allowed to change */
	sob_addr = CFG_BASE + mmSYNC_MNGR_SOB_OBJ_1007;
	WREG32(mmDMA_CH_0_WR_COMP_ADDR_LO, lower_32_bits(sob_addr));

	for (dma_id = 1 ; dma_id < NUMBER_OF_EXT_HW_QUEUES ; dma_id++) {
		sob_addr = CFG_BASE + mmSYNC_MNGR_SOB_OBJ_1000 +
							(dma_id - 1) * 4;
		WREG32(mmDMA_CH_0_WR_COMP_ADDR_LO + channel_off * dma_id,
						lower_32_bits(sob_addr));
	}

	WREG32(mmTPC_PLL_CLK_RLX_0, 0x200020);

	goya_clear_sm_regs(hdev);

	return 0;
}

static int goya_mmu_clear_pgt_range(struct hl_device *hdev)
{
	struct asic_fixed_properties *prop = &hdev->asic_prop;
	struct goya_device *goya = hdev->asic_specific;
	u64 addr = prop->mmu_pgt_addr;
	u32 size = prop->mmu_pgt_size + MMU_DRAM_DEFAULT_PAGE_SIZE +
			MMU_CACHE_MNG_SIZE;

	if (!(goya->hw_cap_initialized & HW_CAP_MMU))
		return 0;

	return goya_memset_device_memory(hdev, addr, size, 0, true);
}

static int goya_mmu_set_dram_default_page(struct hl_device *hdev)
{
	struct goya_device *goya = hdev->asic_specific;
	u64 addr = hdev->asic_prop.mmu_dram_default_page_addr;
	u32 size = MMU_DRAM_DEFAULT_PAGE_SIZE;
	u64 val = 0x9999999999999999ull;

	if (!(goya->hw_cap_initialized & HW_CAP_MMU))
		return 0;

	return goya_memset_device_memory(hdev, addr, size, val, true);
}

static int goya_mmu_add_mappings_for_device_cpu(struct hl_device *hdev)
{
	struct asic_fixed_properties *prop = &hdev->asic_prop;
	struct goya_device *goya = hdev->asic_specific;
	s64 off, cpu_off;
	int rc;

	if (!(goya->hw_cap_initialized & HW_CAP_MMU))
		return 0;

	for (off = 0 ; off < CPU_FW_IMAGE_SIZE ; off += PAGE_SIZE_2MB) {
		rc = hl_mmu_map_page(hdev->kernel_ctx,
			prop->dram_base_address + off,
			prop->dram_base_address + off, PAGE_SIZE_2MB,
			(off + PAGE_SIZE_2MB) == CPU_FW_IMAGE_SIZE);
		if (rc) {
			dev_err(hdev->dev, "Map failed for address 0x%llx\n",
				prop->dram_base_address + off);
			goto unmap;
		}
	}

	if (!(hdev->cpu_accessible_dma_address & (PAGE_SIZE_2MB - 1))) {
		rc = hl_mmu_map_page(hdev->kernel_ctx,
			VA_CPU_ACCESSIBLE_MEM_ADDR,
			hdev->cpu_accessible_dma_address,
			PAGE_SIZE_2MB, true);

		if (rc) {
			dev_err(hdev->dev,
				"Map failed for CPU accessible memory\n");
			off -= PAGE_SIZE_2MB;
			goto unmap;
		}
	} else {
		for (cpu_off = 0 ; cpu_off < SZ_2M ; cpu_off += PAGE_SIZE_4KB) {
			rc = hl_mmu_map_page(hdev->kernel_ctx,
				VA_CPU_ACCESSIBLE_MEM_ADDR + cpu_off,
				hdev->cpu_accessible_dma_address + cpu_off,
				PAGE_SIZE_4KB, true);
			if (rc) {
				dev_err(hdev->dev,
					"Map failed for CPU accessible memory\n");
				cpu_off -= PAGE_SIZE_4KB;
				goto unmap_cpu;
			}
		}
	}

	goya_mmu_prepare_reg(hdev, mmCPU_IF_ARUSER_OVR, HL_KERNEL_ASID_ID);
	goya_mmu_prepare_reg(hdev, mmCPU_IF_AWUSER_OVR, HL_KERNEL_ASID_ID);
	WREG32(mmCPU_IF_ARUSER_OVR_EN, 0x7FF);
	WREG32(mmCPU_IF_AWUSER_OVR_EN, 0x7FF);

	/* Make sure configuration is flushed to device */
	RREG32(mmCPU_IF_AWUSER_OVR_EN);

	goya->device_cpu_mmu_mappings_done = true;

	return 0;

unmap_cpu:
	for (; cpu_off >= 0 ; cpu_off -= PAGE_SIZE_4KB)
		if (hl_mmu_unmap_page(hdev->kernel_ctx,
				VA_CPU_ACCESSIBLE_MEM_ADDR + cpu_off,
				PAGE_SIZE_4KB, true))
			dev_warn_ratelimited(hdev->dev,
				"failed to unmap address 0x%llx\n",
				VA_CPU_ACCESSIBLE_MEM_ADDR + cpu_off);
unmap:
	for (; off >= 0 ; off -= PAGE_SIZE_2MB)
		if (hl_mmu_unmap_page(hdev->kernel_ctx,
				prop->dram_base_address + off, PAGE_SIZE_2MB,
				true))
			dev_warn_ratelimited(hdev->dev,
				"failed to unmap address 0x%llx\n",
				prop->dram_base_address + off);

	return rc;
}

void goya_mmu_remove_device_cpu_mappings(struct hl_device *hdev)
{
	struct asic_fixed_properties *prop = &hdev->asic_prop;
	struct goya_device *goya = hdev->asic_specific;
	u32 off, cpu_off;

	if (!(goya->hw_cap_initialized & HW_CAP_MMU))
		return;

	if (!goya->device_cpu_mmu_mappings_done)
		return;

	WREG32(mmCPU_IF_ARUSER_OVR_EN, 0);
	WREG32(mmCPU_IF_AWUSER_OVR_EN, 0);

	if (!(hdev->cpu_accessible_dma_address & (PAGE_SIZE_2MB - 1))) {
		if (hl_mmu_unmap_page(hdev->kernel_ctx,
				VA_CPU_ACCESSIBLE_MEM_ADDR,
				PAGE_SIZE_2MB, true))
			dev_warn(hdev->dev,
				"Failed to unmap CPU accessible memory\n");
	} else {
		for (cpu_off = 0 ; cpu_off < SZ_2M ; cpu_off += PAGE_SIZE_4KB)
			if (hl_mmu_unmap_page(hdev->kernel_ctx,
					VA_CPU_ACCESSIBLE_MEM_ADDR + cpu_off,
					PAGE_SIZE_4KB,
					(cpu_off + PAGE_SIZE_4KB) >= SZ_2M))
				dev_warn_ratelimited(hdev->dev,
					"failed to unmap address 0x%llx\n",
					VA_CPU_ACCESSIBLE_MEM_ADDR + cpu_off);
	}

	for (off = 0 ; off < CPU_FW_IMAGE_SIZE ; off += PAGE_SIZE_2MB)
		if (hl_mmu_unmap_page(hdev->kernel_ctx,
				prop->dram_base_address + off, PAGE_SIZE_2MB,
				(off + PAGE_SIZE_2MB) >= CPU_FW_IMAGE_SIZE))
			dev_warn_ratelimited(hdev->dev,
					"Failed to unmap address 0x%llx\n",
					prop->dram_base_address + off);

	goya->device_cpu_mmu_mappings_done = false;
}

static void goya_mmu_prepare(struct hl_device *hdev, u32 asid)
{
	struct goya_device *goya = hdev->asic_specific;
	int i;

	if (!(goya->hw_cap_initialized & HW_CAP_MMU))
		return;

	if (asid & ~MME_QM_GLBL_SECURE_PROPS_ASID_MASK) {
		dev_crit(hdev->dev, "asid %u is too big\n", asid);
		return;
	}

	/* zero the MMBP and ASID bits and then set the ASID */
	for (i = 0 ; i < GOYA_MMU_REGS_NUM ; i++)
		goya_mmu_prepare_reg(hdev, goya_mmu_regs[i], asid);
}

static int goya_mmu_invalidate_cache(struct hl_device *hdev, bool is_hard,
					u32 flags)
{
	struct goya_device *goya = hdev->asic_specific;
	u32 status, timeout_usec;
	int rc;

	if (!(goya->hw_cap_initialized & HW_CAP_MMU) ||
		hdev->reset_info.hard_reset_pending)
		return 0;

	/* no need in L1 only invalidation in Goya */
	if (!is_hard)
		return 0;

	if (hdev->pldm)
		timeout_usec = GOYA_PLDM_MMU_TIMEOUT_USEC;
	else
		timeout_usec = MMU_CONFIG_TIMEOUT_USEC;

	/* L0 & L1 invalidation */
	WREG32(mmSTLB_INV_ALL_START, 1);

	rc = hl_poll_timeout(
		hdev,
		mmSTLB_INV_ALL_START,
		status,
		!status,
		1000,
		timeout_usec);

	return rc;
}

static int goya_mmu_invalidate_cache_range(struct hl_device *hdev,
						bool is_hard, u32 flags,
						u32 asid, u64 va, u64 size)
{
	/* Treat as invalidate all because there is no range invalidation
	 * in Goya
	 */
	return hl_mmu_invalidate_cache(hdev, is_hard, flags);
}

int goya_send_heartbeat(struct hl_device *hdev)
{
	struct goya_device *goya = hdev->asic_specific;

	if (!(goya->hw_cap_initialized & HW_CAP_CPU_Q))
		return 0;

	return hl_fw_send_heartbeat(hdev);
}

int goya_cpucp_info_get(struct hl_device *hdev)
{
	struct goya_device *goya = hdev->asic_specific;
	struct asic_fixed_properties *prop = &hdev->asic_prop;
	u64 dram_size;
	int rc;

	if (!(goya->hw_cap_initialized & HW_CAP_CPU_Q))
		return 0;

	rc = hl_fw_cpucp_handshake(hdev, mmCPU_BOOT_DEV_STS0,
					mmCPU_BOOT_DEV_STS1, mmCPU_BOOT_ERR0,
					mmCPU_BOOT_ERR1);
	if (rc)
		return rc;

	dram_size = le64_to_cpu(prop->cpucp_info.dram_size);
	if (dram_size) {
		if ((!is_power_of_2(dram_size)) ||
				(dram_size < DRAM_PHYS_DEFAULT_SIZE)) {
			dev_err(hdev->dev,
				"F/W reported invalid DRAM size %llu. Trying to use default size\n",
				dram_size);
			dram_size = DRAM_PHYS_DEFAULT_SIZE;
		}

		prop->dram_size = dram_size;
		prop->dram_end_address = prop->dram_base_address + dram_size;
	}

	if (!strlen(prop->cpucp_info.card_name))
		strncpy(prop->cpucp_info.card_name, GOYA_DEFAULT_CARD_NAME,
				CARD_NAME_MAX_LEN);

	return 0;
}

static bool goya_is_device_idle(struct hl_device *hdev, u64 *mask_arr,
					u8 mask_len, struct seq_file *s)
{
	const char *fmt = "%-5d%-9s%#-14x%#-16x%#x\n";
	const char *dma_fmt = "%-5d%-9s%#-14x%#x\n";
	unsigned long *mask = (unsigned long *)mask_arr;
	u32 qm_glbl_sts0, cmdq_glbl_sts0, dma_core_sts0, tpc_cfg_sts,
		mme_arch_sts;
	bool is_idle = true, is_eng_idle;
	u64 offset;
	int i;

	if (s)
		seq_puts(s, "\nDMA  is_idle  QM_GLBL_STS0  DMA_CORE_STS0\n"
				"---  -------  ------------  -------------\n");

	offset = mmDMA_QM_1_GLBL_STS0 - mmDMA_QM_0_GLBL_STS0;

	for (i = 0 ; i < DMA_MAX_NUM ; i++) {
		qm_glbl_sts0 = RREG32(mmDMA_QM_0_GLBL_STS0 + i * offset);
		dma_core_sts0 = RREG32(mmDMA_CH_0_STS0 + i * offset);
		is_eng_idle = IS_DMA_QM_IDLE(qm_glbl_sts0) &&
				IS_DMA_IDLE(dma_core_sts0);
		is_idle &= is_eng_idle;

		if (mask && !is_eng_idle)
			set_bit(GOYA_ENGINE_ID_DMA_0 + i, mask);
		if (s)
			seq_printf(s, dma_fmt, i, is_eng_idle ? "Y" : "N",
					qm_glbl_sts0, dma_core_sts0);
	}

	if (s)
		seq_puts(s,
			"\nTPC  is_idle  QM_GLBL_STS0  CMDQ_GLBL_STS0  CFG_STATUS\n"
			"---  -------  ------------  --------------  ----------\n");

	offset = mmTPC1_QM_GLBL_STS0 - mmTPC0_QM_GLBL_STS0;

	for (i = 0 ; i < TPC_MAX_NUM ; i++) {
		qm_glbl_sts0 = RREG32(mmTPC0_QM_GLBL_STS0 + i * offset);
		cmdq_glbl_sts0 = RREG32(mmTPC0_CMDQ_GLBL_STS0 + i * offset);
		tpc_cfg_sts = RREG32(mmTPC0_CFG_STATUS + i * offset);
		is_eng_idle = IS_TPC_QM_IDLE(qm_glbl_sts0) &&
				IS_TPC_CMDQ_IDLE(cmdq_glbl_sts0) &&
				IS_TPC_IDLE(tpc_cfg_sts);
		is_idle &= is_eng_idle;

		if (mask && !is_eng_idle)
			set_bit(GOYA_ENGINE_ID_TPC_0 + i, mask);
		if (s)
			seq_printf(s, fmt, i, is_eng_idle ? "Y" : "N",
				qm_glbl_sts0, cmdq_glbl_sts0, tpc_cfg_sts);
	}

	if (s)
		seq_puts(s,
			"\nMME  is_idle  QM_GLBL_STS0  CMDQ_GLBL_STS0  ARCH_STATUS\n"
			"---  -------  ------------  --------------  -----------\n");

	qm_glbl_sts0 = RREG32(mmMME_QM_GLBL_STS0);
	cmdq_glbl_sts0 = RREG32(mmMME_CMDQ_GLBL_STS0);
	mme_arch_sts = RREG32(mmMME_ARCH_STATUS);
	is_eng_idle = IS_MME_QM_IDLE(qm_glbl_sts0) &&
			IS_MME_CMDQ_IDLE(cmdq_glbl_sts0) &&
			IS_MME_IDLE(mme_arch_sts);
	is_idle &= is_eng_idle;

	if (mask && !is_eng_idle)
		set_bit(GOYA_ENGINE_ID_MME_0, mask);
	if (s) {
		seq_printf(s, fmt, 0, is_eng_idle ? "Y" : "N", qm_glbl_sts0,
				cmdq_glbl_sts0, mme_arch_sts);
		seq_puts(s, "\n");
	}

	return is_idle;
}

static void goya_hw_queues_lock(struct hl_device *hdev)
	__acquires(&goya->hw_queues_lock)
{
	struct goya_device *goya = hdev->asic_specific;

	spin_lock(&goya->hw_queues_lock);
}

static void goya_hw_queues_unlock(struct hl_device *hdev)
	__releases(&goya->hw_queues_lock)
{
	struct goya_device *goya = hdev->asic_specific;

	spin_unlock(&goya->hw_queues_lock);
}

static u32 goya_get_pci_id(struct hl_device *hdev)
{
	return hdev->pdev->device;
}

static int goya_get_eeprom_data(struct hl_device *hdev, void *data,
				size_t max_size)
{
	struct goya_device *goya = hdev->asic_specific;

	if (!(goya->hw_cap_initialized & HW_CAP_CPU_Q))
		return 0;

	return hl_fw_get_eeprom_data(hdev, data, max_size);
}

static void goya_cpu_init_scrambler_dram(struct hl_device *hdev)
{

}

static int goya_ctx_init(struct hl_ctx *ctx)
{
	if (ctx->asid != HL_KERNEL_ASID_ID)
		goya_mmu_prepare(ctx->hdev, ctx->asid);

	return 0;
}

u32 goya_get_queue_id_for_cq(struct hl_device *hdev, u32 cq_idx)
{
	return cq_idx;
}

static u32 goya_get_signal_cb_size(struct hl_device *hdev)
{
	return 0;
}

static u32 goya_get_wait_cb_size(struct hl_device *hdev)
{
	return 0;
}

static u32 goya_gen_signal_cb(struct hl_device *hdev, void *data, u16 sob_id,
				u32 size, bool eb)
{
	return 0;
}

static u32 goya_gen_wait_cb(struct hl_device *hdev,
		struct hl_gen_wait_properties *prop)
{
	return 0;
}

static void goya_reset_sob(struct hl_device *hdev, void *data)
{

}

static void goya_reset_sob_group(struct hl_device *hdev, u16 sob_group)
{

}

<<<<<<< HEAD
static void goya_set_dma_mask_from_fw(struct hl_device *hdev)
{
	hdev->dma_mask = 48;
}

=======
>>>>>>> 88084a3d
u64 goya_get_device_time(struct hl_device *hdev)
{
	u64 device_time = ((u64) RREG32(mmPSOC_TIMESTAMP_CNTCVU)) << 32;

	return device_time | RREG32(mmPSOC_TIMESTAMP_CNTCVL);
}

static int goya_collective_wait_init_cs(struct hl_cs *cs)
{
	return 0;
}

static int goya_collective_wait_create_jobs(struct hl_device *hdev,
		struct hl_ctx *ctx, struct hl_cs *cs, u32 wait_queue_id,
		u32 collective_engine_id, u32 encaps_signal_offset)
{
	return -EINVAL;
}

static void goya_ctx_fini(struct hl_ctx *ctx)
{

}

static int goya_get_hw_block_id(struct hl_device *hdev, u64 block_addr,
			u32 *block_size, u32 *block_id)
{
	return -EPERM;
}

static int goya_block_mmap(struct hl_device *hdev, struct vm_area_struct *vma,
				u32 block_id, u32 block_size)
{
	return -EPERM;
}

static void goya_enable_events_from_fw(struct hl_device *hdev)
{
	WREG32(mmGIC_DISTRIBUTOR__5_GICD_SETSPI_NSR,
			GOYA_ASYNC_EVENT_ID_INTS_REGISTER);
}

static int goya_map_pll_idx_to_fw_idx(u32 pll_idx)
{
	switch (pll_idx) {
	case HL_GOYA_CPU_PLL: return CPU_PLL;
	case HL_GOYA_PCI_PLL: return PCI_PLL;
	case HL_GOYA_MME_PLL: return MME_PLL;
	case HL_GOYA_TPC_PLL: return TPC_PLL;
	case HL_GOYA_IC_PLL: return IC_PLL;
	case HL_GOYA_MC_PLL: return MC_PLL;
	case HL_GOYA_EMMC_PLL: return EMMC_PLL;
	default: return -EINVAL;
	}
}

static int goya_gen_sync_to_engine_map(struct hl_device *hdev,
				struct hl_sync_to_engine_map *map)
{
	/* Not implemented */
	return 0;
}

static int goya_monitor_valid(struct hl_mon_state_dump *mon)
{
	/* Not implemented */
	return 0;
}

static int goya_print_single_monitor(char **buf, size_t *size, size_t *offset,
				struct hl_device *hdev,
				struct hl_mon_state_dump *mon)
{
	/* Not implemented */
	return 0;
}


static int goya_print_fences_single_engine(
	struct hl_device *hdev, u64 base_offset, u64 status_base_offset,
	enum hl_sync_engine_type engine_type, u32 engine_id, char **buf,
	size_t *size, size_t *offset)
{
	/* Not implemented */
	return 0;
}


static struct hl_state_dump_specs_funcs goya_state_dump_funcs = {
	.monitor_valid = goya_monitor_valid,
	.print_single_monitor = goya_print_single_monitor,
	.gen_sync_to_engine_map = goya_gen_sync_to_engine_map,
	.print_fences_single_engine = goya_print_fences_single_engine,
};

static void goya_state_dump_init(struct hl_device *hdev)
{
	/* Not implemented */
	hdev->state_dump_specs.props = goya_state_dump_specs_props;
	hdev->state_dump_specs.funcs = goya_state_dump_funcs;
}

static u32 goya_get_sob_addr(struct hl_device *hdev, u32 sob_id)
{
	return 0;
}

static u32 *goya_get_stream_master_qid_arr(void)
{
	return NULL;
}

static void goya_get_valid_dram_page_orders(struct hl_info_dev_memalloc_page_sizes *info)
{
	/* set 0 since multiple pages are not supported */
	info->page_order_bitmask = 0;
}

static int goya_get_monitor_dump(struct hl_device *hdev, void *data)
{
	return -EOPNOTSUPP;
}

static int goya_scrub_device_dram(struct hl_device *hdev, u64 val)
{
	return -EOPNOTSUPP;
}

static const struct hl_asic_funcs goya_funcs = {
	.early_init = goya_early_init,
	.early_fini = goya_early_fini,
	.late_init = goya_late_init,
	.late_fini = goya_late_fini,
	.sw_init = goya_sw_init,
	.sw_fini = goya_sw_fini,
	.hw_init = goya_hw_init,
	.hw_fini = goya_hw_fini,
	.halt_engines = goya_halt_engines,
	.suspend = goya_suspend,
	.resume = goya_resume,
	.mmap = goya_mmap,
	.ring_doorbell = goya_ring_doorbell,
	.pqe_write = goya_pqe_write,
	.asic_dma_alloc_coherent = goya_dma_alloc_coherent,
	.asic_dma_free_coherent = goya_dma_free_coherent,
	.scrub_device_mem = goya_scrub_device_mem,
	.scrub_device_dram = goya_scrub_device_dram,
	.get_int_queue_base = goya_get_int_queue_base,
	.test_queues = goya_test_queues,
	.asic_dma_pool_zalloc = goya_dma_pool_zalloc,
	.asic_dma_pool_free = goya_dma_pool_free,
	.cpu_accessible_dma_pool_alloc = goya_cpu_accessible_dma_pool_alloc,
	.cpu_accessible_dma_pool_free = goya_cpu_accessible_dma_pool_free,
	.hl_dma_unmap_sgtable = hl_dma_unmap_sgtable,
	.cs_parser = goya_cs_parser,
	.asic_dma_map_sgtable = hl_dma_map_sgtable,
	.get_dma_desc_list_size = goya_get_dma_desc_list_size,
	.add_end_of_cb_packets = goya_add_end_of_cb_packets,
	.update_eq_ci = goya_update_eq_ci,
	.context_switch = goya_context_switch,
	.restore_phase_topology = goya_restore_phase_topology,
	.debugfs_read_dma = goya_debugfs_read_dma,
	.add_device_attr = goya_add_device_attr,
	.handle_eqe = goya_handle_eqe,
	.get_events_stat = goya_get_events_stat,
	.read_pte = goya_read_pte,
	.write_pte = goya_write_pte,
	.mmu_invalidate_cache = goya_mmu_invalidate_cache,
	.mmu_invalidate_cache_range = goya_mmu_invalidate_cache_range,
	.mmu_prefetch_cache_range = NULL,
	.send_heartbeat = goya_send_heartbeat,
	.debug_coresight = goya_debug_coresight,
	.is_device_idle = goya_is_device_idle,
	.non_hard_reset_late_init = goya_non_hard_reset_late_init,
	.hw_queues_lock = goya_hw_queues_lock,
	.hw_queues_unlock = goya_hw_queues_unlock,
	.get_pci_id = goya_get_pci_id,
	.get_eeprom_data = goya_get_eeprom_data,
	.get_monitor_dump = goya_get_monitor_dump,
	.send_cpu_message = goya_send_cpu_message,
	.pci_bars_map = goya_pci_bars_map,
	.init_iatu = goya_init_iatu,
	.rreg = hl_rreg,
	.wreg = hl_wreg,
	.halt_coresight = goya_halt_coresight,
	.ctx_init = goya_ctx_init,
	.ctx_fini = goya_ctx_fini,
	.get_queue_id_for_cq = goya_get_queue_id_for_cq,
	.load_firmware_to_device = goya_load_firmware_to_device,
	.load_boot_fit_to_device = goya_load_boot_fit_to_device,
	.get_signal_cb_size = goya_get_signal_cb_size,
	.get_wait_cb_size = goya_get_wait_cb_size,
	.gen_signal_cb = goya_gen_signal_cb,
	.gen_wait_cb = goya_gen_wait_cb,
	.reset_sob = goya_reset_sob,
	.reset_sob_group = goya_reset_sob_group,
	.get_device_time = goya_get_device_time,
	.collective_wait_init_cs = goya_collective_wait_init_cs,
	.collective_wait_create_jobs = goya_collective_wait_create_jobs,
	.scramble_addr = hl_mmu_scramble_addr,
	.descramble_addr = hl_mmu_descramble_addr,
	.ack_protection_bits_errors = goya_ack_protection_bits_errors,
	.get_hw_block_id = goya_get_hw_block_id,
	.hw_block_mmap = goya_block_mmap,
	.enable_events_from_fw = goya_enable_events_from_fw,
	.map_pll_idx_to_fw_idx = goya_map_pll_idx_to_fw_idx,
	.init_firmware_loader = goya_init_firmware_loader,
	.init_cpu_scrambler_dram = goya_cpu_init_scrambler_dram,
	.state_dump_init = goya_state_dump_init,
	.get_sob_addr = &goya_get_sob_addr,
	.set_pci_memory_regions = goya_set_pci_memory_regions,
	.get_stream_master_qid_arr = goya_get_stream_master_qid_arr,
<<<<<<< HEAD
	.is_valid_dram_page_size = NULL
=======
	.is_valid_dram_page_size = NULL,
	.mmu_get_real_page_size = hl_mmu_get_real_page_size,
	.get_valid_dram_page_orders = goya_get_valid_dram_page_orders,
	.access_dev_mem = hl_access_dev_mem,
	.set_dram_bar_base = goya_set_ddr_bar_base,
>>>>>>> 88084a3d
};

/*
 * goya_set_asic_funcs - set Goya function pointers
 *
 * @*hdev: pointer to hl_device structure
 *
 */
void goya_set_asic_funcs(struct hl_device *hdev)
{
	hdev->asic_funcs = &goya_funcs;
}<|MERGE_RESOLUTION|>--- conflicted
+++ resolved
@@ -490,11 +490,8 @@
 
 	prop->set_max_power_on_device_init = true;
 
-<<<<<<< HEAD
-=======
 	prop->dma_mask = 48;
 
->>>>>>> 88084a3d
 	return 0;
 }
 
@@ -5308,14 +5305,6 @@
 
 }
 
-<<<<<<< HEAD
-static void goya_set_dma_mask_from_fw(struct hl_device *hdev)
-{
-	hdev->dma_mask = 48;
-}
-
-=======
->>>>>>> 88084a3d
 u64 goya_get_device_time(struct hl_device *hdev)
 {
 	u64 device_time = ((u64) RREG32(mmPSOC_TIMESTAMP_CNTCVU)) << 32;
@@ -5528,15 +5517,11 @@
 	.get_sob_addr = &goya_get_sob_addr,
 	.set_pci_memory_regions = goya_set_pci_memory_regions,
 	.get_stream_master_qid_arr = goya_get_stream_master_qid_arr,
-<<<<<<< HEAD
-	.is_valid_dram_page_size = NULL
-=======
 	.is_valid_dram_page_size = NULL,
 	.mmu_get_real_page_size = hl_mmu_get_real_page_size,
 	.get_valid_dram_page_orders = goya_get_valid_dram_page_orders,
 	.access_dev_mem = hl_access_dev_mem,
 	.set_dram_bar_base = goya_set_ddr_bar_base,
->>>>>>> 88084a3d
 };
 
 /*
