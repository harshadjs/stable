// SPDX-License-Identifier: GPL-2.0-only
/*
 *  linux/amiga/amiflop.c
 *
 *  Copyright (C) 1993  Greg Harp
 *  Portions of this driver are based on code contributed by Brad Pepers
 *  
 *  revised 28.5.95 by Joerg Dorchain
 *  - now no bugs(?) any more for both HD & DD
 *  - added support for 40 Track 5.25" drives, 80-track hopefully behaves
 *    like 3.5" dd (no way to test - are there any 5.25" drives out there
 *    that work on an A4000?)
 *  - wrote formatting routine (maybe dirty, but works)
 *
 *  june/july 1995 added ms-dos support by Joerg Dorchain
 *  (portions based on messydos.device and various contributors)
 *  - currently only 9 and 18 sector disks
 *
 *  - fixed a bug with the internal trackbuffer when using multiple 
 *    disks the same time
 *  - made formatting a bit safer
 *  - added command line and machine based default for "silent" df0
 *
 *  december 1995 adapted for 1.2.13pl4 by Joerg Dorchain
 *  - works but I think it's inefficient. (look in redo_fd_request)
 *    But the changes were very efficient. (only three and a half lines)
 *
 *  january 1996 added special ioctl for tracking down read/write problems
 *  - usage ioctl(d, RAW_TRACK, ptr); the raw track buffer (MFM-encoded data
 *    is copied to area. (area should be large enough since no checking is
 *    done - 30K is currently sufficient). return the actual size of the
 *    trackbuffer
 *  - replaced udelays() by a timer (CIAA timer B) for the waits 
 *    needed for the disk mechanic.
 *
 *  february 1996 fixed error recovery and multiple disk access
 *  - both got broken the first time I tampered with the driver :-(
 *  - still not safe, but better than before
 *
 *  revised Marts 3rd, 1996 by Jes Sorensen for use in the 1.3.28 kernel.
 *  - Minor changes to accept the kdev_t.
 *  - Replaced some more udelays with ms_delays. Udelay is just a loop,
 *    and so the delay will be different depending on the given
 *    processor :-(
 *  - The driver could use a major cleanup because of the new
 *    major/minor handling that came with kdev_t. It seems to work for
 *    the time being, but I can't guarantee that it will stay like
 *    that when we start using 16 (24?) bit minors.
 *
 * restructured jan 1997 by Joerg Dorchain
 * - Fixed Bug accessing multiple disks
 * - some code cleanup
 * - added trackbuffer for each drive to speed things up
 * - fixed some race conditions (who finds the next may send it to me ;-)
 */

#include <linux/module.h>
#include <linux/slab.h>

#include <linux/fd.h>
#include <linux/hdreg.h>
#include <linux/delay.h>
#include <linux/init.h>
#include <linux/mutex.h>
#include <linux/fs.h>
#include <linux/blk-mq.h>
#include <linux/elevator.h>
#include <linux/interrupt.h>
#include <linux/platform_device.h>

#include <asm/setup.h>
#include <linux/uaccess.h>
#include <asm/amigahw.h>
#include <asm/amigaints.h>
#include <asm/irq.h>

#undef DEBUG /* print _LOTS_ of infos */

#define RAW_IOCTL
#ifdef RAW_IOCTL
#define IOCTL_RAW_TRACK 0x5254524B  /* 'RTRK' */
#endif

/*
 *  Defines
 */

/*
 * CIAAPRA bits (read only)
 */

#define DSKRDY      (0x1<<5)        /* disk ready when low */
#define DSKTRACK0   (0x1<<4)        /* head at track zero when low */
#define DSKPROT     (0x1<<3)        /* disk protected when low */
#define DSKCHANGE   (0x1<<2)        /* low when disk removed */

/*
 * CIAAPRB bits (read/write)
 */

#define DSKMOTOR    (0x1<<7)        /* motor on when low */
#define DSKSEL3     (0x1<<6)        /* select drive 3 when low */
#define DSKSEL2     (0x1<<5)        /* select drive 2 when low */
#define DSKSEL1     (0x1<<4)        /* select drive 1 when low */
#define DSKSEL0     (0x1<<3)        /* select drive 0 when low */
#define DSKSIDE     (0x1<<2)        /* side selection: 0 = upper, 1 = lower */
#define DSKDIREC    (0x1<<1)        /* step direction: 0=in, 1=out (to trk 0) */
#define DSKSTEP     (0x1)           /* pulse low to step head 1 track */

/*
 * DSKBYTR bits (read only)
 */

#define DSKBYT      (1<<15)         /* register contains valid byte when set */
#define DMAON       (1<<14)         /* disk DMA enabled */
#define DISKWRITE   (1<<13)         /* disk write bit in DSKLEN enabled */
#define WORDEQUAL   (1<<12)         /* DSKSYNC register match when true */
/* bits 7-0 are data */

/*
 * ADKCON/ADKCONR bits
 */

#ifndef SETCLR
#define ADK_SETCLR      (1<<15)     /* control bit */
#endif
#define ADK_PRECOMP1    (1<<14)     /* precompensation selection */
#define ADK_PRECOMP0    (1<<13)     /* 00=none, 01=140ns, 10=280ns, 11=500ns */
#define ADK_MFMPREC     (1<<12)     /* 0=GCR precomp., 1=MFM precomp. */
#define ADK_WORDSYNC    (1<<10)     /* enable DSKSYNC auto DMA */
#define ADK_MSBSYNC     (1<<9)      /* when 1, enable sync on MSbit (for GCR) */
#define ADK_FAST        (1<<8)      /* bit cell: 0=2us (GCR), 1=1us (MFM) */

/*
 * DSKLEN bits
 */

#define DSKLEN_DMAEN    (1<<15)
#define DSKLEN_WRITE    (1<<14)

/*
 * INTENA/INTREQ bits
 */

#define DSKINDEX    (0x1<<4)        /* DSKINDEX bit */

/*
 * Misc
 */

#define MFM_SYNC    0x4489          /* standard MFM sync value */

/* Values for FD_COMMAND */
#define FD_RECALIBRATE		0x07	/* move to track 0 */
#define FD_SEEK			0x0F	/* seek track */
#define FD_READ			0xE6	/* read with MT, MFM, SKip deleted */
#define FD_WRITE		0xC5	/* write with MT, MFM */
#define FD_SENSEI		0x08	/* Sense Interrupt Status */
#define FD_SPECIFY		0x03	/* specify HUT etc */
#define FD_FORMAT		0x4D	/* format one track */
#define FD_VERSION		0x10	/* get version code */
#define FD_CONFIGURE		0x13	/* configure FIFO operation */
#define FD_PERPENDICULAR	0x12	/* perpendicular r/w mode */

#define FD_MAX_UNITS    4	/* Max. Number of drives */
#define FLOPPY_MAX_SECTORS	22	/* Max. Number of sectors per track */

struct fd_data_type {
	char *name;		/* description of data type */
	int sects;		/* sectors per track */
	int (*read_fkt)(int);	/* read whole track */
	void (*write_fkt)(int);	/* write whole track */
};

struct fd_drive_type {
	unsigned long code;		/* code returned from drive */
	char *name;			/* description of drive */
	unsigned int tracks;	/* number of tracks */
	unsigned int heads;		/* number of heads */
	unsigned int read_size;	/* raw read size for one track */
	unsigned int write_size;	/* raw write size for one track */
	unsigned int sect_mult;	/* sectors and gap multiplier (HD = 2) */
	unsigned int precomp1;	/* start track for precomp 1 */
	unsigned int precomp2;	/* start track for precomp 2 */
	unsigned int step_delay;	/* time (in ms) for delay after step */
	unsigned int settle_time;	/* time to settle after dir change */
	unsigned int side_time;	/* time needed to change sides */
};

struct amiga_floppy_struct {
	struct fd_drive_type *type;	/* type of floppy for this unit */
	struct fd_data_type *dtype;	/* type of floppy for this unit */
	int track;			/* current track (-1 == unknown) */
	unsigned char *trackbuf;	/* current track (kmaloc()'d */

	int blocks;			/* total # blocks on disk */

	int changed;			/* true when not known */
	int disk;			/* disk in drive (-1 == unknown) */
	int motor;			/* true when motor is at speed */
	int busy;			/* true when drive is active */
	int dirty;			/* true when trackbuf is not on disk */
	int status;			/* current error code for unit */
	struct gendisk *gendisk;
	struct blk_mq_tag_set tag_set;
};

/*
 *  Error codes
 */
#define FD_OK		0	/* operation succeeded */
#define FD_ERROR	-1	/* general error (seek, read, write, etc) */
#define FD_NOUNIT	1	/* unit does not exist */
#define FD_UNITBUSY	2	/* unit already active */
#define FD_NOTACTIVE	3	/* unit is not active */
#define FD_NOTREADY	4	/* unit is not ready (motor not on/no disk) */

#define MFM_NOSYNC	1
#define MFM_HEADER	2
#define MFM_DATA	3
#define MFM_TRACK	4

/*
 *  Floppy ID values
 */
#define FD_NODRIVE	0x00000000  /* response when no unit is present */
#define FD_DD_3 	0xffffffff  /* double-density 3.5" (880K) drive */
#define FD_HD_3 	0x55555555  /* high-density 3.5" (1760K) drive */
#define FD_DD_5 	0xaaaaaaaa  /* double-density 5.25" (440K) drive */

static DEFINE_MUTEX(amiflop_mutex);
static unsigned long int fd_def_df0 = FD_DD_3;     /* default for df0 if it doesn't identify */

module_param(fd_def_df0, ulong, 0);
MODULE_LICENSE("GPL");

/*
 *  Macros
 */
#define MOTOR_ON	(ciab.prb &= ~DSKMOTOR)
#define MOTOR_OFF	(ciab.prb |= DSKMOTOR)
#define SELECT(mask)    (ciab.prb &= ~mask)
#define DESELECT(mask)  (ciab.prb |= mask)
#define SELMASK(drive)  (1 << (3 + (drive & 3)))

static struct fd_drive_type drive_types[] = {
/*  code	name	   tr he   rdsz   wrsz sm pc1 pc2 sd  st st*/
/*  warning: times are now in milliseconds (ms)                    */
{ FD_DD_3,	"DD 3.5",  80, 2, 14716, 13630, 1, 80,161, 3, 18, 1},
{ FD_HD_3,	"HD 3.5",  80, 2, 28344, 27258, 2, 80,161, 3, 18, 1},
{ FD_DD_5,	"DD 5.25", 40, 2, 14716, 13630, 1, 40, 81, 6, 30, 2},
{ FD_NODRIVE, "No Drive", 0, 0,     0,     0, 0,  0,  0,  0,  0, 0}
};
static int num_dr_types = ARRAY_SIZE(drive_types);

static int amiga_read(int), dos_read(int);
static void amiga_write(int), dos_write(int);
static struct fd_data_type data_types[] = {
	{ "Amiga", 11 , amiga_read, amiga_write},
	{ "MS-Dos", 9, dos_read, dos_write}
};

/* current info on each unit */
static struct amiga_floppy_struct unit[FD_MAX_UNITS];

static struct timer_list flush_track_timer[FD_MAX_UNITS];
static struct timer_list post_write_timer;
static unsigned long post_write_timer_drive;
static struct timer_list motor_on_timer;
static struct timer_list motor_off_timer[FD_MAX_UNITS];
static int on_attempts;

/* Synchronization of FDC access */
/* request loop (trackbuffer) */
static volatile int fdc_busy = -1;
static volatile int fdc_nested;
static DECLARE_WAIT_QUEUE_HEAD(fdc_wait);
 
static DECLARE_COMPLETION(motor_on_completion);

static volatile int selected = -1;	/* currently selected drive */

static int writepending;
static int writefromint;
static char *raw_buf;

static DEFINE_SPINLOCK(amiflop_lock);

#define RAW_BUF_SIZE 30000  /* size of raw disk data */

/*
 * These are global variables, as that's the easiest way to give
 * information to interrupts. They are the data used for the current
 * request.
 */
static volatile char block_flag;
static DECLARE_WAIT_QUEUE_HEAD(wait_fd_block);

/* MS-Dos MFM Coding tables (should go quick and easy) */
static unsigned char mfmencode[16]={
	0x2a, 0x29, 0x24, 0x25, 0x12, 0x11, 0x14, 0x15,
	0x4a, 0x49, 0x44, 0x45, 0x52, 0x51, 0x54, 0x55
};
static unsigned char mfmdecode[128];

/* floppy internal millisecond timer stuff */
static DECLARE_COMPLETION(ms_wait_completion);
#define MS_TICKS ((amiga_eclock+50)/1000)

/*
 * Note that MAX_ERRORS=X doesn't imply that we retry every bad read
 * max X times - some types of errors increase the errorcount by 2 or
 * even 3, so we might actually retry only X/2 times before giving up.
 */
#define MAX_ERRORS 12

#define custom amiga_custom

/* Prevent "aliased" accesses. */
static int fd_ref[4] = { 0,0,0,0 };
static int fd_device[4] = { 0, 0, 0, 0 };

/*
 * Here come the actual hardware access and helper functions.
 * They are not reentrant and single threaded because all drives
 * share the same hardware and the same trackbuffer.
 */

/* Milliseconds timer */

static irqreturn_t ms_isr(int irq, void *dummy)
{
	complete(&ms_wait_completion);
	return IRQ_HANDLED;
}

/* all waits are queued up 
   A more generic routine would do a schedule a la timer.device */
static void ms_delay(int ms)
{
	int ticks;
	static DEFINE_MUTEX(mutex);

	if (ms > 0) {
		mutex_lock(&mutex);
		ticks = MS_TICKS*ms-1;
		ciaa.tblo=ticks%256;
		ciaa.tbhi=ticks/256;
		ciaa.crb=0x19; /*count eclock, force load, one-shoot, start */
		wait_for_completion(&ms_wait_completion);
		mutex_unlock(&mutex);
	}
}

/* Hardware semaphore */

/* returns true when we would get the semaphore */
static inline int try_fdc(int drive)
{
	drive &= 3;
	return ((fdc_busy < 0) || (fdc_busy == drive));
}

static void get_fdc(int drive)
{
	unsigned long flags;

	drive &= 3;
#ifdef DEBUG
	printk("get_fdc: drive %d  fdc_busy %d  fdc_nested %d\n",drive,fdc_busy,fdc_nested);
#endif
	local_irq_save(flags);
	wait_event(fdc_wait, try_fdc(drive));
	fdc_busy = drive;
	fdc_nested++;
	local_irq_restore(flags);
}

static inline void rel_fdc(void)
{
#ifdef DEBUG
	if (fdc_nested == 0)
		printk("fd: unmatched rel_fdc\n");
	printk("rel_fdc: fdc_busy %d fdc_nested %d\n",fdc_busy,fdc_nested);
#endif
	fdc_nested--;
	if (fdc_nested == 0) {
		fdc_busy = -1;
		wake_up(&fdc_wait);
	}
}

static void fd_select (int drive)
{
	unsigned char prb = ~0;

	drive&=3;
#ifdef DEBUG
	printk("selecting %d\n",drive);
#endif
	if (drive == selected)
		return;
	get_fdc(drive);
	selected = drive;

	if (unit[drive].track % 2 != 0)
		prb &= ~DSKSIDE;
	if (unit[drive].motor == 1)
		prb &= ~DSKMOTOR;
	ciab.prb |= (SELMASK(0)|SELMASK(1)|SELMASK(2)|SELMASK(3));
	ciab.prb = prb;
	prb &= ~SELMASK(drive);
	ciab.prb = prb;
	rel_fdc();
}

static void fd_deselect (int drive)
{
	unsigned char prb;
	unsigned long flags;

	drive&=3;
#ifdef DEBUG
	printk("deselecting %d\n",drive);
#endif
	if (drive != selected) {
		printk(KERN_WARNING "Deselecting drive %d while %d was selected!\n",drive,selected);
		return;
	}

	get_fdc(drive);
	local_irq_save(flags);

	selected = -1;

	prb = ciab.prb;
	prb |= (SELMASK(0)|SELMASK(1)|SELMASK(2)|SELMASK(3));
	ciab.prb = prb;

	local_irq_restore (flags);
	rel_fdc();

}

static void motor_on_callback(struct timer_list *unused)
{
	if (!(ciaa.pra & DSKRDY) || --on_attempts == 0) {
		complete_all(&motor_on_completion);
	} else {
		motor_on_timer.expires = jiffies + HZ/10;
		add_timer(&motor_on_timer);
	}
}

static int fd_motor_on(int nr)
{
	nr &= 3;

	del_timer(motor_off_timer + nr);

	if (!unit[nr].motor) {
		unit[nr].motor = 1;
		fd_select(nr);

		reinit_completion(&motor_on_completion);
		mod_timer(&motor_on_timer, jiffies + HZ/2);

		on_attempts = 10;
		wait_for_completion(&motor_on_completion);
		fd_deselect(nr);
	}

	if (on_attempts == 0) {
		on_attempts = -1;
#if 0
		printk (KERN_ERR "motor_on failed, turning motor off\n");
		fd_motor_off (motor_off_timer + nr);
		return 0;
#else
		printk (KERN_WARNING "DSKRDY not set after 1.5 seconds - assuming drive is spinning notwithstanding\n");
#endif
	}

	return 1;
}

static void fd_motor_off(struct timer_list *timer)
{
	unsigned long drive = ((unsigned long)timer -
			       (unsigned long)&motor_off_timer[0]) /
					sizeof(motor_off_timer[0]);

	drive&=3;
	if (!try_fdc(drive)) {
		/* We would be blocked in an interrupt, so try again later */
		timer->expires = jiffies + 1;
		add_timer(timer);
		return;
	}
	unit[drive].motor = 0;
	fd_select(drive);
	udelay (1);
	fd_deselect(drive);
}

static void floppy_off (unsigned int nr)
{
	int drive;

	drive = nr & 3;
	mod_timer(motor_off_timer + drive, jiffies + 3*HZ);
}

static int fd_calibrate(int drive)
{
	unsigned char prb;
	int n;

	drive &= 3;
	get_fdc(drive);
	if (!fd_motor_on (drive))
		return 0;
	fd_select (drive);
	prb = ciab.prb;
	prb |= DSKSIDE;
	prb &= ~DSKDIREC;
	ciab.prb = prb;
	for (n = unit[drive].type->tracks/2; n != 0; --n) {
		if (ciaa.pra & DSKTRACK0)
			break;
		prb &= ~DSKSTEP;
		ciab.prb = prb;
		prb |= DSKSTEP;
		udelay (2);
		ciab.prb = prb;
		ms_delay(unit[drive].type->step_delay);
	}
	ms_delay (unit[drive].type->settle_time);
	prb |= DSKDIREC;
	n = unit[drive].type->tracks + 20;
	for (;;) {
		prb &= ~DSKSTEP;
		ciab.prb = prb;
		prb |= DSKSTEP;
		udelay (2);
		ciab.prb = prb;
		ms_delay(unit[drive].type->step_delay + 1);
		if ((ciaa.pra & DSKTRACK0) == 0)
			break;
		if (--n == 0) {
			printk (KERN_ERR "fd%d: calibrate failed, turning motor off\n", drive);
			fd_motor_off (motor_off_timer + drive);
			unit[drive].track = -1;
			rel_fdc();
			return 0;
		}
	}
	unit[drive].track = 0;
	ms_delay(unit[drive].type->settle_time);

	rel_fdc();
	fd_deselect(drive);
	return 1;
}

static int fd_seek(int drive, int track)
{
	unsigned char prb;
	int cnt;

#ifdef DEBUG
	printk("seeking drive %d to track %d\n",drive,track);
#endif
	drive &= 3;
	get_fdc(drive);
	if (unit[drive].track == track) {
		rel_fdc();
		return 1;
	}
	if (!fd_motor_on(drive)) {
		rel_fdc();
		return 0;
	}
	if (unit[drive].track < 0 && !fd_calibrate(drive)) {
		rel_fdc();
		return 0;
	}

	fd_select (drive);
	cnt = unit[drive].track/2 - track/2;
	prb = ciab.prb;
	prb |= DSKSIDE | DSKDIREC;
	if (track % 2 != 0)
		prb &= ~DSKSIDE;
	if (cnt < 0) {
		cnt = - cnt;
		prb &= ~DSKDIREC;
	}
	ciab.prb = prb;
	if (track % 2 != unit[drive].track % 2)
		ms_delay (unit[drive].type->side_time);
	unit[drive].track = track;
	if (cnt == 0) {
		rel_fdc();
		fd_deselect(drive);
		return 1;
	}
	do {
		prb &= ~DSKSTEP;
		ciab.prb = prb;
		prb |= DSKSTEP;
		udelay (1);
		ciab.prb = prb;
		ms_delay (unit[drive].type->step_delay);
	} while (--cnt != 0);
	ms_delay (unit[drive].type->settle_time);

	rel_fdc();
	fd_deselect(drive);
	return 1;
}

static unsigned long fd_get_drive_id(int drive)
{
	int i;
	ulong id = 0;

  	drive&=3;
  	get_fdc(drive);
	/* set up for ID */
	MOTOR_ON;
	udelay(2);
	SELECT(SELMASK(drive));
	udelay(2);
	DESELECT(SELMASK(drive));
	udelay(2);
	MOTOR_OFF;
	udelay(2);
	SELECT(SELMASK(drive));
	udelay(2);
	DESELECT(SELMASK(drive));
	udelay(2);

	/* loop and read disk ID */
	for (i=0; i<32; i++) {
		SELECT(SELMASK(drive));
		udelay(2);

		/* read and store value of DSKRDY */
		id <<= 1;
		id |= (ciaa.pra & DSKRDY) ? 0 : 1;	/* cia regs are low-active! */

		DESELECT(SELMASK(drive));
	}

	rel_fdc();

        /*
         * RB: At least A500/A2000's df0: don't identify themselves.
         * As every (real) Amiga has at least a 3.5" DD drive as df0:
         * we default to that if df0: doesn't identify as a certain
         * type.
         */
        if(drive == 0 && id == FD_NODRIVE)
	{
                id = fd_def_df0;
                printk(KERN_NOTICE "fd: drive 0 didn't identify, setting default %08lx\n", (ulong)fd_def_df0);
	}
	/* return the ID value */
	return (id);
}

static irqreturn_t fd_block_done(int irq, void *dummy)
{
	if (block_flag)
		custom.dsklen = 0x4000;

	if (block_flag == 2) { /* writing */
		writepending = 2;
		post_write_timer.expires = jiffies + 1; /* at least 2 ms */
		post_write_timer_drive = selected;
		add_timer(&post_write_timer);
	}
	else {                /* reading */
		block_flag = 0;
		wake_up (&wait_fd_block);
	}
	return IRQ_HANDLED;
}

static void raw_read(int drive)
{
	drive&=3;
	get_fdc(drive);
	wait_event(wait_fd_block, !block_flag);
	fd_select(drive);
	/* setup adkcon bits correctly */
	custom.adkcon = ADK_MSBSYNC;
	custom.adkcon = ADK_SETCLR|ADK_WORDSYNC|ADK_FAST;

	custom.dsksync = MFM_SYNC;

	custom.dsklen = 0;
	custom.dskptr = (u_char *)ZTWO_PADDR((u_char *)raw_buf);
	custom.dsklen = unit[drive].type->read_size/sizeof(short) | DSKLEN_DMAEN;
	custom.dsklen = unit[drive].type->read_size/sizeof(short) | DSKLEN_DMAEN;

	block_flag = 1;

	wait_event(wait_fd_block, !block_flag);

	custom.dsklen = 0;
	fd_deselect(drive);
	rel_fdc();
}

static int raw_write(int drive)
{
	ushort adk;

	drive&=3;
	get_fdc(drive); /* corresponds to rel_fdc() in post_write() */
	if ((ciaa.pra & DSKPROT) == 0) {
		rel_fdc();
		return 0;
	}
	wait_event(wait_fd_block, !block_flag);
	fd_select(drive);
	/* clear adkcon bits */
	custom.adkcon = ADK_PRECOMP1|ADK_PRECOMP0|ADK_WORDSYNC|ADK_MSBSYNC;
	/* set appropriate adkcon bits */
	adk = ADK_SETCLR|ADK_FAST;
	if ((ulong)unit[drive].track >= unit[drive].type->precomp2)
		adk |= ADK_PRECOMP1;
	else if ((ulong)unit[drive].track >= unit[drive].type->precomp1)
		adk |= ADK_PRECOMP0;
	custom.adkcon = adk;

	custom.dsklen = DSKLEN_WRITE;
	custom.dskptr = (u_char *)ZTWO_PADDR((u_char *)raw_buf);
	custom.dsklen = unit[drive].type->write_size/sizeof(short) | DSKLEN_DMAEN|DSKLEN_WRITE;
	custom.dsklen = unit[drive].type->write_size/sizeof(short) | DSKLEN_DMAEN|DSKLEN_WRITE;

	block_flag = 2;
	return 1;
}

/*
 * to be called at least 2ms after the write has finished but before any
 * other access to the hardware.
 */
static void post_write (unsigned long drive)
{
#ifdef DEBUG
	printk("post_write for drive %ld\n",drive);
#endif
	drive &= 3;
	custom.dsklen = 0;
	block_flag = 0;
	writepending = 0;
	writefromint = 0;
	unit[drive].dirty = 0;
	wake_up(&wait_fd_block);
	fd_deselect(drive);
	rel_fdc(); /* corresponds to get_fdc() in raw_write */
}

static void post_write_callback(struct timer_list *timer)
{
	post_write(post_write_timer_drive);
}

/*
 * The following functions are to convert the block contents into raw data
 * written to disk and vice versa.
 * (Add other formats here ;-))
 */

static unsigned long scan_sync(unsigned long raw, unsigned long end)
{
	ushort *ptr = (ushort *)raw, *endp = (ushort *)end;

	while (ptr < endp && *ptr++ != 0x4489)
		;
	if (ptr < endp) {
		while (*ptr == 0x4489 && ptr < endp)
			ptr++;
		return (ulong)ptr;
	}
	return 0;
}

static inline unsigned long checksum(unsigned long *addr, int len)
{
	unsigned long csum = 0;

	len /= sizeof(*addr);
	while (len-- > 0)
		csum ^= *addr++;
	csum = ((csum>>1) & 0x55555555)  ^  (csum & 0x55555555);

	return csum;
}

static unsigned long decode (unsigned long *data, unsigned long *raw,
			     int len)
{
	ulong *odd, *even;

	/* convert length from bytes to longwords */
	len >>= 2;
	odd = raw;
	even = odd + len;

	/* prepare return pointer */
	raw += len * 2;

	do {
		*data++ = ((*odd++ & 0x55555555) << 1) | (*even++ & 0x55555555);
	} while (--len != 0);

	return (ulong)raw;
}

struct header {
	unsigned char magic;
	unsigned char track;
	unsigned char sect;
	unsigned char ord;
	unsigned char labels[16];
	unsigned long hdrchk;
	unsigned long datachk;
};

static int amiga_read(int drive)
{
	unsigned long raw;
	unsigned long end;
	int scnt;
	unsigned long csum;
	struct header hdr;

	drive&=3;
	raw = (long) raw_buf;
	end = raw + unit[drive].type->read_size;

	for (scnt = 0;scnt < unit[drive].dtype->sects * unit[drive].type->sect_mult; scnt++) {
		if (!(raw = scan_sync(raw, end))) {
			printk (KERN_INFO "can't find sync for sector %d\n", scnt);
			return MFM_NOSYNC;
		}

		raw = decode ((ulong *)&hdr.magic, (ulong *)raw, 4);
		raw = decode ((ulong *)&hdr.labels, (ulong *)raw, 16);
		raw = decode ((ulong *)&hdr.hdrchk, (ulong *)raw, 4);
		raw = decode ((ulong *)&hdr.datachk, (ulong *)raw, 4);
		csum = checksum((ulong *)&hdr,
				(char *)&hdr.hdrchk-(char *)&hdr);

#ifdef DEBUG
		printk ("(%x,%d,%d,%d) (%lx,%lx,%lx,%lx) %lx %lx\n",
			hdr.magic, hdr.track, hdr.sect, hdr.ord,
			*(ulong *)&hdr.labels[0], *(ulong *)&hdr.labels[4],
			*(ulong *)&hdr.labels[8], *(ulong *)&hdr.labels[12],
			hdr.hdrchk, hdr.datachk);
#endif

		if (hdr.hdrchk != csum) {
			printk(KERN_INFO "MFM_HEADER: %08lx,%08lx\n", hdr.hdrchk, csum);
			return MFM_HEADER;
		}

		/* verify track */
		if (hdr.track != unit[drive].track) {
			printk(KERN_INFO "MFM_TRACK: %d, %d\n", hdr.track, unit[drive].track);
			return MFM_TRACK;
		}

		raw = decode ((ulong *)(unit[drive].trackbuf + hdr.sect*512),
			      (ulong *)raw, 512);
		csum = checksum((ulong *)(unit[drive].trackbuf + hdr.sect*512), 512);

		if (hdr.datachk != csum) {
			printk(KERN_INFO "MFM_DATA: (%x:%d:%d:%d) sc=%d %lx, %lx\n",
			       hdr.magic, hdr.track, hdr.sect, hdr.ord, scnt,
			       hdr.datachk, csum);
			printk (KERN_INFO "data=(%lx,%lx,%lx,%lx)\n",
				((ulong *)(unit[drive].trackbuf+hdr.sect*512))[0],
				((ulong *)(unit[drive].trackbuf+hdr.sect*512))[1],
				((ulong *)(unit[drive].trackbuf+hdr.sect*512))[2],
				((ulong *)(unit[drive].trackbuf+hdr.sect*512))[3]);
			return MFM_DATA;
		}
	}

	return 0;
}

static void encode(unsigned long data, unsigned long *dest)
{
	unsigned long data2;

	data &= 0x55555555;
	data2 = data ^ 0x55555555;
	data |= ((data2 >> 1) | 0x80000000) & (data2 << 1);

	if (*(dest - 1) & 0x00000001)
		data &= 0x7FFFFFFF;

	*dest = data;
}

static void encode_block(unsigned long *dest, unsigned long *src, int len)
{
	int cnt, to_cnt = 0;
	unsigned long data;

	/* odd bits */
	for (cnt = 0; cnt < len / 4; cnt++) {
		data = src[cnt] >> 1;
		encode(data, dest + to_cnt++);
	}

	/* even bits */
	for (cnt = 0; cnt < len / 4; cnt++) {
		data = src[cnt];
		encode(data, dest + to_cnt++);
	}
}

static unsigned long *putsec(int disk, unsigned long *raw, int cnt)
{
	struct header hdr;
	int i;

	disk&=3;
	*raw = (raw[-1]&1) ? 0x2AAAAAAA : 0xAAAAAAAA;
	raw++;
	*raw++ = 0x44894489;

	hdr.magic = 0xFF;
	hdr.track = unit[disk].track;
	hdr.sect = cnt;
	hdr.ord = unit[disk].dtype->sects * unit[disk].type->sect_mult - cnt;
	for (i = 0; i < 16; i++)
		hdr.labels[i] = 0;
	hdr.hdrchk = checksum((ulong *)&hdr,
			      (char *)&hdr.hdrchk-(char *)&hdr);
	hdr.datachk = checksum((ulong *)(unit[disk].trackbuf+cnt*512), 512);

	encode_block(raw, (ulong *)&hdr.magic, 4);
	raw += 2;
	encode_block(raw, (ulong *)&hdr.labels, 16);
	raw += 8;
	encode_block(raw, (ulong *)&hdr.hdrchk, 4);
	raw += 2;
	encode_block(raw, (ulong *)&hdr.datachk, 4);
	raw += 2;
	encode_block(raw, (ulong *)(unit[disk].trackbuf+cnt*512), 512);
	raw += 256;

	return raw;
}

static void amiga_write(int disk)
{
	unsigned int cnt;
	unsigned long *ptr = (unsigned long *)raw_buf;

	disk&=3;
	/* gap space */
	for (cnt = 0; cnt < 415 * unit[disk].type->sect_mult; cnt++)
		*ptr++ = 0xaaaaaaaa;

	/* sectors */
	for (cnt = 0; cnt < unit[disk].dtype->sects * unit[disk].type->sect_mult; cnt++)
		ptr = putsec (disk, ptr, cnt);
	*(ushort *)ptr = (ptr[-1]&1) ? 0x2AA8 : 0xAAA8;
}


struct dos_header {
	unsigned char track,   /* 0-80 */
		side,    /* 0-1 */
		sec,     /* 0-...*/
		len_desc;/* 2 */
	unsigned short crc;     /* on 68000 we got an alignment problem, 
				   but this compiler solves it  by adding silently 
				   adding a pad byte so data won't fit
				   and this took about 3h to discover.... */
	unsigned char gap1[22];     /* for longword-alignedness (0x4e) */
};

/* crc routines are borrowed from the messydos-handler  */

/* excerpt from the messydos-device           
; The CRC is computed not only over the actual data, but including
; the SYNC mark (3 * $a1) and the 'ID/DATA - Address Mark' ($fe/$fb).
; As we don't read or encode these fields into our buffers, we have to
; preload the registers containing the CRC with the values they would have
; after stepping over these fields.
;
; How CRCs "really" work:
;
; First, you should regard a bitstring as a series of coefficients of
; polynomials. We calculate with these polynomials in modulo-2
; arithmetic, in which both add and subtract are done the same as
; exclusive-or. Now, we modify our data (a very long polynomial) in
; such a way that it becomes divisible by the CCITT-standard 16-bit
;		 16   12   5
; polynomial:	x  + x	+ x + 1, represented by $11021. The easiest
; way to do this would be to multiply (using proper arithmetic) our
; datablock with $11021. So we have:
;   data * $11021		 =
;   data * ($10000 + $1021)      =
;   data * $10000 + data * $1021
; The left part of this is simple: Just add two 0 bytes. But then
; the right part (data $1021) remains difficult and even could have
; a carry into the left part. The solution is to use a modified
; multiplication, which has a result that is not correct, but with
; a difference of any multiple of $11021. We then only need to keep
; the 16 least significant bits of the result.
;
; The following algorithm does this for us:
;
;   unsigned char *data, c, crclo, crchi;
;   while (not done) {
;	c = *data++ + crchi;
;	crchi = (@ c) >> 8 + crclo;
;	crclo = @ c;
;   }
;
; Remember, + is done with EOR, the @ operator is in two tables (high
; and low byte separately), which is calculated as
;
;      $1021 * (c & $F0)
;  xor $1021 * (c & $0F)
;  xor $1021 * (c >> 4)         (* is regular multiplication)
;
;
; Anyway, the end result is the same as the remainder of the division of
; the data by $11021. I am afraid I need to study theory a bit more...


my only works was to code this from manx to C....

*/

static ushort dos_crc(void * data_a3, int data_d0, int data_d1, int data_d3)
{
	static unsigned char CRCTable1[] = {
		0x00,0x10,0x20,0x30,0x40,0x50,0x60,0x70,0x81,0x91,0xa1,0xb1,0xc1,0xd1,0xe1,0xf1,
		0x12,0x02,0x32,0x22,0x52,0x42,0x72,0x62,0x93,0x83,0xb3,0xa3,0xd3,0xc3,0xf3,0xe3,
		0x24,0x34,0x04,0x14,0x64,0x74,0x44,0x54,0xa5,0xb5,0x85,0x95,0xe5,0xf5,0xc5,0xd5,
		0x36,0x26,0x16,0x06,0x76,0x66,0x56,0x46,0xb7,0xa7,0x97,0x87,0xf7,0xe7,0xd7,0xc7,
		0x48,0x58,0x68,0x78,0x08,0x18,0x28,0x38,0xc9,0xd9,0xe9,0xf9,0x89,0x99,0xa9,0xb9,
		0x5a,0x4a,0x7a,0x6a,0x1a,0x0a,0x3a,0x2a,0xdb,0xcb,0xfb,0xeb,0x9b,0x8b,0xbb,0xab,
		0x6c,0x7c,0x4c,0x5c,0x2c,0x3c,0x0c,0x1c,0xed,0xfd,0xcd,0xdd,0xad,0xbd,0x8d,0x9d,
		0x7e,0x6e,0x5e,0x4e,0x3e,0x2e,0x1e,0x0e,0xff,0xef,0xdf,0xcf,0xbf,0xaf,0x9f,0x8f,
		0x91,0x81,0xb1,0xa1,0xd1,0xc1,0xf1,0xe1,0x10,0x00,0x30,0x20,0x50,0x40,0x70,0x60,
		0x83,0x93,0xa3,0xb3,0xc3,0xd3,0xe3,0xf3,0x02,0x12,0x22,0x32,0x42,0x52,0x62,0x72,
		0xb5,0xa5,0x95,0x85,0xf5,0xe5,0xd5,0xc5,0x34,0x24,0x14,0x04,0x74,0x64,0x54,0x44,
		0xa7,0xb7,0x87,0x97,0xe7,0xf7,0xc7,0xd7,0x26,0x36,0x06,0x16,0x66,0x76,0x46,0x56,
		0xd9,0xc9,0xf9,0xe9,0x99,0x89,0xb9,0xa9,0x58,0x48,0x78,0x68,0x18,0x08,0x38,0x28,
		0xcb,0xdb,0xeb,0xfb,0x8b,0x9b,0xab,0xbb,0x4a,0x5a,0x6a,0x7a,0x0a,0x1a,0x2a,0x3a,
		0xfd,0xed,0xdd,0xcd,0xbd,0xad,0x9d,0x8d,0x7c,0x6c,0x5c,0x4c,0x3c,0x2c,0x1c,0x0c,
		0xef,0xff,0xcf,0xdf,0xaf,0xbf,0x8f,0x9f,0x6e,0x7e,0x4e,0x5e,0x2e,0x3e,0x0e,0x1e
	};

	static unsigned char CRCTable2[] = {
		0x00,0x21,0x42,0x63,0x84,0xa5,0xc6,0xe7,0x08,0x29,0x4a,0x6b,0x8c,0xad,0xce,0xef,
		0x31,0x10,0x73,0x52,0xb5,0x94,0xf7,0xd6,0x39,0x18,0x7b,0x5a,0xbd,0x9c,0xff,0xde,
		0x62,0x43,0x20,0x01,0xe6,0xc7,0xa4,0x85,0x6a,0x4b,0x28,0x09,0xee,0xcf,0xac,0x8d,
		0x53,0x72,0x11,0x30,0xd7,0xf6,0x95,0xb4,0x5b,0x7a,0x19,0x38,0xdf,0xfe,0x9d,0xbc,
		0xc4,0xe5,0x86,0xa7,0x40,0x61,0x02,0x23,0xcc,0xed,0x8e,0xaf,0x48,0x69,0x0a,0x2b,
		0xf5,0xd4,0xb7,0x96,0x71,0x50,0x33,0x12,0xfd,0xdc,0xbf,0x9e,0x79,0x58,0x3b,0x1a,
		0xa6,0x87,0xe4,0xc5,0x22,0x03,0x60,0x41,0xae,0x8f,0xec,0xcd,0x2a,0x0b,0x68,0x49,
		0x97,0xb6,0xd5,0xf4,0x13,0x32,0x51,0x70,0x9f,0xbe,0xdd,0xfc,0x1b,0x3a,0x59,0x78,
		0x88,0xa9,0xca,0xeb,0x0c,0x2d,0x4e,0x6f,0x80,0xa1,0xc2,0xe3,0x04,0x25,0x46,0x67,
		0xb9,0x98,0xfb,0xda,0x3d,0x1c,0x7f,0x5e,0xb1,0x90,0xf3,0xd2,0x35,0x14,0x77,0x56,
		0xea,0xcb,0xa8,0x89,0x6e,0x4f,0x2c,0x0d,0xe2,0xc3,0xa0,0x81,0x66,0x47,0x24,0x05,
		0xdb,0xfa,0x99,0xb8,0x5f,0x7e,0x1d,0x3c,0xd3,0xf2,0x91,0xb0,0x57,0x76,0x15,0x34,
		0x4c,0x6d,0x0e,0x2f,0xc8,0xe9,0x8a,0xab,0x44,0x65,0x06,0x27,0xc0,0xe1,0x82,0xa3,
		0x7d,0x5c,0x3f,0x1e,0xf9,0xd8,0xbb,0x9a,0x75,0x54,0x37,0x16,0xf1,0xd0,0xb3,0x92,
		0x2e,0x0f,0x6c,0x4d,0xaa,0x8b,0xe8,0xc9,0x26,0x07,0x64,0x45,0xa2,0x83,0xe0,0xc1,
		0x1f,0x3e,0x5d,0x7c,0x9b,0xba,0xd9,0xf8,0x17,0x36,0x55,0x74,0x93,0xb2,0xd1,0xf0
	};

/* look at the asm-code - what looks in C a bit strange is almost as good as handmade */
	register int i;
	register unsigned char *CRCT1, *CRCT2, *data, c, crch, crcl;

	CRCT1=CRCTable1;
	CRCT2=CRCTable2;
	data=data_a3;
	crcl=data_d1;
	crch=data_d0;
	for (i=data_d3; i>=0; i--) {
		c = (*data++) ^ crch;
		crch = CRCT1[c] ^ crcl;
		crcl = CRCT2[c];
	}
	return (crch<<8)|crcl;
}

static inline ushort dos_hdr_crc (struct dos_header *hdr)
{
	return dos_crc(&(hdr->track), 0xb2, 0x30, 3); /* precomputed magic */
}

static inline ushort dos_data_crc(unsigned char *data)
{
	return dos_crc(data, 0xe2, 0x95 ,511); /* precomputed magic */
}

static inline unsigned char dos_decode_byte(ushort word)
{
	register ushort w2;
	register unsigned char byte;
	register unsigned char *dec = mfmdecode;

	w2=word;
	w2>>=8;
	w2&=127;
	byte = dec[w2];
	byte <<= 4;
	w2 = word & 127;
	byte |= dec[w2];
	return byte;
}

static unsigned long dos_decode(unsigned char *data, unsigned short *raw, int len)
{
	int i;

	for (i = 0; i < len; i++)
		*data++=dos_decode_byte(*raw++);
	return ((ulong)raw);
}

#ifdef DEBUG
static void dbg(unsigned long ptr)
{
	printk("raw data @%08lx: %08lx, %08lx ,%08lx, %08lx\n", ptr,
	       ((ulong *)ptr)[0], ((ulong *)ptr)[1],
	       ((ulong *)ptr)[2], ((ulong *)ptr)[3]);
}
#endif

static int dos_read(int drive)
{
	unsigned long end;
	unsigned long raw;
	int scnt;
	unsigned short crc,data_crc[2];
	struct dos_header hdr;

	drive&=3;
	raw = (long) raw_buf;
	end = raw + unit[drive].type->read_size;

	for (scnt=0; scnt < unit[drive].dtype->sects * unit[drive].type->sect_mult; scnt++) {
		do { /* search for the right sync of each sec-hdr */
			if (!(raw = scan_sync (raw, end))) {
				printk(KERN_INFO "dos_read: no hdr sync on "
				       "track %d, unit %d for sector %d\n",
				       unit[drive].track,drive,scnt);
				return MFM_NOSYNC;
			}
#ifdef DEBUG
			dbg(raw);
#endif
		} while (*((ushort *)raw)!=0x5554); /* loop usually only once done */
		raw+=2; /* skip over headermark */
		raw = dos_decode((unsigned char *)&hdr,(ushort *) raw,8);
		crc = dos_hdr_crc(&hdr);

#ifdef DEBUG
		printk("(%3d,%d,%2d,%d) %x\n", hdr.track, hdr.side,
		       hdr.sec, hdr.len_desc, hdr.crc);
#endif

		if (crc != hdr.crc) {
			printk(KERN_INFO "dos_read: MFM_HEADER %04x,%04x\n",
			       hdr.crc, crc);
			return MFM_HEADER;
		}
		if (hdr.track != unit[drive].track/unit[drive].type->heads) {
			printk(KERN_INFO "dos_read: MFM_TRACK %d, %d\n",
			       hdr.track,
			       unit[drive].track/unit[drive].type->heads);
			return MFM_TRACK;
		}

		if (hdr.side != unit[drive].track%unit[drive].type->heads) {
			printk(KERN_INFO "dos_read: MFM_SIDE %d, %d\n",
			       hdr.side,
			       unit[drive].track%unit[drive].type->heads);
			return MFM_TRACK;
		}

		if (hdr.len_desc != 2) {
			printk(KERN_INFO "dos_read: unknown sector len "
			       "descriptor %d\n", hdr.len_desc);
			return MFM_DATA;
		}
#ifdef DEBUG
		printk("hdr accepted\n");
#endif
		if (!(raw = scan_sync (raw, end))) {
			printk(KERN_INFO "dos_read: no data sync on track "
			       "%d, unit %d for sector%d, disk sector %d\n",
			       unit[drive].track, drive, scnt, hdr.sec);
			return MFM_NOSYNC;
		}
#ifdef DEBUG
		dbg(raw);
#endif

		if (*((ushort *)raw)!=0x5545) {
			printk(KERN_INFO "dos_read: no data mark after "
			       "sync (%d,%d,%d,%d) sc=%d\n",
			       hdr.track,hdr.side,hdr.sec,hdr.len_desc,scnt);
			return MFM_NOSYNC;
		}

		raw+=2;  /* skip data mark (included in checksum) */
		raw = dos_decode((unsigned char *)(unit[drive].trackbuf + (hdr.sec - 1) * 512), (ushort *) raw, 512);
		raw = dos_decode((unsigned char  *)data_crc,(ushort *) raw,4);
		crc = dos_data_crc(unit[drive].trackbuf + (hdr.sec - 1) * 512);

		if (crc != data_crc[0]) {
			printk(KERN_INFO "dos_read: MFM_DATA (%d,%d,%d,%d) "
			       "sc=%d, %x %x\n", hdr.track, hdr.side,
			       hdr.sec, hdr.len_desc, scnt,data_crc[0], crc);
			printk(KERN_INFO "data=(%lx,%lx,%lx,%lx,...)\n",
			       ((ulong *)(unit[drive].trackbuf+(hdr.sec-1)*512))[0],
			       ((ulong *)(unit[drive].trackbuf+(hdr.sec-1)*512))[1],
			       ((ulong *)(unit[drive].trackbuf+(hdr.sec-1)*512))[2],
			       ((ulong *)(unit[drive].trackbuf+(hdr.sec-1)*512))[3]);
			return MFM_DATA;
		}
	}
	return 0;
}

static inline ushort dos_encode_byte(unsigned char byte)
{
	register unsigned char *enc, b2, b1;
	register ushort word;

	enc=mfmencode;
	b1=byte;
	b2=b1>>4;
	b1&=15;
	word=enc[b2] <<8 | enc [b1];
	return (word|((word&(256|64)) ? 0: 128));
}

static void dos_encode_block(ushort *dest, unsigned char *src, int len)
{
	int i;

	for (i = 0; i < len; i++) {
		*dest=dos_encode_byte(*src++);
		*dest|=((dest[-1]&1)||(*dest&0x4000))? 0: 0x8000;
		dest++;
	}
}

static unsigned long *ms_putsec(int drive, unsigned long *raw, int cnt)
{
	static struct dos_header hdr={0,0,0,2,0,
	  {78,78,78,78,78,78,78,78,78,78,78,78,78,78,78,78,78,78,78,78,78,78}};
	int i;
	static ushort crc[2]={0,0x4e4e};

	drive&=3;
/* id gap 1 */
/* the MFM word before is always 9254 */
	for(i=0;i<6;i++)
		*raw++=0xaaaaaaaa;
/* 3 sync + 1 headermark */
	*raw++=0x44894489;
	*raw++=0x44895554;

/* fill in the variable parts of the header */
	hdr.track=unit[drive].track/unit[drive].type->heads;
	hdr.side=unit[drive].track%unit[drive].type->heads;
	hdr.sec=cnt+1;
	hdr.crc=dos_hdr_crc(&hdr);

/* header (without "magic") and id gap 2*/
	dos_encode_block((ushort *)raw,(unsigned char *) &hdr.track,28);
	raw+=14;

/*id gap 3 */
	for(i=0;i<6;i++)
		*raw++=0xaaaaaaaa;

/* 3 syncs and 1 datamark */
	*raw++=0x44894489;
	*raw++=0x44895545;

/* data */
	dos_encode_block((ushort *)raw,
			 (unsigned char *)unit[drive].trackbuf+cnt*512,512);
	raw+=256;

/*data crc + jd's special gap (long words :-/) */
	crc[0]=dos_data_crc(unit[drive].trackbuf+cnt*512);
	dos_encode_block((ushort *) raw,(unsigned char *)crc,4);
	raw+=2;

/* data gap */
	for(i=0;i<38;i++)
		*raw++=0x92549254;

	return raw; /* wrote 652 MFM words */
}

static void dos_write(int disk)
{
	int cnt;
	unsigned long raw = (unsigned long) raw_buf;
	unsigned long *ptr=(unsigned long *)raw;

	disk&=3;
/* really gap4 + indexgap , but we write it first and round it up */
	for (cnt=0;cnt<425;cnt++)
		*ptr++=0x92549254;

/* the following is just guessed */
	if (unit[disk].type->sect_mult==2)  /* check for HD-Disks */
		for(cnt=0;cnt<473;cnt++)
			*ptr++=0x92549254;

/* now the index marks...*/
	for (cnt=0;cnt<20;cnt++)
		*ptr++=0x92549254;
	for (cnt=0;cnt<6;cnt++)
		*ptr++=0xaaaaaaaa;
	*ptr++=0x52245224;
	*ptr++=0x52245552;
	for (cnt=0;cnt<20;cnt++)
		*ptr++=0x92549254;

/* sectors */
	for(cnt = 0; cnt < unit[disk].dtype->sects * unit[disk].type->sect_mult; cnt++)
		ptr=ms_putsec(disk,ptr,cnt);

	*(ushort *)ptr = 0xaaa8; /* MFM word before is always 0x9254 */
}

/*
 * Here comes the high level stuff (i.e. the filesystem interface)
 * and helper functions.
 * Normally this should be the only part that has to be adapted to
 * different kernel versions.
 */

/* FIXME: this assumes the drive is still spinning -
 * which is only true if we complete writing a track within three seconds
 */
static void flush_track_callback(struct timer_list *timer)
{
	unsigned long nr = ((unsigned long)timer -
			       (unsigned long)&flush_track_timer[0]) /
					sizeof(flush_track_timer[0]);

	nr&=3;
	writefromint = 1;
	if (!try_fdc(nr)) {
		/* we might block in an interrupt, so try again later */
		flush_track_timer[nr].expires = jiffies + 1;
		add_timer(flush_track_timer + nr);
		return;
	}
	get_fdc(nr);
	(*unit[nr].dtype->write_fkt)(nr);
	if (!raw_write(nr)) {
		printk (KERN_NOTICE "floppy disk write protected\n");
		writefromint = 0;
		writepending = 0;
	}
	rel_fdc();
}

static int non_int_flush_track (unsigned long nr)
{
	unsigned long flags;

	nr&=3;
	writefromint = 0;
	del_timer(&post_write_timer);
	get_fdc(nr);
	if (!fd_motor_on(nr)) {
		writepending = 0;
		rel_fdc();
		return 0;
	}
	local_irq_save(flags);
	if (writepending != 2) {
		local_irq_restore(flags);
		(*unit[nr].dtype->write_fkt)(nr);
		if (!raw_write(nr)) {
			printk (KERN_NOTICE "floppy disk write protected "
				"in write!\n");
			writepending = 0;
			return 0;
		}
		wait_event(wait_fd_block, block_flag != 2);
	}
	else {
		local_irq_restore(flags);
		ms_delay(2); /* 2 ms post_write delay */
		post_write(nr);
	}
	rel_fdc();
	return 1;
}

static int get_track(int drive, int track)
{
	int error, errcnt;

	drive&=3;
	if (unit[drive].track == track)
		return 0;
	get_fdc(drive);
	if (!fd_motor_on(drive)) {
		rel_fdc();
		return -1;
	}

	if (unit[drive].dirty == 1) {
		del_timer (flush_track_timer + drive);
		non_int_flush_track (drive);
	}
	errcnt = 0;
	while (errcnt < MAX_ERRORS) {
		if (!fd_seek(drive, track))
			return -1;
		raw_read(drive);
		error = (*unit[drive].dtype->read_fkt)(drive);
		if (error == 0) {
			rel_fdc();
			return 0;
		}
		/* Read Error Handling: recalibrate and try again */
		unit[drive].track = -1;
		errcnt++;
	}
	rel_fdc();
	return -1;
}

static blk_status_t amiflop_rw_cur_segment(struct amiga_floppy_struct *floppy,
					   struct request *rq)
{
	int drive = floppy - unit;
	unsigned int cnt, block, track, sector;
	char *data;

	for (cnt = 0; cnt < blk_rq_cur_sectors(rq); cnt++) {
#ifdef DEBUG
		printk("fd: sector %ld + %d requested for %s\n",
		       blk_rq_pos(rq), cnt,
		       (rq_data_dir(rq) == READ) ? "read" : "write");
#endif
		block = blk_rq_pos(rq) + cnt;
		track = block / (floppy->dtype->sects * floppy->type->sect_mult);
		sector = block % (floppy->dtype->sects * floppy->type->sect_mult);
		data = bio_data(rq->bio) + 512 * cnt;
#ifdef DEBUG
		printk("access to track %d, sector %d, with buffer at "
		       "0x%08lx\n", track, sector, data);
#endif

		if (get_track(drive, track) == -1)
			return BLK_STS_IOERR;

		if (rq_data_dir(rq) == READ) {
			memcpy(data, floppy->trackbuf + sector * 512, 512);
		} else {
			memcpy(floppy->trackbuf + sector * 512, data, 512);

			/* keep the drive spinning while writes are scheduled */
			if (!fd_motor_on(drive))
				return BLK_STS_IOERR;
			/*
			 * setup a callback to write the track buffer
			 * after a short (1 tick) delay.
			 */
			floppy->dirty = 1;
		        /* reset the timer */
			mod_timer (flush_track_timer + drive, jiffies + 1);
		}
	}

	return BLK_STS_OK;
}

static blk_status_t amiflop_queue_rq(struct blk_mq_hw_ctx *hctx,
				     const struct blk_mq_queue_data *bd)
{
	struct request *rq = bd->rq;
	struct amiga_floppy_struct *floppy = rq->rq_disk->private_data;
	blk_status_t err;

	if (!spin_trylock_irq(&amiflop_lock))
		return BLK_STS_DEV_RESOURCE;

	blk_mq_start_request(rq);

	do {
		err = amiflop_rw_cur_segment(floppy, rq);
	} while (blk_update_request(rq, err, blk_rq_cur_bytes(rq)));
	blk_mq_end_request(rq, err);

	spin_unlock_irq(&amiflop_lock);
	return BLK_STS_OK;
}

static int fd_getgeo(struct block_device *bdev, struct hd_geometry *geo)
{
	int drive = MINOR(bdev->bd_dev) & 3;

	geo->heads = unit[drive].type->heads;
	geo->sectors = unit[drive].dtype->sects * unit[drive].type->sect_mult;
	geo->cylinders = unit[drive].type->tracks;
	return 0;
}

static int fd_locked_ioctl(struct block_device *bdev, fmode_t mode,
		    unsigned int cmd, unsigned long param)
{
	struct amiga_floppy_struct *p = bdev->bd_disk->private_data;
	int drive = p - unit;
	static struct floppy_struct getprm;
	void __user *argp = (void __user *)param;

	switch(cmd){
	case FDFMTBEG:
		get_fdc(drive);
		if (fd_ref[drive] > 1) {
			rel_fdc();
			return -EBUSY;
		}
		fsync_bdev(bdev);
		if (fd_motor_on(drive) == 0) {
			rel_fdc();
			return -ENODEV;
		}
		if (fd_calibrate(drive) == 0) {
			rel_fdc();
			return -ENXIO;
		}
		floppy_off(drive);
		rel_fdc();
		break;
	case FDFMTTRK:
		if (param < p->type->tracks * p->type->heads)
		{
			get_fdc(drive);
			if (fd_seek(drive,param) != 0){
				memset(p->trackbuf, FD_FILL_BYTE,
				       p->dtype->sects * p->type->sect_mult * 512);
				non_int_flush_track(drive);
			}
			floppy_off(drive);
			rel_fdc();
		}
		else
			return -EINVAL;
		break;
	case FDFMTEND:
		floppy_off(drive);
		invalidate_bdev(bdev);
		break;
	case FDGETPRM:
		memset((void *)&getprm, 0, sizeof (getprm));
		getprm.track=p->type->tracks;
		getprm.head=p->type->heads;
		getprm.sect=p->dtype->sects * p->type->sect_mult;
		getprm.size=p->blocks;
		if (copy_to_user(argp, &getprm, sizeof(struct floppy_struct)))
			return -EFAULT;
		break;
	case FDSETPRM:
	case FDDEFPRM:
		return -EINVAL;
	case FDFLUSH: /* unconditionally, even if not needed */
		del_timer (flush_track_timer + drive);
		non_int_flush_track(drive);
		break;
#ifdef RAW_IOCTL
	case IOCTL_RAW_TRACK:
		if (copy_to_user(argp, raw_buf, p->type->read_size))
			return -EFAULT;
		else
			return p->type->read_size;
#endif
	default:
		return -ENOSYS;
	}
	return 0;
}

static int fd_ioctl(struct block_device *bdev, fmode_t mode,
			     unsigned int cmd, unsigned long param)
{
	int ret;

	mutex_lock(&amiflop_mutex);
	ret = fd_locked_ioctl(bdev, mode, cmd, param);
	mutex_unlock(&amiflop_mutex);

	return ret;
}

static void fd_probe(int dev)
{
	unsigned long code;
	int type;
	int drive;

	drive = dev & 3;
	code = fd_get_drive_id(drive);

	/* get drive type */
	for (type = 0; type < num_dr_types; type++)
		if (drive_types[type].code == code)
			break;

	if (type >= num_dr_types) {
		printk(KERN_WARNING "fd_probe: unsupported drive type "
		       "%08lx found\n", code);
		unit[drive].type = &drive_types[num_dr_types-1]; /* FD_NODRIVE */
		return;
	}

	unit[drive].type = drive_types + type;
	unit[drive].track = -1;

	unit[drive].disk = -1;
	unit[drive].motor = 0;
	unit[drive].busy = 0;
	unit[drive].status = -1;
}

/*
 * floppy_open check for aliasing (/dev/fd0 can be the same as
 * /dev/PS0 etc), and disallows simultaneous access to the same
 * drive with different device numbers.
 */
static int floppy_open(struct block_device *bdev, fmode_t mode)
{
	int drive = MINOR(bdev->bd_dev) & 3;
	int system =  (MINOR(bdev->bd_dev) & 4) >> 2;
	int old_dev;
	unsigned long flags;

	mutex_lock(&amiflop_mutex);
	old_dev = fd_device[drive];

	if (fd_ref[drive] && old_dev != system) {
		mutex_unlock(&amiflop_mutex);
		return -EBUSY;
	}

	if (mode & (FMODE_READ|FMODE_WRITE)) {
		check_disk_change(bdev);
		if (mode & FMODE_WRITE) {
			int wrprot;

			get_fdc(drive);
			fd_select (drive);
			wrprot = !(ciaa.pra & DSKPROT);
			fd_deselect (drive);
			rel_fdc();

			if (wrprot) {
				mutex_unlock(&amiflop_mutex);
				return -EROFS;
			}
		}
	}

	local_irq_save(flags);
	fd_ref[drive]++;
	fd_device[drive] = system;
	local_irq_restore(flags);

	unit[drive].dtype=&data_types[system];
	unit[drive].blocks=unit[drive].type->heads*unit[drive].type->tracks*
		data_types[system].sects*unit[drive].type->sect_mult;
	set_capacity(unit[drive].gendisk, unit[drive].blocks);

	printk(KERN_INFO "fd%d: accessing %s-disk with %s-layout\n",drive,
	       unit[drive].type->name, data_types[system].name);

	mutex_unlock(&amiflop_mutex);
	return 0;
}

static void floppy_release(struct gendisk *disk, fmode_t mode)
{
	struct amiga_floppy_struct *p = disk->private_data;
	int drive = p - unit;

	mutex_lock(&amiflop_mutex);
	if (unit[drive].dirty == 1) {
		del_timer (flush_track_timer + drive);
		non_int_flush_track (drive);
	}
  
	if (!fd_ref[drive]--) {
		printk(KERN_CRIT "floppy_release with fd_ref == 0");
		fd_ref[drive] = 0;
	}
#ifdef MODULE
	floppy_off (drive);
#endif
	mutex_unlock(&amiflop_mutex);
}

/*
 * check_events is never called from an interrupt, so we can relax a bit
 * here, sleep etc. Note that floppy-on tries to set current_DOR to point
 * to the desired drive, but it will probably not survive the sleep if
 * several floppies are used at the same time: thus the loop.
 */
static unsigned amiga_check_events(struct gendisk *disk, unsigned int clearing)
{
	struct amiga_floppy_struct *p = disk->private_data;
	int drive = p - unit;
	int changed;
	static int first_time = 1;

	if (first_time)
		changed = first_time--;
	else {
		get_fdc(drive);
		fd_select (drive);
		changed = !(ciaa.pra & DSKCHANGE);
		fd_deselect (drive);
		rel_fdc();
	}

	if (changed) {
		fd_probe(drive);
		p->track = -1;
		p->dirty = 0;
		writepending = 0; /* if this was true before, too bad! */
		writefromint = 0;
		return DISK_EVENT_MEDIA_CHANGE;
	}
	return 0;
}

static const struct block_device_operations floppy_fops = {
	.owner		= THIS_MODULE,
	.open		= floppy_open,
	.release	= floppy_release,
	.ioctl		= fd_ioctl,
	.getgeo		= fd_getgeo,
	.check_events	= amiga_check_events,
};

<<<<<<< HEAD
=======
static const struct blk_mq_ops amiflop_mq_ops = {
	.queue_rq = amiflop_queue_rq,
};

>>>>>>> f7688b48
static struct gendisk *fd_alloc_disk(int drive)
{
	struct gendisk *disk;

	disk = alloc_disk(1);
	if (!disk)
		goto out;

<<<<<<< HEAD
	disk->queue = blk_init_queue(do_fd_request, &amiflop_lock);
=======
	disk->queue = blk_mq_init_sq_queue(&unit[drive].tag_set, &amiflop_mq_ops,
						2, BLK_MQ_F_SHOULD_MERGE);
>>>>>>> f7688b48
	if (IS_ERR(disk->queue)) {
		disk->queue = NULL;
		goto out_put_disk;
	}

	unit[drive].trackbuf = kmalloc(FLOPPY_MAX_SECTORS * 512, GFP_KERNEL);
	if (!unit[drive].trackbuf)
		goto out_cleanup_queue;

	return disk;

out_cleanup_queue:
	blk_cleanup_queue(disk->queue);
	disk->queue = NULL;
<<<<<<< HEAD
=======
	blk_mq_free_tag_set(&unit[drive].tag_set);
>>>>>>> f7688b48
out_put_disk:
	put_disk(disk);
out:
	unit[drive].type->code = FD_NODRIVE;
	return NULL;
}

static int __init fd_probe_drives(void)
{
	int drive,drives,nomem;

	pr_info("FD: probing units\nfound");
	drives=0;
	nomem=0;
	for(drive=0;drive<FD_MAX_UNITS;drive++) {
		struct gendisk *disk;
		fd_probe(drive);
		if (unit[drive].type->code == FD_NODRIVE)
			continue;

		disk = fd_alloc_disk(drive);
		if (!disk) {
			pr_cont(" no mem for fd%d", drive);
			nomem = 1;
			continue;
		}
		unit[drive].gendisk = disk;
		drives++;

		pr_cont(" fd%d",drive);
		disk->major = FLOPPY_MAJOR;
		disk->first_minor = drive;
		disk->fops = &floppy_fops;
		disk->events = DISK_EVENT_MEDIA_CHANGE;
		sprintf(disk->disk_name, "fd%d", drive);
		disk->private_data = &unit[drive];
		set_capacity(disk, 880*2);
		add_disk(disk);
	}
	if ((drives > 0) || (nomem == 0)) {
		if (drives == 0)
			pr_cont(" no drives");
		pr_cont("\n");
		return drives;
	}
	pr_cont("\n");
	return -ENOMEM;
}
 
static struct kobject *floppy_find(dev_t dev, int *part, void *data)
{
	int drive = *part & 3;
	if (unit[drive].type->code == FD_NODRIVE)
		return NULL;
	*part = 0;
	return get_disk_and_module(unit[drive].gendisk);
}

static int __init amiga_floppy_probe(struct platform_device *pdev)
{
	int i, ret;

	if (register_blkdev(FLOPPY_MAJOR,"fd"))
		return -EBUSY;

	ret = -ENOMEM;
	raw_buf = amiga_chip_alloc(RAW_BUF_SIZE, "Floppy");
	if (!raw_buf) {
		printk("fd: cannot get chip mem buffer\n");
		goto out_blkdev;
	}

	ret = -EBUSY;
	if (request_irq(IRQ_AMIGA_DSKBLK, fd_block_done, 0, "floppy_dma", NULL)) {
		printk("fd: cannot get irq for dma\n");
		goto out_irq;
	}

	if (request_irq(IRQ_AMIGA_CIAA_TB, ms_isr, 0, "floppy_timer", NULL)) {
		printk("fd: cannot get irq for timer\n");
		goto out_irq2;
	}

	ret = -ENODEV;
	if (fd_probe_drives() < 1) /* No usable drives */
		goto out_probe;

	blk_register_region(MKDEV(FLOPPY_MAJOR, 0), 256, THIS_MODULE,
				floppy_find, NULL, NULL);

	/* initialize variables */
	timer_setup(&motor_on_timer, motor_on_callback, 0);
	motor_on_timer.expires = 0;
	for (i = 0; i < FD_MAX_UNITS; i++) {
		timer_setup(&motor_off_timer[i], fd_motor_off, 0);
		motor_off_timer[i].expires = 0;
		timer_setup(&flush_track_timer[i], flush_track_callback, 0);
		flush_track_timer[i].expires = 0;

		unit[i].track = -1;
	}

	timer_setup(&post_write_timer, post_write_callback, 0);
	post_write_timer.expires = 0;
  
	for (i = 0; i < 128; i++)
		mfmdecode[i]=255;
	for (i = 0; i < 16; i++)
		mfmdecode[mfmencode[i]]=i;

	/* make sure that disk DMA is enabled */
	custom.dmacon = DMAF_SETCLR | DMAF_DISK;

	/* init ms timer */
	ciaa.crb = 8; /* one-shot, stop */
	return 0;

out_probe:
	free_irq(IRQ_AMIGA_CIAA_TB, NULL);
out_irq2:
	free_irq(IRQ_AMIGA_DSKBLK, NULL);
out_irq:
	amiga_chip_free(raw_buf);
out_blkdev:
	unregister_blkdev(FLOPPY_MAJOR,"fd");
	return ret;
}

static struct platform_driver amiga_floppy_driver = {
	.driver   = {
		.name	= "amiga-floppy",
	},
};

static int __init amiga_floppy_init(void)
{
	return platform_driver_probe(&amiga_floppy_driver, amiga_floppy_probe);
}

module_init(amiga_floppy_init);

#ifndef MODULE
static int __init amiga_floppy_setup (char *str)
{
	int n;
	if (!MACH_IS_AMIGA)
		return 0;
	if (!get_option(&str, &n))
		return 0;
	printk (KERN_INFO "amiflop: Setting default df0 to %x\n", n);
	fd_def_df0 = n;
	return 1;
}

__setup("floppy=", amiga_floppy_setup);
#endif

MODULE_ALIAS("platform:amiga-floppy");<|MERGE_RESOLUTION|>--- conflicted
+++ resolved
@@ -1768,13 +1768,10 @@
 	.check_events	= amiga_check_events,
 };
 
-<<<<<<< HEAD
-=======
 static const struct blk_mq_ops amiflop_mq_ops = {
 	.queue_rq = amiflop_queue_rq,
 };
 
->>>>>>> f7688b48
 static struct gendisk *fd_alloc_disk(int drive)
 {
 	struct gendisk *disk;
@@ -1783,12 +1780,8 @@
 	if (!disk)
 		goto out;
 
-<<<<<<< HEAD
-	disk->queue = blk_init_queue(do_fd_request, &amiflop_lock);
-=======
 	disk->queue = blk_mq_init_sq_queue(&unit[drive].tag_set, &amiflop_mq_ops,
 						2, BLK_MQ_F_SHOULD_MERGE);
->>>>>>> f7688b48
 	if (IS_ERR(disk->queue)) {
 		disk->queue = NULL;
 		goto out_put_disk;
@@ -1803,10 +1796,7 @@
 out_cleanup_queue:
 	blk_cleanup_queue(disk->queue);
 	disk->queue = NULL;
-<<<<<<< HEAD
-=======
 	blk_mq_free_tag_set(&unit[drive].tag_set);
->>>>>>> f7688b48
 out_put_disk:
 	put_disk(disk);
 out:
