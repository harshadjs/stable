--- conflicted
+++ resolved
@@ -256,10 +256,7 @@
 	return true;
 }
 
-<<<<<<< HEAD
-=======
 /* Always returns AE_OK so that we keep looping over the resources */
->>>>>>> d1988041
 static acpi_status acpi_gpiochip_alloc_event(struct acpi_resource *ares,
 					     void *context)
 {
@@ -1371,11 +1368,7 @@
 /* We must use _sync so that this runs after the first deferred_probe run */
 late_initcall_sync(acpi_gpio_handle_deferred_request_irqs);
 
-<<<<<<< HEAD
-static const struct dmi_system_id gpiolib_acpi_quirks[] = {
-=======
 static const struct dmi_system_id gpiolib_acpi_quirks[] __initconst = {
->>>>>>> d1988041
 	{
 		/*
 		 * The Minix Neo Z83-4 has a micro-USB-B id-pin handler for
