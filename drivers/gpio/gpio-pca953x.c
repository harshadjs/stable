// SPDX-License-Identifier: GPL-2.0-only
/*
 *  PCA953x 4/8/16/24/40 bit I/O ports
 *
 *  Copyright (C) 2005 Ben Gardner <bgardner@wabtec.com>
 *  Copyright (C) 2007 Marvell International Ltd.
 *
 *  Derived from drivers/i2c/chips/pca9539.c
 */

#include <linux/acpi.h>
#include <linux/bitmap.h>
#include <linux/gpio/driver.h>
#include <linux/gpio/consumer.h>
#include <linux/i2c.h>
#include <linux/init.h>
#include <linux/interrupt.h>
#include <linux/module.h>
#include <linux/of_platform.h>
#include <linux/platform_data/pca953x.h>
#include <linux/regmap.h>
#include <linux/regulator/consumer.h>
#include <linux/slab.h>

#include <asm/unaligned.h>

#define PCA953X_INPUT		0x00
#define PCA953X_OUTPUT		0x01
#define PCA953X_INVERT		0x02
#define PCA953X_DIRECTION	0x03

#define REG_ADDR_MASK		GENMASK(5, 0)
#define REG_ADDR_EXT		BIT(6)
#define REG_ADDR_AI		BIT(7)

#define PCA957X_IN		0x00
#define PCA957X_INVRT		0x01
#define PCA957X_BKEN		0x02
#define PCA957X_PUPD		0x03
#define PCA957X_CFG		0x04
#define PCA957X_OUT		0x05
#define PCA957X_MSK		0x06
#define PCA957X_INTS		0x07

#define PCAL953X_OUT_STRENGTH	0x20
#define PCAL953X_IN_LATCH	0x22
#define PCAL953X_PULL_EN	0x23
#define PCAL953X_PULL_SEL	0x24
#define PCAL953X_INT_MASK	0x25
#define PCAL953X_INT_STAT	0x26
#define PCAL953X_OUT_CONF	0x27

#define PCAL6524_INT_EDGE	0x28
#define PCAL6524_INT_CLR	0x2a
#define PCAL6524_IN_STATUS	0x2b
#define PCAL6524_OUT_INDCONF	0x2c
#define PCAL6524_DEBOUNCE	0x2d

#define PCA_GPIO_MASK		GENMASK(7, 0)

#define PCAL_GPIO_MASK		GENMASK(4, 0)
#define PCAL_PINCTRL_MASK	GENMASK(6, 5)

#define PCA_INT			BIT(8)
#define PCA_PCAL		BIT(9)
#define PCA_LATCH_INT		(PCA_PCAL | PCA_INT)
#define PCA953X_TYPE		BIT(12)
#define PCA957X_TYPE		BIT(13)
#define PCA_TYPE_MASK		GENMASK(15, 12)

#define PCA_CHIP_TYPE(x)	((x) & PCA_TYPE_MASK)

static const struct i2c_device_id pca953x_id[] = {
	{ "pca6416", 16 | PCA953X_TYPE | PCA_INT, },
	{ "pca9505", 40 | PCA953X_TYPE | PCA_INT, },
	{ "pca9534", 8  | PCA953X_TYPE | PCA_INT, },
	{ "pca9535", 16 | PCA953X_TYPE | PCA_INT, },
	{ "pca9536", 4  | PCA953X_TYPE, },
	{ "pca9537", 4  | PCA953X_TYPE | PCA_INT, },
	{ "pca9538", 8  | PCA953X_TYPE | PCA_INT, },
	{ "pca9539", 16 | PCA953X_TYPE | PCA_INT, },
	{ "pca9554", 8  | PCA953X_TYPE | PCA_INT, },
	{ "pca9555", 16 | PCA953X_TYPE | PCA_INT, },
	{ "pca9556", 8  | PCA953X_TYPE, },
	{ "pca9557", 8  | PCA953X_TYPE, },
	{ "pca9574", 8  | PCA957X_TYPE | PCA_INT, },
	{ "pca9575", 16 | PCA957X_TYPE | PCA_INT, },
	{ "pca9698", 40 | PCA953X_TYPE, },

	{ "pcal6416", 16 | PCA953X_TYPE | PCA_LATCH_INT, },
	{ "pcal6524", 24 | PCA953X_TYPE | PCA_LATCH_INT, },
	{ "pcal9535", 16 | PCA953X_TYPE | PCA_LATCH_INT, },
	{ "pcal9554b", 8  | PCA953X_TYPE | PCA_LATCH_INT, },
	{ "pcal9555a", 16 | PCA953X_TYPE | PCA_LATCH_INT, },

	{ "max7310", 8  | PCA953X_TYPE, },
	{ "max7312", 16 | PCA953X_TYPE | PCA_INT, },
	{ "max7313", 16 | PCA953X_TYPE | PCA_INT, },
	{ "max7315", 8  | PCA953X_TYPE | PCA_INT, },
	{ "max7318", 16 | PCA953X_TYPE | PCA_INT, },
	{ "pca6107", 8  | PCA953X_TYPE | PCA_INT, },
	{ "tca6408", 8  | PCA953X_TYPE | PCA_INT, },
	{ "tca6416", 16 | PCA953X_TYPE | PCA_INT, },
	{ "tca6424", 24 | PCA953X_TYPE | PCA_INT, },
	{ "tca9539", 16 | PCA953X_TYPE | PCA_INT, },
	{ "tca9554", 8  | PCA953X_TYPE | PCA_INT, },
	{ "xra1202", 8  | PCA953X_TYPE },
	{ }
};
MODULE_DEVICE_TABLE(i2c, pca953x_id);

#ifdef CONFIG_GPIO_PCA953X_IRQ

#include <linux/dmi.h>
#include <linux/gpio.h>
#include <linux/list.h>

static const struct dmi_system_id pca953x_dmi_acpi_irq_info[] = {
	{
		/*
		 * On Intel Galileo Gen 2 board the IRQ pin of one of
		 * the I²C GPIO expanders, which has GpioInt() resource,
		 * is provided as an absolute number instead of being
		 * relative. Since first controller (gpio-sch.c) and
		 * second (gpio-dwapb.c) are at the fixed bases, we may
		 * safely refer to the number in the global space to get
		 * an IRQ out of it.
		 */
		.matches = {
			DMI_EXACT_MATCH(DMI_BOARD_NAME, "GalileoGen2"),
		},
	},
	{}
};

#ifdef CONFIG_ACPI
static int pca953x_acpi_get_pin(struct acpi_resource *ares, void *data)
{
	struct acpi_resource_gpio *agpio;
	int *pin = data;

	if (acpi_gpio_get_irq_resource(ares, &agpio))
		*pin = agpio->pin_table[0];
	return 1;
}

static int pca953x_acpi_find_pin(struct device *dev)
{
	struct acpi_device *adev = ACPI_COMPANION(dev);
	int pin = -ENOENT, ret;
	LIST_HEAD(r);

	ret = acpi_dev_get_resources(adev, &r, pca953x_acpi_get_pin, &pin);
	acpi_dev_free_resource_list(&r);
	if (ret < 0)
		return ret;

	return pin;
}
#else
static inline int pca953x_acpi_find_pin(struct device *dev) { return -ENXIO; }
#endif

static int pca953x_acpi_get_irq(struct device *dev)
{
	int pin, ret;

	pin = pca953x_acpi_find_pin(dev);
	if (pin < 0)
		return pin;

	dev_info(dev, "Applying ACPI interrupt quirk (GPIO %d)\n", pin);

	if (!gpio_is_valid(pin))
		return -EINVAL;

	ret = gpio_request(pin, "pca953x interrupt");
	if (ret)
		return ret;

	ret = gpio_to_irq(pin);

	/* When pin is used as an IRQ, no need to keep it requested */
	gpio_free(pin);

	return ret;
}
#endif

static const struct acpi_device_id pca953x_acpi_ids[] = {
	{ "INT3491", 16 | PCA953X_TYPE | PCA_LATCH_INT, },
	{ }
};
MODULE_DEVICE_TABLE(acpi, pca953x_acpi_ids);

#define MAX_BANK 5
#define BANK_SZ 8
#define MAX_LINE	(MAX_BANK * BANK_SZ)

#define NBANK(chip) DIV_ROUND_UP(chip->gpio_chip.ngpio, BANK_SZ)

struct pca953x_reg_config {
	int direction;
	int output;
	int input;
	int invert;
};

static const struct pca953x_reg_config pca953x_regs = {
	.direction = PCA953X_DIRECTION,
	.output = PCA953X_OUTPUT,
	.input = PCA953X_INPUT,
	.invert = PCA953X_INVERT,
};

static const struct pca953x_reg_config pca957x_regs = {
	.direction = PCA957X_CFG,
	.output = PCA957X_OUT,
	.input = PCA957X_IN,
	.invert = PCA957X_INVRT,
};

struct pca953x_chip {
	unsigned gpio_start;
	struct mutex i2c_lock;
	struct regmap *regmap;

#ifdef CONFIG_GPIO_PCA953X_IRQ
	struct mutex irq_lock;
	DECLARE_BITMAP(irq_mask, MAX_LINE);
	DECLARE_BITMAP(irq_stat, MAX_LINE);
	DECLARE_BITMAP(irq_trig_raise, MAX_LINE);
	DECLARE_BITMAP(irq_trig_fall, MAX_LINE);
	struct irq_chip irq_chip;
#endif
	atomic_t wakeup_path;

	struct i2c_client *client;
	struct gpio_chip gpio_chip;
	const char *const *names;
	unsigned long driver_data;
	struct regulator *regulator;

	const struct pca953x_reg_config *regs;
};

static int pca953x_bank_shift(struct pca953x_chip *chip)
{
	return fls((chip->gpio_chip.ngpio - 1) / BANK_SZ);
}

#define PCA953x_BANK_INPUT	BIT(0)
#define PCA953x_BANK_OUTPUT	BIT(1)
#define PCA953x_BANK_POLARITY	BIT(2)
#define PCA953x_BANK_CONFIG	BIT(3)

#define PCA957x_BANK_INPUT	BIT(0)
#define PCA957x_BANK_POLARITY	BIT(1)
#define PCA957x_BANK_BUSHOLD	BIT(2)
#define PCA957x_BANK_CONFIG	BIT(4)
#define PCA957x_BANK_OUTPUT	BIT(5)

#define PCAL9xxx_BANK_IN_LATCH	BIT(8 + 2)
#define PCAL9xxx_BANK_PULL_EN	BIT(8 + 3)
#define PCAL9xxx_BANK_PULL_SEL	BIT(8 + 4)
#define PCAL9xxx_BANK_IRQ_MASK	BIT(8 + 5)
#define PCAL9xxx_BANK_IRQ_STAT	BIT(8 + 6)

/*
 * We care about the following registers:
 * - Standard set, below 0x40, each port can be replicated up to 8 times
 *   - PCA953x standard
 *     Input port			0x00 + 0 * bank_size	R
 *     Output port			0x00 + 1 * bank_size	RW
 *     Polarity Inversion port		0x00 + 2 * bank_size	RW
 *     Configuration port		0x00 + 3 * bank_size	RW
 *   - PCA957x with mixed up registers
 *     Input port			0x00 + 0 * bank_size	R
 *     Polarity Inversion port		0x00 + 1 * bank_size	RW
 *     Bus hold port			0x00 + 2 * bank_size	RW
 *     Configuration port		0x00 + 4 * bank_size	RW
 *     Output port			0x00 + 5 * bank_size	RW
 *
 * - Extended set, above 0x40, often chip specific.
 *   - PCAL6524/PCAL9555A with custom PCAL IRQ handling:
 *     Input latch register		0x40 + 2 * bank_size	RW
 *     Pull-up/pull-down enable reg	0x40 + 3 * bank_size    RW
 *     Pull-up/pull-down select reg	0x40 + 4 * bank_size    RW
 *     Interrupt mask register		0x40 + 5 * bank_size	RW
 *     Interrupt status register	0x40 + 6 * bank_size	R
 *
 * - Registers with bit 0x80 set, the AI bit
 *   The bit is cleared and the registers fall into one of the
 *   categories above.
 */

static bool pca953x_check_register(struct pca953x_chip *chip, unsigned int reg,
				   u32 checkbank)
{
	int bank_shift = pca953x_bank_shift(chip);
	int bank = (reg & REG_ADDR_MASK) >> bank_shift;
	int offset = reg & (BIT(bank_shift) - 1);

	/* Special PCAL extended register check. */
	if (reg & REG_ADDR_EXT) {
		if (!(chip->driver_data & PCA_PCAL))
			return false;
		bank += 8;
	}

	/* Register is not in the matching bank. */
	if (!(BIT(bank) & checkbank))
		return false;

	/* Register is not within allowed range of bank. */
	if (offset >= NBANK(chip))
		return false;

	return true;
}

static bool pca953x_readable_register(struct device *dev, unsigned int reg)
{
	struct pca953x_chip *chip = dev_get_drvdata(dev);
	u32 bank;

	if (PCA_CHIP_TYPE(chip->driver_data) == PCA953X_TYPE) {
		bank = PCA953x_BANK_INPUT | PCA953x_BANK_OUTPUT |
		       PCA953x_BANK_POLARITY | PCA953x_BANK_CONFIG;
	} else {
		bank = PCA957x_BANK_INPUT | PCA957x_BANK_OUTPUT |
		       PCA957x_BANK_POLARITY | PCA957x_BANK_CONFIG |
		       PCA957x_BANK_BUSHOLD;
	}

	if (chip->driver_data & PCA_PCAL) {
		bank |= PCAL9xxx_BANK_IN_LATCH | PCAL9xxx_BANK_PULL_EN |
			PCAL9xxx_BANK_PULL_SEL | PCAL9xxx_BANK_IRQ_MASK |
			PCAL9xxx_BANK_IRQ_STAT;
	}

	return pca953x_check_register(chip, reg, bank);
}

static bool pca953x_writeable_register(struct device *dev, unsigned int reg)
{
	struct pca953x_chip *chip = dev_get_drvdata(dev);
	u32 bank;

	if (PCA_CHIP_TYPE(chip->driver_data) == PCA953X_TYPE) {
		bank = PCA953x_BANK_OUTPUT | PCA953x_BANK_POLARITY |
			PCA953x_BANK_CONFIG;
	} else {
		bank = PCA957x_BANK_OUTPUT | PCA957x_BANK_POLARITY |
			PCA957x_BANK_CONFIG | PCA957x_BANK_BUSHOLD;
	}

	if (chip->driver_data & PCA_PCAL)
		bank |= PCAL9xxx_BANK_IN_LATCH | PCAL9xxx_BANK_PULL_EN |
			PCAL9xxx_BANK_PULL_SEL | PCAL9xxx_BANK_IRQ_MASK;

	return pca953x_check_register(chip, reg, bank);
}

static bool pca953x_volatile_register(struct device *dev, unsigned int reg)
{
	struct pca953x_chip *chip = dev_get_drvdata(dev);
	u32 bank;

	if (PCA_CHIP_TYPE(chip->driver_data) == PCA953X_TYPE)
		bank = PCA953x_BANK_INPUT;
	else
		bank = PCA957x_BANK_INPUT;

	if (chip->driver_data & PCA_PCAL)
		bank |= PCAL9xxx_BANK_IRQ_STAT;

	return pca953x_check_register(chip, reg, bank);
}

static const struct regmap_config pca953x_i2c_regmap = {
	.reg_bits = 8,
	.val_bits = 8,

	.readable_reg = pca953x_readable_register,
	.writeable_reg = pca953x_writeable_register,
	.volatile_reg = pca953x_volatile_register,

	.disable_locking = true,
	.cache_type = REGCACHE_RBTREE,
	.max_register = 0x7f,
<<<<<<< HEAD
};

static const struct regmap_config pca953x_ai_i2c_regmap = {
	.reg_bits = 8,
	.val_bits = 8,

	.read_flag_mask = REG_ADDR_AI,
	.write_flag_mask = REG_ADDR_AI,

	.readable_reg = pca953x_readable_register,
	.writeable_reg = pca953x_writeable_register,
	.volatile_reg = pca953x_volatile_register,

	.disable_locking = true,
	.cache_type = REGCACHE_RBTREE,
	.max_register = 0x7f,
=======
>>>>>>> d1988041
};

static const struct regmap_config pca953x_ai_i2c_regmap = {
	.reg_bits = 8,
	.val_bits = 8,

	.read_flag_mask = REG_ADDR_AI,
	.write_flag_mask = REG_ADDR_AI,

	.readable_reg = pca953x_readable_register,
	.writeable_reg = pca953x_writeable_register,
	.volatile_reg = pca953x_volatile_register,

	.disable_locking = true,
	.cache_type = REGCACHE_RBTREE,
	.max_register = 0x7f,
};

static u8 pca953x_recalc_addr(struct pca953x_chip *chip, int reg, int off)
{
	int bank_shift = pca953x_bank_shift(chip);
	int addr = (reg & PCAL_GPIO_MASK) << bank_shift;
	int pinctrl = (reg & PCAL_PINCTRL_MASK) << 1;
	u8 regaddr = pinctrl | addr | (off / BANK_SZ);

	return regaddr;
}

static int pca953x_write_regs(struct pca953x_chip *chip, int reg, unsigned long *val)
{
	u8 regaddr = pca953x_recalc_addr(chip, reg, 0);
	u8 value[MAX_BANK];
	int i, ret;

	for (i = 0; i < NBANK(chip); i++)
		value[i] = bitmap_get_value8(val, i * BANK_SZ);

	ret = regmap_bulk_write(chip->regmap, regaddr, value, NBANK(chip));
	if (ret < 0) {
		dev_err(&chip->client->dev, "failed writing register\n");
		return ret;
	}

	return 0;
}

static int pca953x_read_regs(struct pca953x_chip *chip, int reg, unsigned long *val)
{
	u8 regaddr = pca953x_recalc_addr(chip, reg, 0);
	u8 value[MAX_BANK];
	int i, ret;

	ret = regmap_bulk_read(chip->regmap, regaddr, value, NBANK(chip));
	if (ret < 0) {
		dev_err(&chip->client->dev, "failed reading register\n");
		return ret;
	}

	for (i = 0; i < NBANK(chip); i++)
		bitmap_set_value8(val, value[i], i * BANK_SZ);

	return 0;
}

static int pca953x_gpio_direction_input(struct gpio_chip *gc, unsigned off)
{
	struct pca953x_chip *chip = gpiochip_get_data(gc);
	u8 dirreg = pca953x_recalc_addr(chip, chip->regs->direction, off);
	u8 bit = BIT(off % BANK_SZ);
	int ret;

	mutex_lock(&chip->i2c_lock);
	ret = regmap_write_bits(chip->regmap, dirreg, bit, bit);
	mutex_unlock(&chip->i2c_lock);
	return ret;
}

static int pca953x_gpio_direction_output(struct gpio_chip *gc,
		unsigned off, int val)
{
	struct pca953x_chip *chip = gpiochip_get_data(gc);
	u8 dirreg = pca953x_recalc_addr(chip, chip->regs->direction, off);
	u8 outreg = pca953x_recalc_addr(chip, chip->regs->output, off);
	u8 bit = BIT(off % BANK_SZ);
	int ret;

	mutex_lock(&chip->i2c_lock);
	/* set output level */
	ret = regmap_write_bits(chip->regmap, outreg, bit, val ? bit : 0);
	if (ret)
		goto exit;

	/* then direction */
	ret = regmap_write_bits(chip->regmap, dirreg, bit, 0);
exit:
	mutex_unlock(&chip->i2c_lock);
	return ret;
}

static int pca953x_gpio_get_value(struct gpio_chip *gc, unsigned off)
{
	struct pca953x_chip *chip = gpiochip_get_data(gc);
	u8 inreg = pca953x_recalc_addr(chip, chip->regs->input, off);
	u8 bit = BIT(off % BANK_SZ);
	u32 reg_val;
	int ret;

	mutex_lock(&chip->i2c_lock);
	ret = regmap_read(chip->regmap, inreg, &reg_val);
	mutex_unlock(&chip->i2c_lock);
	if (ret < 0) {
		/*
		 * NOTE:
		 * diagnostic already emitted; that's all we should
		 * do unless gpio_*_value_cansleep() calls become different
		 * from their nonsleeping siblings (and report faults).
		 */
		return 0;
	}

	return !!(reg_val & bit);
}

static void pca953x_gpio_set_value(struct gpio_chip *gc, unsigned off, int val)
{
	struct pca953x_chip *chip = gpiochip_get_data(gc);
	u8 outreg = pca953x_recalc_addr(chip, chip->regs->output, off);
	u8 bit = BIT(off % BANK_SZ);

	mutex_lock(&chip->i2c_lock);
	regmap_write_bits(chip->regmap, outreg, bit, val ? bit : 0);
	mutex_unlock(&chip->i2c_lock);
}

static int pca953x_gpio_get_direction(struct gpio_chip *gc, unsigned off)
{
	struct pca953x_chip *chip = gpiochip_get_data(gc);
	u8 dirreg = pca953x_recalc_addr(chip, chip->regs->direction, off);
	u8 bit = BIT(off % BANK_SZ);
	u32 reg_val;
	int ret;

	mutex_lock(&chip->i2c_lock);
	ret = regmap_read(chip->regmap, dirreg, &reg_val);
	mutex_unlock(&chip->i2c_lock);
	if (ret < 0)
		return ret;

	if (reg_val & bit)
		return GPIO_LINE_DIRECTION_IN;

	return GPIO_LINE_DIRECTION_OUT;
}

static int pca953x_gpio_get_multiple(struct gpio_chip *gc,
				     unsigned long *mask, unsigned long *bits)
{
	struct pca953x_chip *chip = gpiochip_get_data(gc);
	DECLARE_BITMAP(reg_val, MAX_LINE);
	int ret;

	mutex_lock(&chip->i2c_lock);
	ret = pca953x_read_regs(chip, chip->regs->input, reg_val);
	mutex_unlock(&chip->i2c_lock);
	if (ret)
		return ret;

	bitmap_replace(bits, bits, reg_val, mask, gc->ngpio);
	return 0;
}

static void pca953x_gpio_set_multiple(struct gpio_chip *gc,
				      unsigned long *mask, unsigned long *bits)
{
	struct pca953x_chip *chip = gpiochip_get_data(gc);
	DECLARE_BITMAP(reg_val, MAX_LINE);
	int ret;

	mutex_lock(&chip->i2c_lock);
	ret = pca953x_read_regs(chip, chip->regs->output, reg_val);
	if (ret)
		goto exit;

	bitmap_replace(reg_val, reg_val, bits, mask, gc->ngpio);

	pca953x_write_regs(chip, chip->regs->output, reg_val);
exit:
	mutex_unlock(&chip->i2c_lock);
}

static int pca953x_gpio_set_pull_up_down(struct pca953x_chip *chip,
					 unsigned int offset,
					 unsigned long config)
{
	u8 pull_en_reg = pca953x_recalc_addr(chip, PCAL953X_PULL_EN, offset);
	u8 pull_sel_reg = pca953x_recalc_addr(chip, PCAL953X_PULL_SEL, offset);
	u8 bit = BIT(offset % BANK_SZ);
	int ret;

	/*
	 * pull-up/pull-down configuration requires PCAL extended
	 * registers
	 */
	if (!(chip->driver_data & PCA_PCAL))
		return -ENOTSUPP;

	mutex_lock(&chip->i2c_lock);

	/* Disable pull-up/pull-down */
	ret = regmap_write_bits(chip->regmap, pull_en_reg, bit, 0);
	if (ret)
		goto exit;

	/* Configure pull-up/pull-down */
	if (config == PIN_CONFIG_BIAS_PULL_UP)
		ret = regmap_write_bits(chip->regmap, pull_sel_reg, bit, bit);
	else if (config == PIN_CONFIG_BIAS_PULL_DOWN)
		ret = regmap_write_bits(chip->regmap, pull_sel_reg, bit, 0);
	if (ret)
		goto exit;

	/* Enable pull-up/pull-down */
	ret = regmap_write_bits(chip->regmap, pull_en_reg, bit, bit);

exit:
	mutex_unlock(&chip->i2c_lock);
	return ret;
}

static int pca953x_gpio_set_config(struct gpio_chip *gc, unsigned int offset,
				   unsigned long config)
{
	struct pca953x_chip *chip = gpiochip_get_data(gc);

	switch (pinconf_to_config_param(config)) {
	case PIN_CONFIG_BIAS_PULL_UP:
	case PIN_CONFIG_BIAS_PULL_DOWN:
		return pca953x_gpio_set_pull_up_down(chip, offset, config);
	default:
		return -ENOTSUPP;
	}
}

static void pca953x_setup_gpio(struct pca953x_chip *chip, int gpios)
{
	struct gpio_chip *gc;

	gc = &chip->gpio_chip;

	gc->direction_input  = pca953x_gpio_direction_input;
	gc->direction_output = pca953x_gpio_direction_output;
	gc->get = pca953x_gpio_get_value;
	gc->set = pca953x_gpio_set_value;
	gc->get_direction = pca953x_gpio_get_direction;
	gc->get_multiple = pca953x_gpio_get_multiple;
	gc->set_multiple = pca953x_gpio_set_multiple;
	gc->set_config = pca953x_gpio_set_config;
	gc->can_sleep = true;

	gc->base = chip->gpio_start;
	gc->ngpio = gpios;
	gc->label = dev_name(&chip->client->dev);
	gc->parent = &chip->client->dev;
	gc->owner = THIS_MODULE;
	gc->names = chip->names;
}

#ifdef CONFIG_GPIO_PCA953X_IRQ
static void pca953x_irq_mask(struct irq_data *d)
{
	struct gpio_chip *gc = irq_data_get_irq_chip_data(d);
	struct pca953x_chip *chip = gpiochip_get_data(gc);
	irq_hw_number_t hwirq = irqd_to_hwirq(d);

	clear_bit(hwirq, chip->irq_mask);
}

static void pca953x_irq_unmask(struct irq_data *d)
{
	struct gpio_chip *gc = irq_data_get_irq_chip_data(d);
	struct pca953x_chip *chip = gpiochip_get_data(gc);
	irq_hw_number_t hwirq = irqd_to_hwirq(d);

	set_bit(hwirq, chip->irq_mask);
}

static int pca953x_irq_set_wake(struct irq_data *d, unsigned int on)
{
	struct gpio_chip *gc = irq_data_get_irq_chip_data(d);
	struct pca953x_chip *chip = gpiochip_get_data(gc);

	if (on)
		atomic_inc(&chip->wakeup_path);
	else
		atomic_dec(&chip->wakeup_path);

	return irq_set_irq_wake(chip->client->irq, on);
}

static void pca953x_irq_bus_lock(struct irq_data *d)
{
	struct gpio_chip *gc = irq_data_get_irq_chip_data(d);
	struct pca953x_chip *chip = gpiochip_get_data(gc);

	mutex_lock(&chip->irq_lock);
}

static void pca953x_irq_bus_sync_unlock(struct irq_data *d)
{
	struct gpio_chip *gc = irq_data_get_irq_chip_data(d);
	struct pca953x_chip *chip = gpiochip_get_data(gc);
	DECLARE_BITMAP(irq_mask, MAX_LINE);
	DECLARE_BITMAP(reg_direction, MAX_LINE);
	int level;

	if (chip->driver_data & PCA_PCAL) {
		/* Enable latch on interrupt-enabled inputs */
		pca953x_write_regs(chip, PCAL953X_IN_LATCH, chip->irq_mask);

		bitmap_complement(irq_mask, chip->irq_mask, gc->ngpio);

		/* Unmask enabled interrupts */
		pca953x_write_regs(chip, PCAL953X_INT_MASK, irq_mask);
	}

	/* Switch direction to input if needed */
	pca953x_read_regs(chip, chip->regs->direction, reg_direction);

	bitmap_or(irq_mask, chip->irq_trig_fall, chip->irq_trig_raise, gc->ngpio);
	bitmap_complement(reg_direction, reg_direction, gc->ngpio);
	bitmap_and(irq_mask, irq_mask, reg_direction, gc->ngpio);

	/* Look for any newly setup interrupt */
	for_each_set_bit(level, irq_mask, gc->ngpio)
		pca953x_gpio_direction_input(&chip->gpio_chip, level);

	mutex_unlock(&chip->irq_lock);
}

static int pca953x_irq_set_type(struct irq_data *d, unsigned int type)
{
	struct gpio_chip *gc = irq_data_get_irq_chip_data(d);
	struct pca953x_chip *chip = gpiochip_get_data(gc);
	irq_hw_number_t hwirq = irqd_to_hwirq(d);

	if (!(type & IRQ_TYPE_EDGE_BOTH)) {
		dev_err(&chip->client->dev, "irq %d: unsupported type %d\n",
			d->irq, type);
		return -EINVAL;
	}

	assign_bit(hwirq, chip->irq_trig_fall, type & IRQ_TYPE_EDGE_FALLING);
	assign_bit(hwirq, chip->irq_trig_raise, type & IRQ_TYPE_EDGE_RISING);

	return 0;
}

static void pca953x_irq_shutdown(struct irq_data *d)
{
	struct gpio_chip *gc = irq_data_get_irq_chip_data(d);
	struct pca953x_chip *chip = gpiochip_get_data(gc);
	irq_hw_number_t hwirq = irqd_to_hwirq(d);

	clear_bit(hwirq, chip->irq_trig_raise);
	clear_bit(hwirq, chip->irq_trig_fall);
}

static bool pca953x_irq_pending(struct pca953x_chip *chip, unsigned long *pending)
{
	struct gpio_chip *gc = &chip->gpio_chip;
	DECLARE_BITMAP(reg_direction, MAX_LINE);
	DECLARE_BITMAP(old_stat, MAX_LINE);
	DECLARE_BITMAP(cur_stat, MAX_LINE);
	DECLARE_BITMAP(new_stat, MAX_LINE);
	DECLARE_BITMAP(trigger, MAX_LINE);
	int ret;

	if (chip->driver_data & PCA_PCAL) {
		/* Read the current interrupt status from the device */
		ret = pca953x_read_regs(chip, PCAL953X_INT_STAT, trigger);
		if (ret)
			return false;

		/* Check latched inputs and clear interrupt status */
		ret = pca953x_read_regs(chip, chip->regs->input, cur_stat);
		if (ret)
			return false;

		/* Apply filter for rising/falling edge selection */
		bitmap_replace(new_stat, chip->irq_trig_fall, chip->irq_trig_raise, cur_stat, gc->ngpio);

		bitmap_and(pending, new_stat, trigger, gc->ngpio);

		return !bitmap_empty(pending, gc->ngpio);
	}

	ret = pca953x_read_regs(chip, chip->regs->input, cur_stat);
	if (ret)
		return false;

	/* Remove output pins from the equation */
	pca953x_read_regs(chip, chip->regs->direction, reg_direction);

	bitmap_copy(old_stat, chip->irq_stat, gc->ngpio);

	bitmap_and(new_stat, cur_stat, reg_direction, gc->ngpio);
	bitmap_xor(cur_stat, new_stat, old_stat, gc->ngpio);
	bitmap_and(trigger, cur_stat, chip->irq_mask, gc->ngpio);

	if (bitmap_empty(trigger, gc->ngpio))
		return false;

	bitmap_copy(chip->irq_stat, new_stat, gc->ngpio);

	bitmap_and(cur_stat, chip->irq_trig_fall, old_stat, gc->ngpio);
	bitmap_and(old_stat, chip->irq_trig_raise, new_stat, gc->ngpio);
	bitmap_or(new_stat, old_stat, cur_stat, gc->ngpio);
	bitmap_and(pending, new_stat, trigger, gc->ngpio);

	return !bitmap_empty(pending, gc->ngpio);
}

static irqreturn_t pca953x_irq_handler(int irq, void *devid)
{
	struct pca953x_chip *chip = devid;
	struct gpio_chip *gc = &chip->gpio_chip;
	DECLARE_BITMAP(pending, MAX_LINE);
	int level;
	bool ret;

	bitmap_zero(pending, MAX_LINE);

	mutex_lock(&chip->i2c_lock);
	ret = pca953x_irq_pending(chip, pending);
	mutex_unlock(&chip->i2c_lock);

	if (ret) {
		ret = 0;

		for_each_set_bit(level, pending, gc->ngpio) {
			int nested_irq = irq_find_mapping(gc->irq.domain, level);

			if (unlikely(nested_irq <= 0)) {
				dev_warn_ratelimited(gc->parent, "unmapped interrupt %d\n", level);
				continue;
			}

			handle_nested_irq(nested_irq);
			ret = 1;
		}
	}

	return IRQ_RETVAL(ret);
}

static int pca953x_irq_setup(struct pca953x_chip *chip, int irq_base)
{
	struct i2c_client *client = chip->client;
	struct irq_chip *irq_chip = &chip->irq_chip;
	DECLARE_BITMAP(reg_direction, MAX_LINE);
	DECLARE_BITMAP(irq_stat, MAX_LINE);
	struct gpio_irq_chip *girq;
	int ret;

	if (dmi_first_match(pca953x_dmi_acpi_irq_info)) {
		ret = pca953x_acpi_get_irq(&client->dev);
		if (ret > 0)
			client->irq = ret;
	}

	if (dmi_first_match(pca953x_dmi_acpi_irq_info)) {
		ret = pca953x_acpi_get_irq(&client->dev);
		if (ret > 0)
			client->irq = ret;
	}

	if (!client->irq)
		return 0;

	if (irq_base == -1)
		return 0;

	if (!(chip->driver_data & PCA_INT))
		return 0;

	ret = pca953x_read_regs(chip, chip->regs->input, irq_stat);
	if (ret)
		return ret;

	/*
	 * There is no way to know which GPIO line generated the
	 * interrupt.  We have to rely on the previous read for
	 * this purpose.
	 */
	pca953x_read_regs(chip, chip->regs->direction, reg_direction);
	bitmap_and(chip->irq_stat, irq_stat, reg_direction, chip->gpio_chip.ngpio);
	mutex_init(&chip->irq_lock);

	irq_chip->name = dev_name(&client->dev);
	irq_chip->irq_mask = pca953x_irq_mask;
	irq_chip->irq_unmask = pca953x_irq_unmask;
	irq_chip->irq_set_wake = pca953x_irq_set_wake;
	irq_chip->irq_bus_lock = pca953x_irq_bus_lock;
	irq_chip->irq_bus_sync_unlock = pca953x_irq_bus_sync_unlock;
	irq_chip->irq_set_type = pca953x_irq_set_type;
	irq_chip->irq_shutdown = pca953x_irq_shutdown;

	girq = &chip->gpio_chip.irq;
	girq->chip = irq_chip;
	/* This will let us handle the parent IRQ in the driver */
	girq->parent_handler = NULL;
	girq->num_parents = 0;
	girq->parents = NULL;
	girq->default_type = IRQ_TYPE_NONE;
	girq->handler = handle_simple_irq;
	girq->threaded = true;
	girq->first = irq_base; /* FIXME: get rid of this */

	ret = devm_request_threaded_irq(&client->dev, client->irq,
					NULL, pca953x_irq_handler,
					IRQF_ONESHOT | IRQF_SHARED,
					dev_name(&client->dev), chip);
	if (ret) {
		dev_err(&client->dev, "failed to request irq %d\n",
			client->irq);
		return ret;
	}

	return 0;
}

#else /* CONFIG_GPIO_PCA953X_IRQ */
static int pca953x_irq_setup(struct pca953x_chip *chip,
			     int irq_base)
{
	struct i2c_client *client = chip->client;

	if (client->irq && irq_base != -1 && (chip->driver_data & PCA_INT))
		dev_warn(&client->dev, "interrupt support not compiled in\n");

	return 0;
}
#endif

static int device_pca95xx_init(struct pca953x_chip *chip, u32 invert)
{
	DECLARE_BITMAP(val, MAX_LINE);
	int ret;

	ret = regcache_sync_region(chip->regmap, chip->regs->output,
				   chip->regs->output + NBANK(chip));
	if (ret)
		goto out;

	ret = regcache_sync_region(chip->regmap, chip->regs->direction,
				   chip->regs->direction + NBANK(chip));
	if (ret)
		goto out;

	/* set platform specific polarity inversion */
	if (invert)
		bitmap_fill(val, MAX_LINE);
	else
		bitmap_zero(val, MAX_LINE);

	ret = pca953x_write_regs(chip, chip->regs->invert, val);
out:
	return ret;
}

static int device_pca957x_init(struct pca953x_chip *chip, u32 invert)
{
	DECLARE_BITMAP(val, MAX_LINE);
	unsigned int i;
	int ret;

	ret = device_pca95xx_init(chip, invert);
	if (ret)
		goto out;

	/* To enable register 6, 7 to control pull up and pull down */
	for (i = 0; i < NBANK(chip); i++)
		bitmap_set_value8(val, 0x02, i * BANK_SZ);

	ret = pca953x_write_regs(chip, PCA957X_BKEN, val);
	if (ret)
		goto out;

	return 0;
out:
	return ret;
}

static int pca953x_probe(struct i2c_client *client,
			 const struct i2c_device_id *i2c_id)
{
	struct pca953x_platform_data *pdata;
	struct pca953x_chip *chip;
	int irq_base = 0;
	int ret;
	u32 invert = 0;
	struct regulator *reg;
	const struct regmap_config *regmap_config;

	chip = devm_kzalloc(&client->dev, sizeof(*chip), GFP_KERNEL);
	if (chip == NULL)
		return -ENOMEM;

	pdata = dev_get_platdata(&client->dev);
	if (pdata) {
		irq_base = pdata->irq_base;
		chip->gpio_start = pdata->gpio_base;
		invert = pdata->invert;
		chip->names = pdata->names;
	} else {
		struct gpio_desc *reset_gpio;

		chip->gpio_start = -1;
		irq_base = 0;

		/*
		 * See if we need to de-assert a reset pin.
		 *
		 * There is no known ACPI-enabled platforms that are
		 * using "reset" GPIO. Otherwise any of those platform
		 * must use _DSD method with corresponding property.
		 */
		reset_gpio = devm_gpiod_get_optional(&client->dev, "reset",
						     GPIOD_OUT_LOW);
		if (IS_ERR(reset_gpio))
			return PTR_ERR(reset_gpio);
	}

	chip->client = client;

	reg = devm_regulator_get(&client->dev, "vcc");
	if (IS_ERR(reg))
		return dev_err_probe(&client->dev, PTR_ERR(reg), "reg get err\n");

	ret = regulator_enable(reg);
	if (ret) {
		dev_err(&client->dev, "reg en err: %d\n", ret);
		return ret;
	}
	chip->regulator = reg;

	if (i2c_id) {
		chip->driver_data = i2c_id->driver_data;
	} else {
		const void *match;

		match = device_get_match_data(&client->dev);
		if (!match) {
			ret = -ENODEV;
			goto err_exit;
		}

		chip->driver_data = (uintptr_t)match;
	}

	i2c_set_clientdata(client, chip);

	pca953x_setup_gpio(chip, chip->driver_data & PCA_GPIO_MASK);

	if (NBANK(chip) > 2 || PCA_CHIP_TYPE(chip->driver_data) == PCA957X_TYPE) {
		dev_info(&client->dev, "using AI\n");
		regmap_config = &pca953x_ai_i2c_regmap;
	} else {
		dev_info(&client->dev, "using no AI\n");
		regmap_config = &pca953x_i2c_regmap;
	}

	chip->regmap = devm_regmap_init_i2c(client, regmap_config);
	if (IS_ERR(chip->regmap)) {
		ret = PTR_ERR(chip->regmap);
		goto err_exit;
	}

	regcache_mark_dirty(chip->regmap);

	mutex_init(&chip->i2c_lock);
	/*
	 * In case we have an i2c-mux controlled by a GPIO provided by an
	 * expander using the same driver higher on the device tree, read the
	 * i2c adapter nesting depth and use the retrieved value as lockdep
	 * subclass for chip->i2c_lock.
	 *
	 * REVISIT: This solution is not complete. It protects us from lockdep
	 * false positives when the expander controlling the i2c-mux is on
	 * a different level on the device tree, but not when it's on the same
	 * level on a different branch (in which case the subclass number
	 * would be the same).
	 *
	 * TODO: Once a correct solution is developed, a similar fix should be
	 * applied to all other i2c-controlled GPIO expanders (and potentially
	 * regmap-i2c).
	 */
	lockdep_set_subclass(&chip->i2c_lock,
			     i2c_adapter_depth(client->adapter));

	/* initialize cached registers from their original values.
	 * we can't share this chip with another i2c master.
	 */

	if (PCA_CHIP_TYPE(chip->driver_data) == PCA953X_TYPE) {
		chip->regs = &pca953x_regs;
		ret = device_pca95xx_init(chip, invert);
	} else {
		chip->regs = &pca957x_regs;
		ret = device_pca957x_init(chip, invert);
	}
	if (ret)
		goto err_exit;

	ret = pca953x_irq_setup(chip, irq_base);
	if (ret)
		goto err_exit;

	ret = devm_gpiochip_add_data(&client->dev, &chip->gpio_chip, chip);
	if (ret)
		goto err_exit;

	if (pdata && pdata->setup) {
		ret = pdata->setup(client, chip->gpio_chip.base,
				   chip->gpio_chip.ngpio, pdata->context);
		if (ret < 0)
			dev_warn(&client->dev, "setup failed, %d\n", ret);
	}

	return 0;

err_exit:
	regulator_disable(chip->regulator);
	return ret;
}

static int pca953x_remove(struct i2c_client *client)
{
	struct pca953x_platform_data *pdata = dev_get_platdata(&client->dev);
	struct pca953x_chip *chip = i2c_get_clientdata(client);
	int ret;

	if (pdata && pdata->teardown) {
		ret = pdata->teardown(client, chip->gpio_chip.base,
				      chip->gpio_chip.ngpio, pdata->context);
		if (ret < 0)
			dev_err(&client->dev, "teardown failed, %d\n", ret);
	} else {
		ret = 0;
	}

	regulator_disable(chip->regulator);

	return ret;
}

#ifdef CONFIG_PM_SLEEP
static int pca953x_regcache_sync(struct device *dev)
{
	struct pca953x_chip *chip = dev_get_drvdata(dev);
	int ret;

	/*
	 * The ordering between direction and output is important,
	 * sync these registers first and only then sync the rest.
	 */
	ret = regcache_sync_region(chip->regmap, chip->regs->direction,
				   chip->regs->direction + NBANK(chip));
	if (ret) {
		dev_err(dev, "Failed to sync GPIO dir registers: %d\n", ret);
		return ret;
	}

	ret = regcache_sync_region(chip->regmap, chip->regs->output,
				   chip->regs->output + NBANK(chip));
	if (ret) {
		dev_err(dev, "Failed to sync GPIO out registers: %d\n", ret);
		return ret;
	}

#ifdef CONFIG_GPIO_PCA953X_IRQ
	if (chip->driver_data & PCA_PCAL) {
		ret = regcache_sync_region(chip->regmap, PCAL953X_IN_LATCH,
					   PCAL953X_IN_LATCH + NBANK(chip));
		if (ret) {
			dev_err(dev, "Failed to sync INT latch registers: %d\n",
				ret);
			return ret;
		}

		ret = regcache_sync_region(chip->regmap, PCAL953X_INT_MASK,
					   PCAL953X_INT_MASK + NBANK(chip));
		if (ret) {
			dev_err(dev, "Failed to sync INT mask registers: %d\n",
				ret);
			return ret;
		}
	}
#endif

	return 0;
}

static int pca953x_suspend(struct device *dev)
{
	struct pca953x_chip *chip = dev_get_drvdata(dev);

	regcache_cache_only(chip->regmap, true);

	if (atomic_read(&chip->wakeup_path))
		device_set_wakeup_path(dev);
	else
		regulator_disable(chip->regulator);

	return 0;
}

static int pca953x_resume(struct device *dev)
{
	struct pca953x_chip *chip = dev_get_drvdata(dev);
	int ret;

	if (!atomic_read(&chip->wakeup_path)) {
		ret = regulator_enable(chip->regulator);
		if (ret) {
			dev_err(dev, "Failed to enable regulator: %d\n", ret);
			return 0;
		}
	}

	regcache_cache_only(chip->regmap, false);
	regcache_mark_dirty(chip->regmap);
	ret = pca953x_regcache_sync(dev);
	if (ret)
		return ret;

	ret = regcache_sync(chip->regmap);
	if (ret) {
		dev_err(dev, "Failed to restore register map: %d\n", ret);
		return ret;
	}

	return 0;
}
#endif

/* convenience to stop overlong match-table lines */
#define OF_953X(__nrgpio, __int) (void *)(__nrgpio | PCA953X_TYPE | __int)
#define OF_957X(__nrgpio, __int) (void *)(__nrgpio | PCA957X_TYPE | __int)

static const struct of_device_id pca953x_dt_ids[] = {
	{ .compatible = "nxp,pca6416", .data = OF_953X(16, PCA_INT), },
	{ .compatible = "nxp,pca9505", .data = OF_953X(40, PCA_INT), },
	{ .compatible = "nxp,pca9534", .data = OF_953X( 8, PCA_INT), },
	{ .compatible = "nxp,pca9535", .data = OF_953X(16, PCA_INT), },
	{ .compatible = "nxp,pca9536", .data = OF_953X( 4, 0), },
	{ .compatible = "nxp,pca9537", .data = OF_953X( 4, PCA_INT), },
	{ .compatible = "nxp,pca9538", .data = OF_953X( 8, PCA_INT), },
	{ .compatible = "nxp,pca9539", .data = OF_953X(16, PCA_INT), },
	{ .compatible = "nxp,pca9554", .data = OF_953X( 8, PCA_INT), },
	{ .compatible = "nxp,pca9555", .data = OF_953X(16, PCA_INT), },
	{ .compatible = "nxp,pca9556", .data = OF_953X( 8, 0), },
	{ .compatible = "nxp,pca9557", .data = OF_953X( 8, 0), },
	{ .compatible = "nxp,pca9574", .data = OF_957X( 8, PCA_INT), },
	{ .compatible = "nxp,pca9575", .data = OF_957X(16, PCA_INT), },
	{ .compatible = "nxp,pca9698", .data = OF_953X(40, 0), },

	{ .compatible = "nxp,pcal6416", .data = OF_953X(16, PCA_LATCH_INT), },
	{ .compatible = "nxp,pcal6524", .data = OF_953X(24, PCA_LATCH_INT), },
	{ .compatible = "nxp,pcal9535", .data = OF_953X(16, PCA_LATCH_INT), },
	{ .compatible = "nxp,pcal9554b", .data = OF_953X( 8, PCA_LATCH_INT), },
	{ .compatible = "nxp,pcal9555a", .data = OF_953X(16, PCA_LATCH_INT), },

	{ .compatible = "maxim,max7310", .data = OF_953X( 8, 0), },
	{ .compatible = "maxim,max7312", .data = OF_953X(16, PCA_INT), },
	{ .compatible = "maxim,max7313", .data = OF_953X(16, PCA_INT), },
	{ .compatible = "maxim,max7315", .data = OF_953X( 8, PCA_INT), },
	{ .compatible = "maxim,max7318", .data = OF_953X(16, PCA_INT), },

	{ .compatible = "ti,pca6107", .data = OF_953X( 8, PCA_INT), },
	{ .compatible = "ti,pca9536", .data = OF_953X( 4, 0), },
	{ .compatible = "ti,tca6408", .data = OF_953X( 8, PCA_INT), },
	{ .compatible = "ti,tca6416", .data = OF_953X(16, PCA_INT), },
	{ .compatible = "ti,tca6424", .data = OF_953X(24, PCA_INT), },
	{ .compatible = "ti,tca9539", .data = OF_953X(16, PCA_INT), },

	{ .compatible = "onnn,cat9554", .data = OF_953X( 8, PCA_INT), },
	{ .compatible = "onnn,pca9654", .data = OF_953X( 8, PCA_INT), },

	{ .compatible = "exar,xra1202", .data = OF_953X( 8, 0), },
	{ }
};

MODULE_DEVICE_TABLE(of, pca953x_dt_ids);

static SIMPLE_DEV_PM_OPS(pca953x_pm_ops, pca953x_suspend, pca953x_resume);

static struct i2c_driver pca953x_driver = {
	.driver = {
		.name	= "pca953x",
		.pm	= &pca953x_pm_ops,
		.of_match_table = pca953x_dt_ids,
		.acpi_match_table = pca953x_acpi_ids,
	},
	.probe		= pca953x_probe,
	.remove		= pca953x_remove,
	.id_table	= pca953x_id,
};

static int __init pca953x_init(void)
{
	return i2c_add_driver(&pca953x_driver);
}
/* register after i2c postcore initcall and before
 * subsys initcalls that may rely on these GPIOs
 */
subsys_initcall(pca953x_init);

static void __exit pca953x_exit(void)
{
	i2c_del_driver(&pca953x_driver);
}
module_exit(pca953x_exit);

MODULE_AUTHOR("eric miao <eric.miao@marvell.com>");
MODULE_DESCRIPTION("GPIO expander driver for PCA953x");
MODULE_LICENSE("GPL");<|MERGE_RESOLUTION|>--- conflicted
+++ resolved
@@ -389,25 +389,6 @@
 	.disable_locking = true,
 	.cache_type = REGCACHE_RBTREE,
 	.max_register = 0x7f,
-<<<<<<< HEAD
-};
-
-static const struct regmap_config pca953x_ai_i2c_regmap = {
-	.reg_bits = 8,
-	.val_bits = 8,
-
-	.read_flag_mask = REG_ADDR_AI,
-	.write_flag_mask = REG_ADDR_AI,
-
-	.readable_reg = pca953x_readable_register,
-	.writeable_reg = pca953x_writeable_register,
-	.volatile_reg = pca953x_volatile_register,
-
-	.disable_locking = true,
-	.cache_type = REGCACHE_RBTREE,
-	.max_register = 0x7f,
-=======
->>>>>>> d1988041
 };
 
 static const struct regmap_config pca953x_ai_i2c_regmap = {
@@ -871,12 +852,6 @@
 	DECLARE_BITMAP(irq_stat, MAX_LINE);
 	struct gpio_irq_chip *girq;
 	int ret;
-
-	if (dmi_first_match(pca953x_dmi_acpi_irq_info)) {
-		ret = pca953x_acpi_get_irq(&client->dev);
-		if (ret > 0)
-			client->irq = ret;
-	}
 
 	if (dmi_first_match(pca953x_dmi_acpi_irq_info)) {
 		ret = pca953x_acpi_get_irq(&client->dev);
