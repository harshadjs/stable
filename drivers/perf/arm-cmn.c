// SPDX-License-Identifier: GPL-2.0
// Copyright (C) 2016-2020 Arm Limited
// CMN-600 Coherent Mesh Network PMU driver

#include <linux/acpi.h>
#include <linux/bitfield.h>
#include <linux/bitops.h>
#include <linux/debugfs.h>
#include <linux/interrupt.h>
#include <linux/io.h>
#include <linux/io-64-nonatomic-lo-hi.h>
#include <linux/kernel.h>
#include <linux/list.h>
#include <linux/module.h>
#include <linux/of.h>
#include <linux/perf_event.h>
#include <linux/platform_device.h>
#include <linux/slab.h>
#include <linux/sort.h>

/* Common register stuff */
#define CMN_NODE_INFO			0x0000
#define CMN_NI_NODE_TYPE		GENMASK_ULL(15, 0)
#define CMN_NI_NODE_ID			GENMASK_ULL(31, 16)
#define CMN_NI_LOGICAL_ID		GENMASK_ULL(47, 32)

#define CMN_NODEID_DEVID(reg)		((reg) & 3)
#define CMN_NODEID_EXT_DEVID(reg)	((reg) & 1)
#define CMN_NODEID_PID(reg)		(((reg) >> 2) & 1)
#define CMN_NODEID_EXT_PID(reg)		(((reg) >> 1) & 3)
#define CMN_NODEID_1x1_PID(reg)		(((reg) >> 2) & 7)
#define CMN_NODEID_X(reg, bits)		((reg) >> (3 + (bits)))
#define CMN_NODEID_Y(reg, bits)		(((reg) >> 3) & ((1U << (bits)) - 1))

#define CMN_CHILD_INFO			0x0080
#define CMN_CI_CHILD_COUNT		GENMASK_ULL(15, 0)
#define CMN_CI_CHILD_PTR_OFFSET		GENMASK_ULL(31, 16)

#define CMN_CHILD_NODE_ADDR		GENMASK(29, 0)
#define CMN_CHILD_NODE_EXTERNAL		BIT(31)

#define CMN_MAX_DIMENSION		12
#define CMN_MAX_XPS			(CMN_MAX_DIMENSION * CMN_MAX_DIMENSION)
#define CMN_MAX_DTMS			(CMN_MAX_XPS + (CMN_MAX_DIMENSION - 1) * 4)

/* The CFG node has various info besides the discovery tree */
#define CMN_CFGM_PERIPH_ID_01		0x0008
#define CMN_CFGM_PID0_PART_0		GENMASK_ULL(7, 0)
#define CMN_CFGM_PID1_PART_1		GENMASK_ULL(35, 32)
#define CMN_CFGM_PERIPH_ID_23		0x0010
#define CMN_CFGM_PID2_REVISION		GENMASK_ULL(7, 4)

#define CMN_CFGM_INFO_GLOBAL		0x900
#define CMN_INFO_MULTIPLE_DTM_EN	BIT_ULL(63)
#define CMN_INFO_RSP_VC_NUM		GENMASK_ULL(53, 52)
#define CMN_INFO_DAT_VC_NUM		GENMASK_ULL(51, 50)

#define CMN_CFGM_INFO_GLOBAL_1		0x908
#define CMN_INFO_SNP_VC_NUM		GENMASK_ULL(3, 2)
#define CMN_INFO_REQ_VC_NUM		GENMASK_ULL(1, 0)

/* XPs also have some local topology info which has uses too */
#define CMN_MXP__CONNECT_INFO(p)	(0x0008 + 8 * (p))
#define CMN__CONNECT_INFO_DEVICE_TYPE	GENMASK_ULL(4, 0)

#define CMN_MAX_PORTS			6
#define CI700_CONNECT_INFO_P2_5_OFFSET	0x10

/* PMU registers occupy the 3rd 4KB page of each node's region */
#define CMN_PMU_OFFSET			0x2000

/* For most nodes, this is all there is */
#define CMN_PMU_EVENT_SEL		0x000
#define CMN__PMU_CBUSY_SNTHROTTLE_SEL	GENMASK_ULL(44, 42)
#define CMN__PMU_SN_HOME_SEL		GENMASK_ULL(40, 39)
#define CMN__PMU_HBT_LBT_SEL		GENMASK_ULL(38, 37)
#define CMN__PMU_CLASS_OCCUP_ID		GENMASK_ULL(36, 35)
/* Technically this is 4 bits wide on DNs, but we only use 2 there anyway */
#define CMN__PMU_OCCUP1_ID		GENMASK_ULL(34, 32)

/* HN-Ps are weird... */
#define CMN_HNP_PMU_EVENT_SEL		0x008

/* DTMs live in the PMU space of XP registers */
#define CMN_DTM_WPn(n)			(0x1A0 + (n) * 0x18)
#define CMN_DTM_WPn_CONFIG(n)		(CMN_DTM_WPn(n) + 0x00)
#define CMN_DTM_WPn_CONFIG_WP_CHN_NUM	GENMASK_ULL(20, 19)
#define CMN_DTM_WPn_CONFIG_WP_DEV_SEL2	GENMASK_ULL(18, 17)
#define CMN_DTM_WPn_CONFIG_WP_COMBINE	BIT(9)
#define CMN_DTM_WPn_CONFIG_WP_EXCLUSIVE	BIT(8)
#define CMN600_WPn_CONFIG_WP_COMBINE	BIT(6)
#define CMN600_WPn_CONFIG_WP_EXCLUSIVE	BIT(5)
#define CMN_DTM_WPn_CONFIG_WP_GRP	GENMASK_ULL(5, 4)
#define CMN_DTM_WPn_CONFIG_WP_CHN_SEL	GENMASK_ULL(3, 1)
#define CMN_DTM_WPn_CONFIG_WP_DEV_SEL	BIT(0)
#define CMN_DTM_WPn_VAL(n)		(CMN_DTM_WPn(n) + 0x08)
#define CMN_DTM_WPn_MASK(n)		(CMN_DTM_WPn(n) + 0x10)

#define CMN_DTM_PMU_CONFIG		0x210
#define CMN__PMEVCNT0_INPUT_SEL		GENMASK_ULL(37, 32)
#define CMN__PMEVCNT0_INPUT_SEL_WP	0x00
#define CMN__PMEVCNT0_INPUT_SEL_XP	0x04
#define CMN__PMEVCNT0_INPUT_SEL_DEV	0x10
#define CMN__PMEVCNT0_GLOBAL_NUM	GENMASK_ULL(18, 16)
#define CMN__PMEVCNTn_GLOBAL_NUM_SHIFT(n)	((n) * 4)
#define CMN__PMEVCNT_PAIRED(n)		BIT(4 + (n))
#define CMN__PMEVCNT23_COMBINED		BIT(2)
#define CMN__PMEVCNT01_COMBINED		BIT(1)
#define CMN_DTM_PMU_CONFIG_PMU_EN	BIT(0)

#define CMN_DTM_PMEVCNT			0x220

#define CMN_DTM_PMEVCNTSR		0x240

#define CMN650_DTM_UNIT_INFO		0x0910
#define CMN_DTM_UNIT_INFO		0x0960
#define CMN_DTM_UNIT_INFO_DTC_DOMAIN	GENMASK_ULL(1, 0)

#define CMN_DTM_NUM_COUNTERS		4
/* Want more local counters? Why not replicate the whole DTM! Ugh... */
#define CMN_DTM_OFFSET(n)		((n) * 0x200)

/* The DTC node is where the magic happens */
#define CMN_DT_DTC_CTL			0x0a00
#define CMN_DT_DTC_CTL_DT_EN		BIT(0)

/* DTC counters are paired in 64-bit registers on a 16-byte stride. Yuck */
#define _CMN_DT_CNT_REG(n)		((((n) / 2) * 4 + (n) % 2) * 4)
#define CMN_DT_PMEVCNT(n)		(CMN_PMU_OFFSET + _CMN_DT_CNT_REG(n))
#define CMN_DT_PMCCNTR			(CMN_PMU_OFFSET + 0x40)

#define CMN_DT_PMEVCNTSR(n)		(CMN_PMU_OFFSET + 0x50 + _CMN_DT_CNT_REG(n))
#define CMN_DT_PMCCNTRSR		(CMN_PMU_OFFSET + 0x90)

#define CMN_DT_PMCR			(CMN_PMU_OFFSET + 0x100)
#define CMN_DT_PMCR_PMU_EN		BIT(0)
#define CMN_DT_PMCR_CNTR_RST		BIT(5)
#define CMN_DT_PMCR_OVFL_INTR_EN	BIT(6)

#define CMN_DT_PMOVSR			(CMN_PMU_OFFSET + 0x118)
#define CMN_DT_PMOVSR_CLR		(CMN_PMU_OFFSET + 0x120)

#define CMN_DT_PMSSR			(CMN_PMU_OFFSET + 0x128)
#define CMN_DT_PMSSR_SS_STATUS(n)	BIT(n)

#define CMN_DT_PMSRR			(CMN_PMU_OFFSET + 0x130)
#define CMN_DT_PMSRR_SS_REQ		BIT(0)

#define CMN_DT_NUM_COUNTERS		8
#define CMN_MAX_DTCS			4

/*
 * Even in the worst case a DTC counter can't wrap in fewer than 2^42 cycles,
 * so throwing away one bit to make overflow handling easy is no big deal.
 */
#define CMN_COUNTER_INIT		0x80000000
/* Similarly for the 40-bit cycle counter */
#define CMN_CC_INIT			0x8000000000ULL


/* Event attributes */
#define CMN_CONFIG_TYPE			GENMASK_ULL(15, 0)
#define CMN_CONFIG_EVENTID		GENMASK_ULL(26, 16)
#define CMN_CONFIG_OCCUPID		GENMASK_ULL(30, 27)
#define CMN_CONFIG_BYNODEID		BIT_ULL(31)
#define CMN_CONFIG_NODEID		GENMASK_ULL(47, 32)

#define CMN_EVENT_TYPE(event)		FIELD_GET(CMN_CONFIG_TYPE, (event)->attr.config)
#define CMN_EVENT_EVENTID(event)	FIELD_GET(CMN_CONFIG_EVENTID, (event)->attr.config)
#define CMN_EVENT_OCCUPID(event)	FIELD_GET(CMN_CONFIG_OCCUPID, (event)->attr.config)
#define CMN_EVENT_BYNODEID(event)	FIELD_GET(CMN_CONFIG_BYNODEID, (event)->attr.config)
#define CMN_EVENT_NODEID(event)		FIELD_GET(CMN_CONFIG_NODEID, (event)->attr.config)

#define CMN_CONFIG_WP_COMBINE		GENMASK_ULL(30, 27)
#define CMN_CONFIG_WP_DEV_SEL		GENMASK_ULL(50, 48)
#define CMN_CONFIG_WP_CHN_SEL		GENMASK_ULL(55, 51)
/* Note that we don't yet support the tertiary match group on newer IPs */
#define CMN_CONFIG_WP_GRP		BIT_ULL(56)
#define CMN_CONFIG_WP_EXCLUSIVE		BIT_ULL(57)
#define CMN_CONFIG1_WP_VAL		GENMASK_ULL(63, 0)
#define CMN_CONFIG2_WP_MASK		GENMASK_ULL(63, 0)

#define CMN_EVENT_WP_COMBINE(event)	FIELD_GET(CMN_CONFIG_WP_COMBINE, (event)->attr.config)
#define CMN_EVENT_WP_DEV_SEL(event)	FIELD_GET(CMN_CONFIG_WP_DEV_SEL, (event)->attr.config)
#define CMN_EVENT_WP_CHN_SEL(event)	FIELD_GET(CMN_CONFIG_WP_CHN_SEL, (event)->attr.config)
#define CMN_EVENT_WP_GRP(event)		FIELD_GET(CMN_CONFIG_WP_GRP, (event)->attr.config)
#define CMN_EVENT_WP_EXCLUSIVE(event)	FIELD_GET(CMN_CONFIG_WP_EXCLUSIVE, (event)->attr.config)
#define CMN_EVENT_WP_VAL(event)		FIELD_GET(CMN_CONFIG1_WP_VAL, (event)->attr.config1)
#define CMN_EVENT_WP_MASK(event)	FIELD_GET(CMN_CONFIG2_WP_MASK, (event)->attr.config2)

/* Made-up event IDs for watchpoint direction */
#define CMN_WP_UP			0
#define CMN_WP_DOWN			2


/* Internal values for encoding event support */
enum cmn_model {
	CMN600 = 1,
	CMN650 = 2,
	CMN700 = 4,
	CI700 = 8,
	/* ...and then we can use bitmap tricks for commonality */
	CMN_ANY = -1,
	NOT_CMN600 = -2,
	CMN_650ON = CMN650 | CMN700,
};

/* Actual part numbers and revision IDs defined by the hardware */
enum cmn_part {
	PART_CMN600 = 0x434,
	PART_CMN650 = 0x436,
	PART_CMN700 = 0x43c,
	PART_CI700 = 0x43a,
};

/* CMN-600 r0px shouldn't exist in silicon, thankfully */
enum cmn_revision {
	REV_CMN600_R1P0,
	REV_CMN600_R1P1,
	REV_CMN600_R1P2,
	REV_CMN600_R1P3,
	REV_CMN600_R2P0,
	REV_CMN600_R3P0,
	REV_CMN600_R3P1,
	REV_CMN650_R0P0 = 0,
	REV_CMN650_R1P0,
	REV_CMN650_R1P1,
	REV_CMN650_R2P0,
	REV_CMN650_R1P2,
	REV_CMN700_R0P0 = 0,
	REV_CMN700_R1P0,
	REV_CMN700_R2P0,
	REV_CMN700_R3P0,
	REV_CI700_R0P0 = 0,
	REV_CI700_R1P0,
	REV_CI700_R2P0,
};

enum cmn_node_type {
	CMN_TYPE_INVALID,
	CMN_TYPE_DVM,
	CMN_TYPE_CFG,
	CMN_TYPE_DTC,
	CMN_TYPE_HNI,
	CMN_TYPE_HNF,
	CMN_TYPE_XP,
	CMN_TYPE_SBSX,
	CMN_TYPE_MPAM_S,
	CMN_TYPE_MPAM_NS,
	CMN_TYPE_RNI,
	CMN_TYPE_RND = 0xd,
	CMN_TYPE_RNSAM = 0xf,
	CMN_TYPE_MTSX,
	CMN_TYPE_HNP,
	CMN_TYPE_CXRA = 0x100,
	CMN_TYPE_CXHA,
	CMN_TYPE_CXLA,
	CMN_TYPE_CCRA,
	CMN_TYPE_CCHA,
	CMN_TYPE_CCLA,
	CMN_TYPE_CCLA_RNI,
	CMN_TYPE_HNS = 0x200,
	CMN_TYPE_HNS_MPAM_S,
	CMN_TYPE_HNS_MPAM_NS,
	/* Not a real node type */
	CMN_TYPE_WP = 0x7770
};

enum cmn_filter_select {
	SEL_NONE = -1,
	SEL_OCCUP1ID,
	SEL_CLASS_OCCUP_ID,
	SEL_CBUSY_SNTHROTTLE_SEL,
	SEL_HBT_LBT_SEL,
	SEL_SN_HOME_SEL,
	SEL_MAX
};

struct arm_cmn_node {
	void __iomem *pmu_base;
	u16 id, logid;
	enum cmn_node_type type;

	u8 dtm;
	s8 dtc;
	/* DN/HN-F/CXHA */
	struct {
		u8 val : 4;
		u8 count : 4;
	} occupid[SEL_MAX];
	union {
		u8 event[4];
		__le32 event_sel;
		u16 event_w[4];
		__le64 event_sel_w;
	};
};

struct arm_cmn_dtm {
	void __iomem *base;
	u32 pmu_config_low;
	union {
		u8 input_sel[4];
		__le32 pmu_config_high;
	};
	s8 wp_event[4];
};

struct arm_cmn_dtc {
	void __iomem *base;
	int irq;
	int irq_friend;
	bool cc_active;

	struct perf_event *counters[CMN_DT_NUM_COUNTERS];
	struct perf_event *cycles;
};

#define CMN_STATE_DISABLED	BIT(0)
#define CMN_STATE_TXN		BIT(1)

struct arm_cmn {
	struct device *dev;
	void __iomem *base;
	unsigned int state;

	enum cmn_revision rev;
	enum cmn_part part;
	u8 mesh_x;
	u8 mesh_y;
	u16 num_xps;
	u16 num_dns;
	bool multi_dtm;
	u8 ports_used;
	struct {
		unsigned int rsp_vc_num : 2;
		unsigned int dat_vc_num : 2;
		unsigned int snp_vc_num : 2;
		unsigned int req_vc_num : 2;
	};

	struct arm_cmn_node *xps;
	struct arm_cmn_node *dns;

	struct arm_cmn_dtm *dtms;
	struct arm_cmn_dtc *dtc;
	unsigned int num_dtcs;

	int cpu;
	struct hlist_node cpuhp_node;

	struct pmu pmu;
	struct dentry *debug;
};

#define to_cmn(p)	container_of(p, struct arm_cmn, pmu)

static int arm_cmn_hp_state;

struct arm_cmn_nodeid {
	u8 x;
	u8 y;
	u8 port;
	u8 dev;
};

static int arm_cmn_xyidbits(const struct arm_cmn *cmn)
{
	return fls((cmn->mesh_x - 1) | (cmn->mesh_y - 1) | 2);
}

static struct arm_cmn_nodeid arm_cmn_nid(const struct arm_cmn *cmn, u16 id)
{
	struct arm_cmn_nodeid nid;

	if (cmn->num_xps == 1) {
		nid.x = 0;
		nid.y = 0;
		nid.port = CMN_NODEID_1x1_PID(id);
		nid.dev = CMN_NODEID_DEVID(id);
	} else {
		int bits = arm_cmn_xyidbits(cmn);

		nid.x = CMN_NODEID_X(id, bits);
		nid.y = CMN_NODEID_Y(id, bits);
		if (cmn->ports_used & 0xc) {
			nid.port = CMN_NODEID_EXT_PID(id);
			nid.dev = CMN_NODEID_EXT_DEVID(id);
		} else {
			nid.port = CMN_NODEID_PID(id);
			nid.dev = CMN_NODEID_DEVID(id);
		}
	}
	return nid;
}

static struct arm_cmn_node *arm_cmn_node_to_xp(const struct arm_cmn *cmn,
					       const struct arm_cmn_node *dn)
{
	struct arm_cmn_nodeid nid = arm_cmn_nid(cmn, dn->id);
	int xp_idx = cmn->mesh_x * nid.y + nid.x;

	return cmn->xps + xp_idx;
}
static struct arm_cmn_node *arm_cmn_node(const struct arm_cmn *cmn,
					 enum cmn_node_type type)
{
	struct arm_cmn_node *dn;

	for (dn = cmn->dns; dn->type; dn++)
		if (dn->type == type)
			return dn;
	return NULL;
}

static enum cmn_model arm_cmn_model(const struct arm_cmn *cmn)
{
	switch (cmn->part) {
	case PART_CMN600:
		return CMN600;
	case PART_CMN650:
		return CMN650;
	case PART_CMN700:
		return CMN700;
	case PART_CI700:
		return CI700;
	default:
		return 0;
	};
}

static u32 arm_cmn_device_connect_info(const struct arm_cmn *cmn,
				       const struct arm_cmn_node *xp, int port)
{
	int offset = CMN_MXP__CONNECT_INFO(port);

	if (port >= 2) {
		if (cmn->part == PART_CMN600 || cmn->part == PART_CMN650)
			return 0;
		/*
		 * CI-700 may have extra ports, but still has the
		 * mesh_port_connect_info registers in the way.
		 */
		if (cmn->part == PART_CI700)
			offset += CI700_CONNECT_INFO_P2_5_OFFSET;
	}

	return readl_relaxed(xp->pmu_base - CMN_PMU_OFFSET + offset);
}

static struct dentry *arm_cmn_debugfs;

#ifdef CONFIG_DEBUG_FS
static const char *arm_cmn_device_type(u8 type)
{
	switch(FIELD_GET(CMN__CONNECT_INFO_DEVICE_TYPE, type)) {
		case 0x00: return "        |";
		case 0x01: return "  RN-I  |";
		case 0x02: return "  RN-D  |";
		case 0x04: return " RN-F_B |";
		case 0x05: return "RN-F_B_E|";
		case 0x06: return " RN-F_A |";
		case 0x07: return "RN-F_A_E|";
		case 0x08: return "  HN-T  |";
		case 0x09: return "  HN-I  |";
		case 0x0a: return "  HN-D  |";
		case 0x0b: return "  HN-P  |";
		case 0x0c: return "  SN-F  |";
		case 0x0d: return "  SBSX  |";
		case 0x0e: return "  HN-F  |";
		case 0x0f: return " SN-F_E |";
		case 0x10: return " SN-F_D |";
		case 0x11: return "  CXHA  |";
		case 0x12: return "  CXRA  |";
		case 0x13: return "  CXRH  |";
		case 0x14: return " RN-F_D |";
		case 0x15: return "RN-F_D_E|";
		case 0x16: return " RN-F_C |";
		case 0x17: return "RN-F_C_E|";
		case 0x18: return " RN-F_E |";
		case 0x19: return "RN-F_E_E|";
		case 0x1c: return "  MTSX  |";
		case 0x1d: return "  HN-V  |";
		case 0x1e: return "  CCG   |";
		default:   return "  ????  |";
	}
}

static void arm_cmn_show_logid(struct seq_file *s, int x, int y, int p, int d)
{
	struct arm_cmn *cmn = s->private;
	struct arm_cmn_node *dn;

	for (dn = cmn->dns; dn->type; dn++) {
		struct arm_cmn_nodeid nid = arm_cmn_nid(cmn, dn->id);

		if (dn->type == CMN_TYPE_XP)
			continue;
		/* Ignore the extra components that will overlap on some ports */
		if (dn->type < CMN_TYPE_HNI)
			continue;

		if (nid.x != x || nid.y != y || nid.port != p || nid.dev != d)
			continue;

		seq_printf(s, "   #%-2d  |", dn->logid);
		return;
	}
	seq_puts(s, "        |");
}

static int arm_cmn_map_show(struct seq_file *s, void *data)
{
	struct arm_cmn *cmn = s->private;
	int x, y, p, pmax = fls(cmn->ports_used);

	seq_puts(s, "     X");
	for (x = 0; x < cmn->mesh_x; x++)
		seq_printf(s, "    %d    ", x);
	seq_puts(s, "\nY P D+");
	y = cmn->mesh_y;
	while (y--) {
		int xp_base = cmn->mesh_x * y;
		u8 port[CMN_MAX_PORTS][CMN_MAX_DIMENSION];

		for (x = 0; x < cmn->mesh_x; x++)
			seq_puts(s, "--------+");

		seq_printf(s, "\n%d    |", y);
		for (x = 0; x < cmn->mesh_x; x++) {
			struct arm_cmn_node *xp = cmn->xps + xp_base + x;

			for (p = 0; p < CMN_MAX_PORTS; p++)
				port[p][x] = arm_cmn_device_connect_info(cmn, xp, p);
			seq_printf(s, " XP #%-2d |", xp_base + x);
		}

		seq_puts(s, "\n     |");
		for (x = 0; x < cmn->mesh_x; x++) {
			s8 dtc = cmn->xps[xp_base + x].dtc;

			if (dtc < 0)
				seq_puts(s, " DTC ?? |");
			else
				seq_printf(s, " DTC %d  |", dtc);
		}
		seq_puts(s, "\n     |");
		for (x = 0; x < cmn->mesh_x; x++)
			seq_puts(s, "........|");

		for (p = 0; p < pmax; p++) {
			seq_printf(s, "\n  %d  |", p);
			for (x = 0; x < cmn->mesh_x; x++)
				seq_puts(s, arm_cmn_device_type(port[p][x]));
			seq_puts(s, "\n    0|");
			for (x = 0; x < cmn->mesh_x; x++)
				arm_cmn_show_logid(s, x, y, p, 0);
			seq_puts(s, "\n    1|");
			for (x = 0; x < cmn->mesh_x; x++)
				arm_cmn_show_logid(s, x, y, p, 1);
		}
		seq_puts(s, "\n-----+");
	}
	for (x = 0; x < cmn->mesh_x; x++)
		seq_puts(s, "--------+");
	seq_puts(s, "\n");
	return 0;
}
DEFINE_SHOW_ATTRIBUTE(arm_cmn_map);

static void arm_cmn_debugfs_init(struct arm_cmn *cmn, int id)
{
	const char *name  = "map";

	if (id > 0)
		name = devm_kasprintf(cmn->dev, GFP_KERNEL, "map_%d", id);
	if (!name)
		return;

	cmn->debug = debugfs_create_file(name, 0444, arm_cmn_debugfs, cmn, &arm_cmn_map_fops);
}
#else
static void arm_cmn_debugfs_init(struct arm_cmn *cmn, int id) {}
#endif

struct arm_cmn_hw_event {
	struct arm_cmn_node *dn;
	u64 dtm_idx[4];
	s8 dtc_idx[CMN_MAX_DTCS];
	u8 num_dns;
	u8 dtm_offset;
	bool wide_sel;
	enum cmn_filter_select filter_sel;
};

#define for_each_hw_dn(hw, dn, i) \
	for (i = 0, dn = hw->dn; i < hw->num_dns; i++, dn++)

/* @i is the DTC number, @idx is the counter index on that DTC */
#define for_each_hw_dtc_idx(hw, i, idx) \
	for (int i = 0, idx; i < CMN_MAX_DTCS; i++) if ((idx = hw->dtc_idx[i]) >= 0)

static struct arm_cmn_hw_event *to_cmn_hw(struct perf_event *event)
{
	BUILD_BUG_ON(sizeof(struct arm_cmn_hw_event) > offsetof(struct hw_perf_event, target));
	return (struct arm_cmn_hw_event *)&event->hw;
}

static void arm_cmn_set_index(u64 x[], unsigned int pos, unsigned int val)
{
	x[pos / 32] |= (u64)val << ((pos % 32) * 2);
}

static unsigned int arm_cmn_get_index(u64 x[], unsigned int pos)
{
	return (x[pos / 32] >> ((pos % 32) * 2)) & 3;
}

struct arm_cmn_event_attr {
	struct device_attribute attr;
	enum cmn_model model;
	enum cmn_node_type type;
	enum cmn_filter_select fsel;
	u16 eventid;
	u8 occupid;
};

struct arm_cmn_format_attr {
	struct device_attribute attr;
	u64 field;
	int config;
};

#define _CMN_EVENT_ATTR(_model, _name, _type, _eventid, _occupid, _fsel)\
	(&((struct arm_cmn_event_attr[]) {{				\
		.attr = __ATTR(_name, 0444, arm_cmn_event_show, NULL),	\
		.model = _model,					\
		.type = _type,						\
		.eventid = _eventid,					\
		.occupid = _occupid,					\
		.fsel = _fsel,						\
	}})[0].attr.attr)
#define CMN_EVENT_ATTR(_model, _name, _type, _eventid)			\
	_CMN_EVENT_ATTR(_model, _name, _type, _eventid, 0, SEL_NONE)

static ssize_t arm_cmn_event_show(struct device *dev,
				  struct device_attribute *attr, char *buf)
{
	struct arm_cmn_event_attr *eattr;

	eattr = container_of(attr, typeof(*eattr), attr);

	if (eattr->type == CMN_TYPE_DTC)
		return sysfs_emit(buf, "type=0x%x\n", eattr->type);

	if (eattr->type == CMN_TYPE_WP)
		return sysfs_emit(buf,
				  "type=0x%x,eventid=0x%x,wp_dev_sel=?,wp_chn_sel=?,wp_grp=?,wp_val=?,wp_mask=?\n",
				  eattr->type, eattr->eventid);

	if (eattr->fsel > SEL_NONE)
		return sysfs_emit(buf, "type=0x%x,eventid=0x%x,occupid=0x%x\n",
				  eattr->type, eattr->eventid, eattr->occupid);

	return sysfs_emit(buf, "type=0x%x,eventid=0x%x\n", eattr->type,
			  eattr->eventid);
}

static umode_t arm_cmn_event_attr_is_visible(struct kobject *kobj,
					     struct attribute *attr,
					     int unused)
{
	struct device *dev = kobj_to_dev(kobj);
	struct arm_cmn *cmn = to_cmn(dev_get_drvdata(dev));
	struct arm_cmn_event_attr *eattr;
	enum cmn_node_type type;
	u16 eventid;

	eattr = container_of(attr, typeof(*eattr), attr.attr);

	if (!(eattr->model & arm_cmn_model(cmn)))
		return 0;

	type = eattr->type;
	eventid = eattr->eventid;

	/* Watchpoints aren't nodes, so avoid confusion */
	if (type == CMN_TYPE_WP)
		return attr->mode;

	/* Hide XP events for unused interfaces/channels */
	if (type == CMN_TYPE_XP) {
		unsigned int intf = (eventid >> 2) & 7;
		unsigned int chan = eventid >> 5;

		if ((intf & 4) && !(cmn->ports_used & BIT(intf & 3)))
			return 0;

		if (chan == 4 && cmn->part == PART_CMN600)
			return 0;

		if ((chan == 5 && cmn->rsp_vc_num < 2) ||
		    (chan == 6 && cmn->dat_vc_num < 2) ||
		    (chan == 7 && cmn->snp_vc_num < 2) ||
		    (chan == 8 && cmn->req_vc_num < 2))
			return 0;
	}

	/* Revision-specific differences */
	if (cmn->part == PART_CMN600) {
		if (cmn->rev < REV_CMN600_R1P3) {
			if (type == CMN_TYPE_CXRA && eventid > 0x10)
				return 0;
		}
		if (cmn->rev < REV_CMN600_R1P2) {
			if (type == CMN_TYPE_HNF && eventid == 0x1b)
				return 0;
			if (type == CMN_TYPE_CXRA || type == CMN_TYPE_CXHA)
				return 0;
		}
	} else if (cmn->part == PART_CMN650) {
		if (cmn->rev < REV_CMN650_R2P0 || cmn->rev == REV_CMN650_R1P2) {
			if (type == CMN_TYPE_HNF && eventid > 0x22)
				return 0;
			if (type == CMN_TYPE_SBSX && eventid == 0x17)
				return 0;
			if (type == CMN_TYPE_RNI && eventid > 0x10)
				return 0;
		}
	} else if (cmn->part == PART_CMN700) {
		if (cmn->rev < REV_CMN700_R2P0) {
			if (type == CMN_TYPE_HNF && eventid > 0x2c)
				return 0;
			if (type == CMN_TYPE_CCHA && eventid > 0x74)
				return 0;
			if (type == CMN_TYPE_CCLA && eventid > 0x27)
				return 0;
		}
		if (cmn->rev < REV_CMN700_R1P0) {
			if (type == CMN_TYPE_HNF && eventid > 0x2b)
				return 0;
		}
	}

	if (!arm_cmn_node(cmn, type))
		return 0;

	return attr->mode;
}

#define _CMN_EVENT_DVM(_model, _name, _event, _occup, _fsel)	\
	_CMN_EVENT_ATTR(_model, dn_##_name, CMN_TYPE_DVM, _event, _occup, _fsel)
#define CMN_EVENT_DTC(_name)					\
	CMN_EVENT_ATTR(CMN_ANY, dtc_##_name, CMN_TYPE_DTC, 0)
#define CMN_EVENT_HNF(_model, _name, _event)			\
	CMN_EVENT_ATTR(_model, hnf_##_name, CMN_TYPE_HNF, _event)
#define CMN_EVENT_HNI(_name, _event)				\
	CMN_EVENT_ATTR(CMN_ANY, hni_##_name, CMN_TYPE_HNI, _event)
#define CMN_EVENT_HNP(_name, _event)				\
	CMN_EVENT_ATTR(CMN_ANY, hnp_##_name, CMN_TYPE_HNP, _event)
#define __CMN_EVENT_XP(_name, _event)				\
	CMN_EVENT_ATTR(CMN_ANY, mxp_##_name, CMN_TYPE_XP, _event)
#define CMN_EVENT_SBSX(_model, _name, _event)			\
	CMN_EVENT_ATTR(_model, sbsx_##_name, CMN_TYPE_SBSX, _event)
#define CMN_EVENT_RNID(_model, _name, _event)			\
	CMN_EVENT_ATTR(_model, rnid_##_name, CMN_TYPE_RNI, _event)
#define CMN_EVENT_MTSX(_name, _event)				\
	CMN_EVENT_ATTR(CMN_ANY, mtsx_##_name, CMN_TYPE_MTSX, _event)
#define CMN_EVENT_CXRA(_model, _name, _event)				\
	CMN_EVENT_ATTR(_model, cxra_##_name, CMN_TYPE_CXRA, _event)
#define CMN_EVENT_CXHA(_name, _event)				\
	CMN_EVENT_ATTR(CMN_ANY, cxha_##_name, CMN_TYPE_CXHA, _event)
#define CMN_EVENT_CCRA(_name, _event)				\
	CMN_EVENT_ATTR(CMN_ANY, ccra_##_name, CMN_TYPE_CCRA, _event)
#define CMN_EVENT_CCHA(_name, _event)				\
	CMN_EVENT_ATTR(CMN_ANY, ccha_##_name, CMN_TYPE_CCHA, _event)
#define CMN_EVENT_CCLA(_name, _event)				\
	CMN_EVENT_ATTR(CMN_ANY, ccla_##_name, CMN_TYPE_CCLA, _event)
#define CMN_EVENT_CCLA_RNI(_name, _event)				\
	CMN_EVENT_ATTR(CMN_ANY, ccla_rni_##_name, CMN_TYPE_CCLA_RNI, _event)
#define CMN_EVENT_HNS(_name, _event)				\
	CMN_EVENT_ATTR(CMN_ANY, hns_##_name, CMN_TYPE_HNS, _event)

#define CMN_EVENT_DVM(_model, _name, _event)			\
	_CMN_EVENT_DVM(_model, _name, _event, 0, SEL_NONE)
#define CMN_EVENT_DVM_OCC(_model, _name, _event)			\
	_CMN_EVENT_DVM(_model, _name##_all, _event, 0, SEL_OCCUP1ID),	\
	_CMN_EVENT_DVM(_model, _name##_dvmop, _event, 1, SEL_OCCUP1ID),	\
	_CMN_EVENT_DVM(_model, _name##_dvmsync, _event, 2, SEL_OCCUP1ID)

#define CMN_EVENT_HN_OCC(_model, _name, _type, _event)		\
	_CMN_EVENT_ATTR(_model, _name##_all, _type, _event, 0, SEL_OCCUP1ID), \
	_CMN_EVENT_ATTR(_model, _name##_read, _type, _event, 1, SEL_OCCUP1ID), \
	_CMN_EVENT_ATTR(_model, _name##_write, _type, _event, 2, SEL_OCCUP1ID), \
	_CMN_EVENT_ATTR(_model, _name##_atomic, _type, _event, 3, SEL_OCCUP1ID), \
	_CMN_EVENT_ATTR(_model, _name##_stash, _type, _event, 4, SEL_OCCUP1ID)
#define CMN_EVENT_HN_CLS(_model, _name, _type, _event)			\
	_CMN_EVENT_ATTR(_model, _name##_class0, _type, _event, 0, SEL_CLASS_OCCUP_ID), \
	_CMN_EVENT_ATTR(_model, _name##_class1, _type, _event, 1, SEL_CLASS_OCCUP_ID), \
	_CMN_EVENT_ATTR(_model, _name##_class2, _type, _event, 2, SEL_CLASS_OCCUP_ID), \
	_CMN_EVENT_ATTR(_model, _name##_class3, _type, _event, 3, SEL_CLASS_OCCUP_ID)
#define CMN_EVENT_HN_SNT(_model, _name, _type, _event)			\
	_CMN_EVENT_ATTR(_model, _name##_all, _type, _event, 0, SEL_CBUSY_SNTHROTTLE_SEL), \
	_CMN_EVENT_ATTR(_model, _name##_group0_read, _type, _event, 1, SEL_CBUSY_SNTHROTTLE_SEL), \
	_CMN_EVENT_ATTR(_model, _name##_group0_write, _type, _event, 2, SEL_CBUSY_SNTHROTTLE_SEL), \
	_CMN_EVENT_ATTR(_model, _name##_group1_read, _type, _event, 3, SEL_CBUSY_SNTHROTTLE_SEL), \
	_CMN_EVENT_ATTR(_model, _name##_group1_write, _type, _event, 4, SEL_CBUSY_SNTHROTTLE_SEL), \
	_CMN_EVENT_ATTR(_model, _name##_read, _type, _event, 5, SEL_CBUSY_SNTHROTTLE_SEL), \
	_CMN_EVENT_ATTR(_model, _name##_write, _type, _event, 6, SEL_CBUSY_SNTHROTTLE_SEL)

#define CMN_EVENT_HNF_OCC(_model, _name, _event)			\
	CMN_EVENT_HN_OCC(_model, hnf_##_name, CMN_TYPE_HNF, _event)
#define CMN_EVENT_HNF_CLS(_model, _name, _event)			\
	CMN_EVENT_HN_CLS(_model, hnf_##_name, CMN_TYPE_HNF, _event)
#define CMN_EVENT_HNF_SNT(_model, _name, _event)			\
	CMN_EVENT_HN_SNT(_model, hnf_##_name, CMN_TYPE_HNF, _event)

#define CMN_EVENT_HNS_OCC(_name, _event)				\
	CMN_EVENT_HN_OCC(CMN_ANY, hns_##_name, CMN_TYPE_HNS, _event),	\
	_CMN_EVENT_ATTR(CMN_ANY, hns_##_name##_rxsnp, CMN_TYPE_HNS, _event, 5, SEL_OCCUP1ID), \
	_CMN_EVENT_ATTR(CMN_ANY, hns_##_name##_lbt, CMN_TYPE_HNS, _event, 6, SEL_OCCUP1ID), \
	_CMN_EVENT_ATTR(CMN_ANY, hns_##_name##_hbt, CMN_TYPE_HNS, _event, 7, SEL_OCCUP1ID)
#define CMN_EVENT_HNS_CLS( _name, _event)				\
	CMN_EVENT_HN_CLS(CMN_ANY, hns_##_name, CMN_TYPE_HNS, _event)
#define CMN_EVENT_HNS_SNT(_name, _event)				\
	CMN_EVENT_HN_SNT(CMN_ANY, hns_##_name, CMN_TYPE_HNS, _event)
#define CMN_EVENT_HNS_HBT(_name, _event)				\
	_CMN_EVENT_ATTR(CMN_ANY, hns_##_name##_all, CMN_TYPE_HNS, _event, 0, SEL_HBT_LBT_SEL), \
	_CMN_EVENT_ATTR(CMN_ANY, hns_##_name##_hbt, CMN_TYPE_HNS, _event, 1, SEL_HBT_LBT_SEL), \
	_CMN_EVENT_ATTR(CMN_ANY, hns_##_name##_lbt, CMN_TYPE_HNS, _event, 2, SEL_HBT_LBT_SEL)
#define CMN_EVENT_HNS_SNH(_name, _event)				\
	_CMN_EVENT_ATTR(CMN_ANY, hns_##_name##_all, CMN_TYPE_HNS, _event, 0, SEL_SN_HOME_SEL), \
	_CMN_EVENT_ATTR(CMN_ANY, hns_##_name##_sn, CMN_TYPE_HNS, _event, 1, SEL_SN_HOME_SEL), \
	_CMN_EVENT_ATTR(CMN_ANY, hns_##_name##_home, CMN_TYPE_HNS, _event, 2, SEL_SN_HOME_SEL)

#define _CMN_EVENT_XP_MESH(_name, _event)			\
	__CMN_EVENT_XP(e_##_name, (_event) | (0 << 2)),		\
	__CMN_EVENT_XP(w_##_name, (_event) | (1 << 2)),		\
	__CMN_EVENT_XP(n_##_name, (_event) | (2 << 2)),		\
	__CMN_EVENT_XP(s_##_name, (_event) | (3 << 2))

#define _CMN_EVENT_XP_PORT(_name, _event)			\
	__CMN_EVENT_XP(p0_##_name, (_event) | (4 << 2)),	\
	__CMN_EVENT_XP(p1_##_name, (_event) | (5 << 2)),	\
	__CMN_EVENT_XP(p2_##_name, (_event) | (6 << 2)),	\
	__CMN_EVENT_XP(p3_##_name, (_event) | (7 << 2))

#define _CMN_EVENT_XP(_name, _event)				\
	_CMN_EVENT_XP_MESH(_name, _event),			\
	_CMN_EVENT_XP_PORT(_name, _event)

/* Good thing there are only 3 fundamental XP events... */
#define CMN_EVENT_XP(_name, _event)				\
	_CMN_EVENT_XP(req_##_name, (_event) | (0 << 5)),	\
	_CMN_EVENT_XP(rsp_##_name, (_event) | (1 << 5)),	\
	_CMN_EVENT_XP(snp_##_name, (_event) | (2 << 5)),	\
	_CMN_EVENT_XP(dat_##_name, (_event) | (3 << 5)),	\
	_CMN_EVENT_XP(pub_##_name, (_event) | (4 << 5)),	\
	_CMN_EVENT_XP(rsp2_##_name, (_event) | (5 << 5)),	\
	_CMN_EVENT_XP(dat2_##_name, (_event) | (6 << 5)),	\
	_CMN_EVENT_XP(snp2_##_name, (_event) | (7 << 5)),	\
	_CMN_EVENT_XP(req2_##_name, (_event) | (8 << 5))

#define CMN_EVENT_XP_DAT(_name, _event)				\
	_CMN_EVENT_XP_PORT(dat_##_name, (_event) | (3 << 5)),	\
	_CMN_EVENT_XP_PORT(dat2_##_name, (_event) | (6 << 5))


static struct attribute *arm_cmn_event_attrs[] = {
	CMN_EVENT_DTC(cycles),

	/*
	 * DVM node events conflict with HN-I events in the equivalent PMU
	 * slot, but our lazy short-cut of using the DTM counter index for
	 * the PMU index as well happens to avoid that by construction.
	 */
	CMN_EVENT_DVM(CMN600, rxreq_dvmop,		0x01),
	CMN_EVENT_DVM(CMN600, rxreq_dvmsync,		0x02),
	CMN_EVENT_DVM(CMN600, rxreq_dvmop_vmid_filtered, 0x03),
	CMN_EVENT_DVM(CMN600, rxreq_retried,		0x04),
	CMN_EVENT_DVM_OCC(CMN600, rxreq_trk_occupancy,	0x05),
	CMN_EVENT_DVM(NOT_CMN600, dvmop_tlbi,		0x01),
	CMN_EVENT_DVM(NOT_CMN600, dvmop_bpi,		0x02),
	CMN_EVENT_DVM(NOT_CMN600, dvmop_pici,		0x03),
	CMN_EVENT_DVM(NOT_CMN600, dvmop_vici,		0x04),
	CMN_EVENT_DVM(NOT_CMN600, dvmsync,		0x05),
	CMN_EVENT_DVM(NOT_CMN600, vmid_filtered,	0x06),
	CMN_EVENT_DVM(NOT_CMN600, rndop_filtered,	0x07),
	CMN_EVENT_DVM(NOT_CMN600, retry,		0x08),
	CMN_EVENT_DVM(NOT_CMN600, txsnp_flitv,		0x09),
	CMN_EVENT_DVM(NOT_CMN600, txsnp_stall,		0x0a),
	CMN_EVENT_DVM(NOT_CMN600, trkfull,		0x0b),
	CMN_EVENT_DVM_OCC(NOT_CMN600, trk_occupancy,	0x0c),
	CMN_EVENT_DVM_OCC(CMN700, trk_occupancy_cxha,	0x0d),
	CMN_EVENT_DVM_OCC(CMN700, trk_occupancy_pdn,	0x0e),
	CMN_EVENT_DVM(CMN700, trk_alloc,		0x0f),
	CMN_EVENT_DVM(CMN700, trk_cxha_alloc,		0x10),
	CMN_EVENT_DVM(CMN700, trk_pdn_alloc,		0x11),
	CMN_EVENT_DVM(CMN700, txsnp_stall_limit,	0x12),
	CMN_EVENT_DVM(CMN700, rxsnp_stall_starv,	0x13),
	CMN_EVENT_DVM(CMN700, txsnp_sync_stall_op,	0x14),

	CMN_EVENT_HNF(CMN_ANY, cache_miss,		0x01),
	CMN_EVENT_HNF(CMN_ANY, slc_sf_cache_access,	0x02),
	CMN_EVENT_HNF(CMN_ANY, cache_fill,		0x03),
	CMN_EVENT_HNF(CMN_ANY, pocq_retry,		0x04),
	CMN_EVENT_HNF(CMN_ANY, pocq_reqs_recvd,		0x05),
	CMN_EVENT_HNF(CMN_ANY, sf_hit,			0x06),
	CMN_EVENT_HNF(CMN_ANY, sf_evictions,		0x07),
	CMN_EVENT_HNF(CMN_ANY, dir_snoops_sent,		0x08),
	CMN_EVENT_HNF(CMN_ANY, brd_snoops_sent,		0x09),
	CMN_EVENT_HNF(CMN_ANY, slc_eviction,		0x0a),
	CMN_EVENT_HNF(CMN_ANY, slc_fill_invalid_way,	0x0b),
	CMN_EVENT_HNF(CMN_ANY, mc_retries,		0x0c),
	CMN_EVENT_HNF(CMN_ANY, mc_reqs,			0x0d),
	CMN_EVENT_HNF(CMN_ANY, qos_hh_retry,		0x0e),
	CMN_EVENT_HNF_OCC(CMN_ANY, qos_pocq_occupancy,	0x0f),
	CMN_EVENT_HNF(CMN_ANY, pocq_addrhaz,		0x10),
	CMN_EVENT_HNF(CMN_ANY, pocq_atomic_addrhaz,	0x11),
	CMN_EVENT_HNF(CMN_ANY, ld_st_swp_adq_full,	0x12),
	CMN_EVENT_HNF(CMN_ANY, cmp_adq_full,		0x13),
	CMN_EVENT_HNF(CMN_ANY, txdat_stall,		0x14),
	CMN_EVENT_HNF(CMN_ANY, txrsp_stall,		0x15),
	CMN_EVENT_HNF(CMN_ANY, seq_full,		0x16),
	CMN_EVENT_HNF(CMN_ANY, seq_hit,			0x17),
	CMN_EVENT_HNF(CMN_ANY, snp_sent,		0x18),
	CMN_EVENT_HNF(CMN_ANY, sfbi_dir_snp_sent,	0x19),
	CMN_EVENT_HNF(CMN_ANY, sfbi_brd_snp_sent,	0x1a),
	CMN_EVENT_HNF(CMN_ANY, snp_sent_untrk,		0x1b),
	CMN_EVENT_HNF(CMN_ANY, intv_dirty,		0x1c),
	CMN_EVENT_HNF(CMN_ANY, stash_snp_sent,		0x1d),
	CMN_EVENT_HNF(CMN_ANY, stash_data_pull,		0x1e),
	CMN_EVENT_HNF(CMN_ANY, snp_fwded,		0x1f),
	CMN_EVENT_HNF(NOT_CMN600, atomic_fwd,		0x20),
	CMN_EVENT_HNF(NOT_CMN600, mpam_hardlim,		0x21),
	CMN_EVENT_HNF(NOT_CMN600, mpam_softlim,		0x22),
	CMN_EVENT_HNF(CMN_650ON, snp_sent_cluster,	0x23),
	CMN_EVENT_HNF(CMN_650ON, sf_imprecise_evict,	0x24),
	CMN_EVENT_HNF(CMN_650ON, sf_evict_shared_line,	0x25),
	CMN_EVENT_HNF_CLS(CMN700, pocq_class_occup,	0x26),
	CMN_EVENT_HNF_CLS(CMN700, pocq_class_retry,	0x27),
	CMN_EVENT_HNF_CLS(CMN700, class_mc_reqs,	0x28),
	CMN_EVENT_HNF_CLS(CMN700, class_cgnt_cmin,	0x29),
	CMN_EVENT_HNF_SNT(CMN700, sn_throttle,		0x2a),
	CMN_EVENT_HNF_SNT(CMN700, sn_throttle_min,	0x2b),
	CMN_EVENT_HNF(CMN700, sf_precise_to_imprecise,	0x2c),
	CMN_EVENT_HNF(CMN700, snp_intv_cln,		0x2d),
	CMN_EVENT_HNF(CMN700, nc_excl,			0x2e),
	CMN_EVENT_HNF(CMN700, excl_mon_ovfl,		0x2f),

	CMN_EVENT_HNI(rrt_rd_occ_cnt_ovfl,		0x20),
	CMN_EVENT_HNI(rrt_wr_occ_cnt_ovfl,		0x21),
	CMN_EVENT_HNI(rdt_rd_occ_cnt_ovfl,		0x22),
	CMN_EVENT_HNI(rdt_wr_occ_cnt_ovfl,		0x23),
	CMN_EVENT_HNI(wdb_occ_cnt_ovfl,			0x24),
	CMN_EVENT_HNI(rrt_rd_alloc,			0x25),
	CMN_EVENT_HNI(rrt_wr_alloc,			0x26),
	CMN_EVENT_HNI(rdt_rd_alloc,			0x27),
	CMN_EVENT_HNI(rdt_wr_alloc,			0x28),
	CMN_EVENT_HNI(wdb_alloc,			0x29),
	CMN_EVENT_HNI(txrsp_retryack,			0x2a),
	CMN_EVENT_HNI(arvalid_no_arready,		0x2b),
	CMN_EVENT_HNI(arready_no_arvalid,		0x2c),
	CMN_EVENT_HNI(awvalid_no_awready,		0x2d),
	CMN_EVENT_HNI(awready_no_awvalid,		0x2e),
	CMN_EVENT_HNI(wvalid_no_wready,			0x2f),
	CMN_EVENT_HNI(txdat_stall,			0x30),
	CMN_EVENT_HNI(nonpcie_serialization,		0x31),
	CMN_EVENT_HNI(pcie_serialization,		0x32),

	/*
	 * HN-P events squat on top of the HN-I similarly to DVM events, except
	 * for being crammed into the same physical node as well. And of course
	 * where would the fun be if the same events were in the same order...
	 */
	CMN_EVENT_HNP(rrt_wr_occ_cnt_ovfl,		0x01),
	CMN_EVENT_HNP(rdt_wr_occ_cnt_ovfl,		0x02),
	CMN_EVENT_HNP(wdb_occ_cnt_ovfl,			0x03),
	CMN_EVENT_HNP(rrt_wr_alloc,			0x04),
	CMN_EVENT_HNP(rdt_wr_alloc,			0x05),
	CMN_EVENT_HNP(wdb_alloc,			0x06),
	CMN_EVENT_HNP(awvalid_no_awready,		0x07),
	CMN_EVENT_HNP(awready_no_awvalid,		0x08),
	CMN_EVENT_HNP(wvalid_no_wready,			0x09),
	CMN_EVENT_HNP(rrt_rd_occ_cnt_ovfl,		0x11),
	CMN_EVENT_HNP(rdt_rd_occ_cnt_ovfl,		0x12),
	CMN_EVENT_HNP(rrt_rd_alloc,			0x13),
	CMN_EVENT_HNP(rdt_rd_alloc,			0x14),
	CMN_EVENT_HNP(arvalid_no_arready,		0x15),
	CMN_EVENT_HNP(arready_no_arvalid,		0x16),

	CMN_EVENT_XP(txflit_valid,			0x01),
	CMN_EVENT_XP(txflit_stall,			0x02),
	CMN_EVENT_XP_DAT(partial_dat_flit,		0x03),
	/* We treat watchpoints as a special made-up class of XP events */
	CMN_EVENT_ATTR(CMN_ANY, watchpoint_up, CMN_TYPE_WP, CMN_WP_UP),
	CMN_EVENT_ATTR(CMN_ANY, watchpoint_down, CMN_TYPE_WP, CMN_WP_DOWN),

	CMN_EVENT_SBSX(CMN_ANY, rd_req,			0x01),
	CMN_EVENT_SBSX(CMN_ANY, wr_req,			0x02),
	CMN_EVENT_SBSX(CMN_ANY, cmo_req,		0x03),
	CMN_EVENT_SBSX(CMN_ANY, txrsp_retryack,		0x04),
	CMN_EVENT_SBSX(CMN_ANY, txdat_flitv,		0x05),
	CMN_EVENT_SBSX(CMN_ANY, txrsp_flitv,		0x06),
	CMN_EVENT_SBSX(CMN_ANY, rd_req_trkr_occ_cnt_ovfl, 0x11),
	CMN_EVENT_SBSX(CMN_ANY, wr_req_trkr_occ_cnt_ovfl, 0x12),
	CMN_EVENT_SBSX(CMN_ANY, cmo_req_trkr_occ_cnt_ovfl, 0x13),
	CMN_EVENT_SBSX(CMN_ANY, wdb_occ_cnt_ovfl,	0x14),
	CMN_EVENT_SBSX(CMN_ANY, rd_axi_trkr_occ_cnt_ovfl, 0x15),
	CMN_EVENT_SBSX(CMN_ANY, cmo_axi_trkr_occ_cnt_ovfl, 0x16),
	CMN_EVENT_SBSX(NOT_CMN600, rdb_occ_cnt_ovfl,	0x17),
	CMN_EVENT_SBSX(CMN_ANY, arvalid_no_arready,	0x21),
	CMN_EVENT_SBSX(CMN_ANY, awvalid_no_awready,	0x22),
	CMN_EVENT_SBSX(CMN_ANY, wvalid_no_wready,	0x23),
	CMN_EVENT_SBSX(CMN_ANY, txdat_stall,		0x24),
	CMN_EVENT_SBSX(CMN_ANY, txrsp_stall,		0x25),

	CMN_EVENT_RNID(CMN_ANY, s0_rdata_beats,		0x01),
	CMN_EVENT_RNID(CMN_ANY, s1_rdata_beats,		0x02),
	CMN_EVENT_RNID(CMN_ANY, s2_rdata_beats,		0x03),
	CMN_EVENT_RNID(CMN_ANY, rxdat_flits,		0x04),
	CMN_EVENT_RNID(CMN_ANY, txdat_flits,		0x05),
	CMN_EVENT_RNID(CMN_ANY, txreq_flits_total,	0x06),
	CMN_EVENT_RNID(CMN_ANY, txreq_flits_retried,	0x07),
	CMN_EVENT_RNID(CMN_ANY, rrt_occ_ovfl,		0x08),
	CMN_EVENT_RNID(CMN_ANY, wrt_occ_ovfl,		0x09),
	CMN_EVENT_RNID(CMN_ANY, txreq_flits_replayed,	0x0a),
	CMN_EVENT_RNID(CMN_ANY, wrcancel_sent,		0x0b),
	CMN_EVENT_RNID(CMN_ANY, s0_wdata_beats,		0x0c),
	CMN_EVENT_RNID(CMN_ANY, s1_wdata_beats,		0x0d),
	CMN_EVENT_RNID(CMN_ANY, s2_wdata_beats,		0x0e),
	CMN_EVENT_RNID(CMN_ANY, rrt_alloc,		0x0f),
	CMN_EVENT_RNID(CMN_ANY, wrt_alloc,		0x10),
	CMN_EVENT_RNID(CMN600, rdb_unord,		0x11),
	CMN_EVENT_RNID(CMN600, rdb_replay,		0x12),
	CMN_EVENT_RNID(CMN600, rdb_hybrid,		0x13),
	CMN_EVENT_RNID(CMN600, rdb_ord,			0x14),
	CMN_EVENT_RNID(NOT_CMN600, padb_occ_ovfl,	0x11),
	CMN_EVENT_RNID(NOT_CMN600, rpdb_occ_ovfl,	0x12),
	CMN_EVENT_RNID(NOT_CMN600, rrt_occup_ovfl_slice1, 0x13),
	CMN_EVENT_RNID(NOT_CMN600, rrt_occup_ovfl_slice2, 0x14),
	CMN_EVENT_RNID(NOT_CMN600, rrt_occup_ovfl_slice3, 0x15),
	CMN_EVENT_RNID(NOT_CMN600, wrt_throttled,	0x16),
	CMN_EVENT_RNID(CMN700, ldb_full,		0x17),
	CMN_EVENT_RNID(CMN700, rrt_rd_req_occup_ovfl_slice0, 0x18),
	CMN_EVENT_RNID(CMN700, rrt_rd_req_occup_ovfl_slice1, 0x19),
	CMN_EVENT_RNID(CMN700, rrt_rd_req_occup_ovfl_slice2, 0x1a),
	CMN_EVENT_RNID(CMN700, rrt_rd_req_occup_ovfl_slice3, 0x1b),
	CMN_EVENT_RNID(CMN700, rrt_burst_occup_ovfl_slice0, 0x1c),
	CMN_EVENT_RNID(CMN700, rrt_burst_occup_ovfl_slice1, 0x1d),
	CMN_EVENT_RNID(CMN700, rrt_burst_occup_ovfl_slice2, 0x1e),
	CMN_EVENT_RNID(CMN700, rrt_burst_occup_ovfl_slice3, 0x1f),
	CMN_EVENT_RNID(CMN700, rrt_burst_alloc,		0x20),
	CMN_EVENT_RNID(CMN700, awid_hash,		0x21),
	CMN_EVENT_RNID(CMN700, atomic_alloc,		0x22),
	CMN_EVENT_RNID(CMN700, atomic_occ_ovfl,		0x23),

	CMN_EVENT_MTSX(tc_lookup,			0x01),
	CMN_EVENT_MTSX(tc_fill,				0x02),
	CMN_EVENT_MTSX(tc_miss,				0x03),
	CMN_EVENT_MTSX(tdb_forward,			0x04),
	CMN_EVENT_MTSX(tcq_hazard,			0x05),
	CMN_EVENT_MTSX(tcq_rd_alloc,			0x06),
	CMN_EVENT_MTSX(tcq_wr_alloc,			0x07),
	CMN_EVENT_MTSX(tcq_cmo_alloc,			0x08),
	CMN_EVENT_MTSX(axi_rd_req,			0x09),
	CMN_EVENT_MTSX(axi_wr_req,			0x0a),
	CMN_EVENT_MTSX(tcq_occ_cnt_ovfl,		0x0b),
	CMN_EVENT_MTSX(tdb_occ_cnt_ovfl,		0x0c),

	CMN_EVENT_CXRA(CMN_ANY, rht_occ,		0x01),
	CMN_EVENT_CXRA(CMN_ANY, sht_occ,		0x02),
	CMN_EVENT_CXRA(CMN_ANY, rdb_occ,		0x03),
	CMN_EVENT_CXRA(CMN_ANY, wdb_occ,		0x04),
	CMN_EVENT_CXRA(CMN_ANY, ssb_occ,		0x05),
	CMN_EVENT_CXRA(CMN_ANY, snp_bcasts,		0x06),
	CMN_EVENT_CXRA(CMN_ANY, req_chains,		0x07),
	CMN_EVENT_CXRA(CMN_ANY, req_chain_avglen,	0x08),
	CMN_EVENT_CXRA(CMN_ANY, chirsp_stalls,		0x09),
	CMN_EVENT_CXRA(CMN_ANY, chidat_stalls,		0x0a),
	CMN_EVENT_CXRA(CMN_ANY, cxreq_pcrd_stalls_link0, 0x0b),
	CMN_EVENT_CXRA(CMN_ANY, cxreq_pcrd_stalls_link1, 0x0c),
	CMN_EVENT_CXRA(CMN_ANY, cxreq_pcrd_stalls_link2, 0x0d),
	CMN_EVENT_CXRA(CMN_ANY, cxdat_pcrd_stalls_link0, 0x0e),
	CMN_EVENT_CXRA(CMN_ANY, cxdat_pcrd_stalls_link1, 0x0f),
	CMN_EVENT_CXRA(CMN_ANY, cxdat_pcrd_stalls_link2, 0x10),
	CMN_EVENT_CXRA(CMN_ANY, external_chirsp_stalls,	0x11),
	CMN_EVENT_CXRA(CMN_ANY, external_chidat_stalls,	0x12),
	CMN_EVENT_CXRA(NOT_CMN600, cxmisc_pcrd_stalls_link0, 0x13),
	CMN_EVENT_CXRA(NOT_CMN600, cxmisc_pcrd_stalls_link1, 0x14),
	CMN_EVENT_CXRA(NOT_CMN600, cxmisc_pcrd_stalls_link2, 0x15),

	CMN_EVENT_CXHA(rddatbyp,			0x21),
	CMN_EVENT_CXHA(chirsp_up_stall,			0x22),
	CMN_EVENT_CXHA(chidat_up_stall,			0x23),
	CMN_EVENT_CXHA(snppcrd_link0_stall,		0x24),
	CMN_EVENT_CXHA(snppcrd_link1_stall,		0x25),
	CMN_EVENT_CXHA(snppcrd_link2_stall,		0x26),
	CMN_EVENT_CXHA(reqtrk_occ,			0x27),
	CMN_EVENT_CXHA(rdb_occ,				0x28),
	CMN_EVENT_CXHA(rdbyp_occ,			0x29),
	CMN_EVENT_CXHA(wdb_occ,				0x2a),
	CMN_EVENT_CXHA(snptrk_occ,			0x2b),
	CMN_EVENT_CXHA(sdb_occ,				0x2c),
	CMN_EVENT_CXHA(snphaz_occ,			0x2d),

	CMN_EVENT_CCRA(rht_occ,				0x41),
	CMN_EVENT_CCRA(sht_occ,				0x42),
	CMN_EVENT_CCRA(rdb_occ,				0x43),
	CMN_EVENT_CCRA(wdb_occ,				0x44),
	CMN_EVENT_CCRA(ssb_occ,				0x45),
	CMN_EVENT_CCRA(snp_bcasts,			0x46),
	CMN_EVENT_CCRA(req_chains,			0x47),
	CMN_EVENT_CCRA(req_chain_avglen,		0x48),
	CMN_EVENT_CCRA(chirsp_stalls,			0x49),
	CMN_EVENT_CCRA(chidat_stalls,			0x4a),
	CMN_EVENT_CCRA(cxreq_pcrd_stalls_link0,		0x4b),
	CMN_EVENT_CCRA(cxreq_pcrd_stalls_link1,		0x4c),
	CMN_EVENT_CCRA(cxreq_pcrd_stalls_link2,		0x4d),
	CMN_EVENT_CCRA(cxdat_pcrd_stalls_link0,		0x4e),
	CMN_EVENT_CCRA(cxdat_pcrd_stalls_link1,		0x4f),
	CMN_EVENT_CCRA(cxdat_pcrd_stalls_link2,		0x50),
	CMN_EVENT_CCRA(external_chirsp_stalls,		0x51),
	CMN_EVENT_CCRA(external_chidat_stalls,		0x52),
	CMN_EVENT_CCRA(cxmisc_pcrd_stalls_link0,	0x53),
	CMN_EVENT_CCRA(cxmisc_pcrd_stalls_link1,	0x54),
	CMN_EVENT_CCRA(cxmisc_pcrd_stalls_link2,	0x55),
	CMN_EVENT_CCRA(rht_alloc,			0x56),
	CMN_EVENT_CCRA(sht_alloc,			0x57),
	CMN_EVENT_CCRA(rdb_alloc,			0x58),
	CMN_EVENT_CCRA(wdb_alloc,			0x59),
	CMN_EVENT_CCRA(ssb_alloc,			0x5a),

	CMN_EVENT_CCHA(rddatbyp,			0x61),
	CMN_EVENT_CCHA(chirsp_up_stall,			0x62),
	CMN_EVENT_CCHA(chidat_up_stall,			0x63),
	CMN_EVENT_CCHA(snppcrd_link0_stall,		0x64),
	CMN_EVENT_CCHA(snppcrd_link1_stall,		0x65),
	CMN_EVENT_CCHA(snppcrd_link2_stall,		0x66),
	CMN_EVENT_CCHA(reqtrk_occ,			0x67),
	CMN_EVENT_CCHA(rdb_occ,				0x68),
	CMN_EVENT_CCHA(rdbyp_occ,			0x69),
	CMN_EVENT_CCHA(wdb_occ,				0x6a),
	CMN_EVENT_CCHA(snptrk_occ,			0x6b),
	CMN_EVENT_CCHA(sdb_occ,				0x6c),
	CMN_EVENT_CCHA(snphaz_occ,			0x6d),
	CMN_EVENT_CCHA(reqtrk_alloc,			0x6e),
	CMN_EVENT_CCHA(rdb_alloc,			0x6f),
	CMN_EVENT_CCHA(rdbyp_alloc,			0x70),
	CMN_EVENT_CCHA(wdb_alloc,			0x71),
	CMN_EVENT_CCHA(snptrk_alloc,			0x72),
	CMN_EVENT_CCHA(sdb_alloc,			0x73),
	CMN_EVENT_CCHA(snphaz_alloc,			0x74),
	CMN_EVENT_CCHA(pb_rhu_req_occ,			0x75),
	CMN_EVENT_CCHA(pb_rhu_req_alloc,		0x76),
	CMN_EVENT_CCHA(pb_rhu_pcie_req_occ,		0x77),
	CMN_EVENT_CCHA(pb_rhu_pcie_req_alloc,		0x78),
	CMN_EVENT_CCHA(pb_pcie_wr_req_occ,		0x79),
	CMN_EVENT_CCHA(pb_pcie_wr_req_alloc,		0x7a),
	CMN_EVENT_CCHA(pb_pcie_reg_req_occ,		0x7b),
	CMN_EVENT_CCHA(pb_pcie_reg_req_alloc,		0x7c),
	CMN_EVENT_CCHA(pb_pcie_rsvd_req_occ,		0x7d),
	CMN_EVENT_CCHA(pb_pcie_rsvd_req_alloc,		0x7e),
	CMN_EVENT_CCHA(pb_rhu_dat_occ,			0x7f),
	CMN_EVENT_CCHA(pb_rhu_dat_alloc,		0x80),
	CMN_EVENT_CCHA(pb_rhu_pcie_dat_occ,		0x81),
	CMN_EVENT_CCHA(pb_rhu_pcie_dat_alloc,		0x82),
	CMN_EVENT_CCHA(pb_pcie_wr_dat_occ,		0x83),
	CMN_EVENT_CCHA(pb_pcie_wr_dat_alloc,		0x84),

	CMN_EVENT_CCLA(rx_cxs,				0x21),
	CMN_EVENT_CCLA(tx_cxs,				0x22),
	CMN_EVENT_CCLA(rx_cxs_avg_size,			0x23),
	CMN_EVENT_CCLA(tx_cxs_avg_size,			0x24),
	CMN_EVENT_CCLA(tx_cxs_lcrd_backpressure,	0x25),
	CMN_EVENT_CCLA(link_crdbuf_occ,			0x26),
	CMN_EVENT_CCLA(link_crdbuf_alloc,		0x27),
	CMN_EVENT_CCLA(pfwd_rcvr_cxs,			0x28),
	CMN_EVENT_CCLA(pfwd_sndr_num_flits,		0x29),
	CMN_EVENT_CCLA(pfwd_sndr_stalls_static_crd,	0x2a),
	CMN_EVENT_CCLA(pfwd_sndr_stalls_dynmaic_crd,	0x2b),

	CMN_EVENT_HNS_HBT(cache_miss,			0x01),
	CMN_EVENT_HNS_HBT(slc_sf_cache_access,		0x02),
	CMN_EVENT_HNS_HBT(cache_fill,			0x03),
	CMN_EVENT_HNS_HBT(pocq_retry,			0x04),
	CMN_EVENT_HNS_HBT(pocq_reqs_recvd,		0x05),
	CMN_EVENT_HNS_HBT(sf_hit,			0x06),
	CMN_EVENT_HNS_HBT(sf_evictions,			0x07),
	CMN_EVENT_HNS(dir_snoops_sent,			0x08),
	CMN_EVENT_HNS(brd_snoops_sent,			0x09),
	CMN_EVENT_HNS_HBT(slc_eviction,			0x0a),
	CMN_EVENT_HNS_HBT(slc_fill_invalid_way,		0x0b),
	CMN_EVENT_HNS(mc_retries_local,			0x0c),
	CMN_EVENT_HNS_SNH(mc_reqs_local,		0x0d),
	CMN_EVENT_HNS(qos_hh_retry,			0x0e),
	CMN_EVENT_HNS_OCC(qos_pocq_occupancy,		0x0f),
	CMN_EVENT_HNS(pocq_addrhaz,			0x10),
	CMN_EVENT_HNS(pocq_atomic_addrhaz,		0x11),
	CMN_EVENT_HNS(ld_st_swp_adq_full,		0x12),
	CMN_EVENT_HNS(cmp_adq_full,			0x13),
	CMN_EVENT_HNS(txdat_stall,			0x14),
	CMN_EVENT_HNS(txrsp_stall,			0x15),
	CMN_EVENT_HNS(seq_full,				0x16),
	CMN_EVENT_HNS(seq_hit,				0x17),
	CMN_EVENT_HNS(snp_sent,				0x18),
	CMN_EVENT_HNS(sfbi_dir_snp_sent,		0x19),
	CMN_EVENT_HNS(sfbi_brd_snp_sent,		0x1a),
	CMN_EVENT_HNS(intv_dirty,			0x1c),
	CMN_EVENT_HNS(stash_snp_sent,			0x1d),
	CMN_EVENT_HNS(stash_data_pull,			0x1e),
	CMN_EVENT_HNS(snp_fwded,			0x1f),
	CMN_EVENT_HNS(atomic_fwd,			0x20),
	CMN_EVENT_HNS(mpam_hardlim,			0x21),
	CMN_EVENT_HNS(mpam_softlim,			0x22),
	CMN_EVENT_HNS(snp_sent_cluster,			0x23),
	CMN_EVENT_HNS(sf_imprecise_evict,		0x24),
	CMN_EVENT_HNS(sf_evict_shared_line,		0x25),
	CMN_EVENT_HNS_CLS(pocq_class_occup,		0x26),
	CMN_EVENT_HNS_CLS(pocq_class_retry,		0x27),
	CMN_EVENT_HNS_CLS(class_mc_reqs_local,		0x28),
	CMN_EVENT_HNS_CLS(class_cgnt_cmin,		0x29),
	CMN_EVENT_HNS_SNT(sn_throttle,			0x2a),
	CMN_EVENT_HNS_SNT(sn_throttle_min,		0x2b),
	CMN_EVENT_HNS(sf_precise_to_imprecise,		0x2c),
	CMN_EVENT_HNS(snp_intv_cln,			0x2d),
	CMN_EVENT_HNS(nc_excl,				0x2e),
	CMN_EVENT_HNS(excl_mon_ovfl,			0x2f),
	CMN_EVENT_HNS(snp_req_recvd,			0x30),
	CMN_EVENT_HNS(snp_req_byp_pocq,			0x31),
	CMN_EVENT_HNS(dir_ccgha_snp_sent,		0x32),
	CMN_EVENT_HNS(brd_ccgha_snp_sent,		0x33),
	CMN_EVENT_HNS(ccgha_snp_stall,			0x34),
	CMN_EVENT_HNS(lbt_req_hardlim,			0x35),
	CMN_EVENT_HNS(hbt_req_hardlim,			0x36),
	CMN_EVENT_HNS(sf_reupdate,			0x37),
	CMN_EVENT_HNS(excl_sf_imprecise,		0x38),
	CMN_EVENT_HNS(snp_pocq_addrhaz,			0x39),
	CMN_EVENT_HNS(mc_retries_remote,		0x3a),
	CMN_EVENT_HNS_SNH(mc_reqs_remote,		0x3b),
	CMN_EVENT_HNS_CLS(class_mc_reqs_remote,		0x3c),

	NULL
};

static const struct attribute_group arm_cmn_event_attrs_group = {
	.name = "events",
	.attrs = arm_cmn_event_attrs,
	.is_visible = arm_cmn_event_attr_is_visible,
};

static ssize_t arm_cmn_format_show(struct device *dev,
				   struct device_attribute *attr, char *buf)
{
	struct arm_cmn_format_attr *fmt = container_of(attr, typeof(*fmt), attr);
	int lo = __ffs(fmt->field), hi = __fls(fmt->field);

	if (lo == hi)
		return sysfs_emit(buf, "config:%d\n", lo);

	if (!fmt->config)
		return sysfs_emit(buf, "config:%d-%d\n", lo, hi);

	return sysfs_emit(buf, "config%d:%d-%d\n", fmt->config, lo, hi);
}

#define _CMN_FORMAT_ATTR(_name, _cfg, _fld)				\
	(&((struct arm_cmn_format_attr[]) {{				\
		.attr = __ATTR(_name, 0444, arm_cmn_format_show, NULL),	\
		.config = _cfg,						\
		.field = _fld,						\
	}})[0].attr.attr)
#define CMN_FORMAT_ATTR(_name, _fld)	_CMN_FORMAT_ATTR(_name, 0, _fld)

static struct attribute *arm_cmn_format_attrs[] = {
	CMN_FORMAT_ATTR(type, CMN_CONFIG_TYPE),
	CMN_FORMAT_ATTR(eventid, CMN_CONFIG_EVENTID),
	CMN_FORMAT_ATTR(occupid, CMN_CONFIG_OCCUPID),
	CMN_FORMAT_ATTR(bynodeid, CMN_CONFIG_BYNODEID),
	CMN_FORMAT_ATTR(nodeid, CMN_CONFIG_NODEID),

	CMN_FORMAT_ATTR(wp_dev_sel, CMN_CONFIG_WP_DEV_SEL),
	CMN_FORMAT_ATTR(wp_chn_sel, CMN_CONFIG_WP_CHN_SEL),
	CMN_FORMAT_ATTR(wp_grp, CMN_CONFIG_WP_GRP),
	CMN_FORMAT_ATTR(wp_exclusive, CMN_CONFIG_WP_EXCLUSIVE),
	CMN_FORMAT_ATTR(wp_combine, CMN_CONFIG_WP_COMBINE),

	_CMN_FORMAT_ATTR(wp_val, 1, CMN_CONFIG1_WP_VAL),
	_CMN_FORMAT_ATTR(wp_mask, 2, CMN_CONFIG2_WP_MASK),

	NULL
};

static const struct attribute_group arm_cmn_format_attrs_group = {
	.name = "format",
	.attrs = arm_cmn_format_attrs,
};

static ssize_t arm_cmn_cpumask_show(struct device *dev,
				    struct device_attribute *attr, char *buf)
{
	struct arm_cmn *cmn = to_cmn(dev_get_drvdata(dev));

	return cpumap_print_to_pagebuf(true, buf, cpumask_of(cmn->cpu));
}

static struct device_attribute arm_cmn_cpumask_attr =
		__ATTR(cpumask, 0444, arm_cmn_cpumask_show, NULL);

static ssize_t arm_cmn_identifier_show(struct device *dev,
				       struct device_attribute *attr, char *buf)
{
	struct arm_cmn *cmn = to_cmn(dev_get_drvdata(dev));

	return sysfs_emit(buf, "%03x%02x\n", cmn->part, cmn->rev);
}

static struct device_attribute arm_cmn_identifier_attr =
		__ATTR(identifier, 0444, arm_cmn_identifier_show, NULL);

static struct attribute *arm_cmn_other_attrs[] = {
	&arm_cmn_cpumask_attr.attr,
	&arm_cmn_identifier_attr.attr,
	NULL,
};

static const struct attribute_group arm_cmn_other_attrs_group = {
	.attrs = arm_cmn_other_attrs,
};

static const struct attribute_group *arm_cmn_attr_groups[] = {
	&arm_cmn_event_attrs_group,
	&arm_cmn_format_attrs_group,
	&arm_cmn_other_attrs_group,
	NULL
};

static int arm_cmn_wp_idx(struct perf_event *event)
{
	return CMN_EVENT_EVENTID(event) + CMN_EVENT_WP_GRP(event);
}

static u32 arm_cmn_wp_config(struct perf_event *event)
{
	u32 config;
	u32 dev = CMN_EVENT_WP_DEV_SEL(event);
	u32 chn = CMN_EVENT_WP_CHN_SEL(event);
	u32 grp = CMN_EVENT_WP_GRP(event);
	u32 exc = CMN_EVENT_WP_EXCLUSIVE(event);
	u32 combine = CMN_EVENT_WP_COMBINE(event);
	bool is_cmn600 = to_cmn(event->pmu)->part == PART_CMN600;

	config = FIELD_PREP(CMN_DTM_WPn_CONFIG_WP_DEV_SEL, dev) |
		 FIELD_PREP(CMN_DTM_WPn_CONFIG_WP_CHN_SEL, chn) |
		 FIELD_PREP(CMN_DTM_WPn_CONFIG_WP_GRP, grp) |
		 FIELD_PREP(CMN_DTM_WPn_CONFIG_WP_DEV_SEL2, dev >> 1);
	if (exc)
		config |= is_cmn600 ? CMN600_WPn_CONFIG_WP_EXCLUSIVE :
				      CMN_DTM_WPn_CONFIG_WP_EXCLUSIVE;
	if (combine && !grp)
		config |= is_cmn600 ? CMN600_WPn_CONFIG_WP_COMBINE :
				      CMN_DTM_WPn_CONFIG_WP_COMBINE;
	return config;
}

static void arm_cmn_set_state(struct arm_cmn *cmn, u32 state)
{
	if (!cmn->state)
		writel_relaxed(0, cmn->dtc[0].base + CMN_DT_PMCR);
	cmn->state |= state;
}

static void arm_cmn_clear_state(struct arm_cmn *cmn, u32 state)
{
	cmn->state &= ~state;
	if (!cmn->state)
		writel_relaxed(CMN_DT_PMCR_PMU_EN | CMN_DT_PMCR_OVFL_INTR_EN,
			       cmn->dtc[0].base + CMN_DT_PMCR);
}

static void arm_cmn_pmu_enable(struct pmu *pmu)
{
	arm_cmn_clear_state(to_cmn(pmu), CMN_STATE_DISABLED);
}

static void arm_cmn_pmu_disable(struct pmu *pmu)
{
	arm_cmn_set_state(to_cmn(pmu), CMN_STATE_DISABLED);
}

static u64 arm_cmn_read_dtm(struct arm_cmn *cmn, struct arm_cmn_hw_event *hw,
			    bool snapshot)
{
	struct arm_cmn_dtm *dtm = NULL;
	struct arm_cmn_node *dn;
	unsigned int i, offset, dtm_idx;
	u64 reg, count = 0;

	offset = snapshot ? CMN_DTM_PMEVCNTSR : CMN_DTM_PMEVCNT;
	for_each_hw_dn(hw, dn, i) {
		if (dtm != &cmn->dtms[dn->dtm]) {
			dtm = &cmn->dtms[dn->dtm] + hw->dtm_offset;
			reg = readq_relaxed(dtm->base + offset);
		}
		dtm_idx = arm_cmn_get_index(hw->dtm_idx, i);
		count += (u16)(reg >> (dtm_idx * 16));
	}
	return count;
}

static u64 arm_cmn_read_cc(struct arm_cmn_dtc *dtc)
{
	u64 val = readq_relaxed(dtc->base + CMN_DT_PMCCNTR);

	writeq_relaxed(CMN_CC_INIT, dtc->base + CMN_DT_PMCCNTR);
	return (val - CMN_CC_INIT) & ((CMN_CC_INIT << 1) - 1);
}

static u32 arm_cmn_read_counter(struct arm_cmn_dtc *dtc, int idx)
{
	u32 val, pmevcnt = CMN_DT_PMEVCNT(idx);

	val = readl_relaxed(dtc->base + pmevcnt);
	writel_relaxed(CMN_COUNTER_INIT, dtc->base + pmevcnt);
	return val - CMN_COUNTER_INIT;
}

static void arm_cmn_init_counter(struct perf_event *event)
{
	struct arm_cmn *cmn = to_cmn(event->pmu);
	struct arm_cmn_hw_event *hw = to_cmn_hw(event);
	u64 count;

	for_each_hw_dtc_idx(hw, i, idx) {
		writel_relaxed(CMN_COUNTER_INIT, cmn->dtc[i].base + CMN_DT_PMEVCNT(idx));
		cmn->dtc[i].counters[idx] = event;
	}

	count = arm_cmn_read_dtm(cmn, hw, false);
	local64_set(&event->hw.prev_count, count);
}

static void arm_cmn_event_read(struct perf_event *event)
{
	struct arm_cmn *cmn = to_cmn(event->pmu);
	struct arm_cmn_hw_event *hw = to_cmn_hw(event);
	u64 delta, new, prev;
	unsigned long flags;

	if (CMN_EVENT_TYPE(event) == CMN_TYPE_DTC) {
		delta = arm_cmn_read_cc(cmn->dtc + hw->dtc_idx[0]);
		local64_add(delta, &event->count);
		return;
	}
	new = arm_cmn_read_dtm(cmn, hw, false);
	prev = local64_xchg(&event->hw.prev_count, new);

	delta = new - prev;

	local_irq_save(flags);
	for_each_hw_dtc_idx(hw, i, idx) {
		new = arm_cmn_read_counter(cmn->dtc + i, idx);
		delta += new << 16;
	}
	local_irq_restore(flags);
	local64_add(delta, &event->count);
}

static int arm_cmn_set_event_sel_hi(struct arm_cmn_node *dn,
				    enum cmn_filter_select fsel, u8 occupid)
{
	u64 reg;

	if (fsel == SEL_NONE)
		return 0;

	if (!dn->occupid[fsel].count) {
		dn->occupid[fsel].val = occupid;
		reg = FIELD_PREP(CMN__PMU_CBUSY_SNTHROTTLE_SEL,
				 dn->occupid[SEL_CBUSY_SNTHROTTLE_SEL].val) |
		      FIELD_PREP(CMN__PMU_SN_HOME_SEL,
				 dn->occupid[SEL_SN_HOME_SEL].val) |
		      FIELD_PREP(CMN__PMU_HBT_LBT_SEL,
				 dn->occupid[SEL_HBT_LBT_SEL].val) |
		      FIELD_PREP(CMN__PMU_CLASS_OCCUP_ID,
				 dn->occupid[SEL_CLASS_OCCUP_ID].val) |
		      FIELD_PREP(CMN__PMU_OCCUP1_ID,
				 dn->occupid[SEL_OCCUP1ID].val);
		writel_relaxed(reg >> 32, dn->pmu_base + CMN_PMU_EVENT_SEL + 4);
	} else if (dn->occupid[fsel].val != occupid) {
		return -EBUSY;
	}
	dn->occupid[fsel].count++;
	return 0;
}

static void arm_cmn_set_event_sel_lo(struct arm_cmn_node *dn, int dtm_idx,
				     int eventid, bool wide_sel)
{
	if (wide_sel) {
		dn->event_w[dtm_idx] = eventid;
		writeq_relaxed(le64_to_cpu(dn->event_sel_w), dn->pmu_base + CMN_PMU_EVENT_SEL);
	} else {
		dn->event[dtm_idx] = eventid;
		writel_relaxed(le32_to_cpu(dn->event_sel), dn->pmu_base + CMN_PMU_EVENT_SEL);
	}
}

static void arm_cmn_event_start(struct perf_event *event, int flags)
{
	struct arm_cmn *cmn = to_cmn(event->pmu);
	struct arm_cmn_hw_event *hw = to_cmn_hw(event);
	struct arm_cmn_node *dn;
	enum cmn_node_type type = CMN_EVENT_TYPE(event);
	int i;

	if (type == CMN_TYPE_DTC) {
		i = hw->dtc_idx[0];
		writeq_relaxed(CMN_CC_INIT, cmn->dtc[i].base + CMN_DT_PMCCNTR);
		cmn->dtc[i].cc_active = true;
	} else if (type == CMN_TYPE_WP) {
		int wp_idx = arm_cmn_wp_idx(event);
		u64 val = CMN_EVENT_WP_VAL(event);
		u64 mask = CMN_EVENT_WP_MASK(event);

		for_each_hw_dn(hw, dn, i) {
			void __iomem *base = dn->pmu_base + CMN_DTM_OFFSET(hw->dtm_offset);

			writeq_relaxed(val, base + CMN_DTM_WPn_VAL(wp_idx));
			writeq_relaxed(mask, base + CMN_DTM_WPn_MASK(wp_idx));
		}
	} else for_each_hw_dn(hw, dn, i) {
		int dtm_idx = arm_cmn_get_index(hw->dtm_idx, i);

		arm_cmn_set_event_sel_lo(dn, dtm_idx, CMN_EVENT_EVENTID(event),
					 hw->wide_sel);
	}
}

static void arm_cmn_event_stop(struct perf_event *event, int flags)
{
	struct arm_cmn *cmn = to_cmn(event->pmu);
	struct arm_cmn_hw_event *hw = to_cmn_hw(event);
	struct arm_cmn_node *dn;
	enum cmn_node_type type = CMN_EVENT_TYPE(event);
	int i;

	if (type == CMN_TYPE_DTC) {
		i = hw->dtc_idx[0];
		cmn->dtc[i].cc_active = false;
	} else if (type == CMN_TYPE_WP) {
		int wp_idx = arm_cmn_wp_idx(event);

		for_each_hw_dn(hw, dn, i) {
			void __iomem *base = dn->pmu_base + CMN_DTM_OFFSET(hw->dtm_offset);

			writeq_relaxed(0, base + CMN_DTM_WPn_MASK(wp_idx));
			writeq_relaxed(~0ULL, base + CMN_DTM_WPn_VAL(wp_idx));
		}
	} else for_each_hw_dn(hw, dn, i) {
		int dtm_idx = arm_cmn_get_index(hw->dtm_idx, i);

		arm_cmn_set_event_sel_lo(dn, dtm_idx, 0, hw->wide_sel);
	}

	arm_cmn_event_read(event);
}

struct arm_cmn_val {
	u8 dtm_count[CMN_MAX_DTMS];
	u8 occupid[CMN_MAX_DTMS][SEL_MAX];
	u8 wp[CMN_MAX_DTMS][4];
	int dtc_count[CMN_MAX_DTCS];
	bool cycles;
};

static void arm_cmn_val_add_event(struct arm_cmn *cmn, struct arm_cmn_val *val,
				  struct perf_event *event)
{
	struct arm_cmn_hw_event *hw = to_cmn_hw(event);
	struct arm_cmn_node *dn;
	enum cmn_node_type type;
	int i;

	if (is_software_event(event))
		return;

	type = CMN_EVENT_TYPE(event);
	if (type == CMN_TYPE_DTC) {
		val->cycles = true;
		return;
	}

	for_each_hw_dtc_idx(hw, dtc, idx)
		val->dtc_count[dtc]++;

	for_each_hw_dn(hw, dn, i) {
		int wp_idx, dtm = dn->dtm, sel = hw->filter_sel;

		val->dtm_count[dtm]++;

		if (sel > SEL_NONE)
			val->occupid[dtm][sel] = CMN_EVENT_OCCUPID(event) + 1;

		if (type != CMN_TYPE_WP)
			continue;

		wp_idx = arm_cmn_wp_idx(event);
		val->wp[dtm][wp_idx] = CMN_EVENT_WP_COMBINE(event) + 1;
	}
}

static int arm_cmn_validate_group(struct arm_cmn *cmn, struct perf_event *event)
{
	struct arm_cmn_hw_event *hw = to_cmn_hw(event);
	struct arm_cmn_node *dn;
	struct perf_event *sibling, *leader = event->group_leader;
	enum cmn_node_type type;
	struct arm_cmn_val *val;
	int i, ret = -EINVAL;

	if (leader == event)
		return 0;

	if (event->pmu != leader->pmu && !is_software_event(leader))
		return -EINVAL;

	val = kzalloc(sizeof(*val), GFP_KERNEL);
	if (!val)
		return -ENOMEM;

	arm_cmn_val_add_event(cmn, val, leader);
	for_each_sibling_event(sibling, leader)
		arm_cmn_val_add_event(cmn, val, sibling);

	type = CMN_EVENT_TYPE(event);
	if (type == CMN_TYPE_DTC) {
		ret = val->cycles ? -EINVAL : 0;
		goto done;
	}

	for (i = 0; i < CMN_MAX_DTCS; i++)
		if (val->dtc_count[i] == CMN_DT_NUM_COUNTERS)
			goto done;

	for_each_hw_dn(hw, dn, i) {
		int wp_idx, wp_cmb, dtm = dn->dtm, sel = hw->filter_sel;

		if (val->dtm_count[dtm] == CMN_DTM_NUM_COUNTERS)
			goto done;

		if (sel > SEL_NONE && val->occupid[dtm][sel] &&
		    val->occupid[dtm][sel] != CMN_EVENT_OCCUPID(event) + 1)
			goto done;

		if (type != CMN_TYPE_WP)
			continue;

		wp_idx = arm_cmn_wp_idx(event);
		if (val->wp[dtm][wp_idx])
			goto done;

		wp_cmb = val->wp[dtm][wp_idx ^ 1];
		if (wp_cmb && wp_cmb != CMN_EVENT_WP_COMBINE(event) + 1)
			goto done;
	}

	ret = 0;
done:
	kfree(val);
	return ret;
}

static enum cmn_filter_select arm_cmn_filter_sel(const struct arm_cmn *cmn,
						 enum cmn_node_type type,
						 unsigned int eventid)
{
	struct arm_cmn_event_attr *e;
	enum cmn_model model = arm_cmn_model(cmn);

	for (int i = 0; i < ARRAY_SIZE(arm_cmn_event_attrs) - 1; i++) {
		e = container_of(arm_cmn_event_attrs[i], typeof(*e), attr.attr);
		if (e->model & model && e->type == type && e->eventid == eventid)
			return e->fsel;
	}
	return SEL_NONE;
}


static int arm_cmn_event_init(struct perf_event *event)
{
	struct arm_cmn *cmn = to_cmn(event->pmu);
	struct arm_cmn_hw_event *hw = to_cmn_hw(event);
	struct arm_cmn_node *dn;
	enum cmn_node_type type;
	bool bynodeid;
	u16 nodeid, eventid;

	if (event->attr.type != event->pmu->type)
		return -ENOENT;

	if (is_sampling_event(event) || event->attach_state & PERF_ATTACH_TASK)
		return -EINVAL;

	event->cpu = cmn->cpu;
	if (event->cpu < 0)
		return -EINVAL;

	type = CMN_EVENT_TYPE(event);
	/* DTC events (i.e. cycles) already have everything they need */
	if (type == CMN_TYPE_DTC)
		return arm_cmn_validate_group(cmn, event);

	eventid = CMN_EVENT_EVENTID(event);
	/* For watchpoints we need the actual XP node here */
	if (type == CMN_TYPE_WP) {
		type = CMN_TYPE_XP;
		/* ...and we need a "real" direction */
		if (eventid != CMN_WP_UP && eventid != CMN_WP_DOWN)
			return -EINVAL;
		/* ...but the DTM may depend on which port we're watching */
		if (cmn->multi_dtm)
			hw->dtm_offset = CMN_EVENT_WP_DEV_SEL(event) / 2;
	} else if (type == CMN_TYPE_XP && cmn->part == PART_CMN700) {
		hw->wide_sel = true;
	}

	/* This is sufficiently annoying to recalculate, so cache it */
	hw->filter_sel = arm_cmn_filter_sel(cmn, type, eventid);

	bynodeid = CMN_EVENT_BYNODEID(event);
	nodeid = CMN_EVENT_NODEID(event);

	hw->dn = arm_cmn_node(cmn, type);
	if (!hw->dn)
		return -EINVAL;

	memset(hw->dtc_idx, -1, sizeof(hw->dtc_idx));
	for (dn = hw->dn; dn->type == type; dn++) {
		if (bynodeid && dn->id != nodeid) {
			hw->dn++;
			continue;
		}
		hw->num_dns++;
		if (dn->dtc < 0)
			memset(hw->dtc_idx, 0, cmn->num_dtcs);
		else
			hw->dtc_idx[dn->dtc] = 0;

		if (bynodeid)
			break;
	}

	if (!hw->num_dns) {
		struct arm_cmn_nodeid nid = arm_cmn_nid(cmn, nodeid);

		dev_dbg(cmn->dev, "invalid node 0x%x (%d,%d,%d,%d) type 0x%x\n",
			nodeid, nid.x, nid.y, nid.port, nid.dev, type);
		return -EINVAL;
	}

	return arm_cmn_validate_group(cmn, event);
}

static void arm_cmn_event_clear(struct arm_cmn *cmn, struct perf_event *event,
				int i)
{
	struct arm_cmn_hw_event *hw = to_cmn_hw(event);
	enum cmn_node_type type = CMN_EVENT_TYPE(event);

	while (i--) {
		struct arm_cmn_dtm *dtm = &cmn->dtms[hw->dn[i].dtm] + hw->dtm_offset;
		unsigned int dtm_idx = arm_cmn_get_index(hw->dtm_idx, i);

		if (type == CMN_TYPE_WP)
			dtm->wp_event[arm_cmn_wp_idx(event)] = -1;

		if (hw->filter_sel > SEL_NONE)
			hw->dn[i].occupid[hw->filter_sel].count--;

		dtm->pmu_config_low &= ~CMN__PMEVCNT_PAIRED(dtm_idx);
		writel_relaxed(dtm->pmu_config_low, dtm->base + CMN_DTM_PMU_CONFIG);
	}
	memset(hw->dtm_idx, 0, sizeof(hw->dtm_idx));

	for_each_hw_dtc_idx(hw, j, idx)
		cmn->dtc[j].counters[idx] = NULL;
}

static int arm_cmn_event_add(struct perf_event *event, int flags)
{
	struct arm_cmn *cmn = to_cmn(event->pmu);
	struct arm_cmn_hw_event *hw = to_cmn_hw(event);
	struct arm_cmn_node *dn;
	enum cmn_node_type type = CMN_EVENT_TYPE(event);
	unsigned int input_sel, i = 0;

	if (type == CMN_TYPE_DTC) {
		while (cmn->dtc[i].cycles)
			if (++i == cmn->num_dtcs)
				return -ENOSPC;

		cmn->dtc[i].cycles = event;
		hw->dtc_idx[0] = i;

		if (flags & PERF_EF_START)
			arm_cmn_event_start(event, 0);
		return 0;
	}

	/* Grab the global counters first... */
	for_each_hw_dtc_idx(hw, j, idx) {
		if (cmn->part == PART_CMN600 && j > 0) {
			idx = hw->dtc_idx[0];
		} else {
			idx = 0;
			while (cmn->dtc[j].counters[idx])
				if (++idx == CMN_DT_NUM_COUNTERS)
					return -ENOSPC;
		}
		hw->dtc_idx[j] = idx;
	}

	/* ...then the local counters to feed them */
	for_each_hw_dn(hw, dn, i) {
		struct arm_cmn_dtm *dtm = &cmn->dtms[dn->dtm] + hw->dtm_offset;
		unsigned int dtm_idx, shift, d = max_t(int, dn->dtc, 0);
		u64 reg;

		dtm_idx = 0;
		while (dtm->pmu_config_low & CMN__PMEVCNT_PAIRED(dtm_idx))
			if (++dtm_idx == CMN_DTM_NUM_COUNTERS)
				goto free_dtms;

		if (type == CMN_TYPE_XP) {
			input_sel = CMN__PMEVCNT0_INPUT_SEL_XP + dtm_idx;
		} else if (type == CMN_TYPE_WP) {
			int tmp, wp_idx = arm_cmn_wp_idx(event);
			u32 cfg = arm_cmn_wp_config(event);

			if (dtm->wp_event[wp_idx] >= 0)
				goto free_dtms;

			tmp = dtm->wp_event[wp_idx ^ 1];
			if (tmp >= 0 && CMN_EVENT_WP_COMBINE(event) !=
					CMN_EVENT_WP_COMBINE(cmn->dtc[d].counters[tmp]))
				goto free_dtms;

			input_sel = CMN__PMEVCNT0_INPUT_SEL_WP + wp_idx;
			dtm->wp_event[wp_idx] = hw->dtc_idx[d];
			writel_relaxed(cfg, dtm->base + CMN_DTM_WPn_CONFIG(wp_idx));
		} else {
			struct arm_cmn_nodeid nid = arm_cmn_nid(cmn, dn->id);

			if (cmn->multi_dtm)
				nid.port %= 2;

			input_sel = CMN__PMEVCNT0_INPUT_SEL_DEV + dtm_idx +
				    (nid.port << 4) + (nid.dev << 2);

			if (arm_cmn_set_event_sel_hi(dn, hw->filter_sel, CMN_EVENT_OCCUPID(event)))
				goto free_dtms;
		}

		arm_cmn_set_index(hw->dtm_idx, i, dtm_idx);

		dtm->input_sel[dtm_idx] = input_sel;
		shift = CMN__PMEVCNTn_GLOBAL_NUM_SHIFT(dtm_idx);
		dtm->pmu_config_low &= ~(CMN__PMEVCNT0_GLOBAL_NUM << shift);
		dtm->pmu_config_low |= FIELD_PREP(CMN__PMEVCNT0_GLOBAL_NUM, hw->dtc_idx[d]) << shift;
		dtm->pmu_config_low |= CMN__PMEVCNT_PAIRED(dtm_idx);
		reg = (u64)le32_to_cpu(dtm->pmu_config_high) << 32 | dtm->pmu_config_low;
		writeq_relaxed(reg, dtm->base + CMN_DTM_PMU_CONFIG);
	}

	/* Go go go! */
	arm_cmn_init_counter(event);

	if (flags & PERF_EF_START)
		arm_cmn_event_start(event, 0);

	return 0;

free_dtms:
	arm_cmn_event_clear(cmn, event, i);
	return -ENOSPC;
}

static void arm_cmn_event_del(struct perf_event *event, int flags)
{
	struct arm_cmn *cmn = to_cmn(event->pmu);
	struct arm_cmn_hw_event *hw = to_cmn_hw(event);
	enum cmn_node_type type = CMN_EVENT_TYPE(event);

	arm_cmn_event_stop(event, PERF_EF_UPDATE);

	if (type == CMN_TYPE_DTC)
		cmn->dtc[hw->dtc_idx[0]].cycles = NULL;
	else
		arm_cmn_event_clear(cmn, event, hw->num_dns);
}

/*
 * We stop the PMU for both add and read, to avoid skew across DTM counters.
 * In theory we could use snapshots to read without stopping, but then it
 * becomes a lot trickier to deal with overlow and racing against interrupts,
 * plus it seems they don't work properly on some hardware anyway :(
 */
static void arm_cmn_start_txn(struct pmu *pmu, unsigned int flags)
{
	arm_cmn_set_state(to_cmn(pmu), CMN_STATE_TXN);
}

static void arm_cmn_end_txn(struct pmu *pmu)
{
	arm_cmn_clear_state(to_cmn(pmu), CMN_STATE_TXN);
}

static int arm_cmn_commit_txn(struct pmu *pmu)
{
	arm_cmn_end_txn(pmu);
	return 0;
}

static void arm_cmn_migrate(struct arm_cmn *cmn, unsigned int cpu)
{
	unsigned int i;

	perf_pmu_migrate_context(&cmn->pmu, cmn->cpu, cpu);
	for (i = 0; i < cmn->num_dtcs; i++)
		irq_set_affinity(cmn->dtc[i].irq, cpumask_of(cpu));
	cmn->cpu = cpu;
}

static int arm_cmn_pmu_online_cpu(unsigned int cpu, struct hlist_node *cpuhp_node)
{
	struct arm_cmn *cmn;
	int node;

	cmn = hlist_entry_safe(cpuhp_node, struct arm_cmn, cpuhp_node);
	node = dev_to_node(cmn->dev);
	if (node != NUMA_NO_NODE && cpu_to_node(cmn->cpu) != node && cpu_to_node(cpu) == node)
		arm_cmn_migrate(cmn, cpu);
	return 0;
}

static int arm_cmn_pmu_offline_cpu(unsigned int cpu, struct hlist_node *cpuhp_node)
{
	struct arm_cmn *cmn;
	unsigned int target;
	int node;
	cpumask_t mask;

	cmn = hlist_entry_safe(cpuhp_node, struct arm_cmn, cpuhp_node);
	if (cpu != cmn->cpu)
		return 0;

	node = dev_to_node(cmn->dev);
	if (cpumask_and(&mask, cpumask_of_node(node), cpu_online_mask) &&
	    cpumask_andnot(&mask, &mask, cpumask_of(cpu)))
		target = cpumask_any(&mask);
	else
		target = cpumask_any_but(cpu_online_mask, cpu);
	if (target < nr_cpu_ids)
		arm_cmn_migrate(cmn, target);
	return 0;
}

static irqreturn_t arm_cmn_handle_irq(int irq, void *dev_id)
{
	struct arm_cmn_dtc *dtc = dev_id;
	irqreturn_t ret = IRQ_NONE;

	for (;;) {
		u32 status = readl_relaxed(dtc->base + CMN_DT_PMOVSR);
		u64 delta;
		int i;

		for (i = 0; i < CMN_DT_NUM_COUNTERS; i++) {
			if (status & (1U << i)) {
				ret = IRQ_HANDLED;
				if (WARN_ON(!dtc->counters[i]))
					continue;
				delta = (u64)arm_cmn_read_counter(dtc, i) << 16;
				local64_add(delta, &dtc->counters[i]->count);
			}
		}

		if (status & (1U << CMN_DT_NUM_COUNTERS)) {
			ret = IRQ_HANDLED;
			if (dtc->cc_active && !WARN_ON(!dtc->cycles)) {
				delta = arm_cmn_read_cc(dtc);
				local64_add(delta, &dtc->cycles->count);
			}
		}

		writel_relaxed(status, dtc->base + CMN_DT_PMOVSR_CLR);

		if (!dtc->irq_friend)
			return ret;
		dtc += dtc->irq_friend;
	}
}

/* We can reasonably accommodate DTCs of the same CMN sharing IRQs */
static int arm_cmn_init_irqs(struct arm_cmn *cmn)
{
	int i, j, irq, err;

	for (i = 0; i < cmn->num_dtcs; i++) {
		irq = cmn->dtc[i].irq;
		for (j = i; j--; ) {
			if (cmn->dtc[j].irq == irq) {
				cmn->dtc[j].irq_friend = i - j;
				goto next;
			}
		}
		err = devm_request_irq(cmn->dev, irq, arm_cmn_handle_irq,
				       IRQF_NOBALANCING | IRQF_NO_THREAD,
				       dev_name(cmn->dev), &cmn->dtc[i]);
		if (err)
			return err;

		err = irq_set_affinity(irq, cpumask_of(cmn->cpu));
		if (err)
			return err;
	next:
		; /* isn't C great? */
	}
	return 0;
}

static void arm_cmn_init_dtm(struct arm_cmn_dtm *dtm, struct arm_cmn_node *xp, int idx)
{
	int i;

	dtm->base = xp->pmu_base + CMN_DTM_OFFSET(idx);
	dtm->pmu_config_low = CMN_DTM_PMU_CONFIG_PMU_EN;
	writeq_relaxed(dtm->pmu_config_low, dtm->base + CMN_DTM_PMU_CONFIG);
	for (i = 0; i < 4; i++) {
		dtm->wp_event[i] = -1;
		writeq_relaxed(0, dtm->base + CMN_DTM_WPn_MASK(i));
		writeq_relaxed(~0ULL, dtm->base + CMN_DTM_WPn_VAL(i));
	}
}

static int arm_cmn_init_dtc(struct arm_cmn *cmn, struct arm_cmn_node *dn, int idx)
{
	struct arm_cmn_dtc *dtc = cmn->dtc + idx;

	dtc->base = dn->pmu_base - CMN_PMU_OFFSET;
	dtc->irq = platform_get_irq(to_platform_device(cmn->dev), idx);
	if (dtc->irq < 0)
		return dtc->irq;

	writel_relaxed(CMN_DT_DTC_CTL_DT_EN, dtc->base + CMN_DT_DTC_CTL);
	writel_relaxed(CMN_DT_PMCR_PMU_EN | CMN_DT_PMCR_OVFL_INTR_EN, dtc->base + CMN_DT_PMCR);
	writeq_relaxed(0, dtc->base + CMN_DT_PMCCNTR);
	writel_relaxed(0x1ff, dtc->base + CMN_DT_PMOVSR_CLR);

	return 0;
}

static int arm_cmn_node_cmp(const void *a, const void *b)
{
	const struct arm_cmn_node *dna = a, *dnb = b;
	int cmp;

	cmp = dna->type - dnb->type;
	if (!cmp)
		cmp = dna->logid - dnb->logid;
	return cmp;
}

static int arm_cmn_init_dtcs(struct arm_cmn *cmn)
{
	struct arm_cmn_node *dn, *xp;
	int dtc_idx = 0;

	cmn->dtc = devm_kcalloc(cmn->dev, cmn->num_dtcs, sizeof(cmn->dtc[0]), GFP_KERNEL);
	if (!cmn->dtc)
		return -ENOMEM;

	sort(cmn->dns, cmn->num_dns, sizeof(cmn->dns[0]), arm_cmn_node_cmp, NULL);

	cmn->xps = arm_cmn_node(cmn, CMN_TYPE_XP);

	if (cmn->part == PART_CMN600 && cmn->num_dtcs > 1) {
		/* We do at least know that a DTC's XP must be in that DTC's domain */
		dn = arm_cmn_node(cmn, CMN_TYPE_DTC);
		for (int i = 0; i < cmn->num_dtcs; i++)
			arm_cmn_node_to_xp(cmn, dn + i)->dtc = i;
	}

	for (dn = cmn->dns; dn->type; dn++) {
		if (dn->type == CMN_TYPE_XP)
			continue;

		xp = arm_cmn_node_to_xp(cmn, dn);
		dn->dtc = xp->dtc;
		dn->dtm = xp->dtm;
		if (cmn->multi_dtm)
			dn->dtm += arm_cmn_nid(cmn, dn->id).port / 2;

		if (dn->type == CMN_TYPE_DTC) {
			int err = arm_cmn_init_dtc(cmn, dn, dtc_idx++);

			if (err)
				return err;
		}

		/* To the PMU, RN-Ds don't add anything over RN-Is, so smoosh them together */
		if (dn->type == CMN_TYPE_RND)
			dn->type = CMN_TYPE_RNI;

		/* We split the RN-I off already, so let the CCLA part match CCLA events */
		if (dn->type == CMN_TYPE_CCLA_RNI)
			dn->type = CMN_TYPE_CCLA;
	}

	arm_cmn_set_state(cmn, CMN_STATE_DISABLED);

	return 0;
}

static unsigned int arm_cmn_dtc_domain(struct arm_cmn *cmn, void __iomem *xp_region)
{
	int offset = CMN_DTM_UNIT_INFO;

	if (cmn->part == PART_CMN650 || cmn->part == PART_CI700)
		offset = CMN650_DTM_UNIT_INFO;

	return FIELD_GET(CMN_DTM_UNIT_INFO_DTC_DOMAIN, readl_relaxed(xp_region + offset));
}

static void arm_cmn_init_node_info(struct arm_cmn *cmn, u32 offset, struct arm_cmn_node *node)
{
	int level;
	u64 reg = readq_relaxed(cmn->base + offset + CMN_NODE_INFO);

	node->type = FIELD_GET(CMN_NI_NODE_TYPE, reg);
	node->id = FIELD_GET(CMN_NI_NODE_ID, reg);
	node->logid = FIELD_GET(CMN_NI_LOGICAL_ID, reg);

	node->pmu_base = cmn->base + offset + CMN_PMU_OFFSET;

	if (node->type == CMN_TYPE_CFG)
		level = 0;
	else if (node->type == CMN_TYPE_XP)
		level = 1;
	else
		level = 2;

	dev_dbg(cmn->dev, "node%*c%#06hx%*ctype:%-#6x id:%-4hd off:%#x\n",
			(level * 2) + 1, ' ', node->id, 5 - (level * 2), ' ',
			node->type, node->logid, offset);
}

static enum cmn_node_type arm_cmn_subtype(enum cmn_node_type type)
{
	switch (type) {
	case CMN_TYPE_HNP:
		return CMN_TYPE_HNI;
	case CMN_TYPE_CCLA_RNI:
		return CMN_TYPE_RNI;
	default:
		return CMN_TYPE_INVALID;
	}
}

static int arm_cmn_discover(struct arm_cmn *cmn, unsigned int rgn_offset)
{
	void __iomem *cfg_region;
	struct arm_cmn_node cfg, *dn;
	struct arm_cmn_dtm *dtm;
	enum cmn_part part;
	u16 child_count, child_poff;
	u32 xp_offset[CMN_MAX_XPS];
	u64 reg;
	int i, j;
	size_t sz;

	arm_cmn_init_node_info(cmn, rgn_offset, &cfg);
	if (cfg.type != CMN_TYPE_CFG)
		return -ENODEV;

	cfg_region = cmn->base + rgn_offset;

	reg = readq_relaxed(cfg_region + CMN_CFGM_PERIPH_ID_01);
	part = FIELD_GET(CMN_CFGM_PID0_PART_0, reg);
	part |= FIELD_GET(CMN_CFGM_PID1_PART_1, reg) << 8;
	if (cmn->part && cmn->part != part)
		dev_warn(cmn->dev,
			 "Firmware binding mismatch: expected part number 0x%x, found 0x%x\n",
			 cmn->part, part);
	cmn->part = part;
	if (!arm_cmn_model(cmn))
		dev_warn(cmn->dev, "Unknown part number: 0x%x\n", part);

	reg = readl_relaxed(cfg_region + CMN_CFGM_PERIPH_ID_23);
	cmn->rev = FIELD_GET(CMN_CFGM_PID2_REVISION, reg);

	reg = readq_relaxed(cfg_region + CMN_CFGM_INFO_GLOBAL);
	cmn->multi_dtm = reg & CMN_INFO_MULTIPLE_DTM_EN;
	cmn->rsp_vc_num = FIELD_GET(CMN_INFO_RSP_VC_NUM, reg);
	cmn->dat_vc_num = FIELD_GET(CMN_INFO_DAT_VC_NUM, reg);

	reg = readq_relaxed(cfg_region + CMN_CFGM_INFO_GLOBAL_1);
	cmn->snp_vc_num = FIELD_GET(CMN_INFO_SNP_VC_NUM, reg);
	cmn->req_vc_num = FIELD_GET(CMN_INFO_REQ_VC_NUM, reg);

	reg = readq_relaxed(cfg_region + CMN_CHILD_INFO);
	child_count = FIELD_GET(CMN_CI_CHILD_COUNT, reg);
	child_poff = FIELD_GET(CMN_CI_CHILD_PTR_OFFSET, reg);

	cmn->num_xps = child_count;
	cmn->num_dns = cmn->num_xps;

	/* Pass 1: visit the XPs, enumerate their children */
	for (i = 0; i < cmn->num_xps; i++) {
		reg = readq_relaxed(cfg_region + child_poff + i * 8);
		xp_offset[i] = reg & CMN_CHILD_NODE_ADDR;

		reg = readq_relaxed(cmn->base + xp_offset[i] + CMN_CHILD_INFO);
		cmn->num_dns += FIELD_GET(CMN_CI_CHILD_COUNT, reg);
	}

	/*
	 * Some nodes effectively have two separate types, which we'll handle
	 * by creating one of each internally. For a (very) safe initial upper
	 * bound, account for double the number of non-XP nodes.
	 */
	dn = devm_kcalloc(cmn->dev, cmn->num_dns * 2 - cmn->num_xps,
			  sizeof(*dn), GFP_KERNEL);
	if (!dn)
		return -ENOMEM;

	/* Initial safe upper bound on DTMs for any possible mesh layout */
	i = cmn->num_xps;
	if (cmn->multi_dtm)
		i += cmn->num_xps + 1;
	dtm = devm_kcalloc(cmn->dev, i, sizeof(*dtm), GFP_KERNEL);
	if (!dtm)
		return -ENOMEM;

	/* Pass 2: now we can actually populate the nodes */
	cmn->dns = dn;
	cmn->dtms = dtm;
	for (i = 0; i < cmn->num_xps; i++) {
		void __iomem *xp_region = cmn->base + xp_offset[i];
		struct arm_cmn_node *xp = dn++;
		unsigned int xp_ports = 0;

		arm_cmn_init_node_info(cmn, xp_offset[i], xp);
		/*
		 * Thanks to the order in which XP logical IDs seem to be
		 * assigned, we can handily infer the mesh X dimension by
		 * looking out for the XP at (0,1) without needing to know
		 * the exact node ID format, which we can later derive.
		 */
		if (xp->id == (1 << 3))
			cmn->mesh_x = xp->logid;

		if (cmn->part == PART_CMN600)
			xp->dtc = -1;
		else
<<<<<<< HEAD
			xp->dtc = 1 << arm_cmn_dtc_domain(cmn, xp_region);
=======
			xp->dtc = arm_cmn_dtc_domain(cmn, xp_region);
>>>>>>> 7bbf3b67

		xp->dtm = dtm - cmn->dtms;
		arm_cmn_init_dtm(dtm++, xp, 0);
		/*
		 * Keeping track of connected ports will let us filter out
		 * unnecessary XP events easily. We can also reliably infer the
		 * "extra device ports" configuration for the node ID format
		 * from this, since in that case we will see at least one XP
		 * with port 2 connected, for the HN-D.
		 */
		for (int p = 0; p < CMN_MAX_PORTS; p++)
			if (arm_cmn_device_connect_info(cmn, xp, p))
				xp_ports |= BIT(p);

		if (cmn->multi_dtm && (xp_ports & 0xc))
			arm_cmn_init_dtm(dtm++, xp, 1);
		if (cmn->multi_dtm && (xp_ports & 0x30))
			arm_cmn_init_dtm(dtm++, xp, 2);

		cmn->ports_used |= xp_ports;

		reg = readq_relaxed(xp_region + CMN_CHILD_INFO);
		child_count = FIELD_GET(CMN_CI_CHILD_COUNT, reg);
		child_poff = FIELD_GET(CMN_CI_CHILD_PTR_OFFSET, reg);

		for (j = 0; j < child_count; j++) {
			reg = readq_relaxed(xp_region + child_poff + j * 8);
			/*
			 * Don't even try to touch anything external, since in general
			 * we haven't a clue how to power up arbitrary CHI requesters.
			 * As of CMN-600r1 these could only be RN-SAMs or CXLAs,
			 * neither of which have any PMU events anyway.
			 * (Actually, CXLAs do seem to have grown some events in r1p2,
			 * but they don't go to regular XP DTMs, and they depend on
			 * secure configuration which we can't easily deal with)
			 */
			if (reg & CMN_CHILD_NODE_EXTERNAL) {
				dev_dbg(cmn->dev, "ignoring external node %llx\n", reg);
				continue;
			}

			arm_cmn_init_node_info(cmn, reg & CMN_CHILD_NODE_ADDR, dn);

			switch (dn->type) {
			case CMN_TYPE_DTC:
				cmn->num_dtcs++;
				dn++;
				break;
			/* These guys have PMU events */
			case CMN_TYPE_DVM:
			case CMN_TYPE_HNI:
			case CMN_TYPE_HNF:
			case CMN_TYPE_SBSX:
			case CMN_TYPE_RNI:
			case CMN_TYPE_RND:
			case CMN_TYPE_MTSX:
			case CMN_TYPE_CXRA:
			case CMN_TYPE_CXHA:
			case CMN_TYPE_CCRA:
			case CMN_TYPE_CCHA:
			case CMN_TYPE_CCLA:
			case CMN_TYPE_HNS:
				dn++;
				break;
			/* Nothing to see here */
			case CMN_TYPE_MPAM_S:
			case CMN_TYPE_MPAM_NS:
			case CMN_TYPE_RNSAM:
			case CMN_TYPE_CXLA:
			case CMN_TYPE_HNS_MPAM_S:
			case CMN_TYPE_HNS_MPAM_NS:
				break;
			/*
			 * Split "optimised" combination nodes into separate
			 * types for the different event sets. Offsetting the
			 * base address lets us handle the second pmu_event_sel
			 * register via the normal mechanism later.
			 */
			case CMN_TYPE_HNP:
			case CMN_TYPE_CCLA_RNI:
				dn[1] = dn[0];
				dn[0].pmu_base += CMN_HNP_PMU_EVENT_SEL;
				dn[1].type = arm_cmn_subtype(dn->type);
				dn += 2;
				break;
			/* Something has gone horribly wrong */
			default:
				dev_err(cmn->dev, "invalid device node type: 0x%x\n", dn->type);
				return -ENODEV;
			}
		}
	}

	/* Correct for any nodes we added or skipped */
	cmn->num_dns = dn - cmn->dns;

	/* Cheeky +1 to help terminate pointer-based iteration later */
	sz = (void *)(dn + 1) - (void *)cmn->dns;
	dn = devm_krealloc(cmn->dev, cmn->dns, sz, GFP_KERNEL);
	if (dn)
		cmn->dns = dn;

	sz = (void *)dtm - (void *)cmn->dtms;
	dtm = devm_krealloc(cmn->dev, cmn->dtms, sz, GFP_KERNEL);
	if (dtm)
		cmn->dtms = dtm;

	/*
	 * If mesh_x wasn't set during discovery then we never saw
	 * an XP at (0,1), thus we must have an Nx1 configuration.
	 */
	if (!cmn->mesh_x)
		cmn->mesh_x = cmn->num_xps;
	cmn->mesh_y = cmn->num_xps / cmn->mesh_x;

	/* 1x1 config plays havoc with XP event encodings */
	if (cmn->num_xps == 1)
		dev_warn(cmn->dev, "1x1 config not fully supported, translate XP events manually\n");

	dev_dbg(cmn->dev, "periph_id part 0x%03x revision %d\n", cmn->part, cmn->rev);
	reg = cmn->ports_used;
	dev_dbg(cmn->dev, "mesh %dx%d, ID width %d, ports %6pbl%s\n",
		cmn->mesh_x, cmn->mesh_y, arm_cmn_xyidbits(cmn), &reg,
		cmn->multi_dtm ? ", multi-DTM" : "");

	return 0;
}

static int arm_cmn600_acpi_probe(struct platform_device *pdev, struct arm_cmn *cmn)
{
	struct resource *cfg, *root;

	cfg = platform_get_resource(pdev, IORESOURCE_MEM, 0);
	if (!cfg)
		return -EINVAL;

	root = platform_get_resource(pdev, IORESOURCE_MEM, 1);
	if (!root)
		return -EINVAL;

	if (!resource_contains(cfg, root))
		swap(cfg, root);
	/*
	 * Note that devm_ioremap_resource() is dumb and won't let the platform
	 * device claim cfg when the ACPI companion device has already claimed
	 * root within it. But since they *are* already both claimed in the
	 * appropriate name, we don't really need to do it again here anyway.
	 */
	cmn->base = devm_ioremap(cmn->dev, cfg->start, resource_size(cfg));
	if (!cmn->base)
		return -ENOMEM;

	return root->start - cfg->start;
}

static int arm_cmn600_of_probe(struct device_node *np)
{
	u32 rootnode;

	return of_property_read_u32(np, "arm,root-node", &rootnode) ?: rootnode;
}

static int arm_cmn_probe(struct platform_device *pdev)
{
	struct arm_cmn *cmn;
	const char *name;
	static atomic_t id;
	int err, rootnode, this_id;

	cmn = devm_kzalloc(&pdev->dev, sizeof(*cmn), GFP_KERNEL);
	if (!cmn)
		return -ENOMEM;

	cmn->dev = &pdev->dev;
	cmn->part = (unsigned long)device_get_match_data(cmn->dev);
	platform_set_drvdata(pdev, cmn);

	if (cmn->part == PART_CMN600 && has_acpi_companion(cmn->dev)) {
		rootnode = arm_cmn600_acpi_probe(pdev, cmn);
	} else {
		rootnode = 0;
		cmn->base = devm_platform_ioremap_resource(pdev, 0);
		if (IS_ERR(cmn->base))
			return PTR_ERR(cmn->base);
		if (cmn->part == PART_CMN600)
			rootnode = arm_cmn600_of_probe(pdev->dev.of_node);
	}
	if (rootnode < 0)
		return rootnode;

	err = arm_cmn_discover(cmn, rootnode);
	if (err)
		return err;

	err = arm_cmn_init_dtcs(cmn);
	if (err)
		return err;

	err = arm_cmn_init_irqs(cmn);
	if (err)
		return err;

	cmn->cpu = cpumask_local_spread(0, dev_to_node(cmn->dev));
	cmn->pmu = (struct pmu) {
		.module = THIS_MODULE,
		.attr_groups = arm_cmn_attr_groups,
		.capabilities = PERF_PMU_CAP_NO_EXCLUDE,
		.task_ctx_nr = perf_invalid_context,
		.pmu_enable = arm_cmn_pmu_enable,
		.pmu_disable = arm_cmn_pmu_disable,
		.event_init = arm_cmn_event_init,
		.add = arm_cmn_event_add,
		.del = arm_cmn_event_del,
		.start = arm_cmn_event_start,
		.stop = arm_cmn_event_stop,
		.read = arm_cmn_event_read,
		.start_txn = arm_cmn_start_txn,
		.commit_txn = arm_cmn_commit_txn,
		.cancel_txn = arm_cmn_end_txn,
	};

	this_id = atomic_fetch_inc(&id);
	name = devm_kasprintf(cmn->dev, GFP_KERNEL, "arm_cmn_%d", this_id);
	if (!name)
		return -ENOMEM;

	err = cpuhp_state_add_instance(arm_cmn_hp_state, &cmn->cpuhp_node);
	if (err)
		return err;

	err = perf_pmu_register(&cmn->pmu, name, -1);
	if (err)
		cpuhp_state_remove_instance_nocalls(arm_cmn_hp_state, &cmn->cpuhp_node);
	else
		arm_cmn_debugfs_init(cmn, this_id);

	return err;
}

static int arm_cmn_remove(struct platform_device *pdev)
{
	struct arm_cmn *cmn = platform_get_drvdata(pdev);

	writel_relaxed(0, cmn->dtc[0].base + CMN_DT_DTC_CTL);

	perf_pmu_unregister(&cmn->pmu);
	cpuhp_state_remove_instance_nocalls(arm_cmn_hp_state, &cmn->cpuhp_node);
	debugfs_remove(cmn->debug);
	return 0;
}

#ifdef CONFIG_OF
static const struct of_device_id arm_cmn_of_match[] = {
	{ .compatible = "arm,cmn-600", .data = (void *)PART_CMN600 },
	{ .compatible = "arm,cmn-650" },
	{ .compatible = "arm,cmn-700" },
	{ .compatible = "arm,ci-700" },
	{}
};
MODULE_DEVICE_TABLE(of, arm_cmn_of_match);
#endif

#ifdef CONFIG_ACPI
static const struct acpi_device_id arm_cmn_acpi_match[] = {
	{ "ARMHC600", PART_CMN600 },
	{ "ARMHC650" },
	{ "ARMHC700" },
	{}
};
MODULE_DEVICE_TABLE(acpi, arm_cmn_acpi_match);
#endif

static struct platform_driver arm_cmn_driver = {
	.driver = {
		.name = "arm-cmn",
		.of_match_table = of_match_ptr(arm_cmn_of_match),
		.acpi_match_table = ACPI_PTR(arm_cmn_acpi_match),
	},
	.probe = arm_cmn_probe,
	.remove = arm_cmn_remove,
};

static int __init arm_cmn_init(void)
{
	int ret;

	ret = cpuhp_setup_state_multi(CPUHP_AP_ONLINE_DYN,
				      "perf/arm/cmn:online",
				      arm_cmn_pmu_online_cpu,
				      arm_cmn_pmu_offline_cpu);
	if (ret < 0)
		return ret;

	arm_cmn_hp_state = ret;
	arm_cmn_debugfs = debugfs_create_dir("arm-cmn", NULL);

	ret = platform_driver_register(&arm_cmn_driver);
	if (ret) {
		cpuhp_remove_multi_state(arm_cmn_hp_state);
		debugfs_remove(arm_cmn_debugfs);
	}
	return ret;
}

static void __exit arm_cmn_exit(void)
{
	platform_driver_unregister(&arm_cmn_driver);
	cpuhp_remove_multi_state(arm_cmn_hp_state);
	debugfs_remove(arm_cmn_debugfs);
}

module_init(arm_cmn_init);
module_exit(arm_cmn_exit);

MODULE_AUTHOR("Robin Murphy <robin.murphy@arm.com>");
MODULE_DESCRIPTION("Arm CMN-600 PMU driver");
MODULE_LICENSE("GPL v2");<|MERGE_RESOLUTION|>--- conflicted
+++ resolved
@@ -2264,11 +2264,7 @@
 		if (cmn->part == PART_CMN600)
 			xp->dtc = -1;
 		else
-<<<<<<< HEAD
-			xp->dtc = 1 << arm_cmn_dtc_domain(cmn, xp_region);
-=======
 			xp->dtc = arm_cmn_dtc_domain(cmn, xp_region);
->>>>>>> 7bbf3b67
 
 		xp->dtm = dtm - cmn->dtms;
 		arm_cmn_init_dtm(dtm++, xp, 0);
