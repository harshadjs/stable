--- conflicted
+++ resolved
@@ -808,10 +808,7 @@
 	.driver = {
 		.name	= DRVNAME,
 		.of_match_table = of_match_ptr(dsu_pmu_of_match),
-<<<<<<< HEAD
-=======
 		.acpi_match_table = ACPI_PTR(dsu_pmu_acpi_match),
->>>>>>> d1988041
 		.suppress_bind_attrs = true,
 	},
 	.probe = dsu_pmu_device_probe,
