// SPDX-License-Identifier: GPL-2.0
/*
 * Renesas RPC-IF core driver
 *
 * Copyright (C) 2018-2019 Renesas Solutions Corp.
 * Copyright (C) 2019 Macronix International Co., Ltd.
 * Copyright (C) 2019-2020 Cogent Embedded, Inc.
 */

#include <linux/clk.h>
#include <linux/io.h>
#include <linux/module.h>
#include <linux/platform_device.h>
#include <linux/of.h>
#include <linux/of_device.h>
#include <linux/regmap.h>
#include <linux/reset.h>

#include <memory/renesas-rpc-if.h>

#define RPCIF_CMNCR		0x0000	/* R/W */
#define RPCIF_CMNCR_MD		BIT(31)
#define RPCIF_CMNCR_MOIIO3(val)	(((val) & 0x3) << 22)
#define RPCIF_CMNCR_MOIIO2(val)	(((val) & 0x3) << 20)
#define RPCIF_CMNCR_MOIIO1(val)	(((val) & 0x3) << 18)
#define RPCIF_CMNCR_MOIIO0(val)	(((val) & 0x3) << 16)
#define RPCIF_CMNCR_MOIIO(val)	(RPCIF_CMNCR_MOIIO0(val) | RPCIF_CMNCR_MOIIO1(val) | \
				 RPCIF_CMNCR_MOIIO2(val) | RPCIF_CMNCR_MOIIO3(val))
#define RPCIF_CMNCR_IO3FV(val)	(((val) & 0x3) << 14) /* documented for RZ/G2L */
#define RPCIF_CMNCR_IO2FV(val)	(((val) & 0x3) << 12) /* documented for RZ/G2L */
#define RPCIF_CMNCR_IO0FV(val)	(((val) & 0x3) << 8)
#define RPCIF_CMNCR_IOFV(val)	(RPCIF_CMNCR_IO0FV(val) | RPCIF_CMNCR_IO2FV(val) | \
				 RPCIF_CMNCR_IO3FV(val))
#define RPCIF_CMNCR_BSZ(val)	(((val) & 0x3) << 0)

#define RPCIF_SSLDR		0x0004	/* R/W */
#define RPCIF_SSLDR_SPNDL(d)	(((d) & 0x7) << 16)
#define RPCIF_SSLDR_SLNDL(d)	(((d) & 0x7) << 8)
#define RPCIF_SSLDR_SCKDL(d)	(((d) & 0x7) << 0)

#define RPCIF_DRCR		0x000C	/* R/W */
#define RPCIF_DRCR_SSLN		BIT(24)
#define RPCIF_DRCR_RBURST(v)	((((v) - 1) & 0x1F) << 16)
#define RPCIF_DRCR_RCF		BIT(9)
#define RPCIF_DRCR_RBE		BIT(8)
#define RPCIF_DRCR_SSLE		BIT(0)

#define RPCIF_DRCMR		0x0010	/* R/W */
#define RPCIF_DRCMR_CMD(c)	(((c) & 0xFF) << 16)
#define RPCIF_DRCMR_OCMD(c)	(((c) & 0xFF) << 0)

#define RPCIF_DREAR		0x0014	/* R/W */
#define RPCIF_DREAR_EAV(c)	(((c) & 0xF) << 16)
#define RPCIF_DREAR_EAC(c)	(((c) & 0x7) << 0)

#define RPCIF_DROPR		0x0018	/* R/W */

#define RPCIF_DRENR		0x001C	/* R/W */
#define RPCIF_DRENR_CDB(o)	(u32)((((o) & 0x3) << 30))
#define RPCIF_DRENR_OCDB(o)	(((o) & 0x3) << 28)
#define RPCIF_DRENR_ADB(o)	(((o) & 0x3) << 24)
#define RPCIF_DRENR_OPDB(o)	(((o) & 0x3) << 20)
#define RPCIF_DRENR_DRDB(o)	(((o) & 0x3) << 16)
#define RPCIF_DRENR_DME		BIT(15)
#define RPCIF_DRENR_CDE		BIT(14)
#define RPCIF_DRENR_OCDE	BIT(12)
#define RPCIF_DRENR_ADE(v)	(((v) & 0xF) << 8)
#define RPCIF_DRENR_OPDE(v)	(((v) & 0xF) << 4)

#define RPCIF_SMCR		0x0020	/* R/W */
#define RPCIF_SMCR_SSLKP	BIT(8)
#define RPCIF_SMCR_SPIRE	BIT(2)
#define RPCIF_SMCR_SPIWE	BIT(1)
#define RPCIF_SMCR_SPIE		BIT(0)

#define RPCIF_SMCMR		0x0024	/* R/W */
#define RPCIF_SMCMR_CMD(c)	(((c) & 0xFF) << 16)
#define RPCIF_SMCMR_OCMD(c)	(((c) & 0xFF) << 0)

#define RPCIF_SMADR		0x0028	/* R/W */

#define RPCIF_SMOPR		0x002C	/* R/W */
#define RPCIF_SMOPR_OPD3(o)	(((o) & 0xFF) << 24)
#define RPCIF_SMOPR_OPD2(o)	(((o) & 0xFF) << 16)
#define RPCIF_SMOPR_OPD1(o)	(((o) & 0xFF) << 8)
#define RPCIF_SMOPR_OPD0(o)	(((o) & 0xFF) << 0)

#define RPCIF_SMENR		0x0030	/* R/W */
#define RPCIF_SMENR_CDB(o)	(((o) & 0x3) << 30)
#define RPCIF_SMENR_OCDB(o)	(((o) & 0x3) << 28)
#define RPCIF_SMENR_ADB(o)	(((o) & 0x3) << 24)
#define RPCIF_SMENR_OPDB(o)	(((o) & 0x3) << 20)
#define RPCIF_SMENR_SPIDB(o)	(((o) & 0x3) << 16)
#define RPCIF_SMENR_DME		BIT(15)
#define RPCIF_SMENR_CDE		BIT(14)
#define RPCIF_SMENR_OCDE	BIT(12)
#define RPCIF_SMENR_ADE(v)	(((v) & 0xF) << 8)
#define RPCIF_SMENR_OPDE(v)	(((v) & 0xF) << 4)
#define RPCIF_SMENR_SPIDE(v)	(((v) & 0xF) << 0)

#define RPCIF_SMRDR0		0x0038	/* R */
#define RPCIF_SMRDR1		0x003C	/* R */
#define RPCIF_SMWDR0		0x0040	/* W */
#define RPCIF_SMWDR1		0x0044	/* W */

#define RPCIF_CMNSR		0x0048	/* R */
#define RPCIF_CMNSR_SSLF	BIT(1)
#define RPCIF_CMNSR_TEND	BIT(0)

#define RPCIF_DRDMCR		0x0058	/* R/W */
#define RPCIF_DMDMCR_DMCYC(v)	((((v) - 1) & 0x1F) << 0)

#define RPCIF_DRDRENR		0x005C	/* R/W */
#define RPCIF_DRDRENR_HYPE(v)	(((v) & 0x7) << 12)
#define RPCIF_DRDRENR_ADDRE	BIT(8)
#define RPCIF_DRDRENR_OPDRE	BIT(4)
#define RPCIF_DRDRENR_DRDRE	BIT(0)

#define RPCIF_SMDMCR		0x0060	/* R/W */
#define RPCIF_SMDMCR_DMCYC(v)	((((v) - 1) & 0x1F) << 0)

#define RPCIF_SMDRENR		0x0064	/* R/W */
#define RPCIF_SMDRENR_HYPE(v)	(((v) & 0x7) << 12)
#define RPCIF_SMDRENR_ADDRE	BIT(8)
#define RPCIF_SMDRENR_OPDRE	BIT(4)
#define RPCIF_SMDRENR_SPIDRE	BIT(0)

#define RPCIF_PHYADD		0x0070	/* R/W available on R-Car E3/D3/V3M and RZ/G2{E,L} */
#define RPCIF_PHYWR		0x0074	/* R/W available on R-Car E3/D3/V3M and RZ/G2{E,L} */

#define RPCIF_PHYCNT		0x007C	/* R/W */
#define RPCIF_PHYCNT_CAL	BIT(31)
#define RPCIF_PHYCNT_OCTA(v)	(((v) & 0x3) << 22)
#define RPCIF_PHYCNT_EXDS	BIT(21)
#define RPCIF_PHYCNT_OCT	BIT(20)
#define RPCIF_PHYCNT_DDRCAL	BIT(19)
#define RPCIF_PHYCNT_HS		BIT(18)
#define RPCIF_PHYCNT_CKSEL(v)	(((v) & 0x3) << 16) /* valid only for RZ/G2L */
#define RPCIF_PHYCNT_STRTIM(v)	(((v) & 0x7) << 15) /* valid for R-Car and RZ/G2{E,H,M,N} */
#define RPCIF_PHYCNT_WBUF2	BIT(4)
#define RPCIF_PHYCNT_WBUF	BIT(2)
#define RPCIF_PHYCNT_PHYMEM(v)	(((v) & 0x3) << 0)
#define RPCIF_PHYCNT_PHYMEM_MASK GENMASK(1, 0)

#define RPCIF_PHYOFFSET1	0x0080	/* R/W */
#define RPCIF_PHYOFFSET1_DDRTMG(v) (((v) & 0x3) << 28)

#define RPCIF_PHYOFFSET2	0x0084	/* R/W */
#define RPCIF_PHYOFFSET2_OCTTMG(v) (((v) & 0x7) << 8)

#define RPCIF_PHYINT		0x0088	/* R/W */
#define RPCIF_PHYINT_WPVAL	BIT(1)

static const struct regmap_range rpcif_volatile_ranges[] = {
	regmap_reg_range(RPCIF_SMRDR0, RPCIF_SMRDR1),
	regmap_reg_range(RPCIF_SMWDR0, RPCIF_SMWDR1),
	regmap_reg_range(RPCIF_CMNSR, RPCIF_CMNSR),
};

static const struct regmap_access_table rpcif_volatile_table = {
	.yes_ranges	= rpcif_volatile_ranges,
	.n_yes_ranges	= ARRAY_SIZE(rpcif_volatile_ranges),
};


/*
 * Custom accessor functions to ensure SM[RW]DR[01] are always accessed with
 * proper width.  Requires rpcif.xfer_size to be correctly set before!
 */
static int rpcif_reg_read(void *context, unsigned int reg, unsigned int *val)
{
	struct rpcif *rpc = context;

	switch (reg) {
	case RPCIF_SMRDR0:
	case RPCIF_SMWDR0:
		switch (rpc->xfer_size) {
		case 1:
			*val = readb(rpc->base + reg);
			return 0;

		case 2:
			*val = readw(rpc->base + reg);
			return 0;

		case 4:
		case 8:
			*val = readl(rpc->base + reg);
			return 0;

		default:
			return -EILSEQ;
		}

	case RPCIF_SMRDR1:
	case RPCIF_SMWDR1:
		if (rpc->xfer_size != 8)
			return -EILSEQ;
		break;
	}

	*val = readl(rpc->base + reg);
	return 0;
}

static int rpcif_reg_write(void *context, unsigned int reg, unsigned int val)
{
	struct rpcif *rpc = context;

	switch (reg) {
	case RPCIF_SMWDR0:
		switch (rpc->xfer_size) {
		case 1:
			writeb(val, rpc->base + reg);
			return 0;

		case 2:
			writew(val, rpc->base + reg);
			return 0;

		case 4:
		case 8:
			writel(val, rpc->base + reg);
			return 0;

		default:
			return -EILSEQ;
		}

	case RPCIF_SMWDR1:
		if (rpc->xfer_size != 8)
			return -EILSEQ;
		break;

	case RPCIF_SMRDR0:
	case RPCIF_SMRDR1:
		return -EPERM;
	}

	writel(val, rpc->base + reg);
	return 0;
}

static const struct regmap_config rpcif_regmap_config = {
	.reg_bits	= 32,
	.val_bits	= 32,
	.reg_stride	= 4,
	.reg_read	= rpcif_reg_read,
	.reg_write	= rpcif_reg_write,
	.fast_io	= true,
	.max_register	= RPCIF_PHYINT,
	.volatile_table	= &rpcif_volatile_table,
};

int rpcif_sw_init(struct rpcif *rpc, struct device *dev)
{
	struct platform_device *pdev = to_platform_device(dev);
	struct resource *res;

	rpc->dev = dev;

<<<<<<< HEAD
	res = platform_get_resource_byname(pdev, IORESOURCE_MEM, "regs");
	rpc->base = devm_ioremap_resource(&pdev->dev, res);
=======
	rpc->base = devm_platform_ioremap_resource_byname(pdev, "regs");
>>>>>>> d60c95ef
	if (IS_ERR(rpc->base))
		return PTR_ERR(rpc->base);

	rpc->regmap = devm_regmap_init(&pdev->dev, NULL, rpc, &rpcif_regmap_config);
	if (IS_ERR(rpc->regmap)) {
		dev_err(&pdev->dev,
			"failed to init regmap for rpcif, error %ld\n",
			PTR_ERR(rpc->regmap));
		return	PTR_ERR(rpc->regmap);
	}

	res = platform_get_resource_byname(pdev, IORESOURCE_MEM, "dirmap");
	rpc->dirmap = devm_ioremap_resource(&pdev->dev, res);
	if (IS_ERR(rpc->dirmap))
		return PTR_ERR(rpc->dirmap);
	rpc->size = resource_size(res);

	rpc->type = (uintptr_t)of_device_get_match_data(dev);
	rpc->rstc = devm_reset_control_get_exclusive(&pdev->dev, NULL);

	return PTR_ERR_OR_ZERO(rpc->rstc);
}
EXPORT_SYMBOL(rpcif_sw_init);

static void rpcif_rzg2l_timing_adjust_sdr(struct rpcif *rpc)
{
	regmap_write(rpc->regmap, RPCIF_PHYWR, 0xa5390000);
	regmap_write(rpc->regmap, RPCIF_PHYADD, 0x80000000);
	regmap_write(rpc->regmap, RPCIF_PHYWR, 0x00008080);
	regmap_write(rpc->regmap, RPCIF_PHYADD, 0x80000022);
	regmap_write(rpc->regmap, RPCIF_PHYWR, 0x00008080);
	regmap_write(rpc->regmap, RPCIF_PHYADD, 0x80000024);
	regmap_update_bits(rpc->regmap, RPCIF_PHYCNT, RPCIF_PHYCNT_CKSEL(3),
			   RPCIF_PHYCNT_CKSEL(3));
	regmap_write(rpc->regmap, RPCIF_PHYWR, 0x00000030);
	regmap_write(rpc->regmap, RPCIF_PHYADD, 0x80000032);
}

int rpcif_hw_init(struct rpcif *rpc, bool hyperflash)
{
	u32 dummy;

	pm_runtime_get_sync(rpc->dev);

	if (rpc->type == RPCIF_RZ_G2L) {
		int ret;

		ret = reset_control_reset(rpc->rstc);
		if (ret)
			return ret;
		usleep_range(200, 300);
		rpcif_rzg2l_timing_adjust_sdr(rpc);
	}

	regmap_update_bits(rpc->regmap, RPCIF_PHYCNT, RPCIF_PHYCNT_PHYMEM_MASK,
			   RPCIF_PHYCNT_PHYMEM(hyperflash ? 3 : 0));

	/* DMA Transfer is not supported */
	regmap_update_bits(rpc->regmap, RPCIF_PHYCNT, RPCIF_PHYCNT_HS, 0);

	if (rpc->type == RPCIF_RCAR_GEN3)
		regmap_update_bits(rpc->regmap, RPCIF_PHYCNT,
				   RPCIF_PHYCNT_STRTIM(7), RPCIF_PHYCNT_STRTIM(7));

	regmap_update_bits(rpc->regmap, RPCIF_PHYOFFSET1, RPCIF_PHYOFFSET1_DDRTMG(3),
			   RPCIF_PHYOFFSET1_DDRTMG(3));
	regmap_update_bits(rpc->regmap, RPCIF_PHYOFFSET2, RPCIF_PHYOFFSET2_OCTTMG(7),
			   RPCIF_PHYOFFSET2_OCTTMG(4));

	if (hyperflash)
		regmap_update_bits(rpc->regmap, RPCIF_PHYINT,
				   RPCIF_PHYINT_WPVAL, 0);

	if (rpc->type == RPCIF_RCAR_GEN3)
		regmap_update_bits(rpc->regmap, RPCIF_CMNCR,
				   RPCIF_CMNCR_MOIIO(3) | RPCIF_CMNCR_BSZ(3),
				   RPCIF_CMNCR_MOIIO(3) |
				   RPCIF_CMNCR_BSZ(hyperflash ? 1 : 0));
	else
		regmap_update_bits(rpc->regmap, RPCIF_CMNCR,
				   RPCIF_CMNCR_MOIIO(3) | RPCIF_CMNCR_IOFV(3) |
				   RPCIF_CMNCR_BSZ(3),
				   RPCIF_CMNCR_MOIIO(1) | RPCIF_CMNCR_IOFV(2) |
				   RPCIF_CMNCR_BSZ(hyperflash ? 1 : 0));

	/* Set RCF after BSZ update */
	regmap_write(rpc->regmap, RPCIF_DRCR, RPCIF_DRCR_RCF);
	/* Dummy read according to spec */
	regmap_read(rpc->regmap, RPCIF_DRCR, &dummy);
	regmap_write(rpc->regmap, RPCIF_SSLDR, RPCIF_SSLDR_SPNDL(7) |
		     RPCIF_SSLDR_SLNDL(7) | RPCIF_SSLDR_SCKDL(7));

	pm_runtime_put(rpc->dev);

	rpc->bus_size = hyperflash ? 2 : 1;

	return 0;
}
EXPORT_SYMBOL(rpcif_hw_init);

static int wait_msg_xfer_end(struct rpcif *rpc)
{
	u32 sts;

	return regmap_read_poll_timeout(rpc->regmap, RPCIF_CMNSR, sts,
					sts & RPCIF_CMNSR_TEND, 0,
					USEC_PER_SEC);
}

static u8 rpcif_bits_set(struct rpcif *rpc, u32 nbytes)
{
	if (rpc->bus_size == 2)
		nbytes /= 2;
	nbytes = clamp(nbytes, 1U, 4U);
	return GENMASK(3, 4 - nbytes);
}

static u8 rpcif_bit_size(u8 buswidth)
{
	return buswidth > 4 ? 2 : ilog2(buswidth);
}

void rpcif_prepare(struct rpcif *rpc, const struct rpcif_op *op, u64 *offs,
		   size_t *len)
{
	rpc->smcr = 0;
	rpc->smadr = 0;
	rpc->enable = 0;
	rpc->command = 0;
	rpc->option = 0;
	rpc->dummy = 0;
	rpc->ddr = 0;
	rpc->xferlen = 0;

	if (op->cmd.buswidth) {
		rpc->enable  = RPCIF_SMENR_CDE |
			RPCIF_SMENR_CDB(rpcif_bit_size(op->cmd.buswidth));
		rpc->command = RPCIF_SMCMR_CMD(op->cmd.opcode);
		if (op->cmd.ddr)
			rpc->ddr = RPCIF_SMDRENR_HYPE(0x5);
	}
	if (op->ocmd.buswidth) {
		rpc->enable  |= RPCIF_SMENR_OCDE |
			RPCIF_SMENR_OCDB(rpcif_bit_size(op->ocmd.buswidth));
		rpc->command |= RPCIF_SMCMR_OCMD(op->ocmd.opcode);
	}

	if (op->addr.buswidth) {
		rpc->enable |=
			RPCIF_SMENR_ADB(rpcif_bit_size(op->addr.buswidth));
		if (op->addr.nbytes == 4)
			rpc->enable |= RPCIF_SMENR_ADE(0xF);
		else
			rpc->enable |= RPCIF_SMENR_ADE(GENMASK(
						2, 3 - op->addr.nbytes));
		if (op->addr.ddr)
			rpc->ddr |= RPCIF_SMDRENR_ADDRE;

		if (offs && len)
			rpc->smadr = *offs;
		else
			rpc->smadr = op->addr.val;
	}

	if (op->dummy.buswidth) {
		rpc->enable |= RPCIF_SMENR_DME;
		rpc->dummy = RPCIF_SMDMCR_DMCYC(op->dummy.ncycles /
						op->dummy.buswidth);
	}

	if (op->option.buswidth) {
		rpc->enable |= RPCIF_SMENR_OPDE(
			rpcif_bits_set(rpc, op->option.nbytes)) |
			RPCIF_SMENR_OPDB(rpcif_bit_size(op->option.buswidth));
		if (op->option.ddr)
			rpc->ddr |= RPCIF_SMDRENR_OPDRE;
		rpc->option = op->option.val;
	}

	rpc->dir = op->data.dir;
	if (op->data.buswidth) {
		u32 nbytes;

		rpc->buffer = op->data.buf.in;
		switch (op->data.dir) {
		case RPCIF_DATA_IN:
			rpc->smcr = RPCIF_SMCR_SPIRE;
			break;
		case RPCIF_DATA_OUT:
			rpc->smcr = RPCIF_SMCR_SPIWE;
			break;
		default:
			break;
		}
		if (op->data.ddr)
			rpc->ddr |= RPCIF_SMDRENR_SPIDRE;

		if (offs && len)
			nbytes = *len;
		else
			nbytes = op->data.nbytes;
		rpc->xferlen = nbytes;

		rpc->enable |= RPCIF_SMENR_SPIDB(rpcif_bit_size(op->data.buswidth));
	}
}
EXPORT_SYMBOL(rpcif_prepare);

int rpcif_manual_xfer(struct rpcif *rpc)
{
	u32 smenr, smcr, pos = 0, max = rpc->bus_size == 2 ? 8 : 4;
	int ret = 0;

	pm_runtime_get_sync(rpc->dev);

	regmap_update_bits(rpc->regmap, RPCIF_PHYCNT,
			   RPCIF_PHYCNT_CAL, RPCIF_PHYCNT_CAL);
	regmap_update_bits(rpc->regmap, RPCIF_CMNCR,
			   RPCIF_CMNCR_MD, RPCIF_CMNCR_MD);
	regmap_write(rpc->regmap, RPCIF_SMCMR, rpc->command);
	regmap_write(rpc->regmap, RPCIF_SMOPR, rpc->option);
	regmap_write(rpc->regmap, RPCIF_SMDMCR, rpc->dummy);
	regmap_write(rpc->regmap, RPCIF_SMDRENR, rpc->ddr);
	regmap_write(rpc->regmap, RPCIF_SMADR, rpc->smadr);
	smenr = rpc->enable;

	switch (rpc->dir) {
	case RPCIF_DATA_OUT:
		while (pos < rpc->xferlen) {
			u32 bytes_left = rpc->xferlen - pos;
<<<<<<< HEAD
			u32 nbytes, data[2];
=======
			u32 nbytes, data[2], *p = data;
>>>>>>> d60c95ef

			smcr = rpc->smcr | RPCIF_SMCR_SPIE;

			/* nbytes may only be 1, 2, 4, or 8 */
			nbytes = bytes_left >= max ? max : (1 << ilog2(bytes_left));
			if (bytes_left > nbytes)
				smcr |= RPCIF_SMCR_SSLKP;

			smenr |= RPCIF_SMENR_SPIDE(rpcif_bits_set(rpc, nbytes));
			regmap_write(rpc->regmap, RPCIF_SMENR, smenr);
			rpc->xfer_size = nbytes;

			memcpy(data, rpc->buffer + pos, nbytes);
<<<<<<< HEAD
			if (nbytes == 8) {
				regmap_write(rpc->regmap, RPCIF_SMWDR1,
					     data[0]);
				regmap_write(rpc->regmap, RPCIF_SMWDR0,
					     data[1]);
			} else {
				regmap_write(rpc->regmap, RPCIF_SMWDR0,
					     data[0]);
			}
=======
			if (nbytes == 8)
				regmap_write(rpc->regmap, RPCIF_SMWDR1, *p++);
			regmap_write(rpc->regmap, RPCIF_SMWDR0, *p);
>>>>>>> d60c95ef

			regmap_write(rpc->regmap, RPCIF_SMCR, smcr);
			ret = wait_msg_xfer_end(rpc);
			if (ret)
				goto err_out;

			pos += nbytes;
			smenr = rpc->enable &
				~RPCIF_SMENR_CDE & ~RPCIF_SMENR_ADE(0xF);
		}
		break;
	case RPCIF_DATA_IN:
		/*
		 * RPC-IF spoils the data for the commands without an address
		 * phase (like RDID) in the manual mode, so we'll have to work
		 * around this issue by using the external address space read
		 * mode instead.
		 */
		if (!(smenr & RPCIF_SMENR_ADE(0xF)) && rpc->dirmap) {
			u32 dummy;

			regmap_update_bits(rpc->regmap, RPCIF_CMNCR,
					   RPCIF_CMNCR_MD, 0);
			regmap_write(rpc->regmap, RPCIF_DRCR,
				     RPCIF_DRCR_RBURST(32) | RPCIF_DRCR_RBE);
			regmap_write(rpc->regmap, RPCIF_DRCMR, rpc->command);
			regmap_write(rpc->regmap, RPCIF_DREAR,
				     RPCIF_DREAR_EAC(1));
			regmap_write(rpc->regmap, RPCIF_DROPR, rpc->option);
			regmap_write(rpc->regmap, RPCIF_DRENR,
				     smenr & ~RPCIF_SMENR_SPIDE(0xF));
			regmap_write(rpc->regmap, RPCIF_DRDMCR,  rpc->dummy);
			regmap_write(rpc->regmap, RPCIF_DRDRENR, rpc->ddr);
			memcpy_fromio(rpc->buffer, rpc->dirmap, rpc->xferlen);
			regmap_write(rpc->regmap, RPCIF_DRCR, RPCIF_DRCR_RCF);
			/* Dummy read according to spec */
			regmap_read(rpc->regmap, RPCIF_DRCR, &dummy);
			break;
		}
		while (pos < rpc->xferlen) {
			u32 bytes_left = rpc->xferlen - pos;
<<<<<<< HEAD
			u32 nbytes, data[2];
=======
			u32 nbytes, data[2], *p = data;
>>>>>>> d60c95ef

			/* nbytes may only be 1, 2, 4, or 8 */
			nbytes = bytes_left >= max ? max : (1 << ilog2(bytes_left));

			regmap_write(rpc->regmap, RPCIF_SMADR,
				     rpc->smadr + pos);
			smenr &= ~RPCIF_SMENR_SPIDE(0xF);
			smenr |= RPCIF_SMENR_SPIDE(rpcif_bits_set(rpc, nbytes));
			regmap_write(rpc->regmap, RPCIF_SMENR, smenr);
			regmap_write(rpc->regmap, RPCIF_SMCR,
				     rpc->smcr | RPCIF_SMCR_SPIE);
			rpc->xfer_size = nbytes;
			ret = wait_msg_xfer_end(rpc);
			if (ret)
				goto err_out;

<<<<<<< HEAD
			if (nbytes == 8) {
				regmap_read(rpc->regmap, RPCIF_SMRDR1,
					    &data[0]);
				regmap_read(rpc->regmap, RPCIF_SMRDR0,
					    &data[1]);
			} else {
				regmap_read(rpc->regmap, RPCIF_SMRDR0,
					    &data[0]);
			}
=======
			if (nbytes == 8)
				regmap_read(rpc->regmap, RPCIF_SMRDR1, p++);
			regmap_read(rpc->regmap, RPCIF_SMRDR0, p);
>>>>>>> d60c95ef
			memcpy(rpc->buffer + pos, data, nbytes);

			pos += nbytes;
		}
		break;
	default:
		regmap_write(rpc->regmap, RPCIF_SMENR, rpc->enable);
		regmap_write(rpc->regmap, RPCIF_SMCR,
			     rpc->smcr | RPCIF_SMCR_SPIE);
		ret = wait_msg_xfer_end(rpc);
		if (ret)
			goto err_out;
	}

exit:
	pm_runtime_put(rpc->dev);
	return ret;

err_out:
	if (reset_control_reset(rpc->rstc))
		dev_err(rpc->dev, "Failed to reset HW\n");
	rpcif_hw_init(rpc, rpc->bus_size == 2);
	goto exit;
}
EXPORT_SYMBOL(rpcif_manual_xfer);

static void memcpy_fromio_readw(void *to,
				const void __iomem *from,
				size_t count)
{
	const int maxw = (IS_ENABLED(CONFIG_64BIT)) ? 8 : 4;
	u8 buf[2];

	if (count && ((unsigned long)from & 1)) {
		*(u16 *)buf = __raw_readw((void __iomem *)((unsigned long)from & ~1));
		*(u8 *)to = buf[1];
		from++;
		to++;
		count--;
	}
	while (count >= 2 && !IS_ALIGNED((unsigned long)from, maxw)) {
		*(u16 *)to = __raw_readw(from);
		from += 2;
		to += 2;
		count -= 2;
	}
	while (count >= maxw) {
#ifdef CONFIG_64BIT
		*(u64 *)to = __raw_readq(from);
#else
		*(u32 *)to = __raw_readl(from);
#endif
		from += maxw;
		to += maxw;
		count -= maxw;
	}
	while (count >= 2) {
		*(u16 *)to = __raw_readw(from);
		from += 2;
		to += 2;
		count -= 2;
	}
	if (count) {
		*(u16 *)buf = __raw_readw(from);
		*(u8 *)to = buf[0];
	}
}

ssize_t rpcif_dirmap_read(struct rpcif *rpc, u64 offs, size_t len, void *buf)
{
	loff_t from = offs & (rpc->size - 1);
	size_t size = rpc->size - from;

	if (len > size)
		len = size;

	pm_runtime_get_sync(rpc->dev);

	regmap_update_bits(rpc->regmap, RPCIF_CMNCR, RPCIF_CMNCR_MD, 0);
	regmap_write(rpc->regmap, RPCIF_DRCR, 0);
	regmap_write(rpc->regmap, RPCIF_DRCMR, rpc->command);
	regmap_write(rpc->regmap, RPCIF_DREAR,
		     RPCIF_DREAR_EAV(offs >> 25) | RPCIF_DREAR_EAC(1));
	regmap_write(rpc->regmap, RPCIF_DROPR, rpc->option);
	regmap_write(rpc->regmap, RPCIF_DRENR,
		     rpc->enable & ~RPCIF_SMENR_SPIDE(0xF));
	regmap_write(rpc->regmap, RPCIF_DRDMCR, rpc->dummy);
	regmap_write(rpc->regmap, RPCIF_DRDRENR, rpc->ddr);

	if (rpc->bus_size == 2)
		memcpy_fromio_readw(buf, rpc->dirmap + from, len);
	else
		memcpy_fromio(buf, rpc->dirmap + from, len);

	pm_runtime_put(rpc->dev);

	return len;
}
EXPORT_SYMBOL(rpcif_dirmap_read);

static int rpcif_probe(struct platform_device *pdev)
{
	struct platform_device *vdev;
	struct device_node *flash;
	const char *name;
	int ret;

	flash = of_get_next_child(pdev->dev.of_node, NULL);
	if (!flash) {
		dev_warn(&pdev->dev, "no flash node found\n");
		return -ENODEV;
	}

	if (of_device_is_compatible(flash, "jedec,spi-nor")) {
		name = "rpc-if-spi";
	} else if (of_device_is_compatible(flash, "cfi-flash")) {
		name = "rpc-if-hyperflash";
	} else	{
		of_node_put(flash);
		dev_warn(&pdev->dev, "unknown flash type\n");
		return -ENODEV;
	}
	of_node_put(flash);

	vdev = platform_device_alloc(name, pdev->id);
	if (!vdev)
		return -ENOMEM;
	vdev->dev.parent = &pdev->dev;
	platform_set_drvdata(pdev, vdev);

	ret = platform_device_add(vdev);
	if (ret) {
		platform_device_put(vdev);
		return ret;
	}

	return 0;
}

static int rpcif_remove(struct platform_device *pdev)
{
	struct platform_device *vdev = platform_get_drvdata(pdev);

	platform_device_unregister(vdev);

	return 0;
}

static const struct of_device_id rpcif_of_match[] = {
	{ .compatible = "renesas,rcar-gen3-rpc-if", .data = (void *)RPCIF_RCAR_GEN3 },
	{ .compatible = "renesas,rzg2l-rpc-if", .data = (void *)RPCIF_RZ_G2L },
	{},
};
MODULE_DEVICE_TABLE(of, rpcif_of_match);

static struct platform_driver rpcif_driver = {
	.probe	= rpcif_probe,
	.remove	= rpcif_remove,
	.driver = {
		.name =	"rpc-if",
		.of_match_table = rpcif_of_match,
	},
};
module_platform_driver(rpcif_driver);

MODULE_DESCRIPTION("Renesas RPC-IF core driver");
MODULE_LICENSE("GPL v2");<|MERGE_RESOLUTION|>--- conflicted
+++ resolved
@@ -259,12 +259,7 @@
 
 	rpc->dev = dev;
 
-<<<<<<< HEAD
-	res = platform_get_resource_byname(pdev, IORESOURCE_MEM, "regs");
-	rpc->base = devm_ioremap_resource(&pdev->dev, res);
-=======
 	rpc->base = devm_platform_ioremap_resource_byname(pdev, "regs");
->>>>>>> d60c95ef
 	if (IS_ERR(rpc->base))
 		return PTR_ERR(rpc->base);
 
@@ -495,11 +490,7 @@
 	case RPCIF_DATA_OUT:
 		while (pos < rpc->xferlen) {
 			u32 bytes_left = rpc->xferlen - pos;
-<<<<<<< HEAD
-			u32 nbytes, data[2];
-=======
 			u32 nbytes, data[2], *p = data;
->>>>>>> d60c95ef
 
 			smcr = rpc->smcr | RPCIF_SMCR_SPIE;
 
@@ -513,21 +504,9 @@
 			rpc->xfer_size = nbytes;
 
 			memcpy(data, rpc->buffer + pos, nbytes);
-<<<<<<< HEAD
-			if (nbytes == 8) {
-				regmap_write(rpc->regmap, RPCIF_SMWDR1,
-					     data[0]);
-				regmap_write(rpc->regmap, RPCIF_SMWDR0,
-					     data[1]);
-			} else {
-				regmap_write(rpc->regmap, RPCIF_SMWDR0,
-					     data[0]);
-			}
-=======
 			if (nbytes == 8)
 				regmap_write(rpc->regmap, RPCIF_SMWDR1, *p++);
 			regmap_write(rpc->regmap, RPCIF_SMWDR0, *p);
->>>>>>> d60c95ef
 
 			regmap_write(rpc->regmap, RPCIF_SMCR, smcr);
 			ret = wait_msg_xfer_end(rpc);
@@ -569,11 +548,7 @@
 		}
 		while (pos < rpc->xferlen) {
 			u32 bytes_left = rpc->xferlen - pos;
-<<<<<<< HEAD
-			u32 nbytes, data[2];
-=======
 			u32 nbytes, data[2], *p = data;
->>>>>>> d60c95ef
 
 			/* nbytes may only be 1, 2, 4, or 8 */
 			nbytes = bytes_left >= max ? max : (1 << ilog2(bytes_left));
@@ -590,21 +565,9 @@
 			if (ret)
 				goto err_out;
 
-<<<<<<< HEAD
-			if (nbytes == 8) {
-				regmap_read(rpc->regmap, RPCIF_SMRDR1,
-					    &data[0]);
-				regmap_read(rpc->regmap, RPCIF_SMRDR0,
-					    &data[1]);
-			} else {
-				regmap_read(rpc->regmap, RPCIF_SMRDR0,
-					    &data[0]);
-			}
-=======
 			if (nbytes == 8)
 				regmap_read(rpc->regmap, RPCIF_SMRDR1, p++);
 			regmap_read(rpc->regmap, RPCIF_SMRDR0, p);
->>>>>>> d60c95ef
 			memcpy(rpc->buffer + pos, data, nbytes);
 
 			pos += nbytes;
