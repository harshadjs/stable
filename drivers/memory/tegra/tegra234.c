--- conflicted
+++ resolved
@@ -128,11 +128,8 @@
 	}, {
 		.id = TEGRA234_MEMORY_CLIENT_DLA1RDB,
 		.name = "dla1rdb",
-<<<<<<< HEAD
-=======
 		.bpmp_id = TEGRA_ICC_BPMP_DLA_1,
 		.type = TEGRA_ICC_NISO,
->>>>>>> 1b4861e3
 		.sid = TEGRA234_SID_NVDLA1,
 		.regs = {
 			.sid = {
@@ -419,11 +416,8 @@
 	}, {
 		.id = TEGRA234_MEMORY_CLIENT_DLA1RDB1,
 		.name = "dla1rdb1",
-<<<<<<< HEAD
-=======
 		.bpmp_id = TEGRA_ICC_BPMP_DLA_1,
 		.type = TEGRA_ICC_NISO,
->>>>>>> 1b4861e3
 		.sid = TEGRA234_SID_NVDLA1,
 		.regs = {
 			.sid = {
@@ -434,11 +428,8 @@
 	}, {
 		.id = TEGRA234_MEMORY_CLIENT_DLA1WRB,
 		.name = "dla1wrb",
-<<<<<<< HEAD
-=======
 		.bpmp_id = TEGRA_ICC_BPMP_DLA_1,
 		.type = TEGRA_ICC_NISO,
->>>>>>> 1b4861e3
 		.sid = TEGRA234_SID_NVDLA1,
 		.regs = {
 			.sid = {
@@ -729,11 +720,8 @@
 	}, {
 		.id = TEGRA234_MEMORY_CLIENT_DLA1RDA,
 		.name = "dla1rda",
-<<<<<<< HEAD
-=======
 		.bpmp_id = TEGRA_ICC_BPMP_DLA_1,
 		.type = TEGRA_ICC_NISO,
->>>>>>> 1b4861e3
 		.sid = TEGRA234_SID_NVDLA1,
 		.regs = {
 			.sid = {
@@ -744,11 +732,8 @@
 	}, {
 		.id = TEGRA234_MEMORY_CLIENT_DLA1FALRDB,
 		.name = "dla1falrdb",
-<<<<<<< HEAD
-=======
 		.bpmp_id = TEGRA_ICC_BPMP_DLA_1,
 		.type = TEGRA_ICC_NISO,
->>>>>>> 1b4861e3
 		.sid = TEGRA234_SID_NVDLA1,
 		.regs = {
 			.sid = {
@@ -759,11 +744,8 @@
 	}, {
 		.id = TEGRA234_MEMORY_CLIENT_DLA1WRA,
 		.name = "dla1wra",
-<<<<<<< HEAD
-=======
 		.bpmp_id = TEGRA_ICC_BPMP_DLA_1,
 		.type = TEGRA_ICC_NISO,
->>>>>>> 1b4861e3
 		.sid = TEGRA234_SID_NVDLA1,
 		.regs = {
 			.sid = {
@@ -774,11 +756,8 @@
 	}, {
 		.id = TEGRA234_MEMORY_CLIENT_DLA1FALWRB,
 		.name = "dla1falwrb",
-<<<<<<< HEAD
-=======
 		.bpmp_id = TEGRA_ICC_BPMP_DLA_1,
 		.type = TEGRA_ICC_NISO,
->>>>>>> 1b4861e3
 		.sid = TEGRA234_SID_NVDLA1,
 		.regs = {
 			.sid = {
