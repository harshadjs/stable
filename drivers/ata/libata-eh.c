--- conflicted
+++ resolved
@@ -104,14 +104,6 @@
 	15000,  /* ditto */
 	30000,	/* and even more generous */
 	UINT_MAX,
-};
-
-static const unsigned int ata_eh_pm_timeouts[] = {
-	10000,	/* most drives spin up by 10sec */
-	10000,	/* > 99% working drives spin up before 20sec */
-	35000,	/* give > 30 secs of idleness for outlier devices */
-	 5000,	/* and sweet one last chance */
-	UINT_MAX, /* > 1 min has elapsed, give up */
 };
 
 static const unsigned int ata_eh_other_timeouts[] = {
@@ -156,11 +148,7 @@
 	{ .commands = CMDS(ATA_CMD_FLUSH, ATA_CMD_FLUSH_EXT),
 	  .timeouts = ata_eh_flush_timeouts },
 	{ .commands = CMDS(ATA_CMD_VERIFY),
-<<<<<<< HEAD
-	  .timeouts = ata_eh_pm_timeouts },
-=======
 	  .timeouts = ata_eh_reset_timeouts },
->>>>>>> bd3a9e57
 };
 #undef CMDS
 
@@ -707,16 +695,6 @@
 		ata_for_each_dev(dev, link, ENABLED) {
 			int devno = dev->devno;
 
-<<<<<<< HEAD
-				ehc->saved_xfer_mode[devno] = dev->xfer_mode;
-				if (ata_ncq_enabled(dev))
-					ehc->saved_ncq_enabled |= 1 << devno;
-
-				/* If we are resuming, wake up the device */
-				if (ap->pflags & ATA_PFLAG_RESUMING)
-					ehc->i.dev_action[devno] |= ATA_EH_SET_ACTIVE;
-			}
-=======
 			ehc->saved_xfer_mode[devno] = dev->xfer_mode;
 			if (ata_ncq_enabled(dev))
 				ehc->saved_ncq_enabled |= 1 << devno;
@@ -724,7 +702,6 @@
 			/* If we are resuming, wake up the device */
 			if (ap->pflags & ATA_PFLAG_RESUMING)
 				ehc->i.dev_action[devno] |= ATA_EH_SET_ACTIVE;
->>>>>>> bd3a9e57
 		}
 	}
 
