--- conflicted
+++ resolved
@@ -128,10 +128,7 @@
 	struct ata_host *host;
 	struct ata_port *ap;
 	void __iomem *base, *ctl_base;
-<<<<<<< HEAD
-=======
 	int mask_shift = 0; /* Q40 & Falcon default */
->>>>>>> bd3a9e57
 	int irq = 0, io_offset = 1, reg_shift = 2; /* Falcon defaults */
 
 	dev_info(&pdev->dev, "Atari Falcon and Q40/Q60 PATA controller\n");
@@ -201,13 +198,10 @@
 
 	ata_port_desc(ap, "cmd %px ctl %px data %px",
 		      base, ctl_base, ap->ioaddr.data_addr);
-<<<<<<< HEAD
-=======
 
 	if (pdev->id > 0)
 		mask_shift = 2;
 	ap->private_data = (void *)(uintptr_t)(pata_falcon_swap_mask >> mask_shift);
->>>>>>> bd3a9e57
 
 	irq_res = platform_get_resource(pdev, IORESOURCE_IRQ, 0);
 	if (irq_res && irq_res->start > 0) {
