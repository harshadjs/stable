--- conflicted
+++ resolved
@@ -706,22 +706,6 @@
 	if (!(dspi->tx_cmd & SPI_PUSHR_CMD_CONT) && num_bytes == dspi->len)
 		tx_cmd |= SPI_PUSHR_CMD_EOQ;
 
-<<<<<<< HEAD
-	if (dspi->devtype_data->xspi_mode && dspi->bits_per_word > 16) {
-		/* Write the CMD FIFO entry first, and then the two
-		 * corresponding TX FIFO entries.
-		 */
-		u32 data = dspi_pop_tx(dspi);
-
-		cmd_fifo_write(dspi);
-		tx_fifo_write(dspi, data & 0xFFFF);
-		tx_fifo_write(dspi, data >> 16);
-	} else {
-		/* Write one entry to both TX FIFO and CMD FIFO
-		 * simultaneously.
-		 */
-		fifo_write(dspi);
-=======
 	/* Update CTARE */
 	regmap_write(dspi->regmap, SPI_CTARE(0),
 		     SPI_FRAME_EBITS(dspi->oper_bits_per_word) |
@@ -740,7 +724,6 @@
 		dspi_pushr_txdata_write(dspi, data & 0xFFFF);
 		if (dspi->oper_bits_per_word > 16)
 			dspi_pushr_txdata_write(dspi, data >> 16);
->>>>>>> d1988041
 	}
 }
 
@@ -959,16 +942,6 @@
 				   SPI_MCR_CLR_TXF | SPI_MCR_CLR_RXF,
 				   SPI_MCR_CLR_TXF | SPI_MCR_CLR_RXF);
 
-<<<<<<< HEAD
-		if (!dspi->irq) {
-			do {
-				status = dspi_poll(dspi);
-			} while (status == -EINPROGRESS);
-		} else if (trans_mode != DSPI_DMA_MODE) {
-			wait_for_completion(&dspi->xfer_done);
-			reinit_completion(&dspi->xfer_done);
-		}
-=======
 		spi_take_timestamp_pre(dspi->ctlr, dspi->cur_transfer,
 				       dspi->progress, !dspi->irq);
 
@@ -988,7 +961,6 @@
 		}
 		if (status)
 			break;
->>>>>>> d1988041
 
 		spi_transfer_delay_exec(transfer);
 	}
@@ -1112,11 +1084,7 @@
 
 	if (dspi->irq)
 		disable_irq(dspi->irq);
-<<<<<<< HEAD
-	spi_controller_suspend(ctlr);
-=======
 	spi_controller_suspend(dspi->ctlr);
->>>>>>> d1988041
 	clk_disable_unprepare(dspi->clk);
 
 	pinctrl_pm_select_sleep_state(dev);
@@ -1134,11 +1102,7 @@
 	ret = clk_prepare_enable(dspi->clk);
 	if (ret)
 		return ret;
-<<<<<<< HEAD
-	spi_controller_resume(ctlr);
-=======
 	spi_controller_resume(dspi->ctlr);
->>>>>>> d1988041
 	if (dspi->irq)
 		enable_irq(dspi->irq);
 
@@ -1383,11 +1347,8 @@
 		goto poll_mode;
 	}
 
-<<<<<<< HEAD
-=======
 	init_completion(&dspi->xfer_done);
 
->>>>>>> d1988041
 	ret = request_threaded_irq(dspi->irq, dspi_interrupt, NULL,
 				   IRQF_SHARED, pdev->name, dspi);
 	if (ret < 0) {
@@ -1395,11 +1356,6 @@
 		goto out_clk_put;
 	}
 
-<<<<<<< HEAD
-	init_completion(&dspi->xfer_done);
-
-=======
->>>>>>> d1988041
 poll_mode:
 
 	if (dspi->devtype_data->trans_mode == DSPI_DMA_MODE) {
