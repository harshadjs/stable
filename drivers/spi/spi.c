--- conflicted
+++ resolved
@@ -408,12 +408,6 @@
 static int spi_remove(struct device *dev)
 {
 	const struct spi_driver		*sdrv = to_spi_driver(dev->driver);
-<<<<<<< HEAD
-	int ret = 0;
-
-	if (sdrv->remove)
-		ret = sdrv->remove(to_spi_device(dev));
-=======
 
 	if (sdrv->remove) {
 		int ret;
@@ -425,7 +419,6 @@
 				 ERR_PTR(ret));
 	}
 
->>>>>>> e0733463
 	dev_pm_domain_detach(dev, true);
 
 	return 0;
@@ -464,13 +457,6 @@
 {
 	sdrv->driver.owner = owner;
 	sdrv->driver.bus = &spi_bus_type;
-<<<<<<< HEAD
-	sdrv->driver.probe = spi_drv_probe;
-	sdrv->driver.remove = spi_drv_remove;
-	if (sdrv->shutdown)
-		sdrv->driver.shutdown = spi_drv_shutdown;
-=======
->>>>>>> e0733463
 	return driver_register(&sdrv->driver);
 }
 EXPORT_SYMBOL_GPL(__spi_register_driver);
