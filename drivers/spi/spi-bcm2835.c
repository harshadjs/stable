// SPDX-License-Identifier: GPL-2.0-or-later
/*
 * Driver for Broadcom BCM2835 SPI Controllers
 *
 * Copyright (C) 2012 Chris Boot
 * Copyright (C) 2013 Stephen Warren
 * Copyright (C) 2015 Martin Sperl
 *
 * This driver is inspired by:
 * spi-ath79.c, Copyright (C) 2009-2011 Gabor Juhos <juhosg@openwrt.org>
 * spi-atmel.c, Copyright (C) 2006 Atmel Corporation
 */

#include <linux/clk.h>
#include <linux/completion.h>
#include <linux/debugfs.h>
#include <linux/delay.h>
#include <linux/dma-mapping.h>
#include <linux/dmaengine.h>
#include <linux/err.h>
#include <linux/interrupt.h>
#include <linux/io.h>
#include <linux/kernel.h>
#include <linux/module.h>
#include <linux/of.h>
#include <linux/of_address.h>
#include <linux/of_device.h>
#include <linux/gpio/consumer.h>
#include <linux/gpio/machine.h> /* FIXME: using chip internals */
#include <linux/gpio/driver.h> /* FIXME: using chip internals */
#include <linux/of_irq.h>
#include <linux/spi/spi.h>

/* SPI register offsets */
#define BCM2835_SPI_CS			0x00
#define BCM2835_SPI_FIFO		0x04
#define BCM2835_SPI_CLK			0x08
#define BCM2835_SPI_DLEN		0x0c
#define BCM2835_SPI_LTOH		0x10
#define BCM2835_SPI_DC			0x14

/* Bitfields in CS */
#define BCM2835_SPI_CS_LEN_LONG		0x02000000
#define BCM2835_SPI_CS_DMA_LEN		0x01000000
#define BCM2835_SPI_CS_CSPOL2		0x00800000
#define BCM2835_SPI_CS_CSPOL1		0x00400000
#define BCM2835_SPI_CS_CSPOL0		0x00200000
#define BCM2835_SPI_CS_RXF		0x00100000
#define BCM2835_SPI_CS_RXR		0x00080000
#define BCM2835_SPI_CS_TXD		0x00040000
#define BCM2835_SPI_CS_RXD		0x00020000
#define BCM2835_SPI_CS_DONE		0x00010000
#define BCM2835_SPI_CS_LEN		0x00002000
#define BCM2835_SPI_CS_REN		0x00001000
#define BCM2835_SPI_CS_ADCS		0x00000800
#define BCM2835_SPI_CS_INTR		0x00000400
#define BCM2835_SPI_CS_INTD		0x00000200
#define BCM2835_SPI_CS_DMAEN		0x00000100
#define BCM2835_SPI_CS_TA		0x00000080
#define BCM2835_SPI_CS_CSPOL		0x00000040
#define BCM2835_SPI_CS_CLEAR_RX		0x00000020
#define BCM2835_SPI_CS_CLEAR_TX		0x00000010
#define BCM2835_SPI_CS_CPOL		0x00000008
#define BCM2835_SPI_CS_CPHA		0x00000004
#define BCM2835_SPI_CS_CS_10		0x00000002
#define BCM2835_SPI_CS_CS_01		0x00000001

#define BCM2835_SPI_FIFO_SIZE		64
#define BCM2835_SPI_FIFO_SIZE_3_4	48
#define BCM2835_SPI_DMA_MIN_LENGTH	96
#define BCM2835_SPI_MODE_BITS	(SPI_CPOL | SPI_CPHA | SPI_CS_HIGH \
				| SPI_NO_CS | SPI_3WIRE)

#define DRV_NAME	"spi-bcm2835"

/* define polling limits */
static unsigned int polling_limit_us = 30;
module_param(polling_limit_us, uint, 0664);
MODULE_PARM_DESC(polling_limit_us,
		 "time in us to run a transfer in polling mode\n");

/**
 * struct bcm2835_spi - BCM2835 SPI controller
 * @regs: base address of register map
 * @clk: core clock, divided to calculate serial clock
 * @clk_hz: core clock cached speed
 * @irq: interrupt, signals TX FIFO empty or RX FIFO ¾ full
 * @tfr: SPI transfer currently processed
 * @ctlr: SPI controller reverse lookup
 * @tx_buf: pointer whence next transmitted byte is read
 * @rx_buf: pointer where next received byte is written
 * @tx_len: remaining bytes to transmit
 * @rx_len: remaining bytes to receive
 * @tx_prologue: bytes transmitted without DMA if first TX sglist entry's
 *	length is not a multiple of 4 (to overcome hardware limitation)
 * @rx_prologue: bytes received without DMA if first RX sglist entry's
 *	length is not a multiple of 4 (to overcome hardware limitation)
 * @tx_spillover: whether @tx_prologue spills over to second TX sglist entry
 * @debugfs_dir: the debugfs directory - neede to remove debugfs when
 *      unloading the module
 * @count_transfer_polling: count of how often polling mode is used
 * @count_transfer_irq: count of how often interrupt mode is used
 * @count_transfer_irq_after_polling: count of how often we fall back to
 *      interrupt mode after starting in polling mode.
 *      These are counted as well in @count_transfer_polling and
 *      @count_transfer_irq
 * @count_transfer_dma: count how often dma mode is used
 * @slv: SPI slave currently selected
 *	(used by bcm2835_spi_dma_tx_done() to write @clear_rx_cs)
 * @tx_dma_active: whether a TX DMA descriptor is in progress
 * @rx_dma_active: whether a RX DMA descriptor is in progress
 *	(used by bcm2835_spi_dma_tx_done() to handle a race)
 * @fill_tx_desc: preallocated TX DMA descriptor used for RX-only transfers
 *	(cyclically copies from zero page to TX FIFO)
 * @fill_tx_addr: bus address of zero page
 */
struct bcm2835_spi {
	void __iomem *regs;
	struct clk *clk;
	unsigned long clk_hz;
	int irq;
	struct spi_transfer *tfr;
	struct spi_controller *ctlr;
	const u8 *tx_buf;
	u8 *rx_buf;
	int tx_len;
	int rx_len;
	int tx_prologue;
	int rx_prologue;
	unsigned int tx_spillover;

	struct dentry *debugfs_dir;
	u64 count_transfer_polling;
	u64 count_transfer_irq;
	u64 count_transfer_irq_after_polling;
	u64 count_transfer_dma;

	struct bcm2835_spidev *slv;
	unsigned int tx_dma_active;
	unsigned int rx_dma_active;
	struct dma_async_tx_descriptor *fill_tx_desc;
	dma_addr_t fill_tx_addr;
};

/**
 * struct bcm2835_spidev - BCM2835 SPI slave
 * @prepare_cs: precalculated CS register value for ->prepare_message()
 *	(uses slave-specific clock polarity and phase settings)
 * @clear_rx_desc: preallocated RX DMA descriptor used for TX-only transfers
 *	(cyclically clears RX FIFO by writing @clear_rx_cs to CS register)
 * @clear_rx_addr: bus address of @clear_rx_cs
 * @clear_rx_cs: precalculated CS register value to clear RX FIFO
 *	(uses slave-specific clock polarity and phase settings)
 */
struct bcm2835_spidev {
	u32 prepare_cs;
	struct dma_async_tx_descriptor *clear_rx_desc;
	dma_addr_t clear_rx_addr;
	u32 clear_rx_cs ____cacheline_aligned;
};

#if defined(CONFIG_DEBUG_FS)
static void bcm2835_debugfs_create(struct bcm2835_spi *bs,
				   const char *dname)
{
	char name[64];
	struct dentry *dir;

	/* get full name */
	snprintf(name, sizeof(name), "spi-bcm2835-%s", dname);

	/* the base directory */
	dir = debugfs_create_dir(name, NULL);
	bs->debugfs_dir = dir;

	/* the counters */
	debugfs_create_u64("count_transfer_polling", 0444, dir,
			   &bs->count_transfer_polling);
	debugfs_create_u64("count_transfer_irq", 0444, dir,
			   &bs->count_transfer_irq);
	debugfs_create_u64("count_transfer_irq_after_polling", 0444, dir,
			   &bs->count_transfer_irq_after_polling);
	debugfs_create_u64("count_transfer_dma", 0444, dir,
			   &bs->count_transfer_dma);
}

static void bcm2835_debugfs_remove(struct bcm2835_spi *bs)
{
	debugfs_remove_recursive(bs->debugfs_dir);
	bs->debugfs_dir = NULL;
}
#else
static void bcm2835_debugfs_create(struct bcm2835_spi *bs,
				   const char *dname)
{
}

static void bcm2835_debugfs_remove(struct bcm2835_spi *bs)
{
}
#endif /* CONFIG_DEBUG_FS */

static inline u32 bcm2835_rd(struct bcm2835_spi *bs, unsigned int reg)
{
	return readl(bs->regs + reg);
}

static inline void bcm2835_wr(struct bcm2835_spi *bs, unsigned int reg, u32 val)
{
	writel(val, bs->regs + reg);
}

static inline void bcm2835_rd_fifo(struct bcm2835_spi *bs)
{
	u8 byte;

	while ((bs->rx_len) &&
	       (bcm2835_rd(bs, BCM2835_SPI_CS) & BCM2835_SPI_CS_RXD)) {
		byte = bcm2835_rd(bs, BCM2835_SPI_FIFO);
		if (bs->rx_buf)
			*bs->rx_buf++ = byte;
		bs->rx_len--;
	}
}

static inline void bcm2835_wr_fifo(struct bcm2835_spi *bs)
{
	u8 byte;

	while ((bs->tx_len) &&
	       (bcm2835_rd(bs, BCM2835_SPI_CS) & BCM2835_SPI_CS_TXD)) {
		byte = bs->tx_buf ? *bs->tx_buf++ : 0;
		bcm2835_wr(bs, BCM2835_SPI_FIFO, byte);
		bs->tx_len--;
	}
}

/**
 * bcm2835_rd_fifo_count() - blindly read exactly @count bytes from RX FIFO
 * @bs: BCM2835 SPI controller
 * @count: bytes to read from RX FIFO
 *
 * The caller must ensure that @bs->rx_len is greater than or equal to @count,
 * that the RX FIFO contains at least @count bytes and that the DMA Enable flag
 * in the CS register is set (such that a read from the FIFO register receives
 * 32-bit instead of just 8-bit).  Moreover @bs->rx_buf must not be %NULL.
 */
static inline void bcm2835_rd_fifo_count(struct bcm2835_spi *bs, int count)
{
	u32 val;
	int len;

	bs->rx_len -= count;

	do {
		val = bcm2835_rd(bs, BCM2835_SPI_FIFO);
		len = min(count, 4);
		memcpy(bs->rx_buf, &val, len);
		bs->rx_buf += len;
		count -= 4;
	} while (count > 0);
}

/**
 * bcm2835_wr_fifo_count() - blindly write exactly @count bytes to TX FIFO
 * @bs: BCM2835 SPI controller
 * @count: bytes to write to TX FIFO
 *
 * The caller must ensure that @bs->tx_len is greater than or equal to @count,
 * that the TX FIFO can accommodate @count bytes and that the DMA Enable flag
 * in the CS register is set (such that a write to the FIFO register transmits
 * 32-bit instead of just 8-bit).
 */
static inline void bcm2835_wr_fifo_count(struct bcm2835_spi *bs, int count)
{
	u32 val;
	int len;

	bs->tx_len -= count;

	do {
		if (bs->tx_buf) {
			len = min(count, 4);
			memcpy(&val, bs->tx_buf, len);
			bs->tx_buf += len;
		} else {
			val = 0;
		}
		bcm2835_wr(bs, BCM2835_SPI_FIFO, val);
		count -= 4;
	} while (count > 0);
}

/**
 * bcm2835_wait_tx_fifo_empty() - busy-wait for TX FIFO to empty
 * @bs: BCM2835 SPI controller
 *
 * The caller must ensure that the RX FIFO can accommodate as many bytes
 * as have been written to the TX FIFO:  Transmission is halted once the
 * RX FIFO is full, causing this function to spin forever.
 */
static inline void bcm2835_wait_tx_fifo_empty(struct bcm2835_spi *bs)
{
	while (!(bcm2835_rd(bs, BCM2835_SPI_CS) & BCM2835_SPI_CS_DONE))
		cpu_relax();
}

/**
 * bcm2835_rd_fifo_blind() - blindly read up to @count bytes from RX FIFO
 * @bs: BCM2835 SPI controller
 * @count: bytes available for reading in RX FIFO
 */
static inline void bcm2835_rd_fifo_blind(struct bcm2835_spi *bs, int count)
{
	u8 val;

	count = min(count, bs->rx_len);
	bs->rx_len -= count;

	do {
		val = bcm2835_rd(bs, BCM2835_SPI_FIFO);
		if (bs->rx_buf)
			*bs->rx_buf++ = val;
	} while (--count);
}

/**
 * bcm2835_wr_fifo_blind() - blindly write up to @count bytes to TX FIFO
 * @bs: BCM2835 SPI controller
 * @count: bytes available for writing in TX FIFO
 */
static inline void bcm2835_wr_fifo_blind(struct bcm2835_spi *bs, int count)
{
	u8 val;

	count = min(count, bs->tx_len);
	bs->tx_len -= count;

	do {
		val = bs->tx_buf ? *bs->tx_buf++ : 0;
		bcm2835_wr(bs, BCM2835_SPI_FIFO, val);
	} while (--count);
}

static void bcm2835_spi_reset_hw(struct bcm2835_spi *bs)
{
	u32 cs = bcm2835_rd(bs, BCM2835_SPI_CS);

	/* Disable SPI interrupts and transfer */
	cs &= ~(BCM2835_SPI_CS_INTR |
		BCM2835_SPI_CS_INTD |
		BCM2835_SPI_CS_DMAEN |
		BCM2835_SPI_CS_TA);
	/*
	 * Transmission sometimes breaks unless the DONE bit is written at the
	 * end of every transfer.  The spec says it's a RO bit.  Either the
	 * spec is wrong and the bit is actually of type RW1C, or it's a
	 * hardware erratum.
	 */
	cs |= BCM2835_SPI_CS_DONE;
	/* and reset RX/TX FIFOS */
	cs |= BCM2835_SPI_CS_CLEAR_RX | BCM2835_SPI_CS_CLEAR_TX;

	/* and reset the SPI_HW */
	bcm2835_wr(bs, BCM2835_SPI_CS, cs);
	/* as well as DLEN */
	bcm2835_wr(bs, BCM2835_SPI_DLEN, 0);
}

static irqreturn_t bcm2835_spi_interrupt(int irq, void *dev_id)
{
	struct bcm2835_spi *bs = dev_id;
	u32 cs = bcm2835_rd(bs, BCM2835_SPI_CS);

	/*
	 * An interrupt is signaled either if DONE is set (TX FIFO empty)
	 * or if RXR is set (RX FIFO >= ¾ full).
	 */
	if (cs & BCM2835_SPI_CS_RXF)
		bcm2835_rd_fifo_blind(bs, BCM2835_SPI_FIFO_SIZE);
	else if (cs & BCM2835_SPI_CS_RXR)
		bcm2835_rd_fifo_blind(bs, BCM2835_SPI_FIFO_SIZE_3_4);

	if (bs->tx_len && cs & BCM2835_SPI_CS_DONE)
		bcm2835_wr_fifo_blind(bs, BCM2835_SPI_FIFO_SIZE);

	/* Read as many bytes as possible from FIFO */
	bcm2835_rd_fifo(bs);
	/* Write as many bytes as possible to FIFO */
	bcm2835_wr_fifo(bs);

	if (!bs->rx_len) {
		/* Transfer complete - reset SPI HW */
		bcm2835_spi_reset_hw(bs);
		/* wake up the framework */
		spi_finalize_current_transfer(bs->ctlr);
	}

	return IRQ_HANDLED;
}

static int bcm2835_spi_transfer_one_irq(struct spi_controller *ctlr,
					struct spi_device *spi,
					struct spi_transfer *tfr,
					u32 cs, bool fifo_empty)
{
	struct bcm2835_spi *bs = spi_controller_get_devdata(ctlr);

	/* update usage statistics */
	bs->count_transfer_irq++;

	/*
	 * Enable HW block, but with interrupts still disabled.
	 * Otherwise the empty TX FIFO would immediately trigger an interrupt.
	 */
	bcm2835_wr(bs, BCM2835_SPI_CS, cs | BCM2835_SPI_CS_TA);

	/* fill TX FIFO as much as possible */
	if (fifo_empty)
		bcm2835_wr_fifo_blind(bs, BCM2835_SPI_FIFO_SIZE);
	bcm2835_wr_fifo(bs);

	/* enable interrupts */
	cs |= BCM2835_SPI_CS_INTR | BCM2835_SPI_CS_INTD | BCM2835_SPI_CS_TA;
	bcm2835_wr(bs, BCM2835_SPI_CS, cs);

	/* signal that we need to wait for completion */
	return 1;
}

/**
 * bcm2835_spi_transfer_prologue() - transfer first few bytes without DMA
 * @ctlr: SPI master controller
 * @tfr: SPI transfer
 * @bs: BCM2835 SPI controller
 * @cs: CS register
 *
 * A limitation in DMA mode is that the FIFO must be accessed in 4 byte chunks.
 * Only the final write access is permitted to transmit less than 4 bytes, the
 * SPI controller deduces its intended size from the DLEN register.
 *
 * If a TX or RX sglist contains multiple entries, one per page, and the first
 * entry starts in the middle of a page, that first entry's length may not be
 * a multiple of 4.  Subsequent entries are fine because they span an entire
 * page, hence do have a length that's a multiple of 4.
 *
 * This cannot happen with kmalloc'ed buffers (which is what most clients use)
 * because they are contiguous in physical memory and therefore not split on
 * page boundaries by spi_map_buf().  But it *can* happen with vmalloc'ed
 * buffers.
 *
 * The DMA engine is incapable of combining sglist entries into a continuous
 * stream of 4 byte chunks, it treats every entry separately:  A TX entry is
 * rounded up a to a multiple of 4 bytes by transmitting surplus bytes, an RX
 * entry is rounded up by throwing away received bytes.
 *
 * Overcome this limitation by transferring the first few bytes without DMA:
 * E.g. if the first TX sglist entry's length is 23 and the first RX's is 42,
 * write 3 bytes to the TX FIFO but read only 2 bytes from the RX FIFO.
 * The residue of 1 byte in the RX FIFO is picked up by DMA.  Together with
 * the rest of the first RX sglist entry it makes up a multiple of 4 bytes.
 *
 * Should the RX prologue be larger, say, 3 vis-à-vis a TX prologue of 1,
 * write 1 + 4 = 5 bytes to the TX FIFO and read 3 bytes from the RX FIFO.
 * Caution, the additional 4 bytes spill over to the second TX sglist entry
 * if the length of the first is *exactly* 1.
 *
 * At most 6 bytes are written and at most 3 bytes read.  Do we know the
 * transfer has this many bytes?  Yes, see BCM2835_SPI_DMA_MIN_LENGTH.
 *
 * The FIFO is normally accessed with 8-bit width by the CPU and 32-bit width
 * by the DMA engine.  Toggling the DMA Enable flag in the CS register switches
 * the width but also garbles the FIFO's contents.  The prologue must therefore
 * be transmitted in 32-bit width to ensure that the following DMA transfer can
 * pick up the residue in the RX FIFO in ungarbled form.
 */
static void bcm2835_spi_transfer_prologue(struct spi_controller *ctlr,
					  struct spi_transfer *tfr,
					  struct bcm2835_spi *bs,
					  u32 cs)
{
	int tx_remaining;

	bs->tfr		 = tfr;
	bs->tx_prologue  = 0;
	bs->rx_prologue  = 0;
	bs->tx_spillover = false;

	if (bs->tx_buf && !sg_is_last(&tfr->tx_sg.sgl[0]))
		bs->tx_prologue = sg_dma_len(&tfr->tx_sg.sgl[0]) & 3;

	if (bs->rx_buf && !sg_is_last(&tfr->rx_sg.sgl[0])) {
		bs->rx_prologue = sg_dma_len(&tfr->rx_sg.sgl[0]) & 3;

		if (bs->rx_prologue > bs->tx_prologue) {
			if (!bs->tx_buf || sg_is_last(&tfr->tx_sg.sgl[0])) {
				bs->tx_prologue  = bs->rx_prologue;
			} else {
				bs->tx_prologue += 4;
				bs->tx_spillover =
					!(sg_dma_len(&tfr->tx_sg.sgl[0]) & ~3);
			}
		}
	}

	/* rx_prologue > 0 implies tx_prologue > 0, so check only the latter */
	if (!bs->tx_prologue)
		return;

	/* Write and read RX prologue.  Adjust first entry in RX sglist. */
	if (bs->rx_prologue) {
		bcm2835_wr(bs, BCM2835_SPI_DLEN, bs->rx_prologue);
		bcm2835_wr(bs, BCM2835_SPI_CS, cs | BCM2835_SPI_CS_TA
						  | BCM2835_SPI_CS_DMAEN);
		bcm2835_wr_fifo_count(bs, bs->rx_prologue);
		bcm2835_wait_tx_fifo_empty(bs);
		bcm2835_rd_fifo_count(bs, bs->rx_prologue);
		bcm2835_wr(bs, BCM2835_SPI_CS, cs | BCM2835_SPI_CS_CLEAR_RX
						  | BCM2835_SPI_CS_CLEAR_TX
						  | BCM2835_SPI_CS_DONE);

		dma_sync_single_for_device(ctlr->dma_rx->device->dev,
					   sg_dma_address(&tfr->rx_sg.sgl[0]),
					   bs->rx_prologue, DMA_FROM_DEVICE);

		sg_dma_address(&tfr->rx_sg.sgl[0]) += bs->rx_prologue;
		sg_dma_len(&tfr->rx_sg.sgl[0])     -= bs->rx_prologue;
	}

	if (!bs->tx_buf)
		return;

	/*
	 * Write remaining TX prologue.  Adjust first entry in TX sglist.
	 * Also adjust second entry if prologue spills over to it.
	 */
	tx_remaining = bs->tx_prologue - bs->rx_prologue;
	if (tx_remaining) {
		bcm2835_wr(bs, BCM2835_SPI_DLEN, tx_remaining);
		bcm2835_wr(bs, BCM2835_SPI_CS, cs | BCM2835_SPI_CS_TA
						  | BCM2835_SPI_CS_DMAEN);
		bcm2835_wr_fifo_count(bs, tx_remaining);
		bcm2835_wait_tx_fifo_empty(bs);
		bcm2835_wr(bs, BCM2835_SPI_CS, cs | BCM2835_SPI_CS_CLEAR_TX
						  | BCM2835_SPI_CS_DONE);
	}

	if (likely(!bs->tx_spillover)) {
		sg_dma_address(&tfr->tx_sg.sgl[0]) += bs->tx_prologue;
		sg_dma_len(&tfr->tx_sg.sgl[0])     -= bs->tx_prologue;
	} else {
		sg_dma_len(&tfr->tx_sg.sgl[0])      = 0;
		sg_dma_address(&tfr->tx_sg.sgl[1]) += 4;
		sg_dma_len(&tfr->tx_sg.sgl[1])     -= 4;
	}
}

/**
 * bcm2835_spi_undo_prologue() - reconstruct original sglist state
 * @bs: BCM2835 SPI controller
 *
 * Undo changes which were made to an SPI transfer's sglist when transmitting
 * the prologue.  This is necessary to ensure the same memory ranges are
 * unmapped that were originally mapped.
 */
static void bcm2835_spi_undo_prologue(struct bcm2835_spi *bs)
{
	struct spi_transfer *tfr = bs->tfr;

	if (!bs->tx_prologue)
		return;

	if (bs->rx_prologue) {
		sg_dma_address(&tfr->rx_sg.sgl[0]) -= bs->rx_prologue;
		sg_dma_len(&tfr->rx_sg.sgl[0])     += bs->rx_prologue;
	}

	if (!bs->tx_buf)
		goto out;

	if (likely(!bs->tx_spillover)) {
		sg_dma_address(&tfr->tx_sg.sgl[0]) -= bs->tx_prologue;
		sg_dma_len(&tfr->tx_sg.sgl[0])     += bs->tx_prologue;
	} else {
		sg_dma_len(&tfr->tx_sg.sgl[0])      = bs->tx_prologue - 4;
		sg_dma_address(&tfr->tx_sg.sgl[1]) -= 4;
		sg_dma_len(&tfr->tx_sg.sgl[1])     += 4;
	}
out:
	bs->tx_prologue = 0;
}

/**
 * bcm2835_spi_dma_rx_done() - callback for DMA RX channel
 * @data: SPI master controller
 *
 * Used for bidirectional and RX-only transfers.
 */
static void bcm2835_spi_dma_rx_done(void *data)
{
	struct spi_controller *ctlr = data;
	struct bcm2835_spi *bs = spi_controller_get_devdata(ctlr);

	/* terminate tx-dma as we do not have an irq for it
	 * because when the rx dma will terminate and this callback
	 * is called the tx-dma must have finished - can't get to this
	 * situation otherwise...
	 */
	dmaengine_terminate_async(ctlr->dma_tx);
	bs->tx_dma_active = false;
	bs->rx_dma_active = false;
	bcm2835_spi_undo_prologue(bs);

	/* reset fifo and HW */
	bcm2835_spi_reset_hw(bs);

	/* and mark as completed */;
	spi_finalize_current_transfer(ctlr);
}

/**
 * bcm2835_spi_dma_tx_done() - callback for DMA TX channel
 * @data: SPI master controller
 *
 * Used for TX-only transfers.
 */
static void bcm2835_spi_dma_tx_done(void *data)
{
	struct spi_controller *ctlr = data;
	struct bcm2835_spi *bs = spi_controller_get_devdata(ctlr);

	/* busy-wait for TX FIFO to empty */
	while (!(bcm2835_rd(bs, BCM2835_SPI_CS) & BCM2835_SPI_CS_DONE))
		bcm2835_wr(bs, BCM2835_SPI_CS, bs->slv->clear_rx_cs);

	bs->tx_dma_active = false;
	smp_wmb();

	/*
	 * In case of a very short transfer, RX DMA may not have been
	 * issued yet.  The onus is then on bcm2835_spi_transfer_one_dma()
	 * to terminate it immediately after issuing.
	 */
	if (cmpxchg(&bs->rx_dma_active, true, false))
		dmaengine_terminate_async(ctlr->dma_rx);

	bcm2835_spi_undo_prologue(bs);
	bcm2835_spi_reset_hw(bs);
	spi_finalize_current_transfer(ctlr);
}

/**
 * bcm2835_spi_prepare_sg() - prepare and submit DMA descriptor for sglist
 * @ctlr: SPI master controller
 * @tfr: SPI transfer
 * @bs: BCM2835 SPI controller
 * @slv: BCM2835 SPI slave
 * @is_tx: whether to submit DMA descriptor for TX or RX sglist
 *
 * Prepare and submit a DMA descriptor for the TX or RX sglist of @tfr.
 * Return 0 on success or a negative error number.
 */
static int bcm2835_spi_prepare_sg(struct spi_controller *ctlr,
				  struct spi_transfer *tfr,
				  struct bcm2835_spi *bs,
				  struct bcm2835_spidev *slv,
				  bool is_tx)
{
	struct dma_chan *chan;
	struct scatterlist *sgl;
	unsigned int nents;
	enum dma_transfer_direction dir;
	unsigned long flags;

	struct dma_async_tx_descriptor *desc;
	dma_cookie_t cookie;

	if (is_tx) {
		dir   = DMA_MEM_TO_DEV;
		chan  = ctlr->dma_tx;
		nents = tfr->tx_sg.nents;
		sgl   = tfr->tx_sg.sgl;
		flags = tfr->rx_buf ? 0 : DMA_PREP_INTERRUPT;
	} else {
		dir   = DMA_DEV_TO_MEM;
		chan  = ctlr->dma_rx;
		nents = tfr->rx_sg.nents;
		sgl   = tfr->rx_sg.sgl;
		flags = DMA_PREP_INTERRUPT;
	}
	/* prepare the channel */
	desc = dmaengine_prep_slave_sg(chan, sgl, nents, dir, flags);
	if (!desc)
		return -EINVAL;

	/*
	 * Completion is signaled by the RX channel for bidirectional and
	 * RX-only transfers; else by the TX channel for TX-only transfers.
	 */
	if (!is_tx) {
		desc->callback = bcm2835_spi_dma_rx_done;
		desc->callback_param = ctlr;
	} else if (!tfr->rx_buf) {
		desc->callback = bcm2835_spi_dma_tx_done;
		desc->callback_param = ctlr;
		bs->slv = slv;
	}

	/* submit it to DMA-engine */
	cookie = dmaengine_submit(desc);

	return dma_submit_error(cookie);
}

/**
 * bcm2835_spi_transfer_one_dma() - perform SPI transfer using DMA engine
 * @ctlr: SPI master controller
 * @tfr: SPI transfer
 * @slv: BCM2835 SPI slave
 * @cs: CS register
 *
 * For *bidirectional* transfers (both tx_buf and rx_buf are non-%NULL), set up
 * the TX and RX DMA channel to copy between memory and FIFO register.
 *
 * For *TX-only* transfers (rx_buf is %NULL), copying the RX FIFO's contents to
 * memory is pointless.  However not reading the RX FIFO isn't an option either
 * because transmission is halted once it's full.  As a workaround, cyclically
 * clear the RX FIFO by setting the CLEAR_RX bit in the CS register.
 *
 * The CS register value is precalculated in bcm2835_spi_setup().  Normally
 * this is called only once, on slave registration.  A DMA descriptor to write
 * this value is preallocated in bcm2835_dma_init().  All that's left to do
 * when performing a TX-only transfer is to submit this descriptor to the RX
 * DMA channel.  Latency is thereby minimized.  The descriptor does not
 * generate any interrupts while running.  It must be terminated once the
 * TX DMA channel is done.
 *
 * Clearing the RX FIFO is paced by the DREQ signal.  The signal is asserted
 * when the RX FIFO becomes half full, i.e. 32 bytes.  (Tuneable with the DC
 * register.)  Reading 32 bytes from the RX FIFO would normally require 8 bus
 * accesses, whereas clearing it requires only 1 bus access.  So an 8-fold
 * reduction in bus traffic and thus energy consumption is achieved.
 *
 * For *RX-only* transfers (tx_buf is %NULL), fill the TX FIFO by cyclically
 * copying from the zero page.  The DMA descriptor to do this is preallocated
 * in bcm2835_dma_init().  It must be terminated once the RX DMA channel is
 * done and can then be reused.
 *
 * The BCM2835 DMA driver autodetects when a transaction copies from the zero
 * page and utilizes the DMA controller's ability to synthesize zeroes instead
 * of copying them from memory.  This reduces traffic on the memory bus.  The
 * feature is not available on so-called "lite" channels, but normally TX DMA
 * is backed by a full-featured channel.
 *
 * Zero-filling the TX FIFO is paced by the DREQ signal.  Unfortunately the
 * BCM2835 SPI controller continues to assert DREQ even after the DLEN register
 * has been counted down to zero (hardware erratum).  Thus, when the transfer
 * has finished, the DMA engine zero-fills the TX FIFO until it is half full.
 * (Tuneable with the DC register.)  So up to 9 gratuitous bus accesses are
 * performed at the end of an RX-only transfer.
 */
static int bcm2835_spi_transfer_one_dma(struct spi_controller *ctlr,
					struct spi_transfer *tfr,
					struct bcm2835_spidev *slv,
					u32 cs)
{
	struct bcm2835_spi *bs = spi_controller_get_devdata(ctlr);
	dma_cookie_t cookie;
	int ret;

	/* update usage statistics */
	bs->count_transfer_dma++;

	/*
	 * Transfer first few bytes without DMA if length of first TX or RX
	 * sglist entry is not a multiple of 4 bytes (hardware limitation).
	 */
	bcm2835_spi_transfer_prologue(ctlr, tfr, bs, cs);

	/* setup tx-DMA */
	if (bs->tx_buf) {
		ret = bcm2835_spi_prepare_sg(ctlr, tfr, bs, slv, true);
	} else {
		cookie = dmaengine_submit(bs->fill_tx_desc);
		ret = dma_submit_error(cookie);
	}
	if (ret)
		goto err_reset_hw;

	/* set the DMA length */
	bcm2835_wr(bs, BCM2835_SPI_DLEN, bs->tx_len);

	/* start the HW */
	bcm2835_wr(bs, BCM2835_SPI_CS,
		   cs | BCM2835_SPI_CS_TA | BCM2835_SPI_CS_DMAEN);

	bs->tx_dma_active = true;
	smp_wmb();

	/* start TX early */
	dma_async_issue_pending(ctlr->dma_tx);

	/* setup rx-DMA late - to run transfers while
	 * mapping of the rx buffers still takes place
	 * this saves 10us or more.
	 */
	if (bs->rx_buf) {
		ret = bcm2835_spi_prepare_sg(ctlr, tfr, bs, slv, false);
	} else {
		cookie = dmaengine_submit(slv->clear_rx_desc);
		ret = dma_submit_error(cookie);
	}
	if (ret) {
		/* need to reset on errors */
		dmaengine_terminate_sync(ctlr->dma_tx);
		bs->tx_dma_active = false;
		goto err_reset_hw;
	}

	/* start rx dma late */
	dma_async_issue_pending(ctlr->dma_rx);
	bs->rx_dma_active = true;
	smp_mb();

	/*
	 * In case of a very short TX-only transfer, bcm2835_spi_dma_tx_done()
	 * may run before RX DMA is issued.  Terminate RX DMA if so.
	 */
	if (!bs->rx_buf && !bs->tx_dma_active &&
	    cmpxchg(&bs->rx_dma_active, true, false)) {
		dmaengine_terminate_async(ctlr->dma_rx);
		bcm2835_spi_reset_hw(bs);
	}

	/* wait for wakeup in framework */
	return 1;

err_reset_hw:
	bcm2835_spi_reset_hw(bs);
	bcm2835_spi_undo_prologue(bs);
	return ret;
}

static bool bcm2835_spi_can_dma(struct spi_controller *ctlr,
				struct spi_device *spi,
				struct spi_transfer *tfr)
{
	/* we start DMA efforts only on bigger transfers */
	if (tfr->len < BCM2835_SPI_DMA_MIN_LENGTH)
		return false;

	/* return OK */
	return true;
}

static void bcm2835_dma_release(struct spi_controller *ctlr,
				struct bcm2835_spi *bs)
{
	if (ctlr->dma_tx) {
		dmaengine_terminate_sync(ctlr->dma_tx);

		if (bs->fill_tx_desc)
			dmaengine_desc_free(bs->fill_tx_desc);

		if (bs->fill_tx_addr)
			dma_unmap_page_attrs(ctlr->dma_tx->device->dev,
					     bs->fill_tx_addr, sizeof(u32),
					     DMA_TO_DEVICE,
					     DMA_ATTR_SKIP_CPU_SYNC);

		dma_release_channel(ctlr->dma_tx);
		ctlr->dma_tx = NULL;
	}

	if (ctlr->dma_rx) {
		dmaengine_terminate_sync(ctlr->dma_rx);
		dma_release_channel(ctlr->dma_rx);
		ctlr->dma_rx = NULL;
	}
}

static int bcm2835_dma_init(struct spi_controller *ctlr, struct device *dev,
			    struct bcm2835_spi *bs)
{
	struct dma_slave_config slave_config;
	const __be32 *addr;
	dma_addr_t dma_reg_base;
	int ret;

	/* base address in dma-space */
	addr = of_get_address(ctlr->dev.of_node, 0, NULL, NULL);
	if (!addr) {
		dev_err(dev, "could not get DMA-register address - not using dma mode\n");
		/* Fall back to interrupt mode */
		return 0;
	}
	dma_reg_base = be32_to_cpup(addr);

	/* get tx/rx dma */
	ctlr->dma_tx = dma_request_chan(dev, "tx");
	if (IS_ERR(ctlr->dma_tx)) {
		dev_err(dev, "no tx-dma configuration found - not using dma mode\n");
		ret = PTR_ERR(ctlr->dma_tx);
		ctlr->dma_tx = NULL;
		goto err;
	}
	ctlr->dma_rx = dma_request_chan(dev, "rx");
	if (IS_ERR(ctlr->dma_rx)) {
		dev_err(dev, "no rx-dma configuration found - not using dma mode\n");
		ret = PTR_ERR(ctlr->dma_rx);
		ctlr->dma_rx = NULL;
		goto err_release;
	}

	/*
	 * The TX DMA channel either copies a transfer's TX buffer to the FIFO
	 * or, in case of an RX-only transfer, cyclically copies from the zero
	 * page to the FIFO using a preallocated, reusable descriptor.
	 */
	slave_config.dst_addr = (u32)(dma_reg_base + BCM2835_SPI_FIFO);
	slave_config.dst_addr_width = DMA_SLAVE_BUSWIDTH_4_BYTES;

	ret = dmaengine_slave_config(ctlr->dma_tx, &slave_config);
	if (ret)
		goto err_config;

	bs->fill_tx_addr = dma_map_page_attrs(ctlr->dma_tx->device->dev,
					      ZERO_PAGE(0), 0, sizeof(u32),
					      DMA_TO_DEVICE,
					      DMA_ATTR_SKIP_CPU_SYNC);
	if (dma_mapping_error(ctlr->dma_tx->device->dev, bs->fill_tx_addr)) {
		dev_err(dev, "cannot map zero page - not using DMA mode\n");
		bs->fill_tx_addr = 0;
		ret = -ENOMEM;
		goto err_release;
	}

	bs->fill_tx_desc = dmaengine_prep_dma_cyclic(ctlr->dma_tx,
						     bs->fill_tx_addr,
						     sizeof(u32), 0,
						     DMA_MEM_TO_DEV, 0);
	if (!bs->fill_tx_desc) {
		dev_err(dev, "cannot prepare fill_tx_desc - not using DMA mode\n");
		ret = -ENOMEM;
		goto err_release;
	}

	ret = dmaengine_desc_set_reuse(bs->fill_tx_desc);
	if (ret) {
		dev_err(dev, "cannot reuse fill_tx_desc - not using DMA mode\n");
		goto err_release;
	}

	/*
	 * The RX DMA channel is used bidirectionally:  It either reads the
	 * RX FIFO or, in case of a TX-only transfer, cyclically writes a
	 * precalculated value to the CS register to clear the RX FIFO.
	 */
	slave_config.src_addr = (u32)(dma_reg_base + BCM2835_SPI_FIFO);
	slave_config.src_addr_width = DMA_SLAVE_BUSWIDTH_4_BYTES;
	slave_config.dst_addr = (u32)(dma_reg_base + BCM2835_SPI_CS);
	slave_config.dst_addr_width = DMA_SLAVE_BUSWIDTH_4_BYTES;

	ret = dmaengine_slave_config(ctlr->dma_rx, &slave_config);
	if (ret)
		goto err_config;

	/* all went well, so set can_dma */
	ctlr->can_dma = bcm2835_spi_can_dma;

	return 0;

err_config:
	dev_err(dev, "issue configuring dma: %d - not using DMA mode\n",
		ret);
err_release:
	bcm2835_dma_release(ctlr, bs);
err:
	/*
	 * Only report error for deferred probing, otherwise fall back to
	 * interrupt mode
	 */
	if (ret != -EPROBE_DEFER)
		ret = 0;

	return ret;
}

static int bcm2835_spi_transfer_one_poll(struct spi_controller *ctlr,
					 struct spi_device *spi,
					 struct spi_transfer *tfr,
					 u32 cs)
{
	struct bcm2835_spi *bs = spi_controller_get_devdata(ctlr);
	unsigned long timeout;

	/* update usage statistics */
	bs->count_transfer_polling++;

	/* enable HW block without interrupts */
	bcm2835_wr(bs, BCM2835_SPI_CS, cs | BCM2835_SPI_CS_TA);

	/* fill in the fifo before timeout calculations
	 * if we are interrupted here, then the data is
	 * getting transferred by the HW while we are interrupted
	 */
	bcm2835_wr_fifo_blind(bs, BCM2835_SPI_FIFO_SIZE);

	/* set the timeout to at least 2 jiffies */
	timeout = jiffies + 2 + HZ * polling_limit_us / 1000000;

	/* loop until finished the transfer */
	while (bs->rx_len) {
		/* fill in tx fifo with remaining data */
		bcm2835_wr_fifo(bs);

		/* read from fifo as much as possible */
		bcm2835_rd_fifo(bs);

		/* if there is still data pending to read
		 * then check the timeout
		 */
		if (bs->rx_len && time_after(jiffies, timeout)) {
			dev_dbg_ratelimited(&spi->dev,
					    "timeout period reached: jiffies: %lu remaining tx/rx: %d/%d - falling back to interrupt mode\n",
					    jiffies - timeout,
					    bs->tx_len, bs->rx_len);
			/* fall back to interrupt mode */

			/* update usage statistics */
			bs->count_transfer_irq_after_polling++;

			return bcm2835_spi_transfer_one_irq(ctlr, spi,
							    tfr, cs, false);
		}
	}

	/* Transfer complete - reset SPI HW */
	bcm2835_spi_reset_hw(bs);
	/* and return without waiting for completion */
	return 0;
}

static int bcm2835_spi_transfer_one(struct spi_controller *ctlr,
				    struct spi_device *spi,
				    struct spi_transfer *tfr)
{
	struct bcm2835_spi *bs = spi_controller_get_devdata(ctlr);
<<<<<<< HEAD
=======
	struct bcm2835_spidev *slv = spi_get_ctldata(spi);
>>>>>>> d92805b6
	unsigned long spi_hz, cdiv;
	unsigned long hz_per_byte, byte_limit;
	u32 cs = slv->prepare_cs;

	/* set clock */
	spi_hz = tfr->speed_hz;

	if (spi_hz >= bs->clk_hz / 2) {
		cdiv = 2; /* clk_hz/2 is the fastest we can go */
	} else if (spi_hz) {
		/* CDIV must be a multiple of two */
		cdiv = DIV_ROUND_UP(bs->clk_hz, spi_hz);
		cdiv += (cdiv % 2);

		if (cdiv >= 65536)
			cdiv = 0; /* 0 is the slowest we can go */
	} else {
		cdiv = 0; /* 0 is the slowest we can go */
	}
	tfr->effective_speed_hz = cdiv ? (bs->clk_hz / cdiv) : (bs->clk_hz / 65536);
	bcm2835_wr(bs, BCM2835_SPI_CLK, cdiv);

	/* handle all the 3-wire mode */
	if (spi->mode & SPI_3WIRE && tfr->rx_buf)
		cs |= BCM2835_SPI_CS_REN;

	/* set transmit buffers and length */
	bs->tx_buf = tfr->tx_buf;
	bs->rx_buf = tfr->rx_buf;
	bs->tx_len = tfr->len;
	bs->rx_len = tfr->len;

	/* Calculate the estimated time in us the transfer runs.  Note that
	 * there is 1 idle clocks cycles after each byte getting transferred
	 * so we have 9 cycles/byte.  This is used to find the number of Hz
	 * per byte per polling limit.  E.g., we can transfer 1 byte in 30 us
	 * per 300,000 Hz of bus clock.
	 */
	hz_per_byte = polling_limit_us ? (9 * 1000000) / polling_limit_us : 0;
	byte_limit = hz_per_byte ? tfr->effective_speed_hz / hz_per_byte : 1;

	/* run in polling mode for short transfers */
	if (tfr->len < byte_limit)
		return bcm2835_spi_transfer_one_poll(ctlr, spi, tfr, cs);

	/* run in dma mode if conditions are right
	 * Note that unlike poll or interrupt mode DMA mode does not have
	 * this 1 idle clock cycle pattern but runs the spi clock without gaps
	 */
	if (ctlr->can_dma && bcm2835_spi_can_dma(ctlr, spi, tfr))
		return bcm2835_spi_transfer_one_dma(ctlr, tfr, slv, cs);

	/* run in interrupt-mode */
	return bcm2835_spi_transfer_one_irq(ctlr, spi, tfr, cs, true);
}

static int bcm2835_spi_prepare_message(struct spi_controller *ctlr,
				       struct spi_message *msg)
{
	struct spi_device *spi = msg->spi;
	struct bcm2835_spi *bs = spi_controller_get_devdata(ctlr);
	struct bcm2835_spidev *slv = spi_get_ctldata(spi);
	int ret;

	if (ctlr->can_dma) {
		/*
		 * DMA transfers are limited to 16 bit (0 to 65535 bytes) by
		 * the SPI HW due to DLEN. Split up transfers (32-bit FIFO
		 * aligned) if the limit is exceeded.
		 */
		ret = spi_split_transfers_maxsize(ctlr, msg, 65532,
						  GFP_KERNEL | GFP_DMA);
		if (ret)
			return ret;
	}

	/*
	 * Set up clock polarity before spi_transfer_one_message() asserts
	 * chip select to avoid a gratuitous clock signal edge.
	 */
	bcm2835_wr(bs, BCM2835_SPI_CS, slv->prepare_cs);

	return 0;
}

static void bcm2835_spi_handle_err(struct spi_controller *ctlr,
				   struct spi_message *msg)
{
	struct bcm2835_spi *bs = spi_controller_get_devdata(ctlr);

	/* if an error occurred and we have an active dma, then terminate */
	dmaengine_terminate_sync(ctlr->dma_tx);
	bs->tx_dma_active = false;
	dmaengine_terminate_sync(ctlr->dma_rx);
	bs->rx_dma_active = false;
	bcm2835_spi_undo_prologue(bs);

	/* and reset */
	bcm2835_spi_reset_hw(bs);
}

static int chip_match_name(struct gpio_chip *chip, void *data)
{
	return !strcmp(chip->label, data);
}

static void bcm2835_spi_cleanup(struct spi_device *spi)
{
	struct bcm2835_spidev *slv = spi_get_ctldata(spi);
	struct spi_controller *ctlr = spi->controller;

	if (slv->clear_rx_desc)
		dmaengine_desc_free(slv->clear_rx_desc);

	if (slv->clear_rx_addr)
		dma_unmap_single(ctlr->dma_rx->device->dev,
				 slv->clear_rx_addr,
				 sizeof(u32),
				 DMA_TO_DEVICE);

	kfree(slv);
}

static int bcm2835_spi_setup_dma(struct spi_controller *ctlr,
				 struct spi_device *spi,
				 struct bcm2835_spi *bs,
				 struct bcm2835_spidev *slv)
{
	int ret;

	if (!ctlr->dma_rx)
		return 0;

	slv->clear_rx_addr = dma_map_single(ctlr->dma_rx->device->dev,
					    &slv->clear_rx_cs,
					    sizeof(u32),
					    DMA_TO_DEVICE);
	if (dma_mapping_error(ctlr->dma_rx->device->dev, slv->clear_rx_addr)) {
		dev_err(&spi->dev, "cannot map clear_rx_cs\n");
		slv->clear_rx_addr = 0;
		return -ENOMEM;
	}

	slv->clear_rx_desc = dmaengine_prep_dma_cyclic(ctlr->dma_rx,
						       slv->clear_rx_addr,
						       sizeof(u32), 0,
						       DMA_MEM_TO_DEV, 0);
	if (!slv->clear_rx_desc) {
		dev_err(&spi->dev, "cannot prepare clear_rx_desc\n");
		return -ENOMEM;
	}

	ret = dmaengine_desc_set_reuse(slv->clear_rx_desc);
	if (ret) {
		dev_err(&spi->dev, "cannot reuse clear_rx_desc\n");
		return ret;
	}

	return 0;
}

static int bcm2835_spi_setup(struct spi_device *spi)
{
	struct spi_controller *ctlr = spi->controller;
	struct bcm2835_spi *bs = spi_controller_get_devdata(ctlr);
	struct bcm2835_spidev *slv = spi_get_ctldata(spi);
	struct gpio_chip *chip;
	int ret;
	u32 cs;

	if (!slv) {
		slv = kzalloc(ALIGN(sizeof(*slv), dma_get_cache_alignment()),
			      GFP_KERNEL);
		if (!slv)
			return -ENOMEM;

		spi_set_ctldata(spi, slv);

		ret = bcm2835_spi_setup_dma(ctlr, spi, bs, slv);
		if (ret)
			goto err_cleanup;
	}

	/*
	 * Precalculate SPI slave's CS register value for ->prepare_message():
	 * The driver always uses software-controlled GPIO chip select, hence
	 * set the hardware-controlled native chip select to an invalid value
	 * to prevent it from interfering.
	 */
	cs = BCM2835_SPI_CS_CS_10 | BCM2835_SPI_CS_CS_01;
	if (spi->mode & SPI_CPOL)
		cs |= BCM2835_SPI_CS_CPOL;
	if (spi->mode & SPI_CPHA)
		cs |= BCM2835_SPI_CS_CPHA;
	slv->prepare_cs = cs;

	/*
	 * Precalculate SPI slave's CS register value to clear RX FIFO
	 * in case of a TX-only DMA transfer.
	 */
	if (ctlr->dma_rx) {
		slv->clear_rx_cs = cs | BCM2835_SPI_CS_TA |
					BCM2835_SPI_CS_DMAEN |
					BCM2835_SPI_CS_CLEAR_RX;
		dma_sync_single_for_device(ctlr->dma_rx->device->dev,
					   slv->clear_rx_addr,
					   sizeof(u32),
					   DMA_TO_DEVICE);
	}

	/*
	 * sanity checking the native-chipselects
	 */
	if (spi->mode & SPI_NO_CS)
		return 0;
	/*
	 * The SPI core has successfully requested the CS GPIO line from the
	 * device tree, so we are done.
	 */
	if (spi->cs_gpiod)
		return 0;
	if (spi->chip_select > 1) {
		/* error in the case of native CS requested with CS > 1
		 * officially there is a CS2, but it is not documented
		 * which GPIO is connected with that...
		 */
		dev_err(&spi->dev,
			"setup: only two native chip-selects are supported\n");
		ret = -EINVAL;
		goto err_cleanup;
	}

	/*
	 * Translate native CS to GPIO
	 *
	 * FIXME: poking around in the gpiolib internals like this is
	 * not very good practice. Find a way to locate the real problem
	 * and fix it. Why is the GPIO descriptor in spi->cs_gpiod
	 * sometimes not assigned correctly? Erroneous device trees?
	 */

	/* get the gpio chip for the base */
	chip = gpiochip_find("pinctrl-bcm2835", chip_match_name);
	if (!chip)
		return 0;

	spi->cs_gpiod = gpiochip_request_own_desc(chip, 8 - spi->chip_select,
						  DRV_NAME,
						  GPIO_LOOKUP_FLAGS_DEFAULT,
						  GPIOD_OUT_LOW);
	if (IS_ERR(spi->cs_gpiod)) {
		ret = PTR_ERR(spi->cs_gpiod);
		goto err_cleanup;
	}

	/* and set up the "mode" and level */
	dev_info(&spi->dev, "setting up native-CS%i to use GPIO\n",
		 spi->chip_select);

	return 0;

err_cleanup:
	bcm2835_spi_cleanup(spi);
	return ret;
}

static int bcm2835_spi_probe(struct platform_device *pdev)
{
	struct spi_controller *ctlr;
	struct bcm2835_spi *bs;
	int err;

	ctlr = devm_spi_alloc_master(&pdev->dev, sizeof(*bs));
	if (!ctlr)
		return -ENOMEM;

	platform_set_drvdata(pdev, ctlr);

	ctlr->use_gpio_descriptors = true;
	ctlr->mode_bits = BCM2835_SPI_MODE_BITS;
	ctlr->bits_per_word_mask = SPI_BPW_MASK(8);
	ctlr->num_chipselect = 3;
	ctlr->setup = bcm2835_spi_setup;
	ctlr->cleanup = bcm2835_spi_cleanup;
	ctlr->transfer_one = bcm2835_spi_transfer_one;
	ctlr->handle_err = bcm2835_spi_handle_err;
	ctlr->prepare_message = bcm2835_spi_prepare_message;
	ctlr->dev.of_node = pdev->dev.of_node;

	bs = spi_controller_get_devdata(ctlr);
	bs->ctlr = ctlr;

	bs->regs = devm_platform_ioremap_resource(pdev, 0);
	if (IS_ERR(bs->regs))
		return PTR_ERR(bs->regs);

	bs->clk = devm_clk_get(&pdev->dev, NULL);
	if (IS_ERR(bs->clk))
		return dev_err_probe(&pdev->dev, PTR_ERR(bs->clk),
				     "could not get clk\n");

	ctlr->max_speed_hz = clk_get_rate(bs->clk) / 2;

	bs->irq = platform_get_irq(pdev, 0);
	if (bs->irq <= 0)
		return bs->irq ? bs->irq : -ENODEV;

	clk_prepare_enable(bs->clk);
	bs->clk_hz = clk_get_rate(bs->clk);

	err = bcm2835_dma_init(ctlr, &pdev->dev, bs);
	if (err)
		goto out_clk_disable;

	/* initialise the hardware with the default polarities */
	bcm2835_wr(bs, BCM2835_SPI_CS,
		   BCM2835_SPI_CS_CLEAR_RX | BCM2835_SPI_CS_CLEAR_TX);

	err = devm_request_irq(&pdev->dev, bs->irq, bcm2835_spi_interrupt, 0,
			       dev_name(&pdev->dev), bs);
	if (err) {
		dev_err(&pdev->dev, "could not request IRQ: %d\n", err);
		goto out_dma_release;
	}

	err = spi_register_controller(ctlr);
	if (err) {
		dev_err(&pdev->dev, "could not register SPI controller: %d\n",
			err);
		goto out_dma_release;
	}

	bcm2835_debugfs_create(bs, dev_name(&pdev->dev));

	return 0;

out_dma_release:
	bcm2835_dma_release(ctlr, bs);
out_clk_disable:
	clk_disable_unprepare(bs->clk);
	return err;
}

static int bcm2835_spi_remove(struct platform_device *pdev)
{
	struct spi_controller *ctlr = platform_get_drvdata(pdev);
	struct bcm2835_spi *bs = spi_controller_get_devdata(ctlr);

	bcm2835_debugfs_remove(bs);

	spi_unregister_controller(ctlr);

	bcm2835_dma_release(ctlr, bs);

	/* Clear FIFOs, and disable the HW block */
	bcm2835_wr(bs, BCM2835_SPI_CS,
		   BCM2835_SPI_CS_CLEAR_RX | BCM2835_SPI_CS_CLEAR_TX);

	clk_disable_unprepare(bs->clk);

	return 0;
}

static void bcm2835_spi_shutdown(struct platform_device *pdev)
{
	int ret;

	ret = bcm2835_spi_remove(pdev);
	if (ret)
		dev_err(&pdev->dev, "failed to shutdown\n");
}

static const struct of_device_id bcm2835_spi_match[] = {
	{ .compatible = "brcm,bcm2835-spi", },
	{}
};
MODULE_DEVICE_TABLE(of, bcm2835_spi_match);

static struct platform_driver bcm2835_spi_driver = {
	.driver		= {
		.name		= DRV_NAME,
		.of_match_table	= bcm2835_spi_match,
	},
	.probe		= bcm2835_spi_probe,
	.remove		= bcm2835_spi_remove,
	.shutdown	= bcm2835_spi_shutdown,
};
module_platform_driver(bcm2835_spi_driver);

MODULE_DESCRIPTION("SPI controller driver for Broadcom BCM2835");
MODULE_AUTHOR("Chris Boot <bootc@bootc.net>");
MODULE_LICENSE("GPL");<|MERGE_RESOLUTION|>--- conflicted
+++ resolved
@@ -1046,10 +1046,7 @@
 				    struct spi_transfer *tfr)
 {
 	struct bcm2835_spi *bs = spi_controller_get_devdata(ctlr);
-<<<<<<< HEAD
-=======
 	struct bcm2835_spidev *slv = spi_get_ctldata(spi);
->>>>>>> d92805b6
 	unsigned long spi_hz, cdiv;
 	unsigned long hz_per_byte, byte_limit;
 	u32 cs = slv->prepare_cs;
