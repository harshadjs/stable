// SPDX-License-Identifier: GPL-2.0
// PCI1xxxx SPI driver
// Copyright (C) 2022 Microchip Technology Inc.
// Authors: Tharun Kumar P <tharunkumar.pasumarthi@microchip.com>
//          Kumaravel Thiagarajan <Kumaravel.Thiagarajan@microchip.com>


#include <linux/module.h>
#include <linux/pci.h>
#include <linux/spi/spi.h>
#include <linux/delay.h>

#define DRV_NAME "spi-pci1xxxx"

#define	SYS_FREQ_DEFAULT		(62500000)

#define	PCI1XXXX_SPI_MAX_CLOCK_HZ	(30000000)
#define	PCI1XXXX_SPI_CLK_20MHZ		(20000000)
#define	PCI1XXXX_SPI_CLK_15MHZ		(15000000)
#define	PCI1XXXX_SPI_CLK_12MHZ		(12000000)
#define	PCI1XXXX_SPI_CLK_10MHZ		(10000000)
#define	PCI1XXXX_SPI_MIN_CLOCK_HZ	(2000000)

#define	PCI1XXXX_SPI_BUFFER_SIZE	(320)

#define	SPI_MST_CTL_DEVSEL_MASK		(GENMASK(27, 25))
#define	SPI_MST_CTL_CMD_LEN_MASK	(GENMASK(16, 8))
#define	SPI_MST_CTL_SPEED_MASK		(GENMASK(7, 5))
#define	SPI_MSI_VECTOR_SEL_MASK		(GENMASK(4, 4))

#define	SPI_MST_CTL_FORCE_CE		(BIT(4))
#define	SPI_MST_CTL_MODE_SEL		(BIT(2))
#define	SPI_MST_CTL_GO			(BIT(0))

#define	SPI_MST1_ADDR_BASE		(0x800)

/* x refers to SPI Host Controller HW instance id in the below macros - 0 or 1 */

#define	SPI_MST_CMD_BUF_OFFSET(x)		(((x) * SPI_MST1_ADDR_BASE) + 0x00)
#define	SPI_MST_RSP_BUF_OFFSET(x)		(((x) * SPI_MST1_ADDR_BASE) + 0x200)
#define	SPI_MST_CTL_REG_OFFSET(x)		(((x) * SPI_MST1_ADDR_BASE) + 0x400)
#define	SPI_MST_EVENT_REG_OFFSET(x)		(((x) * SPI_MST1_ADDR_BASE) + 0x420)
#define	SPI_MST_EVENT_MASK_REG_OFFSET(x)	(((x) * SPI_MST1_ADDR_BASE) + 0x424)
#define	SPI_MST_PAD_CTL_REG_OFFSET(x)		(((x) * SPI_MST1_ADDR_BASE) + 0x460)
#define	SPIALERT_MST_DB_REG_OFFSET(x)		(((x) * SPI_MST1_ADDR_BASE) + 0x464)
#define	SPIALERT_MST_VAL_REG_OFFSET(x)		(((x) * SPI_MST1_ADDR_BASE) + 0x468)
#define	SPI_PCI_CTRL_REG_OFFSET(x)		(((x) * SPI_MST1_ADDR_BASE) + 0x480)

#define PCI1XXXX_IRQ_FLAGS			(IRQF_NO_SUSPEND | IRQF_TRIGGER_NONE)
#define SPI_MAX_DATA_LEN			320

#define PCI1XXXX_SPI_TIMEOUT			(msecs_to_jiffies(100))

#define SPI_INTR		BIT(8)
#define SPI_FORCE_CE		BIT(4)

#define SPI_CHIP_SEL_COUNT 7
#define VENDOR_ID_MCHP 0x1055

#define SPI_SUSPEND_CONFIG 0x101
#define SPI_RESUME_CONFIG 0x203

struct pci1xxxx_spi_internal {
	u8 hw_inst;
	bool spi_xfer_in_progress;
	int irq;
	struct completion spi_xfer_done;
	struct spi_master *spi_host;
	struct pci1xxxx_spi *parent;
	struct {
		unsigned int dev_sel : 3;
		unsigned int msi_vector_sel : 1;
	} prev_val;
};

struct pci1xxxx_spi {
	struct pci_dev *dev;
	u8 total_hw_instances;
	void __iomem *reg_base;
	struct pci1xxxx_spi_internal *spi_int[];
};

static const struct pci_device_id pci1xxxx_spi_pci_id_table[] = {
	{ PCI_DEVICE_SUB(VENDOR_ID_MCHP, 0xa004, PCI_ANY_ID, 0x0001), 0, 0, 0x02},
	{ PCI_DEVICE_SUB(VENDOR_ID_MCHP, 0xa004, PCI_ANY_ID, 0x0002), 0, 0, 0x01},
	{ PCI_DEVICE_SUB(VENDOR_ID_MCHP, 0xa004, PCI_ANY_ID, 0x0003), 0, 0, 0x11},
	{ PCI_DEVICE_SUB(VENDOR_ID_MCHP, 0xa004, PCI_ANY_ID, PCI_ANY_ID), 0, 0, 0x01},
	{ PCI_DEVICE_SUB(VENDOR_ID_MCHP, 0xa014, PCI_ANY_ID, 0x0001), 0, 0, 0x02},
	{ PCI_DEVICE_SUB(VENDOR_ID_MCHP, 0xa014, PCI_ANY_ID, 0x0002), 0, 0, 0x01},
	{ PCI_DEVICE_SUB(VENDOR_ID_MCHP, 0xa014, PCI_ANY_ID, 0x0003), 0, 0, 0x11},
	{ PCI_DEVICE_SUB(VENDOR_ID_MCHP, 0xa014, PCI_ANY_ID, PCI_ANY_ID), 0, 0, 0x01},
	{ PCI_DEVICE_SUB(VENDOR_ID_MCHP, 0xa024, PCI_ANY_ID, 0x0001), 0, 0, 0x02},
	{ PCI_DEVICE_SUB(VENDOR_ID_MCHP, 0xa024, PCI_ANY_ID, 0x0002), 0, 0, 0x01},
	{ PCI_DEVICE_SUB(VENDOR_ID_MCHP, 0xa024, PCI_ANY_ID, 0x0003), 0, 0, 0x11},
	{ PCI_DEVICE_SUB(VENDOR_ID_MCHP, 0xa024, PCI_ANY_ID, PCI_ANY_ID), 0, 0, 0x01},
	{ PCI_DEVICE_SUB(VENDOR_ID_MCHP, 0xa034, PCI_ANY_ID, 0x0001), 0, 0, 0x02},
	{ PCI_DEVICE_SUB(VENDOR_ID_MCHP, 0xa034, PCI_ANY_ID, 0x0002), 0, 0, 0x01},
	{ PCI_DEVICE_SUB(VENDOR_ID_MCHP, 0xa034, PCI_ANY_ID, 0x0003), 0, 0, 0x11},
	{ PCI_DEVICE_SUB(VENDOR_ID_MCHP, 0xa034, PCI_ANY_ID, PCI_ANY_ID), 0, 0, 0x01},
	{ PCI_DEVICE_SUB(VENDOR_ID_MCHP, 0xa044, PCI_ANY_ID, 0x0001), 0, 0, 0x02},
	{ PCI_DEVICE_SUB(VENDOR_ID_MCHP, 0xa044, PCI_ANY_ID, 0x0002), 0, 0, 0x01},
	{ PCI_DEVICE_SUB(VENDOR_ID_MCHP, 0xa044, PCI_ANY_ID, 0x0003), 0, 0, 0x11},
	{ PCI_DEVICE_SUB(VENDOR_ID_MCHP, 0xa044, PCI_ANY_ID, PCI_ANY_ID), 0, 0, 0x01},
	{ 0, }
};

MODULE_DEVICE_TABLE(pci, pci1xxxx_spi_pci_id_table);

static void pci1xxxx_spi_set_cs(struct spi_device *spi, bool enable)
{
	struct pci1xxxx_spi_internal *p = spi_controller_get_devdata(spi->controller);
	struct pci1xxxx_spi *par = p->parent;
	u32 regval;

	/* Set the DEV_SEL bits of the SPI_MST_CTL_REG */
	regval = readl(par->reg_base + SPI_MST_CTL_REG_OFFSET(p->hw_inst));
	if (!enable) {
		regval |= SPI_FORCE_CE;
		regval &= ~SPI_MST_CTL_DEVSEL_MASK;
<<<<<<< HEAD
		regval |= (spi->chip_select << 25);
=======
		regval |= (spi_get_chipselect(spi, 0) << 25);
>>>>>>> 160f4124
	} else {
		regval &= ~SPI_FORCE_CE;
	}
	writel(regval, par->reg_base + SPI_MST_CTL_REG_OFFSET(p->hw_inst));
}

static u8 pci1xxxx_get_clock_div(u32 hz)
{
	u8 val = 0;

	if (hz >= PCI1XXXX_SPI_MAX_CLOCK_HZ)
		val = 2;
	else if ((hz < PCI1XXXX_SPI_MAX_CLOCK_HZ) && (hz >= PCI1XXXX_SPI_CLK_20MHZ))
		val = 3;
	else if ((hz < PCI1XXXX_SPI_CLK_20MHZ) && (hz >= PCI1XXXX_SPI_CLK_15MHZ))
		val = 4;
	else if ((hz < PCI1XXXX_SPI_CLK_15MHZ) && (hz >= PCI1XXXX_SPI_CLK_12MHZ))
		val = 5;
	else if ((hz < PCI1XXXX_SPI_CLK_12MHZ) && (hz >= PCI1XXXX_SPI_CLK_10MHZ))
		val = 6;
	else if ((hz < PCI1XXXX_SPI_CLK_10MHZ) && (hz >= PCI1XXXX_SPI_MIN_CLOCK_HZ))
		val = 7;
	else
		val = 2;

	return val;
}

static int pci1xxxx_spi_transfer_one(struct spi_controller *spi_ctlr,
				     struct spi_device *spi, struct spi_transfer *xfer)
{
	struct pci1xxxx_spi_internal *p = spi_controller_get_devdata(spi_ctlr);
	int mode, len, loop_iter, transfer_len;
	struct pci1xxxx_spi *par = p->parent;
	unsigned long bytes_transfered;
	unsigned long bytes_recvd;
	unsigned long loop_count;
	u8 *rx_buf, result;
	const u8 *tx_buf;
	u32 regval;
	u8 clkdiv;

	p->spi_xfer_in_progress = true;
	mode = spi->mode;
	clkdiv = pci1xxxx_get_clock_div(xfer->speed_hz);
	tx_buf = xfer->tx_buf;
	rx_buf = xfer->rx_buf;
	transfer_len = xfer->len;
	regval = readl(par->reg_base + SPI_MST_EVENT_REG_OFFSET(p->hw_inst));
	writel(regval, par->reg_base + SPI_MST_EVENT_REG_OFFSET(p->hw_inst));

	if (tx_buf) {
		bytes_transfered = 0;
		bytes_recvd = 0;
		loop_count = transfer_len / SPI_MAX_DATA_LEN;
		if (transfer_len % SPI_MAX_DATA_LEN != 0)
			loop_count += 1;

		for (loop_iter = 0; loop_iter < loop_count; loop_iter++) {
			len = SPI_MAX_DATA_LEN;
			if ((transfer_len % SPI_MAX_DATA_LEN != 0) &&
			    (loop_iter == loop_count - 1))
				len = transfer_len % SPI_MAX_DATA_LEN;

			reinit_completion(&p->spi_xfer_done);
			memcpy_toio(par->reg_base + SPI_MST_CMD_BUF_OFFSET(p->hw_inst),
				    &tx_buf[bytes_transfered], len);
			bytes_transfered += len;
			regval = readl(par->reg_base +
				       SPI_MST_CTL_REG_OFFSET(p->hw_inst));
			regval &= ~(SPI_MST_CTL_MODE_SEL | SPI_MST_CTL_CMD_LEN_MASK |
				    SPI_MST_CTL_SPEED_MASK);

			if (mode == SPI_MODE_3)
				regval |= SPI_MST_CTL_MODE_SEL;
			else
				regval &= ~SPI_MST_CTL_MODE_SEL;

			regval |= (clkdiv << 5);
			regval &= ~SPI_MST_CTL_CMD_LEN_MASK;
			regval |= (len << 8);
			writel(regval, par->reg_base +
			       SPI_MST_CTL_REG_OFFSET(p->hw_inst));
			regval = readl(par->reg_base +
				       SPI_MST_CTL_REG_OFFSET(p->hw_inst));
			regval |= SPI_MST_CTL_GO;
			writel(regval, par->reg_base +
			       SPI_MST_CTL_REG_OFFSET(p->hw_inst));

			/* Wait for DMA_TERM interrupt */
			result = wait_for_completion_timeout(&p->spi_xfer_done,
							     PCI1XXXX_SPI_TIMEOUT);
			if (!result)
				return -ETIMEDOUT;

			if (rx_buf) {
				memcpy_fromio(&rx_buf[bytes_recvd], par->reg_base +
					      SPI_MST_RSP_BUF_OFFSET(p->hw_inst), len);
				bytes_recvd += len;
			}
		}
	}
	p->spi_xfer_in_progress = false;

	return 0;
}

static irqreturn_t pci1xxxx_spi_isr(int irq, void *dev)
{
	struct pci1xxxx_spi_internal *p = dev;
	irqreturn_t spi_int_fired = IRQ_NONE;
	u32 regval;

	/* Clear the SPI GO_BIT Interrupt */
	regval = readl(p->parent->reg_base + SPI_MST_EVENT_REG_OFFSET(p->hw_inst));
	if (regval & SPI_INTR) {
		/* Clear xfer_done */
		complete(&p->spi_xfer_done);
		spi_int_fired = IRQ_HANDLED;
	}

	writel(regval, p->parent->reg_base + SPI_MST_EVENT_REG_OFFSET(p->hw_inst));

	return spi_int_fired;
}

static int pci1xxxx_spi_probe(struct pci_dev *pdev, const struct pci_device_id *ent)
{
	u8 hw_inst_cnt, iter, start, only_sec_inst;
	struct pci1xxxx_spi_internal *spi_sub_ptr;
	struct device *dev = &pdev->dev;
	struct pci1xxxx_spi *spi_bus;
	struct spi_master *spi_host;
	u32 regval;
	int ret;

	hw_inst_cnt = ent->driver_data & 0x0f;
	start = (ent->driver_data & 0xf0) >> 4;
	if (start == 1)
		only_sec_inst = 1;
	else
		only_sec_inst = 0;

	spi_bus = devm_kzalloc(&pdev->dev,
			       struct_size(spi_bus, spi_int, hw_inst_cnt),
			       GFP_KERNEL);
	if (!spi_bus)
		return -ENOMEM;

	spi_bus->dev = pdev;
	spi_bus->total_hw_instances = hw_inst_cnt;
	pci_set_master(pdev);

	for (iter = 0; iter < hw_inst_cnt; iter++) {
		spi_bus->spi_int[iter] = devm_kzalloc(&pdev->dev,
						      sizeof(struct pci1xxxx_spi_internal),
						      GFP_KERNEL);
		spi_sub_ptr = spi_bus->spi_int[iter];
		spi_sub_ptr->spi_host = devm_spi_alloc_master(dev, sizeof(struct spi_master));
		if (!spi_sub_ptr->spi_host)
			return -ENOMEM;

		spi_sub_ptr->parent = spi_bus;
		spi_sub_ptr->spi_xfer_in_progress = false;

		if (!iter) {
			ret = pcim_enable_device(pdev);
			if (ret)
				return -ENOMEM;

			ret = pci_request_regions(pdev, DRV_NAME);
			if (ret)
				return -ENOMEM;

			spi_bus->reg_base = pcim_iomap(pdev, 0, pci_resource_len(pdev, 0));
			if (!spi_bus->reg_base) {
				ret = -EINVAL;
				goto error;
			}

			ret = pci_alloc_irq_vectors(pdev, hw_inst_cnt, hw_inst_cnt,
						    PCI_IRQ_ALL_TYPES);
			if (ret < 0) {
				dev_err(&pdev->dev, "Error allocating MSI vectors\n");
				goto error;
			}

			init_completion(&spi_sub_ptr->spi_xfer_done);
			/* Initialize Interrupts - SPI_INT */
			regval = readl(spi_bus->reg_base +
				       SPI_MST_EVENT_MASK_REG_OFFSET(spi_sub_ptr->hw_inst));
			regval &= ~SPI_INTR;
			writel(regval, spi_bus->reg_base +
			       SPI_MST_EVENT_MASK_REG_OFFSET(spi_sub_ptr->hw_inst));
			spi_sub_ptr->irq = pci_irq_vector(pdev, 0);

			ret = devm_request_irq(&pdev->dev, spi_sub_ptr->irq,
					       pci1xxxx_spi_isr, PCI1XXXX_IRQ_FLAGS,
					       pci_name(pdev), spi_sub_ptr);
			if (ret < 0) {
				dev_err(&pdev->dev, "Unable to request irq : %d",
					spi_sub_ptr->irq);
				ret = -ENODEV;
				goto error;
			}

			/* This register is only applicable for 1st instance */
			regval = readl(spi_bus->reg_base + SPI_PCI_CTRL_REG_OFFSET(0));
			if (!only_sec_inst)
				regval |= (BIT(4));
			else
				regval &= ~(BIT(4));

			writel(regval, spi_bus->reg_base + SPI_PCI_CTRL_REG_OFFSET(0));
		}

		spi_sub_ptr->hw_inst = start++;

		if (iter == 1) {
			init_completion(&spi_sub_ptr->spi_xfer_done);
			/* Initialize Interrupts - SPI_INT */
			regval = readl(spi_bus->reg_base +
			       SPI_MST_EVENT_MASK_REG_OFFSET(spi_sub_ptr->hw_inst));
			regval &= ~SPI_INTR;
			writel(regval, spi_bus->reg_base +
			       SPI_MST_EVENT_MASK_REG_OFFSET(spi_sub_ptr->hw_inst));
			spi_sub_ptr->irq = pci_irq_vector(pdev, iter);
			ret = devm_request_irq(&pdev->dev, spi_sub_ptr->irq,
					       pci1xxxx_spi_isr, PCI1XXXX_IRQ_FLAGS,
					       pci_name(pdev), spi_sub_ptr);
			if (ret < 0) {
				dev_err(&pdev->dev, "Unable to request irq : %d",
					spi_sub_ptr->irq);
				ret = -ENODEV;
				goto error;
			}
		}

		spi_host = spi_sub_ptr->spi_host;
		spi_host->num_chipselect = SPI_CHIP_SEL_COUNT;
		spi_host->mode_bits = SPI_MODE_0 | SPI_MODE_3 | SPI_RX_DUAL |
				      SPI_TX_DUAL | SPI_LOOP;
		spi_host->transfer_one = pci1xxxx_spi_transfer_one;
		spi_host->set_cs = pci1xxxx_spi_set_cs;
		spi_host->bits_per_word_mask = SPI_BPW_MASK(8);
		spi_host->max_speed_hz = PCI1XXXX_SPI_MAX_CLOCK_HZ;
		spi_host->min_speed_hz = PCI1XXXX_SPI_MIN_CLOCK_HZ;
		spi_host->flags = SPI_MASTER_MUST_TX;
		spi_master_set_devdata(spi_host, spi_sub_ptr);
		ret = devm_spi_register_master(dev, spi_host);
		if (ret)
			goto error;
	}
	pci_set_drvdata(pdev, spi_bus);

	return 0;

error:
	pci_release_regions(pdev);
	return ret;
}

static void store_restore_config(struct pci1xxxx_spi *spi_ptr,
				 struct pci1xxxx_spi_internal *spi_sub_ptr,
				 u8 inst, bool store)
{
	u32 regval;

	if (store) {
		regval = readl(spi_ptr->reg_base +
			       SPI_MST_CTL_REG_OFFSET(spi_sub_ptr->hw_inst));
		regval &= SPI_MST_CTL_DEVSEL_MASK;
		spi_sub_ptr->prev_val.dev_sel = (regval >> 25) & 7;
		regval = readl(spi_ptr->reg_base +
			       SPI_PCI_CTRL_REG_OFFSET(spi_sub_ptr->hw_inst));
		regval &= SPI_MSI_VECTOR_SEL_MASK;
		spi_sub_ptr->prev_val.msi_vector_sel = (regval >> 4) & 1;
	} else {
		regval = readl(spi_ptr->reg_base + SPI_MST_CTL_REG_OFFSET(inst));
		regval &= ~SPI_MST_CTL_DEVSEL_MASK;
		regval |= (spi_sub_ptr->prev_val.dev_sel << 25);
		writel(regval,
		       spi_ptr->reg_base + SPI_MST_CTL_REG_OFFSET(inst));
		writel((spi_sub_ptr->prev_val.msi_vector_sel << 4),
			spi_ptr->reg_base + SPI_PCI_CTRL_REG_OFFSET(inst));
	}
}

static int pci1xxxx_spi_resume(struct device *dev)
{
	struct pci1xxxx_spi *spi_ptr = dev_get_drvdata(dev);
	struct pci1xxxx_spi_internal *spi_sub_ptr;
	u32 regval = SPI_RESUME_CONFIG;
	u8 iter;

	for (iter = 0; iter < spi_ptr->total_hw_instances; iter++) {
		spi_sub_ptr = spi_ptr->spi_int[iter];
		spi_master_resume(spi_sub_ptr->spi_host);
		writel(regval, spi_ptr->reg_base +
		       SPI_MST_EVENT_MASK_REG_OFFSET(iter));

		/* Restore config at resume */
		store_restore_config(spi_ptr, spi_sub_ptr, iter, 0);
	}

	return 0;
}

static int pci1xxxx_spi_suspend(struct device *dev)
{
	struct pci1xxxx_spi *spi_ptr = dev_get_drvdata(dev);
	struct pci1xxxx_spi_internal *spi_sub_ptr;
	u32 reg1 = SPI_SUSPEND_CONFIG;
	u8 iter;

	for (iter = 0; iter < spi_ptr->total_hw_instances; iter++) {
		spi_sub_ptr = spi_ptr->spi_int[iter];

		while (spi_sub_ptr->spi_xfer_in_progress)
			msleep(20);

		/* Store existing config before suspend */
		store_restore_config(spi_ptr, spi_sub_ptr, iter, 1);
		spi_master_suspend(spi_sub_ptr->spi_host);
		writel(reg1, spi_ptr->reg_base +
		       SPI_MST_EVENT_MASK_REG_OFFSET(iter));
	}

	return 0;
}

static DEFINE_SIMPLE_DEV_PM_OPS(spi_pm_ops, pci1xxxx_spi_suspend,
				pci1xxxx_spi_resume);

static struct pci_driver pci1xxxx_spi_driver = {
	.name		= DRV_NAME,
	.id_table	= pci1xxxx_spi_pci_id_table,
	.probe		= pci1xxxx_spi_probe,
	.driver		=	{
		.pm = pm_sleep_ptr(&spi_pm_ops),
	},
};

module_pci_driver(pci1xxxx_spi_driver);

MODULE_DESCRIPTION("Microchip Technology Inc. pci1xxxx SPI bus driver");
MODULE_AUTHOR("Tharun Kumar P<tharunkumar.pasumarthi@microchip.com>");
MODULE_AUTHOR("Kumaravel Thiagarajan<kumaravel.thiagarajan@microchip.com>");
MODULE_LICENSE("GPL v2");<|MERGE_RESOLUTION|>--- conflicted
+++ resolved
@@ -117,11 +117,7 @@
 	if (!enable) {
 		regval |= SPI_FORCE_CE;
 		regval &= ~SPI_MST_CTL_DEVSEL_MASK;
-<<<<<<< HEAD
-		regval |= (spi->chip_select << 25);
-=======
 		regval |= (spi_get_chipselect(spi, 0) << 25);
->>>>>>> 160f4124
 	} else {
 		regval &= ~SPI_FORCE_CE;
 	}
