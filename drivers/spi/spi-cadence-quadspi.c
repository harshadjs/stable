// SPDX-License-Identifier: GPL-2.0-only
//
// Driver for Cadence QSPI Controller
//
// Copyright Altera Corporation (C) 2012-2014. All rights reserved.
// Copyright Intel Corporation (C) 2019-2020. All rights reserved.
// Copyright (C) 2020 Texas Instruments Incorporated - http://www.ti.com

#include <linux/clk.h>
#include <linux/completion.h>
#include <linux/delay.h>
#include <linux/dma-mapping.h>
#include <linux/dmaengine.h>
#include <linux/err.h>
#include <linux/errno.h>
#include <linux/firmware/xlnx-zynqmp.h>
#include <linux/interrupt.h>
#include <linux/io.h>
#include <linux/iopoll.h>
#include <linux/jiffies.h>
#include <linux/kernel.h>
#include <linux/log2.h>
#include <linux/module.h>
#include <linux/of.h>
#include <linux/platform_device.h>
#include <linux/pm_runtime.h>
#include <linux/reset.h>
#include <linux/sched.h>
#include <linux/spi/spi.h>
#include <linux/spi/spi-mem.h>
#include <linux/timer.h>

#define CQSPI_NAME			"cadence-qspi"
#define CQSPI_MAX_CHIPSELECT		16

/* Quirks */
#define CQSPI_NEEDS_WR_DELAY		BIT(0)
#define CQSPI_DISABLE_DAC_MODE		BIT(1)
#define CQSPI_SUPPORT_EXTERNAL_DMA	BIT(2)
#define CQSPI_NO_SUPPORT_WR_COMPLETION	BIT(3)
#define CQSPI_SLOW_SRAM		BIT(4)
#define CQSPI_NEEDS_APB_AHB_HAZARD_WAR	BIT(5)

/* Capabilities */
#define CQSPI_SUPPORTS_OCTAL		BIT(0)

#define CQSPI_OP_WIDTH(part) ((part).nbytes ? ilog2((part).buswidth) : 0)

enum {
	CLK_QSPI_APB = 0,
	CLK_QSPI_AHB,
	CLK_QSPI_NUM,
};

struct cqspi_st;

struct cqspi_flash_pdata {
	struct cqspi_st	*cqspi;
	u32		clk_rate;
	u32		read_delay;
	u32		tshsl_ns;
	u32		tsd2d_ns;
	u32		tchsh_ns;
	u32		tslch_ns;
	u8		cs;
};

struct cqspi_st {
	struct platform_device	*pdev;
	struct spi_controller	*host;
	struct clk		*clk;
	struct clk		*clks[CLK_QSPI_NUM];
	unsigned int		sclk;

	void __iomem		*iobase;
	void __iomem		*ahb_base;
	resource_size_t		ahb_size;
	struct completion	transfer_complete;

	struct dma_chan		*rx_chan;
	struct completion	rx_dma_complete;
	dma_addr_t		mmap_phys_base;

	int			current_cs;
	unsigned long		master_ref_clk_hz;
	bool			is_decoded_cs;
	u32			fifo_depth;
	u32			fifo_width;
	u32			num_chipselect;
	bool			rclk_en;
	u32			trigger_address;
	u32			wr_delay;
	bool			use_direct_mode;
	bool			use_direct_mode_wr;
	struct cqspi_flash_pdata f_pdata[CQSPI_MAX_CHIPSELECT];
	bool			use_dma_read;
	u32			pd_dev_id;
	bool			wr_completion;
	bool			slow_sram;
	bool			apb_ahb_hazard;

	bool			is_jh7110; /* Flag for StarFive JH7110 SoC */
};

struct cqspi_driver_platdata {
	u32 hwcaps_mask;
	u8 quirks;
	int (*indirect_read_dma)(struct cqspi_flash_pdata *f_pdata,
				 u_char *rxbuf, loff_t from_addr, size_t n_rx);
	u32 (*get_dma_status)(struct cqspi_st *cqspi);
	int (*jh7110_clk_init)(struct platform_device *pdev,
			       struct cqspi_st *cqspi);
};

/* Operation timeout value */
#define CQSPI_TIMEOUT_MS			500
#define CQSPI_READ_TIMEOUT_MS			10

#define CQSPI_DUMMY_CLKS_PER_BYTE		8
#define CQSPI_DUMMY_BYTES_MAX			4
#define CQSPI_DUMMY_CLKS_MAX			31

#define CQSPI_STIG_DATA_LEN_MAX			8

/* Register map */
#define CQSPI_REG_CONFIG			0x00
#define CQSPI_REG_CONFIG_ENABLE_MASK		BIT(0)
#define CQSPI_REG_CONFIG_ENB_DIR_ACC_CTRL	BIT(7)
#define CQSPI_REG_CONFIG_DECODE_MASK		BIT(9)
#define CQSPI_REG_CONFIG_CHIPSELECT_LSB		10
#define CQSPI_REG_CONFIG_DMA_MASK		BIT(15)
#define CQSPI_REG_CONFIG_BAUD_LSB		19
#define CQSPI_REG_CONFIG_DTR_PROTO		BIT(24)
#define CQSPI_REG_CONFIG_DUAL_OPCODE		BIT(30)
#define CQSPI_REG_CONFIG_IDLE_LSB		31
#define CQSPI_REG_CONFIG_CHIPSELECT_MASK	0xF
#define CQSPI_REG_CONFIG_BAUD_MASK		0xF

#define CQSPI_REG_RD_INSTR			0x04
#define CQSPI_REG_RD_INSTR_OPCODE_LSB		0
#define CQSPI_REG_RD_INSTR_TYPE_INSTR_LSB	8
#define CQSPI_REG_RD_INSTR_TYPE_ADDR_LSB	12
#define CQSPI_REG_RD_INSTR_TYPE_DATA_LSB	16
#define CQSPI_REG_RD_INSTR_MODE_EN_LSB		20
#define CQSPI_REG_RD_INSTR_DUMMY_LSB		24
#define CQSPI_REG_RD_INSTR_TYPE_INSTR_MASK	0x3
#define CQSPI_REG_RD_INSTR_TYPE_ADDR_MASK	0x3
#define CQSPI_REG_RD_INSTR_TYPE_DATA_MASK	0x3
#define CQSPI_REG_RD_INSTR_DUMMY_MASK		0x1F

#define CQSPI_REG_WR_INSTR			0x08
#define CQSPI_REG_WR_INSTR_OPCODE_LSB		0
#define CQSPI_REG_WR_INSTR_TYPE_ADDR_LSB	12
#define CQSPI_REG_WR_INSTR_TYPE_DATA_LSB	16

#define CQSPI_REG_DELAY				0x0C
#define CQSPI_REG_DELAY_TSLCH_LSB		0
#define CQSPI_REG_DELAY_TCHSH_LSB		8
#define CQSPI_REG_DELAY_TSD2D_LSB		16
#define CQSPI_REG_DELAY_TSHSL_LSB		24
#define CQSPI_REG_DELAY_TSLCH_MASK		0xFF
#define CQSPI_REG_DELAY_TCHSH_MASK		0xFF
#define CQSPI_REG_DELAY_TSD2D_MASK		0xFF
#define CQSPI_REG_DELAY_TSHSL_MASK		0xFF

#define CQSPI_REG_READCAPTURE			0x10
#define CQSPI_REG_READCAPTURE_BYPASS_LSB	0
#define CQSPI_REG_READCAPTURE_DELAY_LSB		1
#define CQSPI_REG_READCAPTURE_DELAY_MASK	0xF

#define CQSPI_REG_SIZE				0x14
#define CQSPI_REG_SIZE_ADDRESS_LSB		0
#define CQSPI_REG_SIZE_PAGE_LSB			4
#define CQSPI_REG_SIZE_BLOCK_LSB		16
#define CQSPI_REG_SIZE_ADDRESS_MASK		0xF
#define CQSPI_REG_SIZE_PAGE_MASK		0xFFF
#define CQSPI_REG_SIZE_BLOCK_MASK		0x3F

#define CQSPI_REG_SRAMPARTITION			0x18
#define CQSPI_REG_INDIRECTTRIGGER		0x1C

#define CQSPI_REG_DMA				0x20
#define CQSPI_REG_DMA_SINGLE_LSB		0
#define CQSPI_REG_DMA_BURST_LSB			8
#define CQSPI_REG_DMA_SINGLE_MASK		0xFF
#define CQSPI_REG_DMA_BURST_MASK		0xFF

#define CQSPI_REG_REMAP				0x24
#define CQSPI_REG_MODE_BIT			0x28

#define CQSPI_REG_SDRAMLEVEL			0x2C
#define CQSPI_REG_SDRAMLEVEL_RD_LSB		0
#define CQSPI_REG_SDRAMLEVEL_WR_LSB		16
#define CQSPI_REG_SDRAMLEVEL_RD_MASK		0xFFFF
#define CQSPI_REG_SDRAMLEVEL_WR_MASK		0xFFFF

#define CQSPI_REG_WR_COMPLETION_CTRL		0x38
#define CQSPI_REG_WR_DISABLE_AUTO_POLL		BIT(14)

#define CQSPI_REG_IRQSTATUS			0x40
#define CQSPI_REG_IRQMASK			0x44

#define CQSPI_REG_INDIRECTRD			0x60
#define CQSPI_REG_INDIRECTRD_START_MASK		BIT(0)
#define CQSPI_REG_INDIRECTRD_CANCEL_MASK	BIT(1)
#define CQSPI_REG_INDIRECTRD_DONE_MASK		BIT(5)

#define CQSPI_REG_INDIRECTRDWATERMARK		0x64
#define CQSPI_REG_INDIRECTRDSTARTADDR		0x68
#define CQSPI_REG_INDIRECTRDBYTES		0x6C

#define CQSPI_REG_CMDCTRL			0x90
#define CQSPI_REG_CMDCTRL_EXECUTE_MASK		BIT(0)
#define CQSPI_REG_CMDCTRL_INPROGRESS_MASK	BIT(1)
#define CQSPI_REG_CMDCTRL_DUMMY_LSB		7
#define CQSPI_REG_CMDCTRL_WR_BYTES_LSB		12
#define CQSPI_REG_CMDCTRL_WR_EN_LSB		15
#define CQSPI_REG_CMDCTRL_ADD_BYTES_LSB		16
#define CQSPI_REG_CMDCTRL_ADDR_EN_LSB		19
#define CQSPI_REG_CMDCTRL_RD_BYTES_LSB		20
#define CQSPI_REG_CMDCTRL_RD_EN_LSB		23
#define CQSPI_REG_CMDCTRL_OPCODE_LSB		24
#define CQSPI_REG_CMDCTRL_WR_BYTES_MASK		0x7
#define CQSPI_REG_CMDCTRL_ADD_BYTES_MASK	0x3
#define CQSPI_REG_CMDCTRL_RD_BYTES_MASK		0x7
#define CQSPI_REG_CMDCTRL_DUMMY_MASK		0x1F

#define CQSPI_REG_INDIRECTWR			0x70
#define CQSPI_REG_INDIRECTWR_START_MASK		BIT(0)
#define CQSPI_REG_INDIRECTWR_CANCEL_MASK	BIT(1)
#define CQSPI_REG_INDIRECTWR_DONE_MASK		BIT(5)

#define CQSPI_REG_INDIRECTWRWATERMARK		0x74
#define CQSPI_REG_INDIRECTWRSTARTADDR		0x78
#define CQSPI_REG_INDIRECTWRBYTES		0x7C

#define CQSPI_REG_INDTRIG_ADDRRANGE		0x80

#define CQSPI_REG_CMDADDRESS			0x94
#define CQSPI_REG_CMDREADDATALOWER		0xA0
#define CQSPI_REG_CMDREADDATAUPPER		0xA4
#define CQSPI_REG_CMDWRITEDATALOWER		0xA8
#define CQSPI_REG_CMDWRITEDATAUPPER		0xAC

#define CQSPI_REG_POLLING_STATUS		0xB0
#define CQSPI_REG_POLLING_STATUS_DUMMY_LSB	16

#define CQSPI_REG_OP_EXT_LOWER			0xE0
#define CQSPI_REG_OP_EXT_READ_LSB		24
#define CQSPI_REG_OP_EXT_WRITE_LSB		16
#define CQSPI_REG_OP_EXT_STIG_LSB		0

#define CQSPI_REG_VERSAL_DMA_SRC_ADDR		0x1000

#define CQSPI_REG_VERSAL_DMA_DST_ADDR		0x1800
#define CQSPI_REG_VERSAL_DMA_DST_SIZE		0x1804

#define CQSPI_REG_VERSAL_DMA_DST_CTRL		0x180C

#define CQSPI_REG_VERSAL_DMA_DST_I_STS		0x1814
#define CQSPI_REG_VERSAL_DMA_DST_I_EN		0x1818
#define CQSPI_REG_VERSAL_DMA_DST_I_DIS		0x181C
#define CQSPI_REG_VERSAL_DMA_DST_DONE_MASK	BIT(1)

#define CQSPI_REG_VERSAL_DMA_DST_ADDR_MSB	0x1828

#define CQSPI_REG_VERSAL_DMA_DST_CTRL_VAL	0xF43FFA00
#define CQSPI_REG_VERSAL_ADDRRANGE_WIDTH_VAL	0x6

/* Interrupt status bits */
#define CQSPI_REG_IRQ_MODE_ERR			BIT(0)
#define CQSPI_REG_IRQ_UNDERFLOW			BIT(1)
#define CQSPI_REG_IRQ_IND_COMP			BIT(2)
#define CQSPI_REG_IRQ_IND_RD_REJECT		BIT(3)
#define CQSPI_REG_IRQ_WR_PROTECTED_ERR		BIT(4)
#define CQSPI_REG_IRQ_ILLEGAL_AHB_ERR		BIT(5)
#define CQSPI_REG_IRQ_WATERMARK			BIT(6)
#define CQSPI_REG_IRQ_IND_SRAM_FULL		BIT(12)

#define CQSPI_IRQ_MASK_RD		(CQSPI_REG_IRQ_WATERMARK	| \
					 CQSPI_REG_IRQ_IND_SRAM_FULL	| \
					 CQSPI_REG_IRQ_IND_COMP)

#define CQSPI_IRQ_MASK_WR		(CQSPI_REG_IRQ_IND_COMP		| \
					 CQSPI_REG_IRQ_WATERMARK	| \
					 CQSPI_REG_IRQ_UNDERFLOW)

#define CQSPI_IRQ_STATUS_MASK		0x1FFFF
#define CQSPI_DMA_UNALIGN		0x3

#define CQSPI_REG_VERSAL_DMA_VAL		0x602

static int cqspi_wait_for_bit(void __iomem *reg, const u32 mask, bool clr)
{
	u32 val;

	return readl_relaxed_poll_timeout(reg, val,
					  (((clr ? ~val : val) & mask) == mask),
					  10, CQSPI_TIMEOUT_MS * 1000);
}

static bool cqspi_is_idle(struct cqspi_st *cqspi)
{
	u32 reg = readl(cqspi->iobase + CQSPI_REG_CONFIG);

	return reg & (1UL << CQSPI_REG_CONFIG_IDLE_LSB);
}

static u32 cqspi_get_rd_sram_level(struct cqspi_st *cqspi)
{
	u32 reg = readl(cqspi->iobase + CQSPI_REG_SDRAMLEVEL);

	reg >>= CQSPI_REG_SDRAMLEVEL_RD_LSB;
	return reg & CQSPI_REG_SDRAMLEVEL_RD_MASK;
}

static u32 cqspi_get_versal_dma_status(struct cqspi_st *cqspi)
{
	u32 dma_status;

	dma_status = readl(cqspi->iobase +
					   CQSPI_REG_VERSAL_DMA_DST_I_STS);
	writel(dma_status, cqspi->iobase +
		   CQSPI_REG_VERSAL_DMA_DST_I_STS);

	return dma_status & CQSPI_REG_VERSAL_DMA_DST_DONE_MASK;
}

static irqreturn_t cqspi_irq_handler(int this_irq, void *dev)
{
	struct cqspi_st *cqspi = dev;
	unsigned int irq_status;
	struct device *device = &cqspi->pdev->dev;
	const struct cqspi_driver_platdata *ddata;

	ddata = of_device_get_match_data(device);

	/* Read interrupt status */
	irq_status = readl(cqspi->iobase + CQSPI_REG_IRQSTATUS);

	/* Clear interrupt */
	writel(irq_status, cqspi->iobase + CQSPI_REG_IRQSTATUS);

	if (cqspi->use_dma_read && ddata && ddata->get_dma_status) {
		if (ddata->get_dma_status(cqspi)) {
			complete(&cqspi->transfer_complete);
			return IRQ_HANDLED;
		}
	}

	else if (!cqspi->slow_sram)
		irq_status &= CQSPI_IRQ_MASK_RD | CQSPI_IRQ_MASK_WR;
	else
		irq_status &= CQSPI_REG_IRQ_WATERMARK | CQSPI_IRQ_MASK_WR;

	if (irq_status)
		complete(&cqspi->transfer_complete);

	return IRQ_HANDLED;
}

static unsigned int cqspi_calc_rdreg(const struct spi_mem_op *op)
{
	u32 rdreg = 0;

	rdreg |= CQSPI_OP_WIDTH(op->cmd) << CQSPI_REG_RD_INSTR_TYPE_INSTR_LSB;
	rdreg |= CQSPI_OP_WIDTH(op->addr) << CQSPI_REG_RD_INSTR_TYPE_ADDR_LSB;
	rdreg |= CQSPI_OP_WIDTH(op->data) << CQSPI_REG_RD_INSTR_TYPE_DATA_LSB;

	return rdreg;
}

static unsigned int cqspi_calc_dummy(const struct spi_mem_op *op)
{
	unsigned int dummy_clk;

	if (!op->dummy.nbytes)
		return 0;

	dummy_clk = op->dummy.nbytes * (8 / op->dummy.buswidth);
	if (op->cmd.dtr)
		dummy_clk /= 2;

	return dummy_clk;
}

static int cqspi_wait_idle(struct cqspi_st *cqspi)
{
	const unsigned int poll_idle_retry = 3;
	unsigned int count = 0;
	unsigned long timeout;

	timeout = jiffies + msecs_to_jiffies(CQSPI_TIMEOUT_MS);
	while (1) {
		/*
		 * Read few times in succession to ensure the controller
		 * is indeed idle, that is, the bit does not transition
		 * low again.
		 */
		if (cqspi_is_idle(cqspi))
			count++;
		else
			count = 0;

		if (count >= poll_idle_retry)
			return 0;

		if (time_after(jiffies, timeout)) {
			/* Timeout, in busy mode. */
			dev_err(&cqspi->pdev->dev,
				"QSPI is still busy after %dms timeout.\n",
				CQSPI_TIMEOUT_MS);
			return -ETIMEDOUT;
		}

		cpu_relax();
	}
}

static int cqspi_exec_flash_cmd(struct cqspi_st *cqspi, unsigned int reg)
{
	void __iomem *reg_base = cqspi->iobase;
	int ret;

	/* Write the CMDCTRL without start execution. */
	writel(reg, reg_base + CQSPI_REG_CMDCTRL);
	/* Start execute */
	reg |= CQSPI_REG_CMDCTRL_EXECUTE_MASK;
	writel(reg, reg_base + CQSPI_REG_CMDCTRL);

	/* Polling for completion. */
	ret = cqspi_wait_for_bit(reg_base + CQSPI_REG_CMDCTRL,
				 CQSPI_REG_CMDCTRL_INPROGRESS_MASK, 1);
	if (ret) {
		dev_err(&cqspi->pdev->dev,
			"Flash command execution timed out.\n");
		return ret;
	}

	/* Polling QSPI idle status. */
	return cqspi_wait_idle(cqspi);
}

static int cqspi_setup_opcode_ext(struct cqspi_flash_pdata *f_pdata,
				  const struct spi_mem_op *op,
				  unsigned int shift)
{
	struct cqspi_st *cqspi = f_pdata->cqspi;
	void __iomem *reg_base = cqspi->iobase;
	unsigned int reg;
	u8 ext;

	if (op->cmd.nbytes != 2)
		return -EINVAL;

	/* Opcode extension is the LSB. */
	ext = op->cmd.opcode & 0xff;

	reg = readl(reg_base + CQSPI_REG_OP_EXT_LOWER);
	reg &= ~(0xff << shift);
	reg |= ext << shift;
	writel(reg, reg_base + CQSPI_REG_OP_EXT_LOWER);

	return 0;
}

static int cqspi_enable_dtr(struct cqspi_flash_pdata *f_pdata,
			    const struct spi_mem_op *op, unsigned int shift)
{
	struct cqspi_st *cqspi = f_pdata->cqspi;
	void __iomem *reg_base = cqspi->iobase;
	unsigned int reg;
	int ret;

	reg = readl(reg_base + CQSPI_REG_CONFIG);

	/*
	 * We enable dual byte opcode here. The callers have to set up the
	 * extension opcode based on which type of operation it is.
	 */
	if (op->cmd.dtr) {
		reg |= CQSPI_REG_CONFIG_DTR_PROTO;
		reg |= CQSPI_REG_CONFIG_DUAL_OPCODE;

		/* Set up command opcode extension. */
		ret = cqspi_setup_opcode_ext(f_pdata, op, shift);
		if (ret)
			return ret;
	} else {
		reg &= ~CQSPI_REG_CONFIG_DTR_PROTO;
		reg &= ~CQSPI_REG_CONFIG_DUAL_OPCODE;
	}

	writel(reg, reg_base + CQSPI_REG_CONFIG);

	return cqspi_wait_idle(cqspi);
}

static int cqspi_command_read(struct cqspi_flash_pdata *f_pdata,
			      const struct spi_mem_op *op)
{
	struct cqspi_st *cqspi = f_pdata->cqspi;
	void __iomem *reg_base = cqspi->iobase;
	u8 *rxbuf = op->data.buf.in;
	u8 opcode;
	size_t n_rx = op->data.nbytes;
	unsigned int rdreg;
	unsigned int reg;
	unsigned int dummy_clk;
	size_t read_len;
	int status;

	status = cqspi_enable_dtr(f_pdata, op, CQSPI_REG_OP_EXT_STIG_LSB);
	if (status)
		return status;

	if (!n_rx || n_rx > CQSPI_STIG_DATA_LEN_MAX || !rxbuf) {
		dev_err(&cqspi->pdev->dev,
			"Invalid input argument, len %zu rxbuf 0x%p\n",
			n_rx, rxbuf);
		return -EINVAL;
	}

	if (op->cmd.dtr)
		opcode = op->cmd.opcode >> 8;
	else
		opcode = op->cmd.opcode;

	reg = opcode << CQSPI_REG_CMDCTRL_OPCODE_LSB;

	rdreg = cqspi_calc_rdreg(op);
	writel(rdreg, reg_base + CQSPI_REG_RD_INSTR);

	dummy_clk = cqspi_calc_dummy(op);
	if (dummy_clk > CQSPI_DUMMY_CLKS_MAX)
		return -EOPNOTSUPP;

	if (dummy_clk)
		reg |= (dummy_clk & CQSPI_REG_CMDCTRL_DUMMY_MASK)
		     << CQSPI_REG_CMDCTRL_DUMMY_LSB;

	reg |= (0x1 << CQSPI_REG_CMDCTRL_RD_EN_LSB);

	/* 0 means 1 byte. */
	reg |= (((n_rx - 1) & CQSPI_REG_CMDCTRL_RD_BYTES_MASK)
		<< CQSPI_REG_CMDCTRL_RD_BYTES_LSB);

	/* setup ADDR BIT field */
	if (op->addr.nbytes) {
		reg |= (0x1 << CQSPI_REG_CMDCTRL_ADDR_EN_LSB);
		reg |= ((op->addr.nbytes - 1) &
			CQSPI_REG_CMDCTRL_ADD_BYTES_MASK)
			<< CQSPI_REG_CMDCTRL_ADD_BYTES_LSB;

		writel(op->addr.val, reg_base + CQSPI_REG_CMDADDRESS);
	}

	status = cqspi_exec_flash_cmd(cqspi, reg);
	if (status)
		return status;

	reg = readl(reg_base + CQSPI_REG_CMDREADDATALOWER);

	/* Put the read value into rx_buf */
	read_len = (n_rx > 4) ? 4 : n_rx;
	memcpy(rxbuf, &reg, read_len);
	rxbuf += read_len;

	if (n_rx > 4) {
		reg = readl(reg_base + CQSPI_REG_CMDREADDATAUPPER);

		read_len = n_rx - read_len;
		memcpy(rxbuf, &reg, read_len);
	}

	/* Reset CMD_CTRL Reg once command read completes */
	writel(0, reg_base + CQSPI_REG_CMDCTRL);

	return 0;
}

static int cqspi_command_write(struct cqspi_flash_pdata *f_pdata,
			       const struct spi_mem_op *op)
{
	struct cqspi_st *cqspi = f_pdata->cqspi;
	void __iomem *reg_base = cqspi->iobase;
	u8 opcode;
	const u8 *txbuf = op->data.buf.out;
	size_t n_tx = op->data.nbytes;
	unsigned int reg;
	unsigned int data;
	size_t write_len;
	int ret;

	ret = cqspi_enable_dtr(f_pdata, op, CQSPI_REG_OP_EXT_STIG_LSB);
	if (ret)
		return ret;

	if (n_tx > CQSPI_STIG_DATA_LEN_MAX || (n_tx && !txbuf)) {
		dev_err(&cqspi->pdev->dev,
			"Invalid input argument, cmdlen %zu txbuf 0x%p\n",
			n_tx, txbuf);
		return -EINVAL;
	}

	reg = cqspi_calc_rdreg(op);
	writel(reg, reg_base + CQSPI_REG_RD_INSTR);

	if (op->cmd.dtr)
		opcode = op->cmd.opcode >> 8;
	else
		opcode = op->cmd.opcode;

	reg = opcode << CQSPI_REG_CMDCTRL_OPCODE_LSB;

	if (op->addr.nbytes) {
		reg |= (0x1 << CQSPI_REG_CMDCTRL_ADDR_EN_LSB);
		reg |= ((op->addr.nbytes - 1) &
			CQSPI_REG_CMDCTRL_ADD_BYTES_MASK)
			<< CQSPI_REG_CMDCTRL_ADD_BYTES_LSB;

		writel(op->addr.val, reg_base + CQSPI_REG_CMDADDRESS);
	}

	if (n_tx) {
		reg |= (0x1 << CQSPI_REG_CMDCTRL_WR_EN_LSB);
		reg |= ((n_tx - 1) & CQSPI_REG_CMDCTRL_WR_BYTES_MASK)
			<< CQSPI_REG_CMDCTRL_WR_BYTES_LSB;
		data = 0;
		write_len = (n_tx > 4) ? 4 : n_tx;
		memcpy(&data, txbuf, write_len);
		txbuf += write_len;
		writel(data, reg_base + CQSPI_REG_CMDWRITEDATALOWER);

		if (n_tx > 4) {
			data = 0;
			write_len = n_tx - 4;
			memcpy(&data, txbuf, write_len);
			writel(data, reg_base + CQSPI_REG_CMDWRITEDATAUPPER);
		}
	}

	ret = cqspi_exec_flash_cmd(cqspi, reg);

	/* Reset CMD_CTRL Reg once command write completes */
	writel(0, reg_base + CQSPI_REG_CMDCTRL);

	return ret;
}

static int cqspi_read_setup(struct cqspi_flash_pdata *f_pdata,
			    const struct spi_mem_op *op)
{
	struct cqspi_st *cqspi = f_pdata->cqspi;
	void __iomem *reg_base = cqspi->iobase;
	unsigned int dummy_clk = 0;
	unsigned int reg;
	int ret;
	u8 opcode;

	ret = cqspi_enable_dtr(f_pdata, op, CQSPI_REG_OP_EXT_READ_LSB);
	if (ret)
		return ret;

	if (op->cmd.dtr)
		opcode = op->cmd.opcode >> 8;
	else
		opcode = op->cmd.opcode;

	reg = opcode << CQSPI_REG_RD_INSTR_OPCODE_LSB;
	reg |= cqspi_calc_rdreg(op);

	/* Setup dummy clock cycles */
	dummy_clk = cqspi_calc_dummy(op);

	if (dummy_clk > CQSPI_DUMMY_CLKS_MAX)
		return -EOPNOTSUPP;

	if (dummy_clk)
		reg |= (dummy_clk & CQSPI_REG_RD_INSTR_DUMMY_MASK)
		       << CQSPI_REG_RD_INSTR_DUMMY_LSB;

	writel(reg, reg_base + CQSPI_REG_RD_INSTR);

	/* Set address width */
	reg = readl(reg_base + CQSPI_REG_SIZE);
	reg &= ~CQSPI_REG_SIZE_ADDRESS_MASK;
	reg |= (op->addr.nbytes - 1);
	writel(reg, reg_base + CQSPI_REG_SIZE);
	return 0;
}

static int cqspi_indirect_read_execute(struct cqspi_flash_pdata *f_pdata,
				       u8 *rxbuf, loff_t from_addr,
				       const size_t n_rx)
{
	struct cqspi_st *cqspi = f_pdata->cqspi;
	struct device *dev = &cqspi->pdev->dev;
	void __iomem *reg_base = cqspi->iobase;
	void __iomem *ahb_base = cqspi->ahb_base;
	unsigned int remaining = n_rx;
	unsigned int mod_bytes = n_rx % 4;
	unsigned int bytes_to_read = 0;
	u8 *rxbuf_end = rxbuf + n_rx;
	int ret = 0;

	writel(from_addr, reg_base + CQSPI_REG_INDIRECTRDSTARTADDR);
	writel(remaining, reg_base + CQSPI_REG_INDIRECTRDBYTES);

	/* Clear all interrupts. */
	writel(CQSPI_IRQ_STATUS_MASK, reg_base + CQSPI_REG_IRQSTATUS);

	/*
	 * On SoCFPGA platform reading the SRAM is slow due to
	 * hardware limitation and causing read interrupt storm to CPU,
	 * so enabling only watermark interrupt to disable all read
	 * interrupts later as we want to run "bytes to read" loop with
	 * all the read interrupts disabled for max performance.
	 */

	if (!cqspi->slow_sram)
		writel(CQSPI_IRQ_MASK_RD, reg_base + CQSPI_REG_IRQMASK);
	else
		writel(CQSPI_REG_IRQ_WATERMARK, reg_base + CQSPI_REG_IRQMASK);

	reinit_completion(&cqspi->transfer_complete);
	writel(CQSPI_REG_INDIRECTRD_START_MASK,
	       reg_base + CQSPI_REG_INDIRECTRD);

	while (remaining > 0) {
		if (!wait_for_completion_timeout(&cqspi->transfer_complete,
						 msecs_to_jiffies(CQSPI_READ_TIMEOUT_MS)))
			ret = -ETIMEDOUT;

		/*
		 * Disable all read interrupts until
		 * we are out of "bytes to read"
		 */
		if (cqspi->slow_sram)
			writel(0x0, reg_base + CQSPI_REG_IRQMASK);

		bytes_to_read = cqspi_get_rd_sram_level(cqspi);

		if (ret && bytes_to_read == 0) {
			dev_err(dev, "Indirect read timeout, no bytes\n");
			goto failrd;
		}

		while (bytes_to_read != 0) {
			unsigned int word_remain = round_down(remaining, 4);

			bytes_to_read *= cqspi->fifo_width;
			bytes_to_read = bytes_to_read > remaining ?
					remaining : bytes_to_read;
			bytes_to_read = round_down(bytes_to_read, 4);
			/* Read 4 byte word chunks then single bytes */
			if (bytes_to_read) {
				ioread32_rep(ahb_base, rxbuf,
					     (bytes_to_read / 4));
			} else if (!word_remain && mod_bytes) {
				unsigned int temp = ioread32(ahb_base);

				bytes_to_read = mod_bytes;
				memcpy(rxbuf, &temp, min((unsigned int)
							 (rxbuf_end - rxbuf),
							 bytes_to_read));
			}
			rxbuf += bytes_to_read;
			remaining -= bytes_to_read;
			bytes_to_read = cqspi_get_rd_sram_level(cqspi);
		}

		if (remaining > 0) {
			reinit_completion(&cqspi->transfer_complete);
			if (cqspi->slow_sram)
				writel(CQSPI_REG_IRQ_WATERMARK, reg_base + CQSPI_REG_IRQMASK);
		}
	}

	/* Check indirect done status */
	ret = cqspi_wait_for_bit(reg_base + CQSPI_REG_INDIRECTRD,
				 CQSPI_REG_INDIRECTRD_DONE_MASK, 0);
	if (ret) {
		dev_err(dev, "Indirect read completion error (%i)\n", ret);
		goto failrd;
	}

	/* Disable interrupt */
	writel(0, reg_base + CQSPI_REG_IRQMASK);

	/* Clear indirect completion status */
	writel(CQSPI_REG_INDIRECTRD_DONE_MASK, reg_base + CQSPI_REG_INDIRECTRD);

	return 0;

failrd:
	/* Disable interrupt */
	writel(0, reg_base + CQSPI_REG_IRQMASK);

	/* Cancel the indirect read */
	writel(CQSPI_REG_INDIRECTRD_CANCEL_MASK,
	       reg_base + CQSPI_REG_INDIRECTRD);
	return ret;
}

static void cqspi_controller_enable(struct cqspi_st *cqspi, bool enable)
{
	void __iomem *reg_base = cqspi->iobase;
	unsigned int reg;

	reg = readl(reg_base + CQSPI_REG_CONFIG);

	if (enable)
		reg |= CQSPI_REG_CONFIG_ENABLE_MASK;
	else
		reg &= ~CQSPI_REG_CONFIG_ENABLE_MASK;

	writel(reg, reg_base + CQSPI_REG_CONFIG);
}

static int cqspi_versal_indirect_read_dma(struct cqspi_flash_pdata *f_pdata,
					  u_char *rxbuf, loff_t from_addr,
					  size_t n_rx)
{
	struct cqspi_st *cqspi = f_pdata->cqspi;
	struct device *dev = &cqspi->pdev->dev;
	void __iomem *reg_base = cqspi->iobase;
	u32 reg, bytes_to_dma;
	loff_t addr = from_addr;
	void *buf = rxbuf;
	dma_addr_t dma_addr;
	u8 bytes_rem;
	int ret = 0;

	bytes_rem = n_rx % 4;
	bytes_to_dma = (n_rx - bytes_rem);

	if (!bytes_to_dma)
		goto nondmard;

	ret = zynqmp_pm_ospi_mux_select(cqspi->pd_dev_id, PM_OSPI_MUX_SEL_DMA);
	if (ret)
		return ret;

	cqspi_controller_enable(cqspi, 0);

	reg = readl(cqspi->iobase + CQSPI_REG_CONFIG);
	reg |= CQSPI_REG_CONFIG_DMA_MASK;
	writel(reg, cqspi->iobase + CQSPI_REG_CONFIG);

	cqspi_controller_enable(cqspi, 1);

	dma_addr = dma_map_single(dev, rxbuf, bytes_to_dma, DMA_FROM_DEVICE);
	if (dma_mapping_error(dev, dma_addr)) {
		dev_err(dev, "dma mapping failed\n");
		return -ENOMEM;
	}

	writel(from_addr, reg_base + CQSPI_REG_INDIRECTRDSTARTADDR);
	writel(bytes_to_dma, reg_base + CQSPI_REG_INDIRECTRDBYTES);
	writel(CQSPI_REG_VERSAL_ADDRRANGE_WIDTH_VAL,
	       reg_base + CQSPI_REG_INDTRIG_ADDRRANGE);

	/* Clear all interrupts. */
	writel(CQSPI_IRQ_STATUS_MASK, reg_base + CQSPI_REG_IRQSTATUS);

	/* Enable DMA done interrupt */
	writel(CQSPI_REG_VERSAL_DMA_DST_DONE_MASK,
	       reg_base + CQSPI_REG_VERSAL_DMA_DST_I_EN);

	/* Default DMA periph configuration */
	writel(CQSPI_REG_VERSAL_DMA_VAL, reg_base + CQSPI_REG_DMA);

	/* Configure DMA Dst address */
	writel(lower_32_bits(dma_addr),
	       reg_base + CQSPI_REG_VERSAL_DMA_DST_ADDR);
	writel(upper_32_bits(dma_addr),
	       reg_base + CQSPI_REG_VERSAL_DMA_DST_ADDR_MSB);

	/* Configure DMA Src address */
	writel(cqspi->trigger_address, reg_base +
	       CQSPI_REG_VERSAL_DMA_SRC_ADDR);

	/* Set DMA destination size */
	writel(bytes_to_dma, reg_base + CQSPI_REG_VERSAL_DMA_DST_SIZE);

	/* Set DMA destination control */
	writel(CQSPI_REG_VERSAL_DMA_DST_CTRL_VAL,
	       reg_base + CQSPI_REG_VERSAL_DMA_DST_CTRL);

	writel(CQSPI_REG_INDIRECTRD_START_MASK,
	       reg_base + CQSPI_REG_INDIRECTRD);

	reinit_completion(&cqspi->transfer_complete);

	if (!wait_for_completion_timeout(&cqspi->transfer_complete,
					 msecs_to_jiffies(max_t(size_t, bytes_to_dma, 500)))) {
		ret = -ETIMEDOUT;
		goto failrd;
	}

	/* Disable DMA interrupt */
	writel(0x0, cqspi->iobase + CQSPI_REG_VERSAL_DMA_DST_I_DIS);

	/* Clear indirect completion status */
	writel(CQSPI_REG_INDIRECTRD_DONE_MASK,
	       cqspi->iobase + CQSPI_REG_INDIRECTRD);
	dma_unmap_single(dev, dma_addr, bytes_to_dma, DMA_FROM_DEVICE);

	cqspi_controller_enable(cqspi, 0);

	reg = readl(cqspi->iobase + CQSPI_REG_CONFIG);
	reg &= ~CQSPI_REG_CONFIG_DMA_MASK;
	writel(reg, cqspi->iobase + CQSPI_REG_CONFIG);

	cqspi_controller_enable(cqspi, 1);

	ret = zynqmp_pm_ospi_mux_select(cqspi->pd_dev_id,
					PM_OSPI_MUX_SEL_LINEAR);
	if (ret)
		return ret;

nondmard:
	if (bytes_rem) {
		addr += bytes_to_dma;
		buf += bytes_to_dma;
		ret = cqspi_indirect_read_execute(f_pdata, buf, addr,
						  bytes_rem);
		if (ret)
			return ret;
	}

	return 0;

failrd:
	/* Disable DMA interrupt */
	writel(0x0, reg_base + CQSPI_REG_VERSAL_DMA_DST_I_DIS);

	/* Cancel the indirect read */
	writel(CQSPI_REG_INDIRECTWR_CANCEL_MASK,
	       reg_base + CQSPI_REG_INDIRECTRD);

	dma_unmap_single(dev, dma_addr, bytes_to_dma, DMA_FROM_DEVICE);

	reg = readl(cqspi->iobase + CQSPI_REG_CONFIG);
	reg &= ~CQSPI_REG_CONFIG_DMA_MASK;
	writel(reg, cqspi->iobase + CQSPI_REG_CONFIG);

	zynqmp_pm_ospi_mux_select(cqspi->pd_dev_id, PM_OSPI_MUX_SEL_LINEAR);

	return ret;
}

static int cqspi_write_setup(struct cqspi_flash_pdata *f_pdata,
			     const struct spi_mem_op *op)
{
	unsigned int reg;
	int ret;
	struct cqspi_st *cqspi = f_pdata->cqspi;
	void __iomem *reg_base = cqspi->iobase;
	u8 opcode;

	ret = cqspi_enable_dtr(f_pdata, op, CQSPI_REG_OP_EXT_WRITE_LSB);
	if (ret)
		return ret;

	if (op->cmd.dtr)
		opcode = op->cmd.opcode >> 8;
	else
		opcode = op->cmd.opcode;

	/* Set opcode. */
	reg = opcode << CQSPI_REG_WR_INSTR_OPCODE_LSB;
	reg |= CQSPI_OP_WIDTH(op->data) << CQSPI_REG_WR_INSTR_TYPE_DATA_LSB;
	reg |= CQSPI_OP_WIDTH(op->addr) << CQSPI_REG_WR_INSTR_TYPE_ADDR_LSB;
	writel(reg, reg_base + CQSPI_REG_WR_INSTR);
	reg = cqspi_calc_rdreg(op);
	writel(reg, reg_base + CQSPI_REG_RD_INSTR);

	/*
	 * SPI NAND flashes require the address of the status register to be
	 * passed in the Read SR command. Also, some SPI NOR flashes like the
	 * cypress Semper flash expect a 4-byte dummy address in the Read SR
	 * command in DTR mode.
	 *
	 * But this controller does not support address phase in the Read SR
	 * command when doing auto-HW polling. So, disable write completion
	 * polling on the controller's side. spinand and spi-nor will take
	 * care of polling the status register.
	 */
	if (cqspi->wr_completion) {
		reg = readl(reg_base + CQSPI_REG_WR_COMPLETION_CTRL);
		reg |= CQSPI_REG_WR_DISABLE_AUTO_POLL;
		writel(reg, reg_base + CQSPI_REG_WR_COMPLETION_CTRL);
		/*
		 * DAC mode require auto polling as flash needs to be polled
		 * for write completion in case of bubble in SPI transaction
		 * due to slow CPU/DMA master.
		 */
		cqspi->use_direct_mode_wr = false;
	}

	reg = readl(reg_base + CQSPI_REG_SIZE);
	reg &= ~CQSPI_REG_SIZE_ADDRESS_MASK;
	reg |= (op->addr.nbytes - 1);
	writel(reg, reg_base + CQSPI_REG_SIZE);
	return 0;
}

static int cqspi_indirect_write_execute(struct cqspi_flash_pdata *f_pdata,
					loff_t to_addr, const u8 *txbuf,
					const size_t n_tx)
{
	struct cqspi_st *cqspi = f_pdata->cqspi;
	struct device *dev = &cqspi->pdev->dev;
	void __iomem *reg_base = cqspi->iobase;
	unsigned int remaining = n_tx;
	unsigned int write_bytes;
	int ret;

	writel(to_addr, reg_base + CQSPI_REG_INDIRECTWRSTARTADDR);
	writel(remaining, reg_base + CQSPI_REG_INDIRECTWRBYTES);

	/* Clear all interrupts. */
	writel(CQSPI_IRQ_STATUS_MASK, reg_base + CQSPI_REG_IRQSTATUS);

	writel(CQSPI_IRQ_MASK_WR, reg_base + CQSPI_REG_IRQMASK);

	reinit_completion(&cqspi->transfer_complete);
	writel(CQSPI_REG_INDIRECTWR_START_MASK,
	       reg_base + CQSPI_REG_INDIRECTWR);
	/*
	 * As per 66AK2G02 TRM SPRUHY8F section 11.15.5.3 Indirect Access
	 * Controller programming sequence, couple of cycles of
	 * QSPI_REF_CLK delay is required for the above bit to
	 * be internally synchronized by the QSPI module. Provide 5
	 * cycles of delay.
	 */
	if (cqspi->wr_delay)
		ndelay(cqspi->wr_delay);

	/*
	 * If a hazard exists between the APB and AHB interfaces, perform a
	 * dummy readback from the controller to ensure synchronization.
	 */
	if (cqspi->apb_ahb_hazard)
		readl(reg_base + CQSPI_REG_INDIRECTWR);

	while (remaining > 0) {
		size_t write_words, mod_bytes;

		write_bytes = remaining;
		write_words = write_bytes / 4;
		mod_bytes = write_bytes % 4;
		/* Write 4 bytes at a time then single bytes. */
		if (write_words) {
			iowrite32_rep(cqspi->ahb_base, txbuf, write_words);
			txbuf += (write_words * 4);
		}
		if (mod_bytes) {
			unsigned int temp = 0xFFFFFFFF;

			memcpy(&temp, txbuf, mod_bytes);
			iowrite32(temp, cqspi->ahb_base);
			txbuf += mod_bytes;
		}

		if (!wait_for_completion_timeout(&cqspi->transfer_complete,
						 msecs_to_jiffies(CQSPI_TIMEOUT_MS))) {
			dev_err(dev, "Indirect write timeout\n");
			ret = -ETIMEDOUT;
			goto failwr;
		}

		remaining -= write_bytes;

		if (remaining > 0)
			reinit_completion(&cqspi->transfer_complete);
	}

	/* Check indirect done status */
	ret = cqspi_wait_for_bit(reg_base + CQSPI_REG_INDIRECTWR,
				 CQSPI_REG_INDIRECTWR_DONE_MASK, 0);
	if (ret) {
		dev_err(dev, "Indirect write completion error (%i)\n", ret);
		goto failwr;
	}

	/* Disable interrupt. */
	writel(0, reg_base + CQSPI_REG_IRQMASK);

	/* Clear indirect completion status */
	writel(CQSPI_REG_INDIRECTWR_DONE_MASK, reg_base + CQSPI_REG_INDIRECTWR);

	cqspi_wait_idle(cqspi);

	return 0;

failwr:
	/* Disable interrupt. */
	writel(0, reg_base + CQSPI_REG_IRQMASK);

	/* Cancel the indirect write */
	writel(CQSPI_REG_INDIRECTWR_CANCEL_MASK,
	       reg_base + CQSPI_REG_INDIRECTWR);
	return ret;
}

static void cqspi_chipselect(struct cqspi_flash_pdata *f_pdata)
{
	struct cqspi_st *cqspi = f_pdata->cqspi;
	void __iomem *reg_base = cqspi->iobase;
	unsigned int chip_select = f_pdata->cs;
	unsigned int reg;

	reg = readl(reg_base + CQSPI_REG_CONFIG);
	if (cqspi->is_decoded_cs) {
		reg |= CQSPI_REG_CONFIG_DECODE_MASK;
	} else {
		reg &= ~CQSPI_REG_CONFIG_DECODE_MASK;

		/* Convert CS if without decoder.
		 * CS0 to 4b'1110
		 * CS1 to 4b'1101
		 * CS2 to 4b'1011
		 * CS3 to 4b'0111
		 */
		chip_select = 0xF & ~(1 << chip_select);
	}

	reg &= ~(CQSPI_REG_CONFIG_CHIPSELECT_MASK
		 << CQSPI_REG_CONFIG_CHIPSELECT_LSB);
	reg |= (chip_select & CQSPI_REG_CONFIG_CHIPSELECT_MASK)
	    << CQSPI_REG_CONFIG_CHIPSELECT_LSB;
	writel(reg, reg_base + CQSPI_REG_CONFIG);
}

static unsigned int calculate_ticks_for_ns(const unsigned int ref_clk_hz,
					   const unsigned int ns_val)
{
	unsigned int ticks;

	ticks = ref_clk_hz / 1000;	/* kHz */
	ticks = DIV_ROUND_UP(ticks * ns_val, 1000000);

	return ticks;
}

static void cqspi_delay(struct cqspi_flash_pdata *f_pdata)
{
	struct cqspi_st *cqspi = f_pdata->cqspi;
	void __iomem *iobase = cqspi->iobase;
	const unsigned int ref_clk_hz = cqspi->master_ref_clk_hz;
	unsigned int tshsl, tchsh, tslch, tsd2d;
	unsigned int reg;
	unsigned int tsclk;

	/* calculate the number of ref ticks for one sclk tick */
	tsclk = DIV_ROUND_UP(ref_clk_hz, cqspi->sclk);

	tshsl = calculate_ticks_for_ns(ref_clk_hz, f_pdata->tshsl_ns);
	/* this particular value must be at least one sclk */
	if (tshsl < tsclk)
		tshsl = tsclk;

	tchsh = calculate_ticks_for_ns(ref_clk_hz, f_pdata->tchsh_ns);
	tslch = calculate_ticks_for_ns(ref_clk_hz, f_pdata->tslch_ns);
	tsd2d = calculate_ticks_for_ns(ref_clk_hz, f_pdata->tsd2d_ns);

	reg = (tshsl & CQSPI_REG_DELAY_TSHSL_MASK)
	       << CQSPI_REG_DELAY_TSHSL_LSB;
	reg |= (tchsh & CQSPI_REG_DELAY_TCHSH_MASK)
		<< CQSPI_REG_DELAY_TCHSH_LSB;
	reg |= (tslch & CQSPI_REG_DELAY_TSLCH_MASK)
		<< CQSPI_REG_DELAY_TSLCH_LSB;
	reg |= (tsd2d & CQSPI_REG_DELAY_TSD2D_MASK)
		<< CQSPI_REG_DELAY_TSD2D_LSB;
	writel(reg, iobase + CQSPI_REG_DELAY);
}

static void cqspi_config_baudrate_div(struct cqspi_st *cqspi)
{
	const unsigned int ref_clk_hz = cqspi->master_ref_clk_hz;
	void __iomem *reg_base = cqspi->iobase;
	u32 reg, div;

	/* Recalculate the baudrate divisor based on QSPI specification. */
	div = DIV_ROUND_UP(ref_clk_hz, 2 * cqspi->sclk) - 1;

	/* Maximum baud divisor */
	if (div > CQSPI_REG_CONFIG_BAUD_MASK) {
		div = CQSPI_REG_CONFIG_BAUD_MASK;
		dev_warn(&cqspi->pdev->dev,
			"Unable to adjust clock <= %d hz. Reduced to %d hz\n",
			cqspi->sclk, ref_clk_hz/((div+1)*2));
	}

	reg = readl(reg_base + CQSPI_REG_CONFIG);
	reg &= ~(CQSPI_REG_CONFIG_BAUD_MASK << CQSPI_REG_CONFIG_BAUD_LSB);
	reg |= (div & CQSPI_REG_CONFIG_BAUD_MASK) << CQSPI_REG_CONFIG_BAUD_LSB;
	writel(reg, reg_base + CQSPI_REG_CONFIG);
}

static void cqspi_readdata_capture(struct cqspi_st *cqspi,
				   const bool bypass,
				   const unsigned int delay)
{
	void __iomem *reg_base = cqspi->iobase;
	unsigned int reg;

	reg = readl(reg_base + CQSPI_REG_READCAPTURE);

	if (bypass)
		reg |= (1 << CQSPI_REG_READCAPTURE_BYPASS_LSB);
	else
		reg &= ~(1 << CQSPI_REG_READCAPTURE_BYPASS_LSB);

	reg &= ~(CQSPI_REG_READCAPTURE_DELAY_MASK
		 << CQSPI_REG_READCAPTURE_DELAY_LSB);

	reg |= (delay & CQSPI_REG_READCAPTURE_DELAY_MASK)
		<< CQSPI_REG_READCAPTURE_DELAY_LSB;

	writel(reg, reg_base + CQSPI_REG_READCAPTURE);
}

static void cqspi_configure(struct cqspi_flash_pdata *f_pdata,
			    unsigned long sclk)
{
	struct cqspi_st *cqspi = f_pdata->cqspi;
	int switch_cs = (cqspi->current_cs != f_pdata->cs);
	int switch_ck = (cqspi->sclk != sclk);

	if (switch_cs || switch_ck)
		cqspi_controller_enable(cqspi, 0);

	/* Switch chip select. */
	if (switch_cs) {
		cqspi->current_cs = f_pdata->cs;
		cqspi_chipselect(f_pdata);
	}

	/* Setup baudrate divisor and delays */
	if (switch_ck) {
		cqspi->sclk = sclk;
		cqspi_config_baudrate_div(cqspi);
		cqspi_delay(f_pdata);
		cqspi_readdata_capture(cqspi, !cqspi->rclk_en,
				       f_pdata->read_delay);
	}

	if (switch_cs || switch_ck)
		cqspi_controller_enable(cqspi, 1);
}

static ssize_t cqspi_write(struct cqspi_flash_pdata *f_pdata,
			   const struct spi_mem_op *op)
{
	struct cqspi_st *cqspi = f_pdata->cqspi;
	loff_t to = op->addr.val;
	size_t len = op->data.nbytes;
	const u_char *buf = op->data.buf.out;
	int ret;

	ret = cqspi_write_setup(f_pdata, op);
	if (ret)
		return ret;

	/*
	 * Some flashes like the Cypress Semper flash expect a dummy 4-byte
	 * address (all 0s) with the read status register command in DTR mode.
	 * But this controller does not support sending dummy address bytes to
	 * the flash when it is polling the write completion register in DTR
	 * mode. So, we can not use direct mode when in DTR mode for writing
	 * data.
	 */
	if (!op->cmd.dtr && cqspi->use_direct_mode &&
	    cqspi->use_direct_mode_wr && ((to + len) <= cqspi->ahb_size)) {
		memcpy_toio(cqspi->ahb_base + to, buf, len);
		return cqspi_wait_idle(cqspi);
	}

	return cqspi_indirect_write_execute(f_pdata, to, buf, len);
}

static void cqspi_rx_dma_callback(void *param)
{
	struct cqspi_st *cqspi = param;

	complete(&cqspi->rx_dma_complete);
}

static int cqspi_direct_read_execute(struct cqspi_flash_pdata *f_pdata,
				     u_char *buf, loff_t from, size_t len)
{
	struct cqspi_st *cqspi = f_pdata->cqspi;
	struct device *dev = &cqspi->pdev->dev;
	enum dma_ctrl_flags flags = DMA_CTRL_ACK | DMA_PREP_INTERRUPT;
	dma_addr_t dma_src = (dma_addr_t)cqspi->mmap_phys_base + from;
	int ret = 0;
	struct dma_async_tx_descriptor *tx;
	dma_cookie_t cookie;
	dma_addr_t dma_dst;
	struct device *ddev;

	if (!cqspi->rx_chan || !virt_addr_valid(buf)) {
		memcpy_fromio(buf, cqspi->ahb_base + from, len);
		return 0;
	}

	ddev = cqspi->rx_chan->device->dev;
	dma_dst = dma_map_single(ddev, buf, len, DMA_FROM_DEVICE);
	if (dma_mapping_error(ddev, dma_dst)) {
		dev_err(dev, "dma mapping failed\n");
		return -ENOMEM;
	}
	tx = dmaengine_prep_dma_memcpy(cqspi->rx_chan, dma_dst, dma_src,
				       len, flags);
	if (!tx) {
		dev_err(dev, "device_prep_dma_memcpy error\n");
		ret = -EIO;
		goto err_unmap;
	}

	tx->callback = cqspi_rx_dma_callback;
	tx->callback_param = cqspi;
	cookie = tx->tx_submit(tx);
	reinit_completion(&cqspi->rx_dma_complete);

	ret = dma_submit_error(cookie);
	if (ret) {
		dev_err(dev, "dma_submit_error %d\n", cookie);
		ret = -EIO;
		goto err_unmap;
	}

	dma_async_issue_pending(cqspi->rx_chan);
	if (!wait_for_completion_timeout(&cqspi->rx_dma_complete,
					 msecs_to_jiffies(max_t(size_t, len, 500)))) {
		dmaengine_terminate_sync(cqspi->rx_chan);
		dev_err(dev, "DMA wait_for_completion_timeout\n");
		ret = -ETIMEDOUT;
		goto err_unmap;
	}

err_unmap:
	dma_unmap_single(ddev, dma_dst, len, DMA_FROM_DEVICE);

	return ret;
}

static ssize_t cqspi_read(struct cqspi_flash_pdata *f_pdata,
			  const struct spi_mem_op *op)
{
	struct cqspi_st *cqspi = f_pdata->cqspi;
	struct device *dev = &cqspi->pdev->dev;
	const struct cqspi_driver_platdata *ddata;
	loff_t from = op->addr.val;
	size_t len = op->data.nbytes;
	u_char *buf = op->data.buf.in;
	u64 dma_align = (u64)(uintptr_t)buf;
	int ret;

	ddata = of_device_get_match_data(dev);

	ret = cqspi_read_setup(f_pdata, op);
	if (ret)
		return ret;

	if (cqspi->use_direct_mode && ((from + len) <= cqspi->ahb_size))
		return cqspi_direct_read_execute(f_pdata, buf, from, len);

	if (cqspi->use_dma_read && ddata && ddata->indirect_read_dma &&
	    virt_addr_valid(buf) && ((dma_align & CQSPI_DMA_UNALIGN) == 0))
		return ddata->indirect_read_dma(f_pdata, buf, from, len);

	return cqspi_indirect_read_execute(f_pdata, buf, from, len);
}

static int cqspi_mem_process(struct spi_mem *mem, const struct spi_mem_op *op)
{
	struct cqspi_st *cqspi = spi_controller_get_devdata(mem->spi->controller);
	struct cqspi_flash_pdata *f_pdata;

	f_pdata = &cqspi->f_pdata[spi_get_chipselect(mem->spi, 0)];
	cqspi_configure(f_pdata, mem->spi->max_speed_hz);

	if (op->data.dir == SPI_MEM_DATA_IN && op->data.buf.in) {
	/*
	 * Performing reads in DAC mode forces to read minimum 4 bytes
	 * which is unsupported on some flash devices during register
	 * reads, prefer STIG mode for such small reads.
	 */
		if (!op->addr.nbytes ||
		    op->data.nbytes <= CQSPI_STIG_DATA_LEN_MAX)
			return cqspi_command_read(f_pdata, op);

		return cqspi_read(f_pdata, op);
	}

	if (!op->addr.nbytes || !op->data.buf.out)
		return cqspi_command_write(f_pdata, op);

	return cqspi_write(f_pdata, op);
}

static int cqspi_exec_mem_op(struct spi_mem *mem, const struct spi_mem_op *op)
{
	int ret;

	ret = cqspi_mem_process(mem, op);
	if (ret)
		dev_err(&mem->spi->dev, "operation failed with %d\n", ret);

	return ret;
}

static bool cqspi_supports_mem_op(struct spi_mem *mem,
				  const struct spi_mem_op *op)
{
	bool all_true, all_false;

	/*
	 * op->dummy.dtr is required for converting nbytes into ncycles.
	 * Also, don't check the dtr field of the op phase having zero nbytes.
	 */
	all_true = op->cmd.dtr &&
		   (!op->addr.nbytes || op->addr.dtr) &&
		   (!op->dummy.nbytes || op->dummy.dtr) &&
		   (!op->data.nbytes || op->data.dtr);

	all_false = !op->cmd.dtr && !op->addr.dtr && !op->dummy.dtr &&
		    !op->data.dtr;

	if (all_true) {
		/* Right now we only support 8-8-8 DTR mode. */
		if (op->cmd.nbytes && op->cmd.buswidth != 8)
			return false;
		if (op->addr.nbytes && op->addr.buswidth != 8)
			return false;
		if (op->data.nbytes && op->data.buswidth != 8)
			return false;
	} else if (!all_false) {
		/* Mixed DTR modes are not supported. */
		return false;
	}

	return spi_mem_default_supports_op(mem, op);
}

static int cqspi_of_get_flash_pdata(struct platform_device *pdev,
				    struct cqspi_flash_pdata *f_pdata,
				    struct device_node *np)
{
	if (of_property_read_u32(np, "cdns,read-delay", &f_pdata->read_delay)) {
		dev_err(&pdev->dev, "couldn't determine read-delay\n");
		return -ENXIO;
	}

	if (of_property_read_u32(np, "cdns,tshsl-ns", &f_pdata->tshsl_ns)) {
		dev_err(&pdev->dev, "couldn't determine tshsl-ns\n");
		return -ENXIO;
	}

	if (of_property_read_u32(np, "cdns,tsd2d-ns", &f_pdata->tsd2d_ns)) {
		dev_err(&pdev->dev, "couldn't determine tsd2d-ns\n");
		return -ENXIO;
	}

	if (of_property_read_u32(np, "cdns,tchsh-ns", &f_pdata->tchsh_ns)) {
		dev_err(&pdev->dev, "couldn't determine tchsh-ns\n");
		return -ENXIO;
	}

	if (of_property_read_u32(np, "cdns,tslch-ns", &f_pdata->tslch_ns)) {
		dev_err(&pdev->dev, "couldn't determine tslch-ns\n");
		return -ENXIO;
	}

	if (of_property_read_u32(np, "spi-max-frequency", &f_pdata->clk_rate)) {
		dev_err(&pdev->dev, "couldn't determine spi-max-frequency\n");
		return -ENXIO;
	}

	return 0;
}

static int cqspi_of_get_pdata(struct cqspi_st *cqspi)
{
	struct device *dev = &cqspi->pdev->dev;
	struct device_node *np = dev->of_node;
	u32 id[2];

	cqspi->is_decoded_cs = of_property_read_bool(np, "cdns,is-decoded-cs");

	if (of_property_read_u32(np, "cdns,fifo-depth", &cqspi->fifo_depth)) {
		dev_err(dev, "couldn't determine fifo-depth\n");
		return -ENXIO;
	}

	if (of_property_read_u32(np, "cdns,fifo-width", &cqspi->fifo_width)) {
		dev_err(dev, "couldn't determine fifo-width\n");
		return -ENXIO;
	}

	if (of_property_read_u32(np, "cdns,trigger-address",
				 &cqspi->trigger_address)) {
		dev_err(dev, "couldn't determine trigger-address\n");
		return -ENXIO;
	}

	if (of_property_read_u32(np, "num-cs", &cqspi->num_chipselect))
		cqspi->num_chipselect = CQSPI_MAX_CHIPSELECT;

	cqspi->rclk_en = of_property_read_bool(np, "cdns,rclk-en");

	if (!of_property_read_u32_array(np, "power-domains", id,
					ARRAY_SIZE(id)))
		cqspi->pd_dev_id = id[1];

	return 0;
}

static void cqspi_controller_init(struct cqspi_st *cqspi)
{
	u32 reg;

	cqspi_controller_enable(cqspi, 0);

	/* Configure the remap address register, no remap */
	writel(0, cqspi->iobase + CQSPI_REG_REMAP);

	/* Disable all interrupts. */
	writel(0, cqspi->iobase + CQSPI_REG_IRQMASK);

	/* Configure the SRAM split to 1:1 . */
	writel(cqspi->fifo_depth / 2, cqspi->iobase + CQSPI_REG_SRAMPARTITION);

	/* Load indirect trigger address. */
	writel(cqspi->trigger_address,
	       cqspi->iobase + CQSPI_REG_INDIRECTTRIGGER);

	/* Program read watermark -- 1/2 of the FIFO. */
	writel(cqspi->fifo_depth * cqspi->fifo_width / 2,
	       cqspi->iobase + CQSPI_REG_INDIRECTRDWATERMARK);
	/* Program write watermark -- 1/8 of the FIFO. */
	writel(cqspi->fifo_depth * cqspi->fifo_width / 8,
	       cqspi->iobase + CQSPI_REG_INDIRECTWRWATERMARK);

	/* Disable direct access controller */
	if (!cqspi->use_direct_mode) {
		reg = readl(cqspi->iobase + CQSPI_REG_CONFIG);
		reg &= ~CQSPI_REG_CONFIG_ENB_DIR_ACC_CTRL;
		writel(reg, cqspi->iobase + CQSPI_REG_CONFIG);
	}

	/* Enable DMA interface */
	if (cqspi->use_dma_read) {
		reg = readl(cqspi->iobase + CQSPI_REG_CONFIG);
		reg |= CQSPI_REG_CONFIG_DMA_MASK;
		writel(reg, cqspi->iobase + CQSPI_REG_CONFIG);
	}

	cqspi_controller_enable(cqspi, 1);
}

static int cqspi_request_mmap_dma(struct cqspi_st *cqspi)
{
	dma_cap_mask_t mask;

	dma_cap_zero(mask);
	dma_cap_set(DMA_MEMCPY, mask);

	cqspi->rx_chan = dma_request_chan_by_mask(&mask);
	if (IS_ERR(cqspi->rx_chan)) {
		int ret = PTR_ERR(cqspi->rx_chan);

		cqspi->rx_chan = NULL;
		return dev_err_probe(&cqspi->pdev->dev, ret, "No Rx DMA available\n");
	}
	init_completion(&cqspi->rx_dma_complete);

	return 0;
}

static const char *cqspi_get_name(struct spi_mem *mem)
{
	struct cqspi_st *cqspi = spi_controller_get_devdata(mem->spi->controller);
	struct device *dev = &cqspi->pdev->dev;

	return devm_kasprintf(dev, GFP_KERNEL, "%s.%d", dev_name(dev),
			      spi_get_chipselect(mem->spi, 0));
}

static const struct spi_controller_mem_ops cqspi_mem_ops = {
	.exec_op = cqspi_exec_mem_op,
	.get_name = cqspi_get_name,
	.supports_op = cqspi_supports_mem_op,
};

static const struct spi_controller_mem_caps cqspi_mem_caps = {
	.dtr = true,
};

static int cqspi_setup_flash(struct cqspi_st *cqspi)
{
	struct platform_device *pdev = cqspi->pdev;
	struct device *dev = &pdev->dev;
	struct device_node *np = dev->of_node;
	struct cqspi_flash_pdata *f_pdata;
	unsigned int cs;
	int ret;

	/* Get flash device data */
	for_each_available_child_of_node(dev->of_node, np) {
		ret = of_property_read_u32(np, "reg", &cs);
		if (ret) {
			dev_err(dev, "Couldn't determine chip select.\n");
			of_node_put(np);
			return ret;
		}

		if (cs >= CQSPI_MAX_CHIPSELECT) {
			dev_err(dev, "Chip select %d out of range.\n", cs);
			of_node_put(np);
			return -EINVAL;
		}

		f_pdata = &cqspi->f_pdata[cs];
		f_pdata->cqspi = cqspi;
		f_pdata->cs = cs;

		ret = cqspi_of_get_flash_pdata(pdev, f_pdata, np);
		if (ret) {
			of_node_put(np);
			return ret;
		}
	}

	return 0;
}

static int cqspi_jh7110_clk_init(struct platform_device *pdev, struct cqspi_st *cqspi)
{
	static struct clk_bulk_data qspiclk[] = {
		{ .id = "apb" },
		{ .id = "ahb" },
	};

	int ret = 0;

	ret = devm_clk_bulk_get(&pdev->dev, ARRAY_SIZE(qspiclk), qspiclk);
	if (ret) {
		dev_err(&pdev->dev, "%s: failed to get qspi clocks\n", __func__);
		return ret;
	}

	cqspi->clks[CLK_QSPI_APB] = qspiclk[0].clk;
	cqspi->clks[CLK_QSPI_AHB] = qspiclk[1].clk;

	ret = clk_prepare_enable(cqspi->clks[CLK_QSPI_APB]);
	if (ret) {
		dev_err(&pdev->dev, "%s: failed to enable CLK_QSPI_APB\n", __func__);
		return ret;
	}

	ret = clk_prepare_enable(cqspi->clks[CLK_QSPI_AHB]);
	if (ret) {
		dev_err(&pdev->dev, "%s: failed to enable CLK_QSPI_AHB\n", __func__);
		goto disable_apb_clk;
	}

	cqspi->is_jh7110 = true;

	return 0;

disable_apb_clk:
	clk_disable_unprepare(cqspi->clks[CLK_QSPI_APB]);

	return ret;
}

static void cqspi_jh7110_disable_clk(struct platform_device *pdev, struct cqspi_st *cqspi)
{
	clk_disable_unprepare(cqspi->clks[CLK_QSPI_AHB]);
	clk_disable_unprepare(cqspi->clks[CLK_QSPI_APB]);
}
static int cqspi_probe(struct platform_device *pdev)
{
	const struct cqspi_driver_platdata *ddata;
	struct reset_control *rstc, *rstc_ocp, *rstc_ref;
	struct device *dev = &pdev->dev;
	struct spi_controller *host;
	struct resource *res_ahb;
	struct cqspi_st *cqspi;
	int ret;
	int irq;

	host = devm_spi_alloc_host(&pdev->dev, sizeof(*cqspi));
	if (!host) {
		dev_err(&pdev->dev, "devm_spi_alloc_host failed\n");
		return -ENOMEM;
	}
	host->mode_bits = SPI_RX_QUAD | SPI_RX_DUAL;
	host->mem_ops = &cqspi_mem_ops;
	host->mem_caps = &cqspi_mem_caps;
	host->dev.of_node = pdev->dev.of_node;

	cqspi = spi_controller_get_devdata(host);

	cqspi->pdev = pdev;
	cqspi->host = host;
	cqspi->is_jh7110 = false;
	platform_set_drvdata(pdev, cqspi);

	/* Obtain configuration from OF. */
	ret = cqspi_of_get_pdata(cqspi);
	if (ret) {
		dev_err(dev, "Cannot get mandatory OF data.\n");
		return -ENODEV;
	}

	/* Obtain QSPI clock. */
	cqspi->clk = devm_clk_get(dev, NULL);
	if (IS_ERR(cqspi->clk)) {
		dev_err(dev, "Cannot claim QSPI clock.\n");
		ret = PTR_ERR(cqspi->clk);
		return ret;
	}

	/* Obtain and remap controller address. */
	cqspi->iobase = devm_platform_ioremap_resource(pdev, 0);
	if (IS_ERR(cqspi->iobase)) {
		dev_err(dev, "Cannot remap controller address.\n");
		ret = PTR_ERR(cqspi->iobase);
		return ret;
	}

	/* Obtain and remap AHB address. */
	cqspi->ahb_base = devm_platform_get_and_ioremap_resource(pdev, 1, &res_ahb);
	if (IS_ERR(cqspi->ahb_base)) {
		dev_err(dev, "Cannot remap AHB address.\n");
		ret = PTR_ERR(cqspi->ahb_base);
		return ret;
	}
	cqspi->mmap_phys_base = (dma_addr_t)res_ahb->start;
	cqspi->ahb_size = resource_size(res_ahb);

	init_completion(&cqspi->transfer_complete);

	/* Obtain IRQ line. */
	irq = platform_get_irq(pdev, 0);
	if (irq < 0)
		return -ENXIO;

	pm_runtime_enable(dev);
	ret = pm_runtime_resume_and_get(dev);
	if (ret < 0)
		goto probe_pm_failed;

	ret = clk_prepare_enable(cqspi->clk);
	if (ret) {
		dev_err(dev, "Cannot enable QSPI clock.\n");
		goto probe_clk_failed;
	}

	/* Obtain QSPI reset control */
	rstc = devm_reset_control_get_optional_exclusive(dev, "qspi");
	if (IS_ERR(rstc)) {
		ret = PTR_ERR(rstc);
		dev_err(dev, "Cannot get QSPI reset.\n");
		goto probe_reset_failed;
	}

	rstc_ocp = devm_reset_control_get_optional_exclusive(dev, "qspi-ocp");
	if (IS_ERR(rstc_ocp)) {
		ret = PTR_ERR(rstc_ocp);
		dev_err(dev, "Cannot get QSPI OCP reset.\n");
		goto probe_reset_failed;
	}

	if (of_device_is_compatible(pdev->dev.of_node, "starfive,jh7110-qspi")) {
		rstc_ref = devm_reset_control_get_optional_exclusive(dev, "rstc_ref");
		if (IS_ERR(rstc_ref)) {
			ret = PTR_ERR(rstc_ref);
			dev_err(dev, "Cannot get QSPI REF reset.\n");
			goto probe_reset_failed;
		}
		reset_control_assert(rstc_ref);
		reset_control_deassert(rstc_ref);
	}

	reset_control_assert(rstc);
	reset_control_deassert(rstc);

	reset_control_assert(rstc_ocp);
	reset_control_deassert(rstc_ocp);

	cqspi->master_ref_clk_hz = clk_get_rate(cqspi->clk);
	host->max_speed_hz = cqspi->master_ref_clk_hz;

	/* write completion is supported by default */
	cqspi->wr_completion = true;

	ddata  = of_device_get_match_data(dev);
	if (ddata) {
		if (ddata->quirks & CQSPI_NEEDS_WR_DELAY)
			cqspi->wr_delay = 50 * DIV_ROUND_UP(NSEC_PER_SEC,
						cqspi->master_ref_clk_hz);
		if (ddata->hwcaps_mask & CQSPI_SUPPORTS_OCTAL)
			host->mode_bits |= SPI_RX_OCTAL | SPI_TX_OCTAL;
		if (!(ddata->quirks & CQSPI_DISABLE_DAC_MODE)) {
			cqspi->use_direct_mode = true;
			cqspi->use_direct_mode_wr = true;
		}
		if (ddata->quirks & CQSPI_SUPPORT_EXTERNAL_DMA)
			cqspi->use_dma_read = true;
		if (ddata->quirks & CQSPI_NO_SUPPORT_WR_COMPLETION)
			cqspi->wr_completion = false;
		if (ddata->quirks & CQSPI_SLOW_SRAM)
			cqspi->slow_sram = true;
		if (ddata->quirks & CQSPI_NEEDS_APB_AHB_HAZARD_WAR)
			cqspi->apb_ahb_hazard = true;

		if (ddata->jh7110_clk_init) {
			ret = cqspi_jh7110_clk_init(pdev, cqspi);
			if (ret)
				goto probe_reset_failed;
		}

		if (of_device_is_compatible(pdev->dev.of_node,
					    "xlnx,versal-ospi-1.0")) {
			ret = dma_set_mask(&pdev->dev, DMA_BIT_MASK(64));
			if (ret)
				goto probe_reset_failed;
		}
	}

	ret = devm_request_irq(dev, irq, cqspi_irq_handler, 0,
			       pdev->name, cqspi);
	if (ret) {
		dev_err(dev, "Cannot request IRQ.\n");
		goto probe_reset_failed;
	}

	cqspi_wait_idle(cqspi);
	cqspi_controller_init(cqspi);
	cqspi->current_cs = -1;
	cqspi->sclk = 0;

	host->num_chipselect = cqspi->num_chipselect;

	ret = cqspi_setup_flash(cqspi);
	if (ret) {
		dev_err(dev, "failed to setup flash parameters %d\n", ret);
		goto probe_setup_failed;
	}

	if (cqspi->use_direct_mode) {
		ret = cqspi_request_mmap_dma(cqspi);
		if (ret == -EPROBE_DEFER)
			goto probe_setup_failed;
	}

	ret = spi_register_controller(host);
	if (ret) {
		dev_err(&pdev->dev, "failed to register SPI ctlr %d\n", ret);
		goto probe_setup_failed;
	}

	return 0;
probe_setup_failed:
	cqspi_controller_enable(cqspi, 0);
probe_reset_failed:
	if (cqspi->is_jh7110)
		cqspi_jh7110_disable_clk(pdev, cqspi);
	clk_disable_unprepare(cqspi->clk);
probe_clk_failed:
	pm_runtime_put_sync(dev);
probe_pm_failed:
	pm_runtime_disable(dev);
	return ret;
}

static void cqspi_remove(struct platform_device *pdev)
{
	struct cqspi_st *cqspi = platform_get_drvdata(pdev);

	spi_unregister_controller(cqspi->host);
	cqspi_controller_enable(cqspi, 0);

	if (cqspi->rx_chan)
		dma_release_channel(cqspi->rx_chan);

	clk_disable_unprepare(cqspi->clk);

	if (cqspi->is_jh7110)
		cqspi_jh7110_disable_clk(pdev, cqspi);

	pm_runtime_put_sync(&pdev->dev);
	pm_runtime_disable(&pdev->dev);
}

static int cqspi_suspend(struct device *dev)
{
	struct cqspi_st *cqspi = dev_get_drvdata(dev);
<<<<<<< HEAD
	struct spi_master *master = dev_get_drvdata(dev);
	int ret;

	ret = spi_master_suspend(master);
=======
	struct spi_controller *host = dev_get_drvdata(dev);
	int ret;

	ret = spi_controller_suspend(host);
>>>>>>> 98817289
	cqspi_controller_enable(cqspi, 0);

	clk_disable_unprepare(cqspi->clk);

	return ret;
}

static int cqspi_resume(struct device *dev)
{
	struct cqspi_st *cqspi = dev_get_drvdata(dev);
<<<<<<< HEAD
	struct spi_master *master = dev_get_drvdata(dev);
=======
	struct spi_controller *host = dev_get_drvdata(dev);
>>>>>>> 98817289

	clk_prepare_enable(cqspi->clk);
	cqspi_wait_idle(cqspi);
	cqspi_controller_init(cqspi);

	cqspi->current_cs = -1;
	cqspi->sclk = 0;
<<<<<<< HEAD

	return spi_master_resume(master);
}

=======

	return spi_controller_resume(host);
}

>>>>>>> 98817289
static DEFINE_SIMPLE_DEV_PM_OPS(cqspi_dev_pm_ops, cqspi_suspend, cqspi_resume);

static const struct cqspi_driver_platdata cdns_qspi = {
	.quirks = CQSPI_DISABLE_DAC_MODE,
};

static const struct cqspi_driver_platdata k2g_qspi = {
	.quirks = CQSPI_NEEDS_WR_DELAY,
};

static const struct cqspi_driver_platdata am654_ospi = {
	.hwcaps_mask = CQSPI_SUPPORTS_OCTAL,
	.quirks = CQSPI_NEEDS_WR_DELAY,
};

static const struct cqspi_driver_platdata intel_lgm_qspi = {
	.quirks = CQSPI_DISABLE_DAC_MODE,
};

static const struct cqspi_driver_platdata socfpga_qspi = {
	.quirks = CQSPI_DISABLE_DAC_MODE
			| CQSPI_NO_SUPPORT_WR_COMPLETION
			| CQSPI_SLOW_SRAM,
};

static const struct cqspi_driver_platdata versal_ospi = {
	.hwcaps_mask = CQSPI_SUPPORTS_OCTAL,
	.quirks = CQSPI_DISABLE_DAC_MODE | CQSPI_SUPPORT_EXTERNAL_DMA,
	.indirect_read_dma = cqspi_versal_indirect_read_dma,
	.get_dma_status = cqspi_get_versal_dma_status,
};

static const struct cqspi_driver_platdata jh7110_qspi = {
	.quirks = CQSPI_DISABLE_DAC_MODE,
	.jh7110_clk_init = cqspi_jh7110_clk_init,
};

static const struct cqspi_driver_platdata pensando_cdns_qspi = {
	.quirks = CQSPI_NEEDS_APB_AHB_HAZARD_WAR | CQSPI_DISABLE_DAC_MODE,
};

static const struct of_device_id cqspi_dt_ids[] = {
	{
		.compatible = "cdns,qspi-nor",
		.data = &cdns_qspi,
	},
	{
		.compatible = "ti,k2g-qspi",
		.data = &k2g_qspi,
	},
	{
		.compatible = "ti,am654-ospi",
		.data = &am654_ospi,
	},
	{
		.compatible = "intel,lgm-qspi",
		.data = &intel_lgm_qspi,
	},
	{
		.compatible = "xlnx,versal-ospi-1.0",
		.data = &versal_ospi,
	},
	{
		.compatible = "intel,socfpga-qspi",
		.data = &socfpga_qspi,
	},
	{
		.compatible = "starfive,jh7110-qspi",
		.data = &jh7110_qspi,
	},
	{
		.compatible = "amd,pensando-elba-qspi",
		.data = &pensando_cdns_qspi,
	},
	{ /* end of table */ }
};

MODULE_DEVICE_TABLE(of, cqspi_dt_ids);

static struct platform_driver cqspi_platform_driver = {
	.probe = cqspi_probe,
	.remove_new = cqspi_remove,
	.driver = {
		.name = CQSPI_NAME,
		.pm = &cqspi_dev_pm_ops,
		.of_match_table = cqspi_dt_ids,
	},
};

module_platform_driver(cqspi_platform_driver);

MODULE_DESCRIPTION("Cadence QSPI Controller Driver");
MODULE_LICENSE("GPL v2");
MODULE_ALIAS("platform:" CQSPI_NAME);
MODULE_AUTHOR("Ley Foon Tan <lftan@altera.com>");
MODULE_AUTHOR("Graham Moore <grmoore@opensource.altera.com>");
MODULE_AUTHOR("Vadivel Murugan R <vadivel.muruganx.ramuthevar@intel.com>");
MODULE_AUTHOR("Vignesh Raghavendra <vigneshr@ti.com>");
MODULE_AUTHOR("Pratyush Yadav <p.yadav@ti.com>");<|MERGE_RESOLUTION|>--- conflicted
+++ resolved
@@ -1904,17 +1904,10 @@
 static int cqspi_suspend(struct device *dev)
 {
 	struct cqspi_st *cqspi = dev_get_drvdata(dev);
-<<<<<<< HEAD
-	struct spi_master *master = dev_get_drvdata(dev);
-	int ret;
-
-	ret = spi_master_suspend(master);
-=======
 	struct spi_controller *host = dev_get_drvdata(dev);
 	int ret;
 
 	ret = spi_controller_suspend(host);
->>>>>>> 98817289
 	cqspi_controller_enable(cqspi, 0);
 
 	clk_disable_unprepare(cqspi->clk);
@@ -1925,11 +1918,7 @@
 static int cqspi_resume(struct device *dev)
 {
 	struct cqspi_st *cqspi = dev_get_drvdata(dev);
-<<<<<<< HEAD
-	struct spi_master *master = dev_get_drvdata(dev);
-=======
 	struct spi_controller *host = dev_get_drvdata(dev);
->>>>>>> 98817289
 
 	clk_prepare_enable(cqspi->clk);
 	cqspi_wait_idle(cqspi);
@@ -1937,17 +1926,10 @@
 
 	cqspi->current_cs = -1;
 	cqspi->sclk = 0;
-<<<<<<< HEAD
-
-	return spi_master_resume(master);
-}
-
-=======
 
 	return spi_controller_resume(host);
 }
 
->>>>>>> 98817289
 static DEFINE_SIMPLE_DEV_PM_OPS(cqspi_dev_pm_ops, cqspi_suspend, cqspi_resume);
 
 static const struct cqspi_driver_platdata cdns_qspi = {
