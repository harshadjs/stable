--- conflicted
+++ resolved
@@ -920,11 +920,7 @@
 	if (ret == -EPROBE_DEFER)
 		goto out_pm_get;
 	if (ret < 0)
-<<<<<<< HEAD
-		dev_err(&pdev->dev, "dma setup error %d, use pio\n", ret);
-=======
 		dev_warn(&pdev->dev, "dma setup error %d, use pio\n", ret);
->>>>>>> 98817289
 	else
 		/*
 		 * disable LPSPI module IRQ when enable DMA mode successfully,
