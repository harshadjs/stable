// SPDX-License-Identifier: GPL-2.0
/*
 * camss-vfe.c
 *
 * Qualcomm MSM Camera Subsystem - VFE (Video Front End) Module
 *
 * Copyright (c) 2013-2015, The Linux Foundation. All rights reserved.
 * Copyright (C) 2015-2018 Linaro Ltd.
 */
#include <linux/clk.h>
#include <linux/completion.h>
#include <linux/interrupt.h>
#include <linux/iommu.h>
#include <linux/mutex.h>
#include <linux/of.h>
#include <linux/platform_device.h>
#include <linux/pm_runtime.h>
#include <linux/spinlock_types.h>
#include <linux/spinlock.h>
#include <media/media-entity.h>
#include <media/v4l2-device.h>
#include <media/v4l2-subdev.h>

#include "camss-vfe.h"
#include "camss.h"

#define MSM_VFE_NAME "msm_vfe"

/* VFE reset timeout */
#define VFE_RESET_TIMEOUT_MS 50

#define SCALER_RATIO_MAX 16

struct vfe_format {
	u32 code;
	u8 bpp;
};

static const struct vfe_format formats_rdi_8x16[] = {
	{ MEDIA_BUS_FMT_UYVY8_1X16, 8 },
	{ MEDIA_BUS_FMT_VYUY8_1X16, 8 },
	{ MEDIA_BUS_FMT_YUYV8_1X16, 8 },
	{ MEDIA_BUS_FMT_YVYU8_1X16, 8 },
	{ MEDIA_BUS_FMT_SBGGR8_1X8, 8 },
	{ MEDIA_BUS_FMT_SGBRG8_1X8, 8 },
	{ MEDIA_BUS_FMT_SGRBG8_1X8, 8 },
	{ MEDIA_BUS_FMT_SRGGB8_1X8, 8 },
	{ MEDIA_BUS_FMT_SBGGR10_1X10, 10 },
	{ MEDIA_BUS_FMT_SGBRG10_1X10, 10 },
	{ MEDIA_BUS_FMT_SGRBG10_1X10, 10 },
	{ MEDIA_BUS_FMT_SRGGB10_1X10, 10 },
	{ MEDIA_BUS_FMT_SBGGR12_1X12, 12 },
	{ MEDIA_BUS_FMT_SGBRG12_1X12, 12 },
	{ MEDIA_BUS_FMT_SGRBG12_1X12, 12 },
	{ MEDIA_BUS_FMT_SRGGB12_1X12, 12 },
	{ MEDIA_BUS_FMT_Y10_1X10, 10 },
};

static const struct vfe_format formats_pix_8x16[] = {
	{ MEDIA_BUS_FMT_UYVY8_1X16, 8 },
	{ MEDIA_BUS_FMT_VYUY8_1X16, 8 },
	{ MEDIA_BUS_FMT_YUYV8_1X16, 8 },
	{ MEDIA_BUS_FMT_YVYU8_1X16, 8 },
};

static const struct vfe_format formats_rdi_8x96[] = {
	{ MEDIA_BUS_FMT_UYVY8_1X16, 8 },
	{ MEDIA_BUS_FMT_VYUY8_1X16, 8 },
	{ MEDIA_BUS_FMT_YUYV8_1X16, 8 },
	{ MEDIA_BUS_FMT_YVYU8_1X16, 8 },
	{ MEDIA_BUS_FMT_SBGGR8_1X8, 8 },
	{ MEDIA_BUS_FMT_SGBRG8_1X8, 8 },
	{ MEDIA_BUS_FMT_SGRBG8_1X8, 8 },
	{ MEDIA_BUS_FMT_SRGGB8_1X8, 8 },
	{ MEDIA_BUS_FMT_SBGGR10_1X10, 10 },
	{ MEDIA_BUS_FMT_SGBRG10_1X10, 10 },
	{ MEDIA_BUS_FMT_SGRBG10_1X10, 10 },
	{ MEDIA_BUS_FMT_SRGGB10_1X10, 10 },
	{ MEDIA_BUS_FMT_SBGGR10_2X8_PADHI_LE, 16 },
	{ MEDIA_BUS_FMT_SBGGR12_1X12, 12 },
	{ MEDIA_BUS_FMT_SGBRG12_1X12, 12 },
	{ MEDIA_BUS_FMT_SGRBG12_1X12, 12 },
	{ MEDIA_BUS_FMT_SRGGB12_1X12, 12 },
	{ MEDIA_BUS_FMT_SBGGR14_1X14, 14 },
	{ MEDIA_BUS_FMT_SGBRG14_1X14, 14 },
	{ MEDIA_BUS_FMT_SGRBG14_1X14, 14 },
	{ MEDIA_BUS_FMT_SRGGB14_1X14, 14 },
	{ MEDIA_BUS_FMT_Y10_1X10, 10 },
	{ MEDIA_BUS_FMT_Y10_2X8_PADHI_LE, 16 },
};

static const struct vfe_format formats_pix_8x96[] = {
	{ MEDIA_BUS_FMT_UYVY8_1X16, 8 },
	{ MEDIA_BUS_FMT_VYUY8_1X16, 8 },
	{ MEDIA_BUS_FMT_YUYV8_1X16, 8 },
	{ MEDIA_BUS_FMT_YVYU8_1X16, 8 },
};

static const struct vfe_format formats_rdi_845[] = {
	{ MEDIA_BUS_FMT_UYVY8_1X16, 8 },
	{ MEDIA_BUS_FMT_VYUY8_1X16, 8 },
	{ MEDIA_BUS_FMT_YUYV8_1X16, 8 },
	{ MEDIA_BUS_FMT_YVYU8_1X16, 8 },
	{ MEDIA_BUS_FMT_SBGGR8_1X8, 8 },
	{ MEDIA_BUS_FMT_SGBRG8_1X8, 8 },
	{ MEDIA_BUS_FMT_SGRBG8_1X8, 8 },
	{ MEDIA_BUS_FMT_SRGGB8_1X8, 8 },
	{ MEDIA_BUS_FMT_SBGGR10_1X10, 10 },
	{ MEDIA_BUS_FMT_SGBRG10_1X10, 10 },
	{ MEDIA_BUS_FMT_SGRBG10_1X10, 10 },
	{ MEDIA_BUS_FMT_SRGGB10_1X10, 10 },
	{ MEDIA_BUS_FMT_SBGGR10_2X8_PADHI_LE, 16 },
	{ MEDIA_BUS_FMT_SBGGR12_1X12, 12 },
	{ MEDIA_BUS_FMT_SGBRG12_1X12, 12 },
	{ MEDIA_BUS_FMT_SGRBG12_1X12, 12 },
	{ MEDIA_BUS_FMT_SRGGB12_1X12, 12 },
	{ MEDIA_BUS_FMT_SBGGR14_1X14, 14 },
	{ MEDIA_BUS_FMT_SGBRG14_1X14, 14 },
	{ MEDIA_BUS_FMT_SGRBG14_1X14, 14 },
	{ MEDIA_BUS_FMT_SRGGB14_1X14, 14 },
	{ MEDIA_BUS_FMT_Y8_1X8, 8 },
	{ MEDIA_BUS_FMT_Y10_1X10, 10 },
	{ MEDIA_BUS_FMT_Y10_2X8_PADHI_LE, 16 },
};

/*
 * vfe_get_bpp - map media bus format to bits per pixel
 * @formats: supported media bus formats array
 * @nformats: size of @formats array
 * @code: media bus format code
 *
 * Return number of bits per pixel
 */
static u8 vfe_get_bpp(const struct vfe_format *formats,
		      unsigned int nformats, u32 code)
{
	unsigned int i;

	for (i = 0; i < nformats; i++)
		if (code == formats[i].code)
			return formats[i].bpp;

	WARN(1, "Unknown format\n");

	return formats[0].bpp;
}

static u32 vfe_find_code(u32 *code, unsigned int n_code,
			 unsigned int index, u32 req_code)
{
	int i;

	if (!req_code && (index >= n_code))
		return 0;

	for (i = 0; i < n_code; i++)
		if (req_code) {
			if (req_code == code[i])
				return req_code;
		} else {
			if (i == index)
				return code[i];
		}

	return code[0];
}

static u32 vfe_src_pad_code(struct vfe_line *line, u32 sink_code,
			    unsigned int index, u32 src_req_code)
{
	struct vfe_device *vfe = to_vfe(line);

	switch (vfe->camss->res->version) {
	case CAMSS_8x16:
		switch (sink_code) {
		case MEDIA_BUS_FMT_YUYV8_1X16:
		{
			u32 src_code[] = {
				MEDIA_BUS_FMT_YUYV8_1X16,
				MEDIA_BUS_FMT_YUYV8_1_5X8,
			};

			return vfe_find_code(src_code, ARRAY_SIZE(src_code),
					     index, src_req_code);
		}
		case MEDIA_BUS_FMT_YVYU8_1X16:
		{
			u32 src_code[] = {
				MEDIA_BUS_FMT_YVYU8_1X16,
				MEDIA_BUS_FMT_YVYU8_1_5X8,
			};

			return vfe_find_code(src_code, ARRAY_SIZE(src_code),
					     index, src_req_code);
		}
		case MEDIA_BUS_FMT_UYVY8_1X16:
		{
			u32 src_code[] = {
				MEDIA_BUS_FMT_UYVY8_1X16,
				MEDIA_BUS_FMT_UYVY8_1_5X8,
			};

			return vfe_find_code(src_code, ARRAY_SIZE(src_code),
					     index, src_req_code);
		}
		case MEDIA_BUS_FMT_VYUY8_1X16:
		{
			u32 src_code[] = {
				MEDIA_BUS_FMT_VYUY8_1X16,
				MEDIA_BUS_FMT_VYUY8_1_5X8,
			};

			return vfe_find_code(src_code, ARRAY_SIZE(src_code),
					     index, src_req_code);
		}
		default:
			if (index > 0)
				return 0;

			return sink_code;
		}
		break;
	case CAMSS_8x96:
	case CAMSS_660:
	case CAMSS_845:
	case CAMSS_8250:
		switch (sink_code) {
		case MEDIA_BUS_FMT_YUYV8_1X16:
		{
			u32 src_code[] = {
				MEDIA_BUS_FMT_YUYV8_1X16,
				MEDIA_BUS_FMT_YVYU8_1X16,
				MEDIA_BUS_FMT_UYVY8_1X16,
				MEDIA_BUS_FMT_VYUY8_1X16,
				MEDIA_BUS_FMT_YUYV8_1_5X8,
			};

			return vfe_find_code(src_code, ARRAY_SIZE(src_code),
					     index, src_req_code);
		}
		case MEDIA_BUS_FMT_YVYU8_1X16:
		{
			u32 src_code[] = {
				MEDIA_BUS_FMT_YVYU8_1X16,
				MEDIA_BUS_FMT_YUYV8_1X16,
				MEDIA_BUS_FMT_UYVY8_1X16,
				MEDIA_BUS_FMT_VYUY8_1X16,
				MEDIA_BUS_FMT_YVYU8_1_5X8,
			};

			return vfe_find_code(src_code, ARRAY_SIZE(src_code),
					     index, src_req_code);
		}
		case MEDIA_BUS_FMT_UYVY8_1X16:
		{
			u32 src_code[] = {
				MEDIA_BUS_FMT_UYVY8_1X16,
				MEDIA_BUS_FMT_YUYV8_1X16,
				MEDIA_BUS_FMT_YVYU8_1X16,
				MEDIA_BUS_FMT_VYUY8_1X16,
				MEDIA_BUS_FMT_UYVY8_1_5X8,
			};

			return vfe_find_code(src_code, ARRAY_SIZE(src_code),
					     index, src_req_code);
		}
		case MEDIA_BUS_FMT_VYUY8_1X16:
		{
			u32 src_code[] = {
				MEDIA_BUS_FMT_VYUY8_1X16,
				MEDIA_BUS_FMT_YUYV8_1X16,
				MEDIA_BUS_FMT_YVYU8_1X16,
				MEDIA_BUS_FMT_UYVY8_1X16,
				MEDIA_BUS_FMT_VYUY8_1_5X8,
			};

			return vfe_find_code(src_code, ARRAY_SIZE(src_code),
					     index, src_req_code);
		}
		default:
			if (index > 0)
				return 0;

			return sink_code;
		}
		break;
	}
	return 0;
}

int vfe_reset(struct vfe_device *vfe)
{
	unsigned long time;

	reinit_completion(&vfe->reset_complete);

	vfe->ops->global_reset(vfe);

	time = wait_for_completion_timeout(&vfe->reset_complete,
		msecs_to_jiffies(VFE_RESET_TIMEOUT_MS));
	if (!time) {
		dev_err(vfe->camss->dev, "VFE reset timeout\n");
		return -EIO;
	}

	return 0;
}

static void vfe_init_outputs(struct vfe_device *vfe)
{
	int i;

	for (i = 0; i < vfe->line_num; i++) {
		struct vfe_output *output = &vfe->line[i].output;

		output->state = VFE_OUTPUT_OFF;
		output->buf[0] = NULL;
		output->buf[1] = NULL;
		INIT_LIST_HEAD(&output->pending_bufs);
	}
}

static void vfe_reset_output_maps(struct vfe_device *vfe)
{
	int i;

	for (i = 0; i < ARRAY_SIZE(vfe->wm_output_map); i++)
		vfe->wm_output_map[i] = VFE_LINE_NONE;
}

int vfe_reserve_wm(struct vfe_device *vfe, enum vfe_line_id line_id)
{
	int ret = -EBUSY;
	int i;

	for (i = 0; i < ARRAY_SIZE(vfe->wm_output_map); i++) {
		if (vfe->wm_output_map[i] == VFE_LINE_NONE) {
			vfe->wm_output_map[i] = line_id;
			ret = i;
			break;
		}
	}

	return ret;
}

int vfe_release_wm(struct vfe_device *vfe, u8 wm)
{
	if (wm >= ARRAY_SIZE(vfe->wm_output_map))
		return -EINVAL;

	vfe->wm_output_map[wm] = VFE_LINE_NONE;

	return 0;
}

struct camss_buffer *vfe_buf_get_pending(struct vfe_output *output)
{
	struct camss_buffer *buffer = NULL;

	if (!list_empty(&output->pending_bufs)) {
		buffer = list_first_entry(&output->pending_bufs,
					  struct camss_buffer,
					  queue);
		list_del(&buffer->queue);
	}

	return buffer;
}

void vfe_buf_add_pending(struct vfe_output *output,
			 struct camss_buffer *buffer)
{
	INIT_LIST_HEAD(&buffer->queue);
	list_add_tail(&buffer->queue, &output->pending_bufs);
}

/*
 * vfe_buf_flush_pending - Flush all pending buffers.
 * @output: VFE output
 * @state: vb2 buffer state
 */
static void vfe_buf_flush_pending(struct vfe_output *output,
				  enum vb2_buffer_state state)
{
	struct camss_buffer *buf;
	struct camss_buffer *t;

	list_for_each_entry_safe(buf, t, &output->pending_bufs, queue) {
		vb2_buffer_done(&buf->vb.vb2_buf, state);
		list_del(&buf->queue);
	}
}

int vfe_put_output(struct vfe_line *line)
{
	struct vfe_device *vfe = to_vfe(line);
	struct vfe_output *output = &line->output;
	unsigned long flags;
	unsigned int i;

	spin_lock_irqsave(&vfe->output_lock, flags);

	for (i = 0; i < output->wm_num; i++)
		vfe_release_wm(vfe, output->wm_idx[i]);

	output->state = VFE_OUTPUT_OFF;

	spin_unlock_irqrestore(&vfe->output_lock, flags);
	return 0;
}

static int vfe_disable_output(struct vfe_line *line)
{
	struct vfe_device *vfe = to_vfe(line);
	struct vfe_output *output = &line->output;
	unsigned long flags;
	unsigned int i;

	spin_lock_irqsave(&vfe->output_lock, flags);
	for (i = 0; i < output->wm_num; i++)
		vfe->ops->vfe_wm_stop(vfe, output->wm_idx[i]);
	output->gen2.active_num = 0;
	spin_unlock_irqrestore(&vfe->output_lock, flags);

	return vfe_reset(vfe);
}

/*
 * vfe_disable - Disable streaming on VFE line
 * @line: VFE line
 *
 * Return 0 on success or a negative error code otherwise
 */
int vfe_disable(struct vfe_line *line)
{
	struct vfe_device *vfe = to_vfe(line);
	int ret;

	ret = vfe_disable_output(line);
	if (ret)
		goto error;

	vfe_put_output(line);

	mutex_lock(&vfe->stream_lock);

	vfe->stream_count--;

	mutex_unlock(&vfe->stream_lock);

error:
	return ret;
}

/**
 * vfe_isr_comp_done() - Process composite image done interrupt
 * @vfe: VFE Device
 * @comp: Composite image id
 */
void vfe_isr_comp_done(struct vfe_device *vfe, u8 comp)
{
	unsigned int i;

	for (i = 0; i < ARRAY_SIZE(vfe->wm_output_map); i++)
		if (vfe->wm_output_map[i] == VFE_LINE_PIX) {
			vfe->isr_ops.wm_done(vfe, i);
			break;
		}
}

void vfe_isr_reset_ack(struct vfe_device *vfe)
{
	complete(&vfe->reset_complete);
}

static int vfe_match_clock_names(struct vfe_device *vfe,
				 struct camss_clock *clock)
{
	char vfe_name[7]; /* vfeXXX\0 */
	char vfe_lite_name[12]; /* vfe_liteXXX\0 */

	snprintf(vfe_name, sizeof(vfe_name), "vfe%d", vfe->id);
	snprintf(vfe_lite_name, sizeof(vfe_lite_name), "vfe_lite%d", vfe->id);

	return (!strcmp(clock->name, vfe_name) ||
		!strcmp(clock->name, vfe_lite_name) ||
		!strcmp(clock->name, "vfe_lite"));
}

/*
 * vfe_set_clock_rates - Calculate and set clock rates on VFE module
 * @vfe: VFE device
 *
 * Return 0 on success or a negative error code otherwise
 */
static int vfe_set_clock_rates(struct vfe_device *vfe)
{
	struct device *dev = vfe->camss->dev;
	u64 pixel_clock[VFE_LINE_NUM_MAX];
	int i, j;
	int ret;

	for (i = VFE_LINE_RDI0; i < vfe->line_num; i++) {
		ret = camss_get_pixel_clock(&vfe->line[i].subdev.entity,
					    &pixel_clock[i]);
		if (ret)
			pixel_clock[i] = 0;
	}

	for (i = 0; i < vfe->nclocks; i++) {
		struct camss_clock *clock = &vfe->clock[i];

		if (vfe_match_clock_names(vfe, clock)) {
			u64 min_rate = 0;
			long rate;

			for (j = VFE_LINE_RDI0; j < vfe->line_num; j++) {
				u32 tmp;
				u8 bpp;

				if (j == VFE_LINE_PIX) {
					tmp = pixel_clock[j];
				} else {
					struct vfe_line *l = &vfe->line[j];

					bpp = vfe_get_bpp(l->formats,
						l->nformats,
						l->fmt[MSM_VFE_PAD_SINK].code);
					tmp = pixel_clock[j] * bpp / 64;
				}

				if (min_rate < tmp)
					min_rate = tmp;
			}

			camss_add_clock_margin(&min_rate);

			for (j = 0; j < clock->nfreqs; j++)
				if (min_rate < clock->freq[j])
					break;

			if (j == clock->nfreqs) {
				dev_err(dev,
					"Pixel clock is too high for VFE");
				return -EINVAL;
			}

			/* if sensor pixel clock is not available */
			/* set highest possible VFE clock rate */
			if (min_rate == 0)
				j = clock->nfreqs - 1;

			rate = clk_round_rate(clock->clk, clock->freq[j]);
			if (rate < 0) {
				dev_err(dev, "clk round rate failed: %ld\n",
					rate);
				return -EINVAL;
			}

			ret = clk_set_rate(clock->clk, rate);
			if (ret < 0) {
				dev_err(dev, "clk set rate failed: %d\n", ret);
				return ret;
			}
		}
	}

	return 0;
}

/*
 * vfe_check_clock_rates - Check current clock rates on VFE module
 * @vfe: VFE device
 *
 * Return 0 if current clock rates are suitable for a new pipeline
 * or a negative error code otherwise
 */
static int vfe_check_clock_rates(struct vfe_device *vfe)
{
	u64 pixel_clock[VFE_LINE_NUM_MAX];
	int i, j;
	int ret;

	for (i = VFE_LINE_RDI0; i < vfe->line_num; i++) {
		ret = camss_get_pixel_clock(&vfe->line[i].subdev.entity,
					    &pixel_clock[i]);
		if (ret)
			pixel_clock[i] = 0;
	}

	for (i = 0; i < vfe->nclocks; i++) {
		struct camss_clock *clock = &vfe->clock[i];

<<<<<<< HEAD
		if (!strcmp(clock->name, "vfe0") ||
		    !strcmp(clock->name, "vfe1") ||
		    !strcmp(clock->name, "vfe_lite")) {
=======
		if (vfe_match_clock_names(vfe, clock)) {
>>>>>>> 7bbf3b67
			u64 min_rate = 0;
			unsigned long rate;

			for (j = VFE_LINE_RDI0; j < vfe->line_num; j++) {
				u32 tmp;
				u8 bpp;

				if (j == VFE_LINE_PIX) {
					tmp = pixel_clock[j];
				} else {
					struct vfe_line *l = &vfe->line[j];

					bpp = vfe_get_bpp(l->formats,
						l->nformats,
						l->fmt[MSM_VFE_PAD_SINK].code);
					tmp = pixel_clock[j] * bpp / 64;
				}

				if (min_rate < tmp)
					min_rate = tmp;
			}

			camss_add_clock_margin(&min_rate);

			rate = clk_get_rate(clock->clk);
			if (rate < min_rate)
				return -EBUSY;
		}
	}

	return 0;
}

/*
 * vfe_get - Power up and reset VFE module
 * @vfe: VFE Device
 *
 * Return 0 on success or a negative error code otherwise
 */
int vfe_get(struct vfe_device *vfe)
{
	int ret;

	mutex_lock(&vfe->power_lock);

	if (vfe->power_count == 0) {
		ret = vfe->ops->pm_domain_on(vfe);
		if (ret < 0)
			goto error_pm_domain;

		ret = pm_runtime_resume_and_get(vfe->camss->dev);
		if (ret < 0)
			goto error_domain_off;

		ret = vfe_set_clock_rates(vfe);
		if (ret < 0)
			goto error_pm_runtime_get;

		ret = camss_enable_clocks(vfe->nclocks, vfe->clock,
					  vfe->camss->dev);
		if (ret < 0)
			goto error_pm_runtime_get;

		ret = vfe_reset(vfe);
		if (ret < 0)
			goto error_reset;

		vfe_reset_output_maps(vfe);

		vfe_init_outputs(vfe);

		vfe->ops->hw_version(vfe);
	} else {
		ret = vfe_check_clock_rates(vfe);
		if (ret < 0)
			goto error_pm_domain;
	}
	vfe->power_count++;

	mutex_unlock(&vfe->power_lock);

	return 0;

error_reset:
	camss_disable_clocks(vfe->nclocks, vfe->clock);

error_pm_runtime_get:
	pm_runtime_put_sync(vfe->camss->dev);
error_domain_off:
	vfe->ops->pm_domain_off(vfe);

error_pm_domain:
	mutex_unlock(&vfe->power_lock);

	return ret;
}

/*
 * vfe_put - Power down VFE module
 * @vfe: VFE Device
 */
void vfe_put(struct vfe_device *vfe)
{
	mutex_lock(&vfe->power_lock);

	if (vfe->power_count == 0) {
		dev_err(vfe->camss->dev, "vfe power off on power_count == 0\n");
		goto exit;
	} else if (vfe->power_count == 1) {
		if (vfe->was_streaming) {
			vfe->was_streaming = 0;
			vfe->ops->vfe_halt(vfe);
		}
		camss_disable_clocks(vfe->nclocks, vfe->clock);
		pm_runtime_put_sync(vfe->camss->dev);
		vfe->ops->pm_domain_off(vfe);
	}

	vfe->power_count--;

exit:
	mutex_unlock(&vfe->power_lock);
}

/*
 * vfe_flush_buffers - Return all vb2 buffers
 * @vid: Video device structure
 * @state: vb2 buffer state of the returned buffers
 *
 * Return all buffers to vb2. This includes queued pending buffers (still
 * unused) and any buffers given to the hardware but again still not used.
 *
 * Return 0 on success or a negative error code otherwise
 */
int vfe_flush_buffers(struct camss_video *vid,
		      enum vb2_buffer_state state)
{
	struct vfe_line *line = container_of(vid, struct vfe_line, video_out);
	struct vfe_device *vfe = to_vfe(line);
	struct vfe_output *output;
	unsigned long flags;

	output = &line->output;

	spin_lock_irqsave(&vfe->output_lock, flags);

	vfe_buf_flush_pending(output, state);

	if (output->buf[0])
		vb2_buffer_done(&output->buf[0]->vb.vb2_buf, state);

	if (output->buf[1])
		vb2_buffer_done(&output->buf[1]->vb.vb2_buf, state);

	if (output->last_buffer) {
		vb2_buffer_done(&output->last_buffer->vb.vb2_buf, state);
		output->last_buffer = NULL;
	}

	spin_unlock_irqrestore(&vfe->output_lock, flags);

	return 0;
}

/*
 * vfe_set_power - Power on/off VFE module
 * @sd: VFE V4L2 subdevice
 * @on: Requested power state
 *
 * Return 0 on success or a negative error code otherwise
 */
static int vfe_set_power(struct v4l2_subdev *sd, int on)
{
	struct vfe_line *line = v4l2_get_subdevdata(sd);
	struct vfe_device *vfe = to_vfe(line);
	int ret;

	if (on) {
		ret = vfe_get(vfe);
		if (ret < 0)
			return ret;
	} else {
		vfe_put(vfe);
	}

	return 0;
}

/*
 * vfe_set_stream - Enable/disable streaming on VFE module
 * @sd: VFE V4L2 subdevice
 * @enable: Requested streaming state
 *
 * Main configuration of VFE module is triggered here.
 *
 * Return 0 on success or a negative error code otherwise
 */
static int vfe_set_stream(struct v4l2_subdev *sd, int enable)
{
	struct vfe_line *line = v4l2_get_subdevdata(sd);
	struct vfe_device *vfe = to_vfe(line);
	int ret;

	if (enable) {
		line->output.state = VFE_OUTPUT_RESERVED;
		ret = vfe->ops->vfe_enable(line);
		if (ret < 0)
			dev_err(vfe->camss->dev,
				"Failed to enable vfe outputs\n");
	} else {
		ret = vfe->ops->vfe_disable(line);
		if (ret < 0)
			dev_err(vfe->camss->dev,
				"Failed to disable vfe outputs\n");
	}

	return ret;
}

/*
 * __vfe_get_format - Get pointer to format structure
 * @line: VFE line
 * @cfg: V4L2 subdev pad configuration
 * @pad: pad from which format is requested
 * @which: TRY or ACTIVE format
 *
 * Return pointer to TRY or ACTIVE format structure
 */
static struct v4l2_mbus_framefmt *
__vfe_get_format(struct vfe_line *line,
		 struct v4l2_subdev_state *sd_state,
		 unsigned int pad,
		 enum v4l2_subdev_format_whence which)
{
	if (which == V4L2_SUBDEV_FORMAT_TRY)
		return v4l2_subdev_get_try_format(&line->subdev, sd_state,
						  pad);

	return &line->fmt[pad];
}

/*
 * __vfe_get_compose - Get pointer to compose selection structure
 * @line: VFE line
 * @cfg: V4L2 subdev pad configuration
 * @which: TRY or ACTIVE format
 *
 * Return pointer to TRY or ACTIVE compose rectangle structure
 */
static struct v4l2_rect *
__vfe_get_compose(struct vfe_line *line,
		  struct v4l2_subdev_state *sd_state,
		  enum v4l2_subdev_format_whence which)
{
	if (which == V4L2_SUBDEV_FORMAT_TRY)
		return v4l2_subdev_get_try_compose(&line->subdev, sd_state,
						   MSM_VFE_PAD_SINK);

	return &line->compose;
}

/*
 * __vfe_get_crop - Get pointer to crop selection structure
 * @line: VFE line
 * @cfg: V4L2 subdev pad configuration
 * @which: TRY or ACTIVE format
 *
 * Return pointer to TRY or ACTIVE crop rectangle structure
 */
static struct v4l2_rect *
__vfe_get_crop(struct vfe_line *line,
	       struct v4l2_subdev_state *sd_state,
	       enum v4l2_subdev_format_whence which)
{
	if (which == V4L2_SUBDEV_FORMAT_TRY)
		return v4l2_subdev_get_try_crop(&line->subdev, sd_state,
						MSM_VFE_PAD_SRC);

	return &line->crop;
}

/*
 * vfe_try_format - Handle try format by pad subdev method
 * @line: VFE line
 * @cfg: V4L2 subdev pad configuration
 * @pad: pad on which format is requested
 * @fmt: pointer to v4l2 format structure
 * @which: wanted subdev format
 */
static void vfe_try_format(struct vfe_line *line,
			   struct v4l2_subdev_state *sd_state,
			   unsigned int pad,
			   struct v4l2_mbus_framefmt *fmt,
			   enum v4l2_subdev_format_whence which)
{
	unsigned int i;
	u32 code;

	switch (pad) {
	case MSM_VFE_PAD_SINK:
		/* Set format on sink pad */

		for (i = 0; i < line->nformats; i++)
			if (fmt->code == line->formats[i].code)
				break;

		/* If not found, use UYVY as default */
		if (i >= line->nformats)
			fmt->code = MEDIA_BUS_FMT_UYVY8_1X16;

		fmt->width = clamp_t(u32, fmt->width, 1, 8191);
		fmt->height = clamp_t(u32, fmt->height, 1, 8191);

		fmt->field = V4L2_FIELD_NONE;
		fmt->colorspace = V4L2_COLORSPACE_SRGB;

		break;

	case MSM_VFE_PAD_SRC:
		/* Set and return a format same as sink pad */
		code = fmt->code;

		*fmt = *__vfe_get_format(line, sd_state, MSM_VFE_PAD_SINK,
					 which);

		fmt->code = vfe_src_pad_code(line, fmt->code, 0, code);

		if (line->id == VFE_LINE_PIX) {
			struct v4l2_rect *rect;

			rect = __vfe_get_crop(line, sd_state, which);

			fmt->width = rect->width;
			fmt->height = rect->height;
		}

		break;
	}

	fmt->colorspace = V4L2_COLORSPACE_SRGB;
}

/*
 * vfe_try_compose - Handle try compose selection by pad subdev method
 * @line: VFE line
 * @cfg: V4L2 subdev pad configuration
 * @rect: pointer to v4l2 rect structure
 * @which: wanted subdev format
 */
static void vfe_try_compose(struct vfe_line *line,
			    struct v4l2_subdev_state *sd_state,
			    struct v4l2_rect *rect,
			    enum v4l2_subdev_format_whence which)
{
	struct v4l2_mbus_framefmt *fmt;

	fmt = __vfe_get_format(line, sd_state, MSM_VFE_PAD_SINK, which);

	if (rect->width > fmt->width)
		rect->width = fmt->width;

	if (rect->height > fmt->height)
		rect->height = fmt->height;

	if (fmt->width > rect->width * SCALER_RATIO_MAX)
		rect->width = (fmt->width + SCALER_RATIO_MAX - 1) /
							SCALER_RATIO_MAX;

	rect->width &= ~0x1;

	if (fmt->height > rect->height * SCALER_RATIO_MAX)
		rect->height = (fmt->height + SCALER_RATIO_MAX - 1) /
							SCALER_RATIO_MAX;

	if (rect->width < 16)
		rect->width = 16;

	if (rect->height < 4)
		rect->height = 4;
}

/*
 * vfe_try_crop - Handle try crop selection by pad subdev method
 * @line: VFE line
 * @cfg: V4L2 subdev pad configuration
 * @rect: pointer to v4l2 rect structure
 * @which: wanted subdev format
 */
static void vfe_try_crop(struct vfe_line *line,
			 struct v4l2_subdev_state *sd_state,
			 struct v4l2_rect *rect,
			 enum v4l2_subdev_format_whence which)
{
	struct v4l2_rect *compose;

	compose = __vfe_get_compose(line, sd_state, which);

	if (rect->width > compose->width)
		rect->width = compose->width;

	if (rect->width + rect->left > compose->width)
		rect->left = compose->width - rect->width;

	if (rect->height > compose->height)
		rect->height = compose->height;

	if (rect->height + rect->top > compose->height)
		rect->top = compose->height - rect->height;

	/* wm in line based mode writes multiple of 16 horizontally */
	rect->left += (rect->width & 0xf) >> 1;
	rect->width &= ~0xf;

	if (rect->width < 16) {
		rect->left = 0;
		rect->width = 16;
	}

	if (rect->height < 4) {
		rect->top = 0;
		rect->height = 4;
	}
}

/*
 * vfe_enum_mbus_code - Handle pixel format enumeration
 * @sd: VFE V4L2 subdevice
 * @cfg: V4L2 subdev pad configuration
 * @code: pointer to v4l2_subdev_mbus_code_enum structure
 *
 * return -EINVAL or zero on success
 */
static int vfe_enum_mbus_code(struct v4l2_subdev *sd,
			      struct v4l2_subdev_state *sd_state,
			      struct v4l2_subdev_mbus_code_enum *code)
{
	struct vfe_line *line = v4l2_get_subdevdata(sd);

	if (code->pad == MSM_VFE_PAD_SINK) {
		if (code->index >= line->nformats)
			return -EINVAL;

		code->code = line->formats[code->index].code;
	} else {
		struct v4l2_mbus_framefmt *sink_fmt;

		sink_fmt = __vfe_get_format(line, sd_state, MSM_VFE_PAD_SINK,
					    code->which);

		code->code = vfe_src_pad_code(line, sink_fmt->code,
					      code->index, 0);
		if (!code->code)
			return -EINVAL;
	}

	return 0;
}

/*
 * vfe_enum_frame_size - Handle frame size enumeration
 * @sd: VFE V4L2 subdevice
 * @cfg: V4L2 subdev pad configuration
 * @fse: pointer to v4l2_subdev_frame_size_enum structure
 *
 * Return -EINVAL or zero on success
 */
static int vfe_enum_frame_size(struct v4l2_subdev *sd,
			       struct v4l2_subdev_state *sd_state,
			       struct v4l2_subdev_frame_size_enum *fse)
{
	struct vfe_line *line = v4l2_get_subdevdata(sd);
	struct v4l2_mbus_framefmt format;

	if (fse->index != 0)
		return -EINVAL;

	format.code = fse->code;
	format.width = 1;
	format.height = 1;
	vfe_try_format(line, sd_state, fse->pad, &format, fse->which);
	fse->min_width = format.width;
	fse->min_height = format.height;

	if (format.code != fse->code)
		return -EINVAL;

	format.code = fse->code;
	format.width = -1;
	format.height = -1;
	vfe_try_format(line, sd_state, fse->pad, &format, fse->which);
	fse->max_width = format.width;
	fse->max_height = format.height;

	return 0;
}

/*
 * vfe_get_format - Handle get format by pads subdev method
 * @sd: VFE V4L2 subdevice
 * @cfg: V4L2 subdev pad configuration
 * @fmt: pointer to v4l2 subdev format structure
 *
 * Return -EINVAL or zero on success
 */
static int vfe_get_format(struct v4l2_subdev *sd,
			  struct v4l2_subdev_state *sd_state,
			  struct v4l2_subdev_format *fmt)
{
	struct vfe_line *line = v4l2_get_subdevdata(sd);
	struct v4l2_mbus_framefmt *format;

	format = __vfe_get_format(line, sd_state, fmt->pad, fmt->which);
	if (format == NULL)
		return -EINVAL;

	fmt->format = *format;

	return 0;
}

static int vfe_set_selection(struct v4l2_subdev *sd,
			     struct v4l2_subdev_state *sd_state,
			     struct v4l2_subdev_selection *sel);

/*
 * vfe_set_format - Handle set format by pads subdev method
 * @sd: VFE V4L2 subdevice
 * @cfg: V4L2 subdev pad configuration
 * @fmt: pointer to v4l2 subdev format structure
 *
 * Return -EINVAL or zero on success
 */
static int vfe_set_format(struct v4l2_subdev *sd,
			  struct v4l2_subdev_state *sd_state,
			  struct v4l2_subdev_format *fmt)
{
	struct vfe_line *line = v4l2_get_subdevdata(sd);
	struct v4l2_mbus_framefmt *format;

	format = __vfe_get_format(line, sd_state, fmt->pad, fmt->which);
	if (format == NULL)
		return -EINVAL;

	vfe_try_format(line, sd_state, fmt->pad, &fmt->format, fmt->which);
	*format = fmt->format;

	if (fmt->pad == MSM_VFE_PAD_SINK) {
		struct v4l2_subdev_selection sel = { 0 };
		int ret;

		/* Propagate the format from sink to source */
		format = __vfe_get_format(line, sd_state, MSM_VFE_PAD_SRC,
					  fmt->which);

		*format = fmt->format;
		vfe_try_format(line, sd_state, MSM_VFE_PAD_SRC, format,
			       fmt->which);

		if (line->id != VFE_LINE_PIX)
			return 0;

		/* Reset sink pad compose selection */
		sel.which = fmt->which;
		sel.pad = MSM_VFE_PAD_SINK;
		sel.target = V4L2_SEL_TGT_COMPOSE;
		sel.r.width = fmt->format.width;
		sel.r.height = fmt->format.height;
		ret = vfe_set_selection(sd, sd_state, &sel);
		if (ret < 0)
			return ret;
	}

	return 0;
}

/*
 * vfe_get_selection - Handle get selection by pads subdev method
 * @sd: VFE V4L2 subdevice
 * @cfg: V4L2 subdev pad configuration
 * @sel: pointer to v4l2 subdev selection structure
 *
 * Return -EINVAL or zero on success
 */
static int vfe_get_selection(struct v4l2_subdev *sd,
			     struct v4l2_subdev_state *sd_state,
			     struct v4l2_subdev_selection *sel)
{
	struct vfe_line *line = v4l2_get_subdevdata(sd);
	struct v4l2_subdev_format fmt = { 0 };
	struct v4l2_rect *rect;
	int ret;

	if (line->id != VFE_LINE_PIX)
		return -EINVAL;

	if (sel->pad == MSM_VFE_PAD_SINK)
		switch (sel->target) {
		case V4L2_SEL_TGT_COMPOSE_BOUNDS:
			fmt.pad = sel->pad;
			fmt.which = sel->which;
			ret = vfe_get_format(sd, sd_state, &fmt);
			if (ret < 0)
				return ret;

			sel->r.left = 0;
			sel->r.top = 0;
			sel->r.width = fmt.format.width;
			sel->r.height = fmt.format.height;
			break;
		case V4L2_SEL_TGT_COMPOSE:
			rect = __vfe_get_compose(line, sd_state, sel->which);
			if (rect == NULL)
				return -EINVAL;

			sel->r = *rect;
			break;
		default:
			return -EINVAL;
		}
	else if (sel->pad == MSM_VFE_PAD_SRC)
		switch (sel->target) {
		case V4L2_SEL_TGT_CROP_BOUNDS:
			rect = __vfe_get_compose(line, sd_state, sel->which);
			if (rect == NULL)
				return -EINVAL;

			sel->r.left = rect->left;
			sel->r.top = rect->top;
			sel->r.width = rect->width;
			sel->r.height = rect->height;
			break;
		case V4L2_SEL_TGT_CROP:
			rect = __vfe_get_crop(line, sd_state, sel->which);
			if (rect == NULL)
				return -EINVAL;

			sel->r = *rect;
			break;
		default:
			return -EINVAL;
		}

	return 0;
}

/*
 * vfe_set_selection - Handle set selection by pads subdev method
 * @sd: VFE V4L2 subdevice
 * @cfg: V4L2 subdev pad configuration
 * @sel: pointer to v4l2 subdev selection structure
 *
 * Return -EINVAL or zero on success
 */
static int vfe_set_selection(struct v4l2_subdev *sd,
			     struct v4l2_subdev_state *sd_state,
			     struct v4l2_subdev_selection *sel)
{
	struct vfe_line *line = v4l2_get_subdevdata(sd);
	struct v4l2_rect *rect;
	int ret;

	if (line->id != VFE_LINE_PIX)
		return -EINVAL;

	if (sel->target == V4L2_SEL_TGT_COMPOSE &&
		sel->pad == MSM_VFE_PAD_SINK) {
		struct v4l2_subdev_selection crop = { 0 };

		rect = __vfe_get_compose(line, sd_state, sel->which);
		if (rect == NULL)
			return -EINVAL;

		vfe_try_compose(line, sd_state, &sel->r, sel->which);
		*rect = sel->r;

		/* Reset source crop selection */
		crop.which = sel->which;
		crop.pad = MSM_VFE_PAD_SRC;
		crop.target = V4L2_SEL_TGT_CROP;
		crop.r = *rect;
		ret = vfe_set_selection(sd, sd_state, &crop);
	} else if (sel->target == V4L2_SEL_TGT_CROP &&
		sel->pad == MSM_VFE_PAD_SRC) {
		struct v4l2_subdev_format fmt = { 0 };

		rect = __vfe_get_crop(line, sd_state, sel->which);
		if (rect == NULL)
			return -EINVAL;

		vfe_try_crop(line, sd_state, &sel->r, sel->which);
		*rect = sel->r;

		/* Reset source pad format width and height */
		fmt.which = sel->which;
		fmt.pad = MSM_VFE_PAD_SRC;
		ret = vfe_get_format(sd, sd_state, &fmt);
		if (ret < 0)
			return ret;

		fmt.format.width = rect->width;
		fmt.format.height = rect->height;
		ret = vfe_set_format(sd, sd_state, &fmt);
	} else {
		ret = -EINVAL;
	}

	return ret;
}

/*
 * vfe_init_formats - Initialize formats on all pads
 * @sd: VFE V4L2 subdevice
 * @fh: V4L2 subdev file handle
 *
 * Initialize all pad formats with default values.
 *
 * Return 0 on success or a negative error code otherwise
 */
static int vfe_init_formats(struct v4l2_subdev *sd, struct v4l2_subdev_fh *fh)
{
	struct v4l2_subdev_format format = {
		.pad = MSM_VFE_PAD_SINK,
		.which = fh ? V4L2_SUBDEV_FORMAT_TRY :
			      V4L2_SUBDEV_FORMAT_ACTIVE,
		.format = {
			.code = MEDIA_BUS_FMT_UYVY8_1X16,
			.width = 1920,
			.height = 1080
		}
	};

	return vfe_set_format(sd, fh ? fh->state : NULL, &format);
}

/*
 * msm_vfe_subdev_init - Initialize VFE device structure and resources
 * @vfe: VFE device
 * @res: VFE module resources table
 *
 * Return 0 on success or a negative error code otherwise
 */
int msm_vfe_subdev_init(struct camss *camss, struct vfe_device *vfe,
			const struct camss_subdev_resources *res, u8 id)
{
	struct device *dev = camss->dev;
	struct platform_device *pdev = to_platform_device(dev);
	int i, j;
	int ret;

	vfe->ops = res->ops;

	if (!res->line_num)
		return -EINVAL;

	vfe->line_num = res->line_num;
	vfe->ops->subdev_init(dev, vfe);

	/* Memory */

	vfe->base = devm_platform_ioremap_resource_byname(pdev, res->reg[0]);
	if (IS_ERR(vfe->base)) {
		dev_err(dev, "could not map memory\n");
		return PTR_ERR(vfe->base);
	}

	/* Interrupt */

	ret = platform_get_irq_byname(pdev, res->interrupt[0]);
	if (ret < 0)
		return ret;

	vfe->irq = ret;
	snprintf(vfe->irq_name, sizeof(vfe->irq_name), "%s_%s%d",
		 dev_name(dev), MSM_VFE_NAME, id);
	ret = devm_request_irq(dev, vfe->irq, vfe->ops->isr,
			       IRQF_TRIGGER_RISING, vfe->irq_name, vfe);
	if (ret < 0) {
		dev_err(dev, "request_irq failed: %d\n", ret);
		return ret;
	}

	/* Clocks */

	vfe->nclocks = 0;
	while (res->clock[vfe->nclocks])
		vfe->nclocks++;

	vfe->clock = devm_kcalloc(dev, vfe->nclocks, sizeof(*vfe->clock),
				  GFP_KERNEL);
	if (!vfe->clock)
		return -ENOMEM;

	for (i = 0; i < vfe->nclocks; i++) {
		struct camss_clock *clock = &vfe->clock[i];

		clock->clk = devm_clk_get(dev, res->clock[i]);
		if (IS_ERR(clock->clk))
			return PTR_ERR(clock->clk);

		clock->name = res->clock[i];

		clock->nfreqs = 0;
		while (res->clock_rate[i][clock->nfreqs])
			clock->nfreqs++;

		if (!clock->nfreqs) {
			clock->freq = NULL;
			continue;
		}

		clock->freq = devm_kcalloc(dev,
					   clock->nfreqs,
					   sizeof(*clock->freq),
					   GFP_KERNEL);
		if (!clock->freq)
			return -ENOMEM;

		for (j = 0; j < clock->nfreqs; j++)
			clock->freq[j] = res->clock_rate[i][j];
	}

	mutex_init(&vfe->power_lock);
	vfe->power_count = 0;

	mutex_init(&vfe->stream_lock);
	vfe->stream_count = 0;

	spin_lock_init(&vfe->output_lock);

	vfe->camss = camss;
	vfe->id = id;
	vfe->reg_update = 0;

	for (i = VFE_LINE_RDI0; i < vfe->line_num; i++) {
		struct vfe_line *l = &vfe->line[i];

		l->video_out.type = V4L2_BUF_TYPE_VIDEO_CAPTURE_MPLANE;
		l->video_out.camss = camss;
		l->id = i;
		init_completion(&l->output.sof);
		init_completion(&l->output.reg_update);

		switch (camss->res->version) {
		case CAMSS_8x16:
			if (i == VFE_LINE_PIX) {
				l->formats = formats_pix_8x16;
				l->nformats = ARRAY_SIZE(formats_pix_8x16);
			} else {
				l->formats = formats_rdi_8x16;
				l->nformats = ARRAY_SIZE(formats_rdi_8x16);
			}
			break;
		case CAMSS_8x96:
		case CAMSS_660:
			if (i == VFE_LINE_PIX) {
				l->formats = formats_pix_8x96;
				l->nformats = ARRAY_SIZE(formats_pix_8x96);
			} else {
				l->formats = formats_rdi_8x96;
				l->nformats = ARRAY_SIZE(formats_rdi_8x96);
			}
			break;
		case CAMSS_845:
		case CAMSS_8250:
			l->formats = formats_rdi_845;
			l->nformats = ARRAY_SIZE(formats_rdi_845);
			break;
		}
	}

	init_completion(&vfe->reset_complete);
	init_completion(&vfe->halt_complete);

	return 0;
}

/*
 * vfe_link_setup - Setup VFE connections
 * @entity: Pointer to media entity structure
 * @local: Pointer to local pad
 * @remote: Pointer to remote pad
 * @flags: Link flags
 *
 * Return 0 on success
 */
static int vfe_link_setup(struct media_entity *entity,
			  const struct media_pad *local,
			  const struct media_pad *remote, u32 flags)
{
	if (flags & MEDIA_LNK_FL_ENABLED)
		if (media_pad_remote_pad_first(local))
			return -EBUSY;

	return 0;
}

static const struct v4l2_subdev_core_ops vfe_core_ops = {
	.s_power = vfe_set_power,
};

static const struct v4l2_subdev_video_ops vfe_video_ops = {
	.s_stream = vfe_set_stream,
};

static const struct v4l2_subdev_pad_ops vfe_pad_ops = {
	.enum_mbus_code = vfe_enum_mbus_code,
	.enum_frame_size = vfe_enum_frame_size,
	.get_fmt = vfe_get_format,
	.set_fmt = vfe_set_format,
	.get_selection = vfe_get_selection,
	.set_selection = vfe_set_selection,
};

static const struct v4l2_subdev_ops vfe_v4l2_ops = {
	.core = &vfe_core_ops,
	.video = &vfe_video_ops,
	.pad = &vfe_pad_ops,
};

static const struct v4l2_subdev_internal_ops vfe_v4l2_internal_ops = {
	.open = vfe_init_formats,
};

static const struct media_entity_operations vfe_media_ops = {
	.link_setup = vfe_link_setup,
	.link_validate = v4l2_subdev_link_validate,
};

/*
 * msm_vfe_register_entities - Register subdev node for VFE module
 * @vfe: VFE device
 * @v4l2_dev: V4L2 device
 *
 * Initialize and register a subdev node for the VFE module. Then
 * call msm_video_register() to register the video device node which
 * will be connected to this subdev node. Then actually create the
 * media link between them.
 *
 * Return 0 on success or a negative error code otherwise
 */
int msm_vfe_register_entities(struct vfe_device *vfe,
			      struct v4l2_device *v4l2_dev)
{
	struct device *dev = vfe->camss->dev;
	struct v4l2_subdev *sd;
	struct media_pad *pads;
	struct camss_video *video_out;
	int ret;
	int i;

	for (i = 0; i < vfe->line_num; i++) {
		char name[32];

		sd = &vfe->line[i].subdev;
		pads = vfe->line[i].pads;
		video_out = &vfe->line[i].video_out;

		v4l2_subdev_init(sd, &vfe_v4l2_ops);
		sd->internal_ops = &vfe_v4l2_internal_ops;
		sd->flags |= V4L2_SUBDEV_FL_HAS_DEVNODE;
		if (i == VFE_LINE_PIX)
			snprintf(sd->name, ARRAY_SIZE(sd->name), "%s%d_%s",
				 MSM_VFE_NAME, vfe->id, "pix");
		else
			snprintf(sd->name, ARRAY_SIZE(sd->name), "%s%d_%s%d",
				 MSM_VFE_NAME, vfe->id, "rdi", i);

		v4l2_set_subdevdata(sd, &vfe->line[i]);

		ret = vfe_init_formats(sd, NULL);
		if (ret < 0) {
			dev_err(dev, "Failed to init format: %d\n", ret);
			goto error_init;
		}

		pads[MSM_VFE_PAD_SINK].flags = MEDIA_PAD_FL_SINK;
		pads[MSM_VFE_PAD_SRC].flags = MEDIA_PAD_FL_SOURCE;

		sd->entity.function = MEDIA_ENT_F_PROC_VIDEO_PIXEL_FORMATTER;
		sd->entity.ops = &vfe_media_ops;
		ret = media_entity_pads_init(&sd->entity, MSM_VFE_PADS_NUM,
					     pads);
		if (ret < 0) {
			dev_err(dev, "Failed to init media entity: %d\n", ret);
			goto error_init;
		}

		ret = v4l2_device_register_subdev(v4l2_dev, sd);
		if (ret < 0) {
			dev_err(dev, "Failed to register subdev: %d\n", ret);
			goto error_reg_subdev;
		}

		video_out->ops = &vfe->video_ops;
		if (vfe->camss->res->version == CAMSS_845 ||
		    vfe->camss->res->version == CAMSS_8250)
			video_out->bpl_alignment = 16;
		else
			video_out->bpl_alignment = 8;
		video_out->line_based = 0;
		if (i == VFE_LINE_PIX) {
			video_out->bpl_alignment = 16;
			video_out->line_based = 1;
		}
		snprintf(name, ARRAY_SIZE(name), "%s%d_%s%d",
			 MSM_VFE_NAME, vfe->id, "video", i);
		ret = msm_video_register(video_out, v4l2_dev, name,
					 i == VFE_LINE_PIX ? 1 : 0);
		if (ret < 0) {
			dev_err(dev, "Failed to register video node: %d\n",
				ret);
			goto error_reg_video;
		}

		ret = media_create_pad_link(
				&sd->entity, MSM_VFE_PAD_SRC,
				&video_out->vdev.entity, 0,
				MEDIA_LNK_FL_IMMUTABLE | MEDIA_LNK_FL_ENABLED);
		if (ret < 0) {
			dev_err(dev, "Failed to link %s->%s entities: %d\n",
				sd->entity.name, video_out->vdev.entity.name,
				ret);
			goto error_link;
		}
	}

	return 0;

error_link:
	msm_video_unregister(video_out);

error_reg_video:
	v4l2_device_unregister_subdev(sd);

error_reg_subdev:
	media_entity_cleanup(&sd->entity);

error_init:
	for (i--; i >= 0; i--) {
		sd = &vfe->line[i].subdev;
		video_out = &vfe->line[i].video_out;

		msm_video_unregister(video_out);
		v4l2_device_unregister_subdev(sd);
		media_entity_cleanup(&sd->entity);
	}

	return ret;
}

/*
 * msm_vfe_unregister_entities - Unregister VFE module subdev node
 * @vfe: VFE device
 */
void msm_vfe_unregister_entities(struct vfe_device *vfe)
{
	int i;

	mutex_destroy(&vfe->power_lock);
	mutex_destroy(&vfe->stream_lock);

	for (i = 0; i < vfe->line_num; i++) {
		struct v4l2_subdev *sd = &vfe->line[i].subdev;
		struct camss_video *video_out = &vfe->line[i].video_out;

		msm_video_unregister(video_out);
		v4l2_device_unregister_subdev(sd);
		media_entity_cleanup(&sd->entity);
	}
}<|MERGE_RESOLUTION|>--- conflicted
+++ resolved
@@ -592,13 +592,7 @@
 	for (i = 0; i < vfe->nclocks; i++) {
 		struct camss_clock *clock = &vfe->clock[i];
 
-<<<<<<< HEAD
-		if (!strcmp(clock->name, "vfe0") ||
-		    !strcmp(clock->name, "vfe1") ||
-		    !strcmp(clock->name, "vfe_lite")) {
-=======
 		if (vfe_match_clock_names(vfe, clock)) {
->>>>>>> 7bbf3b67
 			u64 min_rate = 0;
 			unsigned long rate;
 
