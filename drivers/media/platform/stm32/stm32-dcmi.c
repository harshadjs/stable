// SPDX-License-Identifier: GPL-2.0
/*
 * Driver for STM32 Digital Camera Memory Interface
 *
 * Copyright (C) STMicroelectronics SA 2017
 * Authors: Yannick Fertre <yannick.fertre@st.com>
 *          Hugues Fruchet <hugues.fruchet@st.com>
 *          for STMicroelectronics.
 *
 * This driver is based on atmel_isi.c
 *
 */

#include <linux/clk.h>
#include <linux/completion.h>
#include <linux/delay.h>
#include <linux/dmaengine.h>
#include <linux/init.h>
#include <linux/interrupt.h>
#include <linux/kernel.h>
#include <linux/module.h>
#include <linux/of.h>
#include <linux/of_device.h>
#include <linux/of_graph.h>
#include <linux/pinctrl/consumer.h>
#include <linux/platform_device.h>
#include <linux/pm_runtime.h>
#include <linux/reset.h>
#include <linux/videodev2.h>

#include <media/v4l2-ctrls.h>
#include <media/v4l2-dev.h>
#include <media/v4l2-device.h>
#include <media/v4l2-event.h>
#include <media/v4l2-fwnode.h>
#include <media/v4l2-image-sizes.h>
#include <media/v4l2-ioctl.h>
#include <media/v4l2-rect.h>
#include <media/videobuf2-dma-contig.h>

#define DRV_NAME "stm32-dcmi"

/* Registers offset for DCMI */
#define DCMI_CR		0x00 /* Control Register */
#define DCMI_SR		0x04 /* Status Register */
#define DCMI_RIS	0x08 /* Raw Interrupt Status register */
#define DCMI_IER	0x0C /* Interrupt Enable Register */
#define DCMI_MIS	0x10 /* Masked Interrupt Status register */
#define DCMI_ICR	0x14 /* Interrupt Clear Register */
#define DCMI_ESCR	0x18 /* Embedded Synchronization Code Register */
#define DCMI_ESUR	0x1C /* Embedded Synchronization Unmask Register */
#define DCMI_CWSTRT	0x20 /* Crop Window STaRT */
#define DCMI_CWSIZE	0x24 /* Crop Window SIZE */
#define DCMI_DR		0x28 /* Data Register */
#define DCMI_IDR	0x2C /* IDentifier Register */

/* Bits definition for control register (DCMI_CR) */
#define CR_CAPTURE	BIT(0)
#define CR_CM		BIT(1)
#define CR_CROP		BIT(2)
#define CR_JPEG		BIT(3)
#define CR_ESS		BIT(4)
#define CR_PCKPOL	BIT(5)
#define CR_HSPOL	BIT(6)
#define CR_VSPOL	BIT(7)
#define CR_FCRC_0	BIT(8)
#define CR_FCRC_1	BIT(9)
#define CR_EDM_0	BIT(10)
#define CR_EDM_1	BIT(11)
#define CR_ENABLE	BIT(14)

/* Bits definition for status register (DCMI_SR) */
#define SR_HSYNC	BIT(0)
#define SR_VSYNC	BIT(1)
#define SR_FNE		BIT(2)

/*
 * Bits definition for interrupt registers
 * (DCMI_RIS, DCMI_IER, DCMI_MIS, DCMI_ICR)
 */
#define IT_FRAME	BIT(0)
#define IT_OVR		BIT(1)
#define IT_ERR		BIT(2)
#define IT_VSYNC	BIT(3)
#define IT_LINE		BIT(4)

enum state {
	STOPPED = 0,
	WAIT_FOR_BUFFER,
	RUNNING,
};

#define MIN_WIDTH	16U
#define MAX_WIDTH	2592U
#define MIN_HEIGHT	16U
#define MAX_HEIGHT	2592U

#define TIMEOUT_MS	1000

#define OVERRUN_ERROR_THRESHOLD	3

struct dcmi_graph_entity {
	struct v4l2_async_subdev asd;

	struct device_node *remote_node;
	struct v4l2_subdev *source;
};

struct dcmi_format {
	u32	fourcc;
	u32	mbus_code;
	u8	bpp;
};

struct dcmi_framesize {
	u32	width;
	u32	height;
};

struct dcmi_buf {
	struct vb2_v4l2_buffer	vb;
	bool			prepared;
	dma_addr_t		paddr;
	size_t			size;
	struct list_head	list;
};

struct stm32_dcmi {
	/* Protects the access of variables shared within the interrupt */
	spinlock_t			irqlock;
	struct device			*dev;
	void __iomem			*regs;
	struct resource			*res;
	struct reset_control		*rstc;
	int				sequence;
	struct list_head		buffers;
	struct dcmi_buf			*active;

	struct v4l2_device		v4l2_dev;
	struct video_device		*vdev;
	struct v4l2_async_notifier	notifier;
	struct dcmi_graph_entity	entity;
	struct v4l2_format		fmt;
	struct v4l2_rect		crop;
	bool				do_crop;

	const struct dcmi_format	**sd_formats;
	unsigned int			num_of_sd_formats;
	const struct dcmi_format	*sd_format;
	struct dcmi_framesize		*sd_framesizes;
	unsigned int			num_of_sd_framesizes;
	struct dcmi_framesize		sd_framesize;
	struct v4l2_rect		sd_bounds;

	/* Protect this data structure */
	struct mutex			lock;
	struct vb2_queue		queue;

	struct v4l2_fwnode_bus_parallel	bus;
	struct completion		complete;
	struct clk			*mclk;
	enum state			state;
	struct dma_chan			*dma_chan;
	dma_cookie_t			dma_cookie;
	u32				misr;
	int				errors_count;
	int				overrun_count;
	int				buffers_count;

	/* Ensure DMA operations atomicity */
	struct mutex			dma_lock;
<<<<<<< HEAD
=======

	struct media_device		mdev;
	struct media_pad		vid_cap_pad;
	struct media_pipeline		pipeline;
>>>>>>> f7688b48
};

static inline struct stm32_dcmi *notifier_to_dcmi(struct v4l2_async_notifier *n)
{
	return container_of(n, struct stm32_dcmi, notifier);
}

static inline u32 reg_read(void __iomem *base, u32 reg)
{
	return readl_relaxed(base + reg);
}

static inline void reg_write(void __iomem *base, u32 reg, u32 val)
{
	writel_relaxed(val, base + reg);
}

static inline void reg_set(void __iomem *base, u32 reg, u32 mask)
{
	reg_write(base, reg, reg_read(base, reg) | mask);
}

static inline void reg_clear(void __iomem *base, u32 reg, u32 mask)
{
	reg_write(base, reg, reg_read(base, reg) & ~mask);
}

static int dcmi_start_capture(struct stm32_dcmi *dcmi, struct dcmi_buf *buf);

static void dcmi_buffer_done(struct stm32_dcmi *dcmi,
			     struct dcmi_buf *buf,
			     size_t bytesused,
			     int err)
{
	struct vb2_v4l2_buffer *vbuf;

	if (!buf)
		return;

	list_del_init(&buf->list);

	vbuf = &buf->vb;

	vbuf->sequence = dcmi->sequence++;
	vbuf->field = V4L2_FIELD_NONE;
	vbuf->vb2_buf.timestamp = ktime_get_ns();
	vb2_set_plane_payload(&vbuf->vb2_buf, 0, bytesused);
	vb2_buffer_done(&vbuf->vb2_buf,
			err ? VB2_BUF_STATE_ERROR : VB2_BUF_STATE_DONE);
	dev_dbg(dcmi->dev, "buffer[%d] done seq=%d, bytesused=%zu\n",
		vbuf->vb2_buf.index, vbuf->sequence, bytesused);

	dcmi->buffers_count++;
	dcmi->active = NULL;
}

static int dcmi_restart_capture(struct stm32_dcmi *dcmi)
{
	struct dcmi_buf *buf;

	spin_lock_irq(&dcmi->irqlock);

	if (dcmi->state != RUNNING) {
		spin_unlock_irq(&dcmi->irqlock);
		return -EINVAL;
	}

	/* Restart a new DMA transfer with next buffer */
	if (list_empty(&dcmi->buffers)) {
		dev_dbg(dcmi->dev, "Capture restart is deferred to next buffer queueing\n");
		dcmi->state = WAIT_FOR_BUFFER;
		spin_unlock_irq(&dcmi->irqlock);
		return 0;
	}
	buf = list_entry(dcmi->buffers.next, struct dcmi_buf, list);
	dcmi->active = buf;

	spin_unlock_irq(&dcmi->irqlock);

	return dcmi_start_capture(dcmi, buf);
}

static void dcmi_dma_callback(void *param)
{
	struct stm32_dcmi *dcmi = (struct stm32_dcmi *)param;
	struct dma_tx_state state;
	enum dma_status status;
	struct dcmi_buf *buf = dcmi->active;

	spin_lock_irq(&dcmi->irqlock);

	/* Check DMA status */
	status = dmaengine_tx_status(dcmi->dma_chan, dcmi->dma_cookie, &state);

	switch (status) {
	case DMA_IN_PROGRESS:
		dev_dbg(dcmi->dev, "%s: Received DMA_IN_PROGRESS\n", __func__);
		break;
	case DMA_PAUSED:
		dev_err(dcmi->dev, "%s: Received DMA_PAUSED\n", __func__);
		break;
	case DMA_ERROR:
		dev_err(dcmi->dev, "%s: Received DMA_ERROR\n", __func__);

		/* Return buffer to V4L2 in error state */
		dcmi_buffer_done(dcmi, buf, 0, -EIO);
		break;
	case DMA_COMPLETE:
		dev_dbg(dcmi->dev, "%s: Received DMA_COMPLETE\n", __func__);

		/* Return buffer to V4L2 */
		dcmi_buffer_done(dcmi, buf, buf->size, 0);

		spin_unlock_irq(&dcmi->irqlock);

		/* Restart capture */
		if (dcmi_restart_capture(dcmi))
			dev_err(dcmi->dev, "%s: Cannot restart capture on DMA complete\n",
				__func__);
		return;
	default:
		dev_err(dcmi->dev, "%s: Received unknown status\n", __func__);
		break;
	}

	spin_unlock_irq(&dcmi->irqlock);
}

static int dcmi_start_dma(struct stm32_dcmi *dcmi,
			  struct dcmi_buf *buf)
{
	struct dma_async_tx_descriptor *desc = NULL;
	struct dma_slave_config config;
	int ret;

	memset(&config, 0, sizeof(config));

	config.src_addr = (dma_addr_t)dcmi->res->start + DCMI_DR;
	config.src_addr_width = DMA_SLAVE_BUSWIDTH_4_BYTES;
	config.dst_addr_width = DMA_SLAVE_BUSWIDTH_4_BYTES;
	config.dst_maxburst = 4;

	/* Configure DMA channel */
	ret = dmaengine_slave_config(dcmi->dma_chan, &config);
	if (ret < 0) {
		dev_err(dcmi->dev, "%s: DMA channel config failed (%d)\n",
			__func__, ret);
		return ret;
	}

	/*
	 * Avoid call of dmaengine_terminate_all() between
	 * dmaengine_prep_slave_single() and dmaengine_submit()
	 * by locking the whole DMA submission sequence
	 */
	mutex_lock(&dcmi->dma_lock);

	/* Prepare a DMA transaction */
	desc = dmaengine_prep_slave_single(dcmi->dma_chan, buf->paddr,
					   buf->size,
					   DMA_DEV_TO_MEM,
					   DMA_PREP_INTERRUPT);
	if (!desc) {
		dev_err(dcmi->dev, "%s: DMA dmaengine_prep_slave_single failed for buffer phy=%pad size=%zu\n",
			__func__, &buf->paddr, buf->size);
		mutex_unlock(&dcmi->dma_lock);
		return -EINVAL;
	}

	/* Set completion callback routine for notification */
	desc->callback = dcmi_dma_callback;
	desc->callback_param = dcmi;

	/* Push current DMA transaction in the pending queue */
	dcmi->dma_cookie = dmaengine_submit(desc);
	if (dma_submit_error(dcmi->dma_cookie)) {
		dev_err(dcmi->dev, "%s: DMA submission failed\n", __func__);
		mutex_unlock(&dcmi->dma_lock);
		return -ENXIO;
	}

	mutex_unlock(&dcmi->dma_lock);

	dma_async_issue_pending(dcmi->dma_chan);

	return 0;
}

static int dcmi_start_capture(struct stm32_dcmi *dcmi, struct dcmi_buf *buf)
{
	int ret;

	if (!buf)
		return -EINVAL;

	ret = dcmi_start_dma(dcmi, buf);
	if (ret) {
		dcmi->errors_count++;
		return ret;
	}

	/* Enable capture */
	reg_set(dcmi->regs, DCMI_CR, CR_CAPTURE);

	return 0;
}

static void dcmi_set_crop(struct stm32_dcmi *dcmi)
{
	u32 size, start;

	/* Crop resolution */
	size = ((dcmi->crop.height - 1) << 16) |
		((dcmi->crop.width << 1) - 1);
	reg_write(dcmi->regs, DCMI_CWSIZE, size);

	/* Crop start point */
	start = ((dcmi->crop.top) << 16) |
		 ((dcmi->crop.left << 1));
	reg_write(dcmi->regs, DCMI_CWSTRT, start);

	dev_dbg(dcmi->dev, "Cropping to %ux%u@%u:%u\n",
		dcmi->crop.width, dcmi->crop.height,
		dcmi->crop.left, dcmi->crop.top);

	/* Enable crop */
	reg_set(dcmi->regs, DCMI_CR, CR_CROP);
}

static void dcmi_process_jpeg(struct stm32_dcmi *dcmi)
{
	struct dma_tx_state state;
	enum dma_status status;
	struct dcmi_buf *buf = dcmi->active;

	if (!buf)
		return;

	/*
	 * Because of variable JPEG buffer size sent by sensor,
	 * DMA transfer never completes due to transfer size never reached.
	 * In order to ensure that all the JPEG data are transferred
	 * in active buffer memory, DMA is drained.
	 * Then DMA tx status gives the amount of data transferred
	 * to memory, which is then returned to V4L2 through the active
	 * buffer payload.
	 */

	/* Drain DMA */
	dmaengine_synchronize(dcmi->dma_chan);

	/* Get DMA residue to get JPEG size */
	status = dmaengine_tx_status(dcmi->dma_chan, dcmi->dma_cookie, &state);
	if (status != DMA_ERROR && state.residue < buf->size) {
		/* Return JPEG buffer to V4L2 with received JPEG buffer size */
		dcmi_buffer_done(dcmi, buf, buf->size - state.residue, 0);
	} else {
		dcmi->errors_count++;
		dev_err(dcmi->dev, "%s: Cannot get JPEG size from DMA\n",
			__func__);
		/* Return JPEG buffer to V4L2 in ERROR state */
		dcmi_buffer_done(dcmi, buf, 0, -EIO);
	}

	/* Abort DMA operation */
	dmaengine_terminate_all(dcmi->dma_chan);

	/* Restart capture */
	if (dcmi_restart_capture(dcmi))
		dev_err(dcmi->dev, "%s: Cannot restart capture on JPEG received\n",
			__func__);
}

static irqreturn_t dcmi_irq_thread(int irq, void *arg)
{
	struct stm32_dcmi *dcmi = arg;

	spin_lock_irq(&dcmi->irqlock);

	if (dcmi->misr & IT_OVR) {
		dcmi->overrun_count++;
		if (dcmi->overrun_count > OVERRUN_ERROR_THRESHOLD)
			dcmi->errors_count++;
	}
	if (dcmi->misr & IT_ERR)
		dcmi->errors_count++;

	if (dcmi->sd_format->fourcc == V4L2_PIX_FMT_JPEG &&
	    dcmi->misr & IT_FRAME) {
		/* JPEG received */
		spin_unlock_irq(&dcmi->irqlock);
		dcmi_process_jpeg(dcmi);
		return IRQ_HANDLED;
	}

	spin_unlock_irq(&dcmi->irqlock);
	return IRQ_HANDLED;
}

static irqreturn_t dcmi_irq_callback(int irq, void *arg)
{
	struct stm32_dcmi *dcmi = arg;
	unsigned long flags;

	spin_lock_irqsave(&dcmi->irqlock, flags);

	dcmi->misr = reg_read(dcmi->regs, DCMI_MIS);

	/* Clear interrupt */
	reg_set(dcmi->regs, DCMI_ICR, IT_FRAME | IT_OVR | IT_ERR);

	spin_unlock_irqrestore(&dcmi->irqlock, flags);

	return IRQ_WAKE_THREAD;
}

static int dcmi_queue_setup(struct vb2_queue *vq,
			    unsigned int *nbuffers,
			    unsigned int *nplanes,
			    unsigned int sizes[],
			    struct device *alloc_devs[])
{
	struct stm32_dcmi *dcmi = vb2_get_drv_priv(vq);
	unsigned int size;

	size = dcmi->fmt.fmt.pix.sizeimage;

	/* Make sure the image size is large enough */
	if (*nplanes)
		return sizes[0] < size ? -EINVAL : 0;

	*nplanes = 1;
	sizes[0] = size;

	dev_dbg(dcmi->dev, "Setup queue, count=%d, size=%d\n",
		*nbuffers, size);

	return 0;
}

static int dcmi_buf_init(struct vb2_buffer *vb)
{
	struct vb2_v4l2_buffer *vbuf = to_vb2_v4l2_buffer(vb);
	struct dcmi_buf *buf = container_of(vbuf, struct dcmi_buf, vb);

	INIT_LIST_HEAD(&buf->list);

	return 0;
}

static int dcmi_buf_prepare(struct vb2_buffer *vb)
{
	struct stm32_dcmi *dcmi =  vb2_get_drv_priv(vb->vb2_queue);
	struct vb2_v4l2_buffer *vbuf = to_vb2_v4l2_buffer(vb);
	struct dcmi_buf *buf = container_of(vbuf, struct dcmi_buf, vb);
	unsigned long size;

	size = dcmi->fmt.fmt.pix.sizeimage;

	if (vb2_plane_size(vb, 0) < size) {
		dev_err(dcmi->dev, "%s data will not fit into plane (%lu < %lu)\n",
			__func__, vb2_plane_size(vb, 0), size);
		return -EINVAL;
	}

	vb2_set_plane_payload(vb, 0, size);

	if (!buf->prepared) {
		/* Get memory addresses */
		buf->paddr =
			vb2_dma_contig_plane_dma_addr(&buf->vb.vb2_buf, 0);
		buf->size = vb2_plane_size(&buf->vb.vb2_buf, 0);
		buf->prepared = true;

		vb2_set_plane_payload(&buf->vb.vb2_buf, 0, buf->size);

		dev_dbg(dcmi->dev, "buffer[%d] phy=%pad size=%zu\n",
			vb->index, &buf->paddr, buf->size);
	}

	return 0;
}

static void dcmi_buf_queue(struct vb2_buffer *vb)
{
	struct stm32_dcmi *dcmi =  vb2_get_drv_priv(vb->vb2_queue);
	struct vb2_v4l2_buffer *vbuf = to_vb2_v4l2_buffer(vb);
	struct dcmi_buf *buf = container_of(vbuf, struct dcmi_buf, vb);

	spin_lock_irq(&dcmi->irqlock);

	/* Enqueue to video buffers list */
	list_add_tail(&buf->list, &dcmi->buffers);

	if (dcmi->state == WAIT_FOR_BUFFER) {
		dcmi->state = RUNNING;
		dcmi->active = buf;

		dev_dbg(dcmi->dev, "Starting capture on buffer[%d] queued\n",
			buf->vb.vb2_buf.index);

		spin_unlock_irq(&dcmi->irqlock);
		if (dcmi_start_capture(dcmi, buf))
			dev_err(dcmi->dev, "%s: Cannot restart capture on overflow or error\n",
				__func__);
		return;
	}

	spin_unlock_irq(&dcmi->irqlock);
}

static struct media_entity *dcmi_find_source(struct stm32_dcmi *dcmi)
{
	struct media_entity *entity = &dcmi->vdev->entity;
	struct media_pad *pad;

	/* Walk searching for entity having no sink */
	while (1) {
		pad = &entity->pads[0];
		if (!(pad->flags & MEDIA_PAD_FL_SINK))
			break;

		pad = media_entity_remote_pad(pad);
		if (!pad || !is_media_entity_v4l2_subdev(pad->entity))
			break;

		entity = pad->entity;
	}

	return entity;
}

static int dcmi_pipeline_s_fmt(struct stm32_dcmi *dcmi,
			       struct v4l2_subdev_pad_config *pad_cfg,
			       struct v4l2_subdev_format *format)
{
	struct media_entity *entity = &dcmi->entity.source->entity;
	struct v4l2_subdev *subdev;
	struct media_pad *sink_pad = NULL;
	struct media_pad *src_pad = NULL;
	struct media_pad *pad = NULL;
	struct v4l2_subdev_format fmt = *format;
	bool found = false;
	int ret;

	/*
	 * Starting from sensor subdevice, walk within
	 * pipeline and set format on each subdevice
	 */
	while (1) {
		unsigned int i;

		/* Search if current entity has a source pad */
		for (i = 0; i < entity->num_pads; i++) {
			pad = &entity->pads[i];
			if (pad->flags & MEDIA_PAD_FL_SOURCE) {
				src_pad = pad;
				found = true;
				break;
			}
		}
		if (!found)
			break;

		subdev = media_entity_to_v4l2_subdev(entity);

		/* Propagate format on sink pad if any, otherwise source pad */
		if (sink_pad)
			pad = sink_pad;

		dev_dbg(dcmi->dev, "\"%s\":%d pad format set to 0x%x %ux%u\n",
			subdev->name, pad->index, format->format.code,
			format->format.width, format->format.height);

		fmt.pad = pad->index;
		ret = v4l2_subdev_call(subdev, pad, set_fmt, pad_cfg, &fmt);
		if (ret < 0) {
			dev_err(dcmi->dev, "%s: Failed to set format 0x%x %ux%u on \"%s\":%d pad (%d)\n",
				__func__, format->format.code,
				format->format.width, format->format.height,
				subdev->name, pad->index, ret);
			return ret;
		}

		if (fmt.format.code != format->format.code ||
		    fmt.format.width != format->format.width ||
		    fmt.format.height != format->format.height) {
			dev_dbg(dcmi->dev, "\"%s\":%d pad format has been changed to 0x%x %ux%u\n",
				subdev->name, pad->index, fmt.format.code,
				fmt.format.width, fmt.format.height);
		}

		/* Walk to next entity */
		sink_pad = media_entity_remote_pad(src_pad);
		if (!sink_pad || !is_media_entity_v4l2_subdev(sink_pad->entity))
			break;

		entity = sink_pad->entity;
	}
	*format = fmt;

	return 0;
}

static int dcmi_pipeline_s_stream(struct stm32_dcmi *dcmi, int state)
{
	struct media_entity *entity = &dcmi->vdev->entity;
	struct v4l2_subdev *subdev;
	struct media_pad *pad;
	int ret;

	/* Start/stop all entities within pipeline */
	while (1) {
		pad = &entity->pads[0];
		if (!(pad->flags & MEDIA_PAD_FL_SINK))
			break;

		pad = media_entity_remote_pad(pad);
		if (!pad || !is_media_entity_v4l2_subdev(pad->entity))
			break;

		entity = pad->entity;
		subdev = media_entity_to_v4l2_subdev(entity);

		ret = v4l2_subdev_call(subdev, video, s_stream, state);
		if (ret < 0 && ret != -ENOIOCTLCMD) {
			dev_err(dcmi->dev, "%s: \"%s\" failed to %s streaming (%d)\n",
				__func__, subdev->name,
				state ? "start" : "stop", ret);
			return ret;
		}

		dev_dbg(dcmi->dev, "\"%s\" is %s\n",
			subdev->name, state ? "started" : "stopped");
	}

	return 0;
}

static int dcmi_pipeline_start(struct stm32_dcmi *dcmi)
{
	return dcmi_pipeline_s_stream(dcmi, 1);
}

static void dcmi_pipeline_stop(struct stm32_dcmi *dcmi)
{
	dcmi_pipeline_s_stream(dcmi, 0);
}

static int dcmi_start_streaming(struct vb2_queue *vq, unsigned int count)
{
	struct stm32_dcmi *dcmi = vb2_get_drv_priv(vq);
	struct dcmi_buf *buf, *node;
	u32 val = 0;
	int ret;

	ret = pm_runtime_get_sync(dcmi->dev);
	if (ret < 0) {
		dev_err(dcmi->dev, "%s: Failed to start streaming, cannot get sync (%d)\n",
			__func__, ret);
		goto err_release_buffers;
	}

	ret = media_pipeline_start(&dcmi->vdev->entity, &dcmi->pipeline);
	if (ret < 0) {
		dev_err(dcmi->dev, "%s: Failed to start streaming, media pipeline start error (%d)\n",
			__func__, ret);
		goto err_pm_put;
	}

	ret = dcmi_pipeline_start(dcmi);
	if (ret)
		goto err_media_pipeline_stop;

	spin_lock_irq(&dcmi->irqlock);

	/* Set bus width */
	switch (dcmi->bus.bus_width) {
	case 14:
		val |= CR_EDM_0 | CR_EDM_1;
		break;
	case 12:
		val |= CR_EDM_1;
		break;
	case 10:
		val |= CR_EDM_0;
		break;
	default:
		/* Set bus width to 8 bits by default */
		break;
	}

	/* Set vertical synchronization polarity */
	if (dcmi->bus.flags & V4L2_MBUS_VSYNC_ACTIVE_HIGH)
		val |= CR_VSPOL;

	/* Set horizontal synchronization polarity */
	if (dcmi->bus.flags & V4L2_MBUS_HSYNC_ACTIVE_HIGH)
		val |= CR_HSPOL;

	/* Set pixel clock polarity */
	if (dcmi->bus.flags & V4L2_MBUS_PCLK_SAMPLE_RISING)
		val |= CR_PCKPOL;

	reg_write(dcmi->regs, DCMI_CR, val);

	/* Set crop */
	if (dcmi->do_crop)
		dcmi_set_crop(dcmi);

	/* Enable jpeg capture */
	if (dcmi->sd_format->fourcc == V4L2_PIX_FMT_JPEG)
		reg_set(dcmi->regs, DCMI_CR, CR_CM);/* Snapshot mode */

	/* Enable dcmi */
	reg_set(dcmi->regs, DCMI_CR, CR_ENABLE);

	dcmi->sequence = 0;
	dcmi->errors_count = 0;
	dcmi->overrun_count = 0;
	dcmi->buffers_count = 0;

	/*
	 * Start transfer if at least one buffer has been queued,
	 * otherwise transfer is deferred at buffer queueing
	 */
	if (list_empty(&dcmi->buffers)) {
		dev_dbg(dcmi->dev, "Start streaming is deferred to next buffer queueing\n");
		dcmi->state = WAIT_FOR_BUFFER;
		spin_unlock_irq(&dcmi->irqlock);
		return 0;
	}

	buf = list_entry(dcmi->buffers.next, struct dcmi_buf, list);
	dcmi->active = buf;

	dcmi->state = RUNNING;

	dev_dbg(dcmi->dev, "Start streaming, starting capture\n");

	spin_unlock_irq(&dcmi->irqlock);
	ret = dcmi_start_capture(dcmi, buf);
	if (ret) {
		dev_err(dcmi->dev, "%s: Start streaming failed, cannot start capture\n",
			__func__);
		goto err_pipeline_stop;
	}

	/* Enable interruptions */
	if (dcmi->sd_format->fourcc == V4L2_PIX_FMT_JPEG)
		reg_set(dcmi->regs, DCMI_IER, IT_FRAME | IT_OVR | IT_ERR);
	else
		reg_set(dcmi->regs, DCMI_IER, IT_OVR | IT_ERR);

	return 0;

err_pipeline_stop:
	dcmi_pipeline_stop(dcmi);

err_media_pipeline_stop:
	media_pipeline_stop(&dcmi->vdev->entity);

err_pm_put:
	pm_runtime_put(dcmi->dev);

err_release_buffers:
	spin_lock_irq(&dcmi->irqlock);
	/*
	 * Return all buffers to vb2 in QUEUED state.
	 * This will give ownership back to userspace
	 */
	list_for_each_entry_safe(buf, node, &dcmi->buffers, list) {
		list_del_init(&buf->list);
		vb2_buffer_done(&buf->vb.vb2_buf, VB2_BUF_STATE_QUEUED);
	}
	dcmi->active = NULL;
	spin_unlock_irq(&dcmi->irqlock);

	return ret;
}

static void dcmi_stop_streaming(struct vb2_queue *vq)
{
	struct stm32_dcmi *dcmi = vb2_get_drv_priv(vq);
	struct dcmi_buf *buf, *node;

	dcmi_pipeline_stop(dcmi);

	media_pipeline_stop(&dcmi->vdev->entity);

	spin_lock_irq(&dcmi->irqlock);

	/* Disable interruptions */
	reg_clear(dcmi->regs, DCMI_IER, IT_FRAME | IT_OVR | IT_ERR);

	/* Disable DCMI */
	reg_clear(dcmi->regs, DCMI_CR, CR_ENABLE);

	/* Return all queued buffers to vb2 in ERROR state */
	list_for_each_entry_safe(buf, node, &dcmi->buffers, list) {
		list_del_init(&buf->list);
		vb2_buffer_done(&buf->vb.vb2_buf, VB2_BUF_STATE_ERROR);
	}

	dcmi->active = NULL;
	dcmi->state = STOPPED;

	spin_unlock_irq(&dcmi->irqlock);

	/* Stop all pending DMA operations */
	mutex_lock(&dcmi->dma_lock);
	dmaengine_terminate_all(dcmi->dma_chan);
	mutex_unlock(&dcmi->dma_lock);

	pm_runtime_put(dcmi->dev);

	if (dcmi->errors_count)
		dev_warn(dcmi->dev, "Some errors found while streaming: errors=%d (overrun=%d), buffers=%d\n",
			 dcmi->errors_count, dcmi->overrun_count,
			 dcmi->buffers_count);
	dev_dbg(dcmi->dev, "Stop streaming, errors=%d (overrun=%d), buffers=%d\n",
		dcmi->errors_count, dcmi->overrun_count,
		dcmi->buffers_count);
}

static const struct vb2_ops dcmi_video_qops = {
	.queue_setup		= dcmi_queue_setup,
	.buf_init		= dcmi_buf_init,
	.buf_prepare		= dcmi_buf_prepare,
	.buf_queue		= dcmi_buf_queue,
	.start_streaming	= dcmi_start_streaming,
	.stop_streaming		= dcmi_stop_streaming,
	.wait_prepare		= vb2_ops_wait_prepare,
	.wait_finish		= vb2_ops_wait_finish,
};

static int dcmi_g_fmt_vid_cap(struct file *file, void *priv,
			      struct v4l2_format *fmt)
{
	struct stm32_dcmi *dcmi = video_drvdata(file);

	*fmt = dcmi->fmt;

	return 0;
}

static const struct dcmi_format *find_format_by_fourcc(struct stm32_dcmi *dcmi,
						       unsigned int fourcc)
{
	unsigned int num_formats = dcmi->num_of_sd_formats;
	const struct dcmi_format *fmt;
	unsigned int i;

	for (i = 0; i < num_formats; i++) {
		fmt = dcmi->sd_formats[i];
		if (fmt->fourcc == fourcc)
			return fmt;
	}

	return NULL;
}

static void __find_outer_frame_size(struct stm32_dcmi *dcmi,
				    struct v4l2_pix_format *pix,
				    struct dcmi_framesize *framesize)
{
	struct dcmi_framesize *match = NULL;
	unsigned int i;
	unsigned int min_err = UINT_MAX;

	for (i = 0; i < dcmi->num_of_sd_framesizes; i++) {
		struct dcmi_framesize *fsize = &dcmi->sd_framesizes[i];
		int w_err = (fsize->width - pix->width);
		int h_err = (fsize->height - pix->height);
		int err = w_err + h_err;

		if (w_err >= 0 && h_err >= 0 && err < min_err) {
			min_err = err;
			match = fsize;
		}
	}
	if (!match)
		match = &dcmi->sd_framesizes[0];

	*framesize = *match;
}

static int dcmi_try_fmt(struct stm32_dcmi *dcmi, struct v4l2_format *f,
			const struct dcmi_format **sd_format,
			struct dcmi_framesize *sd_framesize)
{
	const struct dcmi_format *sd_fmt;
	struct dcmi_framesize sd_fsize;
	struct v4l2_pix_format *pix = &f->fmt.pix;
	struct v4l2_subdev_pad_config pad_cfg;
	struct v4l2_subdev_format format = {
		.which = V4L2_SUBDEV_FORMAT_TRY,
	};
	bool do_crop;
	int ret;

	sd_fmt = find_format_by_fourcc(dcmi, pix->pixelformat);
	if (!sd_fmt) {
		if (!dcmi->num_of_sd_formats)
			return -ENODATA;

		sd_fmt = dcmi->sd_formats[dcmi->num_of_sd_formats - 1];
		pix->pixelformat = sd_fmt->fourcc;
	}

	/* Limit to hardware capabilities */
	pix->width = clamp(pix->width, MIN_WIDTH, MAX_WIDTH);
	pix->height = clamp(pix->height, MIN_HEIGHT, MAX_HEIGHT);

	/* No crop if JPEG is requested */
	do_crop = dcmi->do_crop && (pix->pixelformat != V4L2_PIX_FMT_JPEG);

	if (do_crop && dcmi->num_of_sd_framesizes) {
		struct dcmi_framesize outer_sd_fsize;
		/*
		 * If crop is requested and sensor have discrete frame sizes,
		 * select the frame size that is just larger than request
		 */
		__find_outer_frame_size(dcmi, pix, &outer_sd_fsize);
		pix->width = outer_sd_fsize.width;
		pix->height = outer_sd_fsize.height;
	}

	v4l2_fill_mbus_format(&format.format, pix, sd_fmt->mbus_code);
	ret = v4l2_subdev_call(dcmi->entity.source, pad, set_fmt,
			       &pad_cfg, &format);
	if (ret < 0)
		return ret;

	/* Update pix regarding to what sensor can do */
	v4l2_fill_pix_format(pix, &format.format);

	/* Save resolution that sensor can actually do */
	sd_fsize.width = pix->width;
	sd_fsize.height = pix->height;

	if (do_crop) {
		struct v4l2_rect c = dcmi->crop;
		struct v4l2_rect max_rect;

		/*
		 * Adjust crop by making the intersection between
		 * format resolution request and crop request
		 */
		max_rect.top = 0;
		max_rect.left = 0;
		max_rect.width = pix->width;
		max_rect.height = pix->height;
		v4l2_rect_map_inside(&c, &max_rect);
		c.top  = clamp_t(s32, c.top, 0, pix->height - c.height);
		c.left = clamp_t(s32, c.left, 0, pix->width - c.width);
		dcmi->crop = c;

		/* Adjust format resolution request to crop */
		pix->width = dcmi->crop.width;
		pix->height = dcmi->crop.height;
	}

	pix->field = V4L2_FIELD_NONE;
	pix->bytesperline = pix->width * sd_fmt->bpp;
	pix->sizeimage = pix->bytesperline * pix->height;

	if (sd_format)
		*sd_format = sd_fmt;
	if (sd_framesize)
		*sd_framesize = sd_fsize;

	return 0;
}

static int dcmi_set_fmt(struct stm32_dcmi *dcmi, struct v4l2_format *f)
{
	struct v4l2_subdev_format format = {
		.which = V4L2_SUBDEV_FORMAT_ACTIVE,
	};
	const struct dcmi_format *sd_format;
	struct dcmi_framesize sd_framesize;
	struct v4l2_mbus_framefmt *mf = &format.format;
	struct v4l2_pix_format *pix = &f->fmt.pix;
	int ret;

	/*
	 * Try format, fmt.width/height could have been changed
	 * to match sensor capability or crop request
	 * sd_format & sd_framesize will contain what subdev
	 * can do for this request.
	 */
	ret = dcmi_try_fmt(dcmi, f, &sd_format, &sd_framesize);
	if (ret)
		return ret;

	/* Disable crop if JPEG is requested */
	if (pix->pixelformat == V4L2_PIX_FMT_JPEG)
		dcmi->do_crop = false;

	/* pix to mbus format */
	v4l2_fill_mbus_format(mf, pix,
			      sd_format->mbus_code);
	mf->width = sd_framesize.width;
	mf->height = sd_framesize.height;

	ret = dcmi_pipeline_s_fmt(dcmi, NULL, &format);
	if (ret < 0)
		return ret;

	dev_dbg(dcmi->dev, "Sensor format set to 0x%x %ux%u\n",
		mf->code, mf->width, mf->height);
	dev_dbg(dcmi->dev, "Buffer format set to %4.4s %ux%u\n",
		(char *)&pix->pixelformat,
		pix->width, pix->height);

	dcmi->fmt = *f;
	dcmi->sd_format = sd_format;
	dcmi->sd_framesize = sd_framesize;

	return 0;
}

static int dcmi_s_fmt_vid_cap(struct file *file, void *priv,
			      struct v4l2_format *f)
{
	struct stm32_dcmi *dcmi = video_drvdata(file);

	if (vb2_is_streaming(&dcmi->queue))
		return -EBUSY;

	return dcmi_set_fmt(dcmi, f);
}

static int dcmi_try_fmt_vid_cap(struct file *file, void *priv,
				struct v4l2_format *f)
{
	struct stm32_dcmi *dcmi = video_drvdata(file);

	return dcmi_try_fmt(dcmi, f, NULL, NULL);
}

static int dcmi_enum_fmt_vid_cap(struct file *file, void  *priv,
				 struct v4l2_fmtdesc *f)
{
	struct stm32_dcmi *dcmi = video_drvdata(file);

	if (f->index >= dcmi->num_of_sd_formats)
		return -EINVAL;

	f->pixelformat = dcmi->sd_formats[f->index]->fourcc;
	return 0;
}

static int dcmi_get_sensor_format(struct stm32_dcmi *dcmi,
				  struct v4l2_pix_format *pix)
{
	struct v4l2_subdev_format fmt = {
		.which = V4L2_SUBDEV_FORMAT_ACTIVE,
	};
	int ret;

	ret = v4l2_subdev_call(dcmi->entity.source, pad, get_fmt, NULL, &fmt);
	if (ret)
		return ret;

	v4l2_fill_pix_format(pix, &fmt.format);

	return 0;
}

static int dcmi_set_sensor_format(struct stm32_dcmi *dcmi,
				  struct v4l2_pix_format *pix)
{
	const struct dcmi_format *sd_fmt;
	struct v4l2_subdev_format format = {
		.which = V4L2_SUBDEV_FORMAT_TRY,
	};
	struct v4l2_subdev_pad_config pad_cfg;
	int ret;

	sd_fmt = find_format_by_fourcc(dcmi, pix->pixelformat);
	if (!sd_fmt) {
		if (!dcmi->num_of_sd_formats)
			return -ENODATA;

		sd_fmt = dcmi->sd_formats[dcmi->num_of_sd_formats - 1];
		pix->pixelformat = sd_fmt->fourcc;
	}

	v4l2_fill_mbus_format(&format.format, pix, sd_fmt->mbus_code);
	ret = v4l2_subdev_call(dcmi->entity.source, pad, set_fmt,
			       &pad_cfg, &format);
	if (ret < 0)
		return ret;

	return 0;
}

static int dcmi_get_sensor_bounds(struct stm32_dcmi *dcmi,
				  struct v4l2_rect *r)
{
	struct v4l2_subdev_selection bounds = {
		.which = V4L2_SUBDEV_FORMAT_ACTIVE,
		.target = V4L2_SEL_TGT_CROP_BOUNDS,
	};
	unsigned int max_width, max_height, max_pixsize;
	struct v4l2_pix_format pix;
	unsigned int i;
	int ret;

	/*
	 * Get sensor bounds first
	 */
	ret = v4l2_subdev_call(dcmi->entity.source, pad, get_selection,
			       NULL, &bounds);
	if (!ret)
		*r = bounds.r;
	if (ret != -ENOIOCTLCMD)
		return ret;

	/*
	 * If selection is not implemented,
	 * fallback by enumerating sensor frame sizes
	 * and take the largest one
	 */
	max_width = 0;
	max_height = 0;
	max_pixsize = 0;
	for (i = 0; i < dcmi->num_of_sd_framesizes; i++) {
		struct dcmi_framesize *fsize = &dcmi->sd_framesizes[i];
		unsigned int pixsize = fsize->width * fsize->height;

		if (pixsize > max_pixsize) {
			max_pixsize = pixsize;
			max_width = fsize->width;
			max_height = fsize->height;
		}
	}
	if (max_pixsize > 0) {
		r->top = 0;
		r->left = 0;
		r->width = max_width;
		r->height = max_height;
		return 0;
	}

	/*
	 * If frame sizes enumeration is not implemented,
	 * fallback by getting current sensor frame size
	 */
	ret = dcmi_get_sensor_format(dcmi, &pix);
	if (ret)
		return ret;

	r->top = 0;
	r->left = 0;
	r->width = pix.width;
	r->height = pix.height;

	return 0;
}

static int dcmi_g_selection(struct file *file, void *fh,
			    struct v4l2_selection *s)
{
	struct stm32_dcmi *dcmi = video_drvdata(file);

	if (s->type != V4L2_BUF_TYPE_VIDEO_CAPTURE)
		return -EINVAL;

	switch (s->target) {
	case V4L2_SEL_TGT_CROP_DEFAULT:
	case V4L2_SEL_TGT_CROP_BOUNDS:
		s->r = dcmi->sd_bounds;
		return 0;
	case V4L2_SEL_TGT_CROP:
		if (dcmi->do_crop) {
			s->r = dcmi->crop;
		} else {
			s->r.top = 0;
			s->r.left = 0;
			s->r.width = dcmi->fmt.fmt.pix.width;
			s->r.height = dcmi->fmt.fmt.pix.height;
		}
		break;
	default:
		return -EINVAL;
	}

	return 0;
}

static int dcmi_s_selection(struct file *file, void *priv,
			    struct v4l2_selection *s)
{
	struct stm32_dcmi *dcmi = video_drvdata(file);
	struct v4l2_rect r = s->r;
	struct v4l2_rect max_rect;
	struct v4l2_pix_format pix;

	if (s->type != V4L2_BUF_TYPE_VIDEO_CAPTURE ||
	    s->target != V4L2_SEL_TGT_CROP)
		return -EINVAL;

	/* Reset sensor resolution to max resolution */
	pix.pixelformat = dcmi->fmt.fmt.pix.pixelformat;
	pix.width = dcmi->sd_bounds.width;
	pix.height = dcmi->sd_bounds.height;
	dcmi_set_sensor_format(dcmi, &pix);

	/*
	 * Make the intersection between
	 * sensor resolution
	 * and crop request
	 */
	max_rect.top = 0;
	max_rect.left = 0;
	max_rect.width = pix.width;
	max_rect.height = pix.height;
	v4l2_rect_map_inside(&r, &max_rect);
	r.top  = clamp_t(s32, r.top, 0, pix.height - r.height);
	r.left = clamp_t(s32, r.left, 0, pix.width - r.width);

	if (!(r.top == dcmi->sd_bounds.top &&
	      r.left == dcmi->sd_bounds.left &&
	      r.width == dcmi->sd_bounds.width &&
	      r.height == dcmi->sd_bounds.height)) {
		/* Crop if request is different than sensor resolution */
		dcmi->do_crop = true;
		dcmi->crop = r;
		dev_dbg(dcmi->dev, "s_selection: crop %ux%u@(%u,%u) from %ux%u\n",
			r.width, r.height, r.left, r.top,
			pix.width, pix.height);
	} else {
		/* Disable crop */
		dcmi->do_crop = false;
		dev_dbg(dcmi->dev, "s_selection: crop is disabled\n");
	}

	s->r = r;
	return 0;
}

static int dcmi_querycap(struct file *file, void *priv,
			 struct v4l2_capability *cap)
{
	strscpy(cap->driver, DRV_NAME, sizeof(cap->driver));
	strscpy(cap->card, "STM32 Camera Memory Interface",
		sizeof(cap->card));
	strscpy(cap->bus_info, "platform:dcmi", sizeof(cap->bus_info));
	return 0;
}

static int dcmi_enum_input(struct file *file, void *priv,
			   struct v4l2_input *i)
{
	if (i->index != 0)
		return -EINVAL;

	i->type = V4L2_INPUT_TYPE_CAMERA;
	strscpy(i->name, "Camera", sizeof(i->name));
	return 0;
}

static int dcmi_g_input(struct file *file, void *priv, unsigned int *i)
{
	*i = 0;
	return 0;
}

static int dcmi_s_input(struct file *file, void *priv, unsigned int i)
{
	if (i > 0)
		return -EINVAL;
	return 0;
}

static int dcmi_enum_framesizes(struct file *file, void *fh,
				struct v4l2_frmsizeenum *fsize)
{
	struct stm32_dcmi *dcmi = video_drvdata(file);
	const struct dcmi_format *sd_fmt;
	struct v4l2_subdev_frame_size_enum fse = {
		.index = fsize->index,
		.which = V4L2_SUBDEV_FORMAT_ACTIVE,
	};
	int ret;

	sd_fmt = find_format_by_fourcc(dcmi, fsize->pixel_format);
	if (!sd_fmt)
		return -EINVAL;

	fse.code = sd_fmt->mbus_code;

	ret = v4l2_subdev_call(dcmi->entity.source, pad, enum_frame_size,
			       NULL, &fse);
	if (ret)
		return ret;

	fsize->type = V4L2_FRMSIZE_TYPE_DISCRETE;
	fsize->discrete.width = fse.max_width;
	fsize->discrete.height = fse.max_height;

	return 0;
}

static int dcmi_g_parm(struct file *file, void *priv,
		       struct v4l2_streamparm *p)
{
	struct stm32_dcmi *dcmi = video_drvdata(file);

	return v4l2_g_parm_cap(video_devdata(file), dcmi->entity.source, p);
}

static int dcmi_s_parm(struct file *file, void *priv,
		       struct v4l2_streamparm *p)
{
	struct stm32_dcmi *dcmi = video_drvdata(file);

	return v4l2_s_parm_cap(video_devdata(file), dcmi->entity.source, p);
}

static int dcmi_enum_frameintervals(struct file *file, void *fh,
				    struct v4l2_frmivalenum *fival)
{
	struct stm32_dcmi *dcmi = video_drvdata(file);
	const struct dcmi_format *sd_fmt;
	struct v4l2_subdev_frame_interval_enum fie = {
		.index = fival->index,
		.width = fival->width,
		.height = fival->height,
		.which = V4L2_SUBDEV_FORMAT_ACTIVE,
	};
	int ret;

	sd_fmt = find_format_by_fourcc(dcmi, fival->pixel_format);
	if (!sd_fmt)
		return -EINVAL;

	fie.code = sd_fmt->mbus_code;

	ret = v4l2_subdev_call(dcmi->entity.source, pad,
			       enum_frame_interval, NULL, &fie);
	if (ret)
		return ret;

	fival->type = V4L2_FRMIVAL_TYPE_DISCRETE;
	fival->discrete = fie.interval;

	return 0;
}

static const struct of_device_id stm32_dcmi_of_match[] = {
	{ .compatible = "st,stm32-dcmi"},
	{ /* end node */ },
};
MODULE_DEVICE_TABLE(of, stm32_dcmi_of_match);

static int dcmi_open(struct file *file)
{
	struct stm32_dcmi *dcmi = video_drvdata(file);
	struct v4l2_subdev *sd = dcmi->entity.source;
	int ret;

	if (mutex_lock_interruptible(&dcmi->lock))
		return -ERESTARTSYS;

	ret = v4l2_fh_open(file);
	if (ret < 0)
		goto unlock;

	if (!v4l2_fh_is_singular_file(file))
		goto fh_rel;

	ret = v4l2_subdev_call(sd, core, s_power, 1);
	if (ret < 0 && ret != -ENOIOCTLCMD)
		goto fh_rel;

	ret = dcmi_set_fmt(dcmi, &dcmi->fmt);
	if (ret)
		v4l2_subdev_call(sd, core, s_power, 0);
fh_rel:
	if (ret)
		v4l2_fh_release(file);
unlock:
	mutex_unlock(&dcmi->lock);
	return ret;
}

static int dcmi_release(struct file *file)
{
	struct stm32_dcmi *dcmi = video_drvdata(file);
	struct v4l2_subdev *sd = dcmi->entity.source;
	bool fh_singular;
	int ret;

	mutex_lock(&dcmi->lock);

	fh_singular = v4l2_fh_is_singular_file(file);

	ret = _vb2_fop_release(file, NULL);

	if (fh_singular)
		v4l2_subdev_call(sd, core, s_power, 0);

	mutex_unlock(&dcmi->lock);

	return ret;
}

static const struct v4l2_ioctl_ops dcmi_ioctl_ops = {
	.vidioc_querycap		= dcmi_querycap,

	.vidioc_try_fmt_vid_cap		= dcmi_try_fmt_vid_cap,
	.vidioc_g_fmt_vid_cap		= dcmi_g_fmt_vid_cap,
	.vidioc_s_fmt_vid_cap		= dcmi_s_fmt_vid_cap,
	.vidioc_enum_fmt_vid_cap	= dcmi_enum_fmt_vid_cap,
	.vidioc_g_selection		= dcmi_g_selection,
	.vidioc_s_selection		= dcmi_s_selection,

	.vidioc_enum_input		= dcmi_enum_input,
	.vidioc_g_input			= dcmi_g_input,
	.vidioc_s_input			= dcmi_s_input,

	.vidioc_g_parm			= dcmi_g_parm,
	.vidioc_s_parm			= dcmi_s_parm,

	.vidioc_enum_framesizes		= dcmi_enum_framesizes,
	.vidioc_enum_frameintervals	= dcmi_enum_frameintervals,

	.vidioc_reqbufs			= vb2_ioctl_reqbufs,
	.vidioc_create_bufs		= vb2_ioctl_create_bufs,
	.vidioc_querybuf		= vb2_ioctl_querybuf,
	.vidioc_qbuf			= vb2_ioctl_qbuf,
	.vidioc_dqbuf			= vb2_ioctl_dqbuf,
	.vidioc_expbuf			= vb2_ioctl_expbuf,
	.vidioc_prepare_buf		= vb2_ioctl_prepare_buf,
	.vidioc_streamon		= vb2_ioctl_streamon,
	.vidioc_streamoff		= vb2_ioctl_streamoff,

	.vidioc_log_status		= v4l2_ctrl_log_status,
	.vidioc_subscribe_event		= v4l2_ctrl_subscribe_event,
	.vidioc_unsubscribe_event	= v4l2_event_unsubscribe,
};

static const struct v4l2_file_operations dcmi_fops = {
	.owner		= THIS_MODULE,
	.unlocked_ioctl	= video_ioctl2,
	.open		= dcmi_open,
	.release	= dcmi_release,
	.poll		= vb2_fop_poll,
	.mmap		= vb2_fop_mmap,
#ifndef CONFIG_MMU
	.get_unmapped_area = vb2_fop_get_unmapped_area,
#endif
	.read		= vb2_fop_read,
};

static int dcmi_set_default_fmt(struct stm32_dcmi *dcmi)
{
	struct v4l2_format f = {
		.type = V4L2_BUF_TYPE_VIDEO_CAPTURE,
		.fmt.pix = {
			.width		= CIF_WIDTH,
			.height		= CIF_HEIGHT,
			.field		= V4L2_FIELD_NONE,
			.pixelformat	= dcmi->sd_formats[0]->fourcc,
		},
	};
	int ret;

	ret = dcmi_try_fmt(dcmi, &f, NULL, NULL);
	if (ret)
		return ret;
	dcmi->sd_format = dcmi->sd_formats[0];
	dcmi->fmt = f;
	return 0;
}

/*
 * FIXME: For the time being we only support subdevices
 * which expose RGB & YUV "parallel form" mbus code (_2X8).
 * Nevertheless, this allows to support serial source subdevices
 * and serial to parallel bridges which conform to this.
 */
static const struct dcmi_format dcmi_formats[] = {
	{
		.fourcc = V4L2_PIX_FMT_RGB565,
		.mbus_code = MEDIA_BUS_FMT_RGB565_2X8_LE,
		.bpp = 2,
	}, {
		.fourcc = V4L2_PIX_FMT_YUYV,
		.mbus_code = MEDIA_BUS_FMT_YUYV8_2X8,
		.bpp = 2,
	}, {
		.fourcc = V4L2_PIX_FMT_UYVY,
		.mbus_code = MEDIA_BUS_FMT_UYVY8_2X8,
		.bpp = 2,
	}, {
		.fourcc = V4L2_PIX_FMT_JPEG,
		.mbus_code = MEDIA_BUS_FMT_JPEG_1X8,
		.bpp = 1,
	},
};

static int dcmi_formats_init(struct stm32_dcmi *dcmi)
{
	const struct dcmi_format *sd_fmts[ARRAY_SIZE(dcmi_formats)];
	unsigned int num_fmts = 0, i, j;
	struct v4l2_subdev *subdev = dcmi->entity.source;
	struct v4l2_subdev_mbus_code_enum mbus_code = {
		.which = V4L2_SUBDEV_FORMAT_ACTIVE,
	};

	while (!v4l2_subdev_call(subdev, pad, enum_mbus_code,
				 NULL, &mbus_code)) {
		for (i = 0; i < ARRAY_SIZE(dcmi_formats); i++) {
			if (dcmi_formats[i].mbus_code != mbus_code.code)
				continue;

			/* Code supported, have we got this fourcc yet? */
			for (j = 0; j < num_fmts; j++)
				if (sd_fmts[j]->fourcc ==
						dcmi_formats[i].fourcc) {
					/* Already available */
					dev_dbg(dcmi->dev, "Skipping fourcc/code: %4.4s/0x%x\n",
						(char *)&sd_fmts[j]->fourcc,
						mbus_code.code);
					break;
				}
			if (j == num_fmts) {
				/* New */
				sd_fmts[num_fmts++] = dcmi_formats + i;
				dev_dbg(dcmi->dev, "Supported fourcc/code: %4.4s/0x%x\n",
					(char *)&sd_fmts[num_fmts - 1]->fourcc,
					sd_fmts[num_fmts - 1]->mbus_code);
			}
		}
		mbus_code.index++;
	}

	if (!num_fmts)
		return -ENXIO;

	dcmi->num_of_sd_formats = num_fmts;
	dcmi->sd_formats = devm_kcalloc(dcmi->dev,
					num_fmts, sizeof(struct dcmi_format *),
					GFP_KERNEL);
	if (!dcmi->sd_formats) {
		dev_err(dcmi->dev, "Could not allocate memory\n");
		return -ENOMEM;
	}

	memcpy(dcmi->sd_formats, sd_fmts,
	       num_fmts * sizeof(struct dcmi_format *));
	dcmi->sd_format = dcmi->sd_formats[0];

	return 0;
}

static int dcmi_framesizes_init(struct stm32_dcmi *dcmi)
{
	unsigned int num_fsize = 0;
	struct v4l2_subdev *subdev = dcmi->entity.source;
	struct v4l2_subdev_frame_size_enum fse = {
		.which = V4L2_SUBDEV_FORMAT_ACTIVE,
		.code = dcmi->sd_format->mbus_code,
	};
	unsigned int ret;
	unsigned int i;

	/* Allocate discrete framesizes array */
	while (!v4l2_subdev_call(subdev, pad, enum_frame_size,
				 NULL, &fse))
		fse.index++;

	num_fsize = fse.index;
	if (!num_fsize)
		return 0;

	dcmi->num_of_sd_framesizes = num_fsize;
	dcmi->sd_framesizes = devm_kcalloc(dcmi->dev, num_fsize,
					   sizeof(struct dcmi_framesize),
					   GFP_KERNEL);
	if (!dcmi->sd_framesizes) {
		dev_err(dcmi->dev, "Could not allocate memory\n");
		return -ENOMEM;
	}

	/* Fill array with sensor supported framesizes */
	dev_dbg(dcmi->dev, "Sensor supports %u frame sizes:\n", num_fsize);
	for (i = 0; i < dcmi->num_of_sd_framesizes; i++) {
		fse.index = i;
		ret = v4l2_subdev_call(subdev, pad, enum_frame_size,
				       NULL, &fse);
		if (ret)
			return ret;
		dcmi->sd_framesizes[fse.index].width = fse.max_width;
		dcmi->sd_framesizes[fse.index].height = fse.max_height;
		dev_dbg(dcmi->dev, "%ux%u\n", fse.max_width, fse.max_height);
	}

	return 0;
}

static int dcmi_graph_notify_complete(struct v4l2_async_notifier *notifier)
{
	struct stm32_dcmi *dcmi = notifier_to_dcmi(notifier);
	int ret;

	/*
	 * Now that the graph is complete,
	 * we search for the source subdevice
	 * in order to expose it through V4L2 interface
	 */
	dcmi->entity.source =
		media_entity_to_v4l2_subdev(dcmi_find_source(dcmi));
	if (!dcmi->entity.source) {
		dev_err(dcmi->dev, "Source subdevice not found\n");
		return -ENODEV;
	}

	dcmi->vdev->ctrl_handler = dcmi->entity.source->ctrl_handler;

	ret = dcmi_formats_init(dcmi);
	if (ret) {
		dev_err(dcmi->dev, "No supported mediabus format found\n");
		return ret;
	}

	ret = dcmi_framesizes_init(dcmi);
	if (ret) {
		dev_err(dcmi->dev, "Could not initialize framesizes\n");
		return ret;
	}

	ret = dcmi_get_sensor_bounds(dcmi, &dcmi->sd_bounds);
	if (ret) {
		dev_err(dcmi->dev, "Could not get sensor bounds\n");
		return ret;
	}

	ret = dcmi_set_default_fmt(dcmi);
	if (ret) {
		dev_err(dcmi->dev, "Could not set default format\n");
		return ret;
	}

	return 0;
}

static void dcmi_graph_notify_unbind(struct v4l2_async_notifier *notifier,
				     struct v4l2_subdev *sd,
				     struct v4l2_async_subdev *asd)
{
	struct stm32_dcmi *dcmi = notifier_to_dcmi(notifier);

	dev_dbg(dcmi->dev, "Removing %s\n", video_device_node_name(dcmi->vdev));

	/* Checks internally if vdev has been init or not */
	video_unregister_device(dcmi->vdev);
}

static int dcmi_graph_notify_bound(struct v4l2_async_notifier *notifier,
				   struct v4l2_subdev *subdev,
				   struct v4l2_async_subdev *asd)
{
	struct stm32_dcmi *dcmi = notifier_to_dcmi(notifier);
	unsigned int ret;
	int src_pad;

	dev_dbg(dcmi->dev, "Subdev \"%s\" bound\n", subdev->name);

	/*
	 * Link this sub-device to DCMI, it could be
	 * a parallel camera sensor or a bridge
	 */
	src_pad = media_entity_get_fwnode_pad(&subdev->entity,
					      subdev->fwnode,
					      MEDIA_PAD_FL_SOURCE);

	ret = media_create_pad_link(&subdev->entity, src_pad,
				    &dcmi->vdev->entity, 0,
				    MEDIA_LNK_FL_IMMUTABLE |
				    MEDIA_LNK_FL_ENABLED);
	if (ret)
		dev_err(dcmi->dev, "Failed to create media pad link with subdev \"%s\"\n",
			subdev->name);
	else
		dev_dbg(dcmi->dev, "DCMI is now linked to \"%s\"\n",
			subdev->name);

	return ret;
}

static const struct v4l2_async_notifier_operations dcmi_graph_notify_ops = {
	.bound = dcmi_graph_notify_bound,
	.unbind = dcmi_graph_notify_unbind,
	.complete = dcmi_graph_notify_complete,
};

static int dcmi_graph_parse(struct stm32_dcmi *dcmi, struct device_node *node)
{
	struct device_node *ep = NULL;
	struct device_node *remote;

	ep = of_graph_get_next_endpoint(node, ep);
	if (!ep)
		return -EINVAL;

	remote = of_graph_get_remote_port_parent(ep);
	of_node_put(ep);
	if (!remote)
		return -EINVAL;

	/* Remote node to connect */
	dcmi->entity.remote_node = remote;
	dcmi->entity.asd.match_type = V4L2_ASYNC_MATCH_FWNODE;
	dcmi->entity.asd.match.fwnode = of_fwnode_handle(remote);
	return 0;
}

static int dcmi_graph_init(struct stm32_dcmi *dcmi)
{
	int ret;

	/* Parse the graph to extract a list of subdevice DT nodes. */
	ret = dcmi_graph_parse(dcmi, dcmi->dev->of_node);
	if (ret < 0) {
		dev_err(dcmi->dev, "Failed to parse graph\n");
		return ret;
	}

	v4l2_async_notifier_init(&dcmi->notifier);

	ret = v4l2_async_notifier_add_subdev(&dcmi->notifier,
					     &dcmi->entity.asd);
	if (ret) {
		dev_err(dcmi->dev, "Failed to add subdev notifier\n");
		of_node_put(dcmi->entity.remote_node);
		return ret;
	}

	dcmi->notifier.ops = &dcmi_graph_notify_ops;

	ret = v4l2_async_notifier_register(&dcmi->v4l2_dev, &dcmi->notifier);
	if (ret < 0) {
		dev_err(dcmi->dev, "Failed to register notifier\n");
		v4l2_async_notifier_cleanup(&dcmi->notifier);
		return ret;
	}

	return 0;
}

static int dcmi_probe(struct platform_device *pdev)
{
	struct device_node *np = pdev->dev.of_node;
	const struct of_device_id *match = NULL;
	struct v4l2_fwnode_endpoint ep = { .bus_type = 0 };
	struct stm32_dcmi *dcmi;
	struct vb2_queue *q;
	struct dma_chan *chan;
	struct clk *mclk;
	int irq;
	int ret = 0;

	match = of_match_device(of_match_ptr(stm32_dcmi_of_match), &pdev->dev);
	if (!match) {
		dev_err(&pdev->dev, "Could not find a match in devicetree\n");
		return -ENODEV;
	}

	dcmi = devm_kzalloc(&pdev->dev, sizeof(struct stm32_dcmi), GFP_KERNEL);
	if (!dcmi)
		return -ENOMEM;

	dcmi->rstc = devm_reset_control_get_exclusive(&pdev->dev, NULL);
	if (IS_ERR(dcmi->rstc)) {
		dev_err(&pdev->dev, "Could not get reset control\n");
		return PTR_ERR(dcmi->rstc);
	}

	/* Get bus characteristics from devicetree */
	np = of_graph_get_next_endpoint(np, NULL);
	if (!np) {
		dev_err(&pdev->dev, "Could not find the endpoint\n");
		return -ENODEV;
	}

	ret = v4l2_fwnode_endpoint_parse(of_fwnode_handle(np), &ep);
	of_node_put(np);
	if (ret) {
		dev_err(&pdev->dev, "Could not parse the endpoint\n");
		return ret;
	}

	if (ep.bus_type == V4L2_MBUS_CSI2_DPHY) {
		dev_err(&pdev->dev, "CSI bus not supported\n");
		return -ENODEV;
	}
	dcmi->bus.flags = ep.bus.parallel.flags;
	dcmi->bus.bus_width = ep.bus.parallel.bus_width;
	dcmi->bus.data_shift = ep.bus.parallel.data_shift;

	irq = platform_get_irq(pdev, 0);
<<<<<<< HEAD
	if (irq <= 0) {
		if (irq != -EPROBE_DEFER)
			dev_err(&pdev->dev, "Could not get irq\n");
		return irq ? irq : -ENXIO;
	}
=======
	if (irq <= 0)
		return irq ? irq : -ENXIO;
>>>>>>> f7688b48

	dcmi->res = platform_get_resource(pdev, IORESOURCE_MEM, 0);
	if (!dcmi->res) {
		dev_err(&pdev->dev, "Could not get resource\n");
		return -ENODEV;
	}

	dcmi->regs = devm_ioremap_resource(&pdev->dev, dcmi->res);
	if (IS_ERR(dcmi->regs)) {
		dev_err(&pdev->dev, "Could not map registers\n");
		return PTR_ERR(dcmi->regs);
	}

	ret = devm_request_threaded_irq(&pdev->dev, irq, dcmi_irq_callback,
					dcmi_irq_thread, IRQF_ONESHOT,
					dev_name(&pdev->dev), dcmi);
	if (ret) {
		dev_err(&pdev->dev, "Unable to request irq %d\n", irq);
		return ret;
	}

	mclk = devm_clk_get(&pdev->dev, "mclk");
	if (IS_ERR(mclk)) {
		if (PTR_ERR(mclk) != -EPROBE_DEFER)
			dev_err(&pdev->dev, "Unable to get mclk\n");
		return PTR_ERR(mclk);
	}

	chan = dma_request_slave_channel(&pdev->dev, "tx");
	if (!chan) {
		dev_info(&pdev->dev, "Unable to request DMA channel, defer probing\n");
		return -EPROBE_DEFER;
	}

	spin_lock_init(&dcmi->irqlock);
	mutex_init(&dcmi->lock);
	mutex_init(&dcmi->dma_lock);
	init_completion(&dcmi->complete);
	INIT_LIST_HEAD(&dcmi->buffers);

	dcmi->dev = &pdev->dev;
	dcmi->mclk = mclk;
	dcmi->state = STOPPED;
	dcmi->dma_chan = chan;

	q = &dcmi->queue;

	dcmi->v4l2_dev.mdev = &dcmi->mdev;

	/* Initialize media device */
	strscpy(dcmi->mdev.model, DRV_NAME, sizeof(dcmi->mdev.model));
	snprintf(dcmi->mdev.bus_info, sizeof(dcmi->mdev.bus_info),
		 "platform:%s", DRV_NAME);
	dcmi->mdev.dev = &pdev->dev;
	media_device_init(&dcmi->mdev);

	/* Initialize the top-level structure */
	ret = v4l2_device_register(&pdev->dev, &dcmi->v4l2_dev);
	if (ret)
		goto err_media_device_cleanup;

	dcmi->vdev = video_device_alloc();
	if (!dcmi->vdev) {
		ret = -ENOMEM;
		goto err_device_unregister;
	}

	/* Video node */
	dcmi->vdev->fops = &dcmi_fops;
	dcmi->vdev->v4l2_dev = &dcmi->v4l2_dev;
	dcmi->vdev->queue = &dcmi->queue;
	strscpy(dcmi->vdev->name, KBUILD_MODNAME, sizeof(dcmi->vdev->name));
	dcmi->vdev->release = video_device_release;
	dcmi->vdev->ioctl_ops = &dcmi_ioctl_ops;
	dcmi->vdev->lock = &dcmi->lock;
	dcmi->vdev->device_caps = V4L2_CAP_VIDEO_CAPTURE | V4L2_CAP_STREAMING |
				  V4L2_CAP_READWRITE;
	video_set_drvdata(dcmi->vdev, dcmi);

	/* Media entity pads */
	dcmi->vid_cap_pad.flags = MEDIA_PAD_FL_SINK;
	ret = media_entity_pads_init(&dcmi->vdev->entity,
				     1, &dcmi->vid_cap_pad);
	if (ret) {
		dev_err(dcmi->dev, "Failed to init media entity pad\n");
		goto err_device_release;
	}
	dcmi->vdev->entity.flags |= MEDIA_ENT_FL_DEFAULT;

	ret = video_register_device(dcmi->vdev, VFL_TYPE_GRABBER, -1);
	if (ret) {
		dev_err(dcmi->dev, "Failed to register video device\n");
		goto err_media_entity_cleanup;
	}

	dev_dbg(dcmi->dev, "Device registered as %s\n",
		video_device_node_name(dcmi->vdev));

	/* Buffer queue */
	q->type = V4L2_BUF_TYPE_VIDEO_CAPTURE;
	q->io_modes = VB2_MMAP | VB2_READ | VB2_DMABUF;
	q->lock = &dcmi->lock;
	q->drv_priv = dcmi;
	q->buf_struct_size = sizeof(struct dcmi_buf);
	q->ops = &dcmi_video_qops;
	q->mem_ops = &vb2_dma_contig_memops;
	q->timestamp_flags = V4L2_BUF_FLAG_TIMESTAMP_MONOTONIC;
	q->min_buffers_needed = 2;
	q->dev = &pdev->dev;

	ret = vb2_queue_init(q);
	if (ret < 0) {
		dev_err(&pdev->dev, "Failed to initialize vb2 queue\n");
		goto err_media_entity_cleanup;
	}

	ret = dcmi_graph_init(dcmi);
	if (ret < 0)
		goto err_media_entity_cleanup;

	/* Reset device */
	ret = reset_control_assert(dcmi->rstc);
	if (ret) {
		dev_err(&pdev->dev, "Failed to assert the reset line\n");
		goto err_cleanup;
	}

	usleep_range(3000, 5000);

	ret = reset_control_deassert(dcmi->rstc);
	if (ret) {
		dev_err(&pdev->dev, "Failed to deassert the reset line\n");
		goto err_cleanup;
	}

	dev_info(&pdev->dev, "Probe done\n");

	platform_set_drvdata(pdev, dcmi);

	pm_runtime_enable(&pdev->dev);

	return 0;

err_cleanup:
	v4l2_async_notifier_cleanup(&dcmi->notifier);
err_media_entity_cleanup:
	media_entity_cleanup(&dcmi->vdev->entity);
err_device_release:
	video_device_release(dcmi->vdev);
err_device_unregister:
	v4l2_device_unregister(&dcmi->v4l2_dev);
err_media_device_cleanup:
	media_device_cleanup(&dcmi->mdev);
	dma_release_channel(dcmi->dma_chan);

	return ret;
}

static int dcmi_remove(struct platform_device *pdev)
{
	struct stm32_dcmi *dcmi = platform_get_drvdata(pdev);

	pm_runtime_disable(&pdev->dev);

	v4l2_async_notifier_unregister(&dcmi->notifier);
	v4l2_async_notifier_cleanup(&dcmi->notifier);
	media_entity_cleanup(&dcmi->vdev->entity);
	v4l2_device_unregister(&dcmi->v4l2_dev);
	media_device_cleanup(&dcmi->mdev);

	dma_release_channel(dcmi->dma_chan);

	return 0;
}

static __maybe_unused int dcmi_runtime_suspend(struct device *dev)
{
	struct stm32_dcmi *dcmi = dev_get_drvdata(dev);

	clk_disable_unprepare(dcmi->mclk);

	return 0;
}

static __maybe_unused int dcmi_runtime_resume(struct device *dev)
{
	struct stm32_dcmi *dcmi = dev_get_drvdata(dev);
	int ret;

	ret = clk_prepare_enable(dcmi->mclk);
	if (ret)
		dev_err(dev, "%s: Failed to prepare_enable clock\n", __func__);

	return ret;
}

static __maybe_unused int dcmi_suspend(struct device *dev)
{
	/* disable clock */
	pm_runtime_force_suspend(dev);

	/* change pinctrl state */
	pinctrl_pm_select_sleep_state(dev);

	return 0;
}

static __maybe_unused int dcmi_resume(struct device *dev)
{
	/* restore pinctl default state */
	pinctrl_pm_select_default_state(dev);

	/* clock enable */
	pm_runtime_force_resume(dev);

	return 0;
}

static const struct dev_pm_ops dcmi_pm_ops = {
	SET_SYSTEM_SLEEP_PM_OPS(dcmi_suspend, dcmi_resume)
	SET_RUNTIME_PM_OPS(dcmi_runtime_suspend,
			   dcmi_runtime_resume, NULL)
};

static struct platform_driver stm32_dcmi_driver = {
	.probe		= dcmi_probe,
	.remove		= dcmi_remove,
	.driver		= {
		.name = DRV_NAME,
		.of_match_table = of_match_ptr(stm32_dcmi_of_match),
		.pm = &dcmi_pm_ops,
	},
};

module_platform_driver(stm32_dcmi_driver);

MODULE_AUTHOR("Yannick Fertre <yannick.fertre@st.com>");
MODULE_AUTHOR("Hugues Fruchet <hugues.fruchet@st.com>");
MODULE_DESCRIPTION("STMicroelectronics STM32 Digital Camera Memory Interface driver");
MODULE_LICENSE("GPL");
MODULE_SUPPORTED_DEVICE("video");<|MERGE_RESOLUTION|>--- conflicted
+++ resolved
@@ -169,13 +169,10 @@
 
 	/* Ensure DMA operations atomicity */
 	struct mutex			dma_lock;
-<<<<<<< HEAD
-=======
 
 	struct media_device		mdev;
 	struct media_pad		vid_cap_pad;
 	struct media_pipeline		pipeline;
->>>>>>> f7688b48
 };
 
 static inline struct stm32_dcmi *notifier_to_dcmi(struct v4l2_async_notifier *n)
@@ -1883,16 +1880,8 @@
 	dcmi->bus.data_shift = ep.bus.parallel.data_shift;
 
 	irq = platform_get_irq(pdev, 0);
-<<<<<<< HEAD
-	if (irq <= 0) {
-		if (irq != -EPROBE_DEFER)
-			dev_err(&pdev->dev, "Could not get irq\n");
-		return irq ? irq : -ENXIO;
-	}
-=======
 	if (irq <= 0)
 		return irq ? irq : -ENXIO;
->>>>>>> f7688b48
 
 	dcmi->res = platform_get_resource(pdev, IORESOURCE_MEM, 0);
 	if (!dcmi->res) {
