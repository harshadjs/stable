--- conflicted
+++ resolved
@@ -605,93 +605,6 @@
 	return ret;
 }
 
-<<<<<<< HEAD
-static int mipid02_get_fmt(struct v4l2_subdev *sd,
-			   struct v4l2_subdev_state *sd_state,
-			   struct v4l2_subdev_format *format)
-{
-	struct v4l2_mbus_framefmt *mbus_fmt = &format->format;
-	struct mipid02_dev *bridge = to_mipid02_dev(sd);
-	struct i2c_client *client = bridge->i2c_client;
-	struct v4l2_mbus_framefmt *fmt;
-
-	dev_dbg(&client->dev, "%s probe %d", __func__, format->pad);
-
-	if (format->pad >= MIPID02_PAD_NB)
-		return -EINVAL;
-	/* second CSI-2 pad not yet supported */
-	if (format->pad == MIPID02_SINK_1)
-		return -EINVAL;
-
-	if (format->which == V4L2_SUBDEV_FORMAT_TRY)
-		fmt = v4l2_subdev_get_try_format(&bridge->sd, sd_state,
-						 format->pad);
-	else
-		fmt = &bridge->fmt;
-
-	mutex_lock(&bridge->lock);
-
-	*mbus_fmt = *fmt;
-	/* code may need to be converted for source */
-	if (format->pad == MIPID02_SOURCE)
-		mbus_fmt->code = serial_to_parallel_code(mbus_fmt->code);
-
-	mutex_unlock(&bridge->lock);
-
-	return 0;
-}
-
-static void mipid02_set_fmt_source(struct v4l2_subdev *sd,
-				   struct v4l2_subdev_state *sd_state,
-				   struct v4l2_subdev_format *format)
-{
-	struct mipid02_dev *bridge = to_mipid02_dev(sd);
-
-	/* source pad mirror sink pad */
-	if (format->which == V4L2_SUBDEV_FORMAT_ACTIVE)
-		format->format = bridge->fmt;
-	else
-		format->format = *v4l2_subdev_get_try_format(sd, sd_state,
-							     MIPID02_SINK_0);
-
-	/* but code may need to be converted */
-	format->format.code = serial_to_parallel_code(format->format.code);
-
-	/* only apply format for V4L2_SUBDEV_FORMAT_TRY case */
-	if (format->which != V4L2_SUBDEV_FORMAT_TRY)
-		return;
-
-	*v4l2_subdev_get_try_format(sd, sd_state, MIPID02_SOURCE) =
-		format->format;
-}
-
-static void mipid02_set_fmt_sink(struct v4l2_subdev *sd,
-				 struct v4l2_subdev_state *sd_state,
-				 struct v4l2_subdev_format *format)
-{
-	struct mipid02_dev *bridge = to_mipid02_dev(sd);
-	struct v4l2_subdev_format source_fmt;
-	struct v4l2_mbus_framefmt *fmt;
-
-	format->format.code = get_fmt_code(format->format.code);
-
-	if (format->which == V4L2_SUBDEV_FORMAT_TRY)
-		fmt = v4l2_subdev_get_try_format(sd, sd_state, format->pad);
-	else
-		fmt = &bridge->fmt;
-
-	*fmt = format->format;
-
-	/*
-	 * Propagate the format change to the source pad, taking
-	 * care not to update the format pointer given back to user
-	 */
-	source_fmt = *format;
-	mipid02_set_fmt_source(sd, sd_state, &source_fmt);
-}
-
-=======
->>>>>>> 03a22b59
 static int mipid02_set_fmt(struct v4l2_subdev *sd,
 			   struct v4l2_subdev_state *sd_state,
 			   struct v4l2_subdev_format *fmt)
