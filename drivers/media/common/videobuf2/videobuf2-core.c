/*
 * videobuf2-core.c - video buffer 2 core framework
 *
 * Copyright (C) 2010 Samsung Electronics
 *
 * Author: Pawel Osciak <pawel@osciak.com>
 *	   Marek Szyprowski <m.szyprowski@samsung.com>
 *
 * The vb2_thread implementation was based on code from videobuf-dvb.c:
 *	(c) 2004 Gerd Knorr <kraxel@bytesex.org> [SUSE Labs]
 *
 * This program is free software; you can redistribute it and/or modify
 * it under the terms of the GNU General Public License as published by
 * the Free Software Foundation.
 */

#define pr_fmt(fmt) KBUILD_MODNAME ": " fmt

#include <linux/err.h>
#include <linux/kernel.h>
#include <linux/module.h>
#include <linux/mm.h>
#include <linux/poll.h>
#include <linux/slab.h>
#include <linux/sched.h>
#include <linux/freezer.h>
#include <linux/kthread.h>

#include <media/videobuf2-core.h>
#include <media/v4l2-mc.h>

#include <trace/events/vb2.h>

static int debug;
module_param(debug, int, 0644);

#define dprintk(q, level, fmt, arg...)					\
	do {								\
		if (debug >= level)					\
			pr_info("[%s] %s: " fmt, (q)->name, __func__,	\
				## arg);				\
	} while (0)

#ifdef CONFIG_VIDEO_ADV_DEBUG

/*
 * If advanced debugging is on, then count how often each op is called
 * successfully, which can either be per-buffer or per-queue.
 *
 * This makes it easy to check that the 'init' and 'cleanup'
 * (and variations thereof) stay balanced.
 */

#define log_memop(vb, op)						\
	dprintk((vb)->vb2_queue, 2, "call_memop(%d, %s)%s\n",		\
		(vb)->index, #op,					\
		(vb)->vb2_queue->mem_ops->op ? "" : " (nop)")

#define call_memop(vb, op, args...)					\
({									\
	struct vb2_queue *_q = (vb)->vb2_queue;				\
	int err;							\
									\
	log_memop(vb, op);						\
	err = _q->mem_ops->op ? _q->mem_ops->op(args) : 0;		\
	if (!err)							\
		(vb)->cnt_mem_ ## op++;					\
	err;								\
})

#define call_ptr_memop(op, vb, args...)					\
({									\
	struct vb2_queue *_q = (vb)->vb2_queue;				\
	void *ptr;							\
									\
	log_memop(vb, op);						\
	ptr = _q->mem_ops->op ? _q->mem_ops->op(vb, args) : NULL;	\
	if (!IS_ERR_OR_NULL(ptr))					\
		(vb)->cnt_mem_ ## op++;					\
	ptr;								\
})

#define call_void_memop(vb, op, args...)				\
({									\
	struct vb2_queue *_q = (vb)->vb2_queue;				\
									\
	log_memop(vb, op);						\
	if (_q->mem_ops->op)						\
		_q->mem_ops->op(args);					\
	(vb)->cnt_mem_ ## op++;						\
})

#define log_qop(q, op)							\
	dprintk(q, 2, "call_qop(%s)%s\n", #op,				\
		(q)->ops->op ? "" : " (nop)")

#define call_qop(q, op, args...)					\
({									\
	int err;							\
									\
	log_qop(q, op);							\
	err = (q)->ops->op ? (q)->ops->op(args) : 0;			\
	if (!err)							\
		(q)->cnt_ ## op++;					\
	err;								\
})

#define call_void_qop(q, op, args...)					\
({									\
	log_qop(q, op);							\
	if ((q)->ops->op)						\
		(q)->ops->op(args);					\
	(q)->cnt_ ## op++;						\
})

#define log_vb_qop(vb, op, args...)					\
	dprintk((vb)->vb2_queue, 2, "call_vb_qop(%d, %s)%s\n",		\
		(vb)->index, #op,					\
		(vb)->vb2_queue->ops->op ? "" : " (nop)")

#define call_vb_qop(vb, op, args...)					\
({									\
	int err;							\
									\
	log_vb_qop(vb, op);						\
	err = (vb)->vb2_queue->ops->op ?				\
		(vb)->vb2_queue->ops->op(args) : 0;			\
	if (!err)							\
		(vb)->cnt_ ## op++;					\
	err;								\
})

#define call_void_vb_qop(vb, op, args...)				\
({									\
	log_vb_qop(vb, op);						\
	if ((vb)->vb2_queue->ops->op)					\
		(vb)->vb2_queue->ops->op(args);				\
	(vb)->cnt_ ## op++;						\
})

#else

#define call_memop(vb, op, args...)					\
	((vb)->vb2_queue->mem_ops->op ?					\
		(vb)->vb2_queue->mem_ops->op(args) : 0)

#define call_ptr_memop(op, vb, args...)					\
	((vb)->vb2_queue->mem_ops->op ?					\
		(vb)->vb2_queue->mem_ops->op(vb, args) : NULL)

#define call_void_memop(vb, op, args...)				\
	do {								\
		if ((vb)->vb2_queue->mem_ops->op)			\
			(vb)->vb2_queue->mem_ops->op(args);		\
	} while (0)

#define call_qop(q, op, args...)					\
	((q)->ops->op ? (q)->ops->op(args) : 0)

#define call_void_qop(q, op, args...)					\
	do {								\
		if ((q)->ops->op)					\
			(q)->ops->op(args);				\
	} while (0)

#define call_vb_qop(vb, op, args...)					\
	((vb)->vb2_queue->ops->op ? (vb)->vb2_queue->ops->op(args) : 0)

#define call_void_vb_qop(vb, op, args...)				\
	do {								\
		if ((vb)->vb2_queue->ops->op)				\
			(vb)->vb2_queue->ops->op(args);			\
	} while (0)

#endif

#define call_bufop(q, op, args...)					\
({									\
	int ret = 0;							\
	if (q && q->buf_ops && q->buf_ops->op)				\
		ret = q->buf_ops->op(args);				\
	ret;								\
})

#define call_void_bufop(q, op, args...)					\
({									\
	if (q && q->buf_ops && q->buf_ops->op)				\
		q->buf_ops->op(args);					\
})

static void __vb2_queue_cancel(struct vb2_queue *q);
static void __enqueue_in_driver(struct vb2_buffer *vb);

static const char *vb2_state_name(enum vb2_buffer_state s)
{
	static const char * const state_names[] = {
		[VB2_BUF_STATE_DEQUEUED] = "dequeued",
		[VB2_BUF_STATE_IN_REQUEST] = "in request",
		[VB2_BUF_STATE_PREPARING] = "preparing",
		[VB2_BUF_STATE_QUEUED] = "queued",
		[VB2_BUF_STATE_ACTIVE] = "active",
		[VB2_BUF_STATE_DONE] = "done",
		[VB2_BUF_STATE_ERROR] = "error",
	};

	if ((unsigned int)(s) < ARRAY_SIZE(state_names))
		return state_names[s];
	return "unknown";
}

/*
 * __vb2_buf_mem_alloc() - allocate video memory for the given buffer
 */
static int __vb2_buf_mem_alloc(struct vb2_buffer *vb)
{
	struct vb2_queue *q = vb->vb2_queue;
	void *mem_priv;
	int plane;
	int ret = -ENOMEM;

	/*
	 * Allocate memory for all planes in this buffer
	 * NOTE: mmapped areas should be page aligned
	 */
	for (plane = 0; plane < vb->num_planes; ++plane) {
		/* Memops alloc requires size to be page aligned. */
		unsigned long size = PAGE_ALIGN(vb->planes[plane].length);

		/* Did it wrap around? */
		if (size < vb->planes[plane].length)
			goto free;

		mem_priv = call_ptr_memop(alloc,
					  vb,
					  q->alloc_devs[plane] ? : q->dev,
					  size);
		if (IS_ERR_OR_NULL(mem_priv)) {
			if (mem_priv)
				ret = PTR_ERR(mem_priv);
			goto free;
		}

		/* Associate allocator private data with this plane */
		vb->planes[plane].mem_priv = mem_priv;
	}

	return 0;
free:
	/* Free already allocated memory if one of the allocations failed */
	for (; plane > 0; --plane) {
		call_void_memop(vb, put, vb->planes[plane - 1].mem_priv);
		vb->planes[plane - 1].mem_priv = NULL;
	}

	return ret;
}

/*
 * __vb2_buf_mem_free() - free memory of the given buffer
 */
static void __vb2_buf_mem_free(struct vb2_buffer *vb)
{
	unsigned int plane;

	for (plane = 0; plane < vb->num_planes; ++plane) {
		call_void_memop(vb, put, vb->planes[plane].mem_priv);
		vb->planes[plane].mem_priv = NULL;
		dprintk(vb->vb2_queue, 3, "freed plane %d of buffer %d\n",
			plane, vb->index);
	}
}

/*
 * __vb2_buf_userptr_put() - release userspace memory associated with
 * a USERPTR buffer
 */
static void __vb2_buf_userptr_put(struct vb2_buffer *vb)
{
	unsigned int plane;

	for (plane = 0; plane < vb->num_planes; ++plane) {
		if (vb->planes[plane].mem_priv)
			call_void_memop(vb, put_userptr, vb->planes[plane].mem_priv);
		vb->planes[plane].mem_priv = NULL;
	}
}

/*
 * __vb2_plane_dmabuf_put() - release memory associated with
 * a DMABUF shared plane
 */
static void __vb2_plane_dmabuf_put(struct vb2_buffer *vb, struct vb2_plane *p)
{
	if (!p->mem_priv)
		return;

	if (p->dbuf_mapped)
		call_void_memop(vb, unmap_dmabuf, p->mem_priv);

	call_void_memop(vb, detach_dmabuf, p->mem_priv);
	dma_buf_put(p->dbuf);
	p->mem_priv = NULL;
	p->dbuf = NULL;
	p->dbuf_mapped = 0;
}

/*
 * __vb2_buf_dmabuf_put() - release memory associated with
 * a DMABUF shared buffer
 */
static void __vb2_buf_dmabuf_put(struct vb2_buffer *vb)
{
	unsigned int plane;

	for (plane = 0; plane < vb->num_planes; ++plane)
		__vb2_plane_dmabuf_put(vb, &vb->planes[plane]);
}

/*
 * __vb2_buf_mem_prepare() - call ->prepare() on buffer's private memory
 * to sync caches
 */
static void __vb2_buf_mem_prepare(struct vb2_buffer *vb)
{
	unsigned int plane;

	if (vb->synced)
		return;

	vb->synced = 1;
	for (plane = 0; plane < vb->num_planes; ++plane)
		call_void_memop(vb, prepare, vb->planes[plane].mem_priv);
}

/*
 * __vb2_buf_mem_finish() - call ->finish on buffer's private memory
 * to sync caches
 */
static void __vb2_buf_mem_finish(struct vb2_buffer *vb)
{
	unsigned int plane;

	if (!vb->synced)
		return;

	vb->synced = 0;
	for (plane = 0; plane < vb->num_planes; ++plane)
		call_void_memop(vb, finish, vb->planes[plane].mem_priv);
}

/*
 * __setup_offsets() - setup unique offsets ("cookies") for every plane in
 * the buffer.
 */
static void __setup_offsets(struct vb2_buffer *vb)
{
	struct vb2_queue *q = vb->vb2_queue;
	unsigned int plane;
	unsigned long off = 0;

	if (vb->index) {
		struct vb2_buffer *prev = q->bufs[vb->index - 1];
		struct vb2_plane *p = &prev->planes[prev->num_planes - 1];

		off = PAGE_ALIGN(p->m.offset + p->length);
	}

	for (plane = 0; plane < vb->num_planes; ++plane) {
		vb->planes[plane].m.offset = off;

		dprintk(q, 3, "buffer %d, plane %d offset 0x%08lx\n",
				vb->index, plane, off);

		off += vb->planes[plane].length;
		off = PAGE_ALIGN(off);
	}
}

static void init_buffer_cache_hints(struct vb2_queue *q, struct vb2_buffer *vb)
{
	/*
	 * DMA exporter should take care of cache syncs, so we can avoid
	 * explicit ->prepare()/->finish() syncs. For other ->memory types
	 * we always need ->prepare() or/and ->finish() cache sync.
	 */
	if (q->memory == VB2_MEMORY_DMABUF) {
		vb->skip_cache_sync_on_finish = 1;
		vb->skip_cache_sync_on_prepare = 1;
		return;
	}

	/*
	 * ->finish() cache sync can be avoided when queue direction is
	 * TO_DEVICE.
	 */
	if (q->dma_dir == DMA_TO_DEVICE)
		vb->skip_cache_sync_on_finish = 1;
}

/*
 * __vb2_queue_alloc() - allocate vb2 buffer structures and (for MMAP type)
 * video buffer memory for all buffers/planes on the queue and initializes the
 * queue
 *
 * Returns the number of buffers successfully allocated.
 */
static int __vb2_queue_alloc(struct vb2_queue *q, enum vb2_memory memory,
			     unsigned int num_buffers, unsigned int num_planes,
			     const unsigned plane_sizes[VB2_MAX_PLANES])
{
	unsigned int buffer, plane;
	struct vb2_buffer *vb;
	int ret;

	/* Ensure that q->num_buffers+num_buffers is below VB2_MAX_FRAME */
	num_buffers = min_t(unsigned int, num_buffers,
			    VB2_MAX_FRAME - q->num_buffers);

	for (buffer = 0; buffer < num_buffers; ++buffer) {
		/* Allocate vb2 buffer structures */
		vb = kzalloc(q->buf_struct_size, GFP_KERNEL);
		if (!vb) {
			dprintk(q, 1, "memory alloc for buffer struct failed\n");
			break;
		}

		vb->state = VB2_BUF_STATE_DEQUEUED;
		vb->vb2_queue = q;
		vb->num_planes = num_planes;
		vb->index = q->num_buffers + buffer;
		vb->type = q->type;
		vb->memory = memory;
		init_buffer_cache_hints(q, vb);
		for (plane = 0; plane < num_planes; ++plane) {
			vb->planes[plane].length = plane_sizes[plane];
			vb->planes[plane].min_length = plane_sizes[plane];
		}
		call_void_bufop(q, init_buffer, vb);

		q->bufs[vb->index] = vb;

		/* Allocate video buffer memory for the MMAP type */
		if (memory == VB2_MEMORY_MMAP) {
			ret = __vb2_buf_mem_alloc(vb);
			if (ret) {
				dprintk(q, 1, "failed allocating memory for buffer %d\n",
					buffer);
				q->bufs[vb->index] = NULL;
				kfree(vb);
				break;
			}
			__setup_offsets(vb);
			/*
			 * Call the driver-provided buffer initialization
			 * callback, if given. An error in initialization
			 * results in queue setup failure.
			 */
			ret = call_vb_qop(vb, buf_init, vb);
			if (ret) {
				dprintk(q, 1, "buffer %d %p initialization failed\n",
					buffer, vb);
				__vb2_buf_mem_free(vb);
				q->bufs[vb->index] = NULL;
				kfree(vb);
				break;
			}
		}
	}

	dprintk(q, 3, "allocated %d buffers, %d plane(s) each\n",
		buffer, num_planes);

	return buffer;
}

/*
 * __vb2_free_mem() - release all video buffer memory for a given queue
 */
static void __vb2_free_mem(struct vb2_queue *q, unsigned int buffers)
{
	unsigned int buffer;
	struct vb2_buffer *vb;

	for (buffer = q->num_buffers - buffers; buffer < q->num_buffers;
	     ++buffer) {
		vb = q->bufs[buffer];
		if (!vb)
			continue;

		/* Free MMAP buffers or release USERPTR buffers */
		if (q->memory == VB2_MEMORY_MMAP)
			__vb2_buf_mem_free(vb);
		else if (q->memory == VB2_MEMORY_DMABUF)
			__vb2_buf_dmabuf_put(vb);
		else
			__vb2_buf_userptr_put(vb);
	}
}

/*
 * __vb2_queue_free() - free buffers at the end of the queue - video memory and
 * related information, if no buffers are left return the queue to an
 * uninitialized state. Might be called even if the queue has already been freed.
 */
static int __vb2_queue_free(struct vb2_queue *q, unsigned int buffers)
{
	unsigned int buffer;

	/*
	 * Sanity check: when preparing a buffer the queue lock is released for
	 * a short while (see __buf_prepare for the details), which would allow
	 * a race with a reqbufs which can call this function. Removing the
	 * buffers from underneath __buf_prepare is obviously a bad idea, so we
	 * check if any of the buffers is in the state PREPARING, and if so we
	 * just return -EAGAIN.
	 */
	for (buffer = q->num_buffers - buffers; buffer < q->num_buffers;
	     ++buffer) {
		if (q->bufs[buffer] == NULL)
			continue;
		if (q->bufs[buffer]->state == VB2_BUF_STATE_PREPARING) {
			dprintk(q, 1, "preparing buffers, cannot free\n");
			return -EAGAIN;
		}
	}

	/* Call driver-provided cleanup function for each buffer, if provided */
	for (buffer = q->num_buffers - buffers; buffer < q->num_buffers;
	     ++buffer) {
		struct vb2_buffer *vb = q->bufs[buffer];

		if (vb && vb->planes[0].mem_priv)
			call_void_vb_qop(vb, buf_cleanup, vb);
	}

	/* Release video buffer memory */
	__vb2_free_mem(q, buffers);

#ifdef CONFIG_VIDEO_ADV_DEBUG
	/*
	 * Check that all the calls were balances during the life-time of this
	 * queue. If not (or if the debug level is 1 or up), then dump the
	 * counters to the kernel log.
	 */
	if (q->num_buffers) {
		bool unbalanced = q->cnt_start_streaming != q->cnt_stop_streaming ||
				  q->cnt_wait_prepare != q->cnt_wait_finish;

		if (unbalanced || debug) {
			pr_info("counters for queue %p:%s\n", q,
				unbalanced ? " UNBALANCED!" : "");
			pr_info("     setup: %u start_streaming: %u stop_streaming: %u\n",
				q->cnt_queue_setup, q->cnt_start_streaming,
				q->cnt_stop_streaming);
			pr_info("     wait_prepare: %u wait_finish: %u\n",
				q->cnt_wait_prepare, q->cnt_wait_finish);
		}
		q->cnt_queue_setup = 0;
		q->cnt_wait_prepare = 0;
		q->cnt_wait_finish = 0;
		q->cnt_start_streaming = 0;
		q->cnt_stop_streaming = 0;
	}
	for (buffer = 0; buffer < q->num_buffers; ++buffer) {
		struct vb2_buffer *vb = q->bufs[buffer];
		bool unbalanced = vb->cnt_mem_alloc != vb->cnt_mem_put ||
				  vb->cnt_mem_prepare != vb->cnt_mem_finish ||
				  vb->cnt_mem_get_userptr != vb->cnt_mem_put_userptr ||
				  vb->cnt_mem_attach_dmabuf != vb->cnt_mem_detach_dmabuf ||
				  vb->cnt_mem_map_dmabuf != vb->cnt_mem_unmap_dmabuf ||
				  vb->cnt_buf_queue != vb->cnt_buf_done ||
				  vb->cnt_buf_prepare != vb->cnt_buf_finish ||
				  vb->cnt_buf_init != vb->cnt_buf_cleanup;

		if (unbalanced || debug) {
			pr_info("   counters for queue %p, buffer %d:%s\n",
				q, buffer, unbalanced ? " UNBALANCED!" : "");
			pr_info("     buf_init: %u buf_cleanup: %u buf_prepare: %u buf_finish: %u\n",
				vb->cnt_buf_init, vb->cnt_buf_cleanup,
				vb->cnt_buf_prepare, vb->cnt_buf_finish);
			pr_info("     buf_out_validate: %u buf_queue: %u buf_done: %u buf_request_complete: %u\n",
				vb->cnt_buf_out_validate, vb->cnt_buf_queue,
				vb->cnt_buf_done, vb->cnt_buf_request_complete);
			pr_info("     alloc: %u put: %u prepare: %u finish: %u mmap: %u\n",
				vb->cnt_mem_alloc, vb->cnt_mem_put,
				vb->cnt_mem_prepare, vb->cnt_mem_finish,
				vb->cnt_mem_mmap);
			pr_info("     get_userptr: %u put_userptr: %u\n",
				vb->cnt_mem_get_userptr, vb->cnt_mem_put_userptr);
			pr_info("     attach_dmabuf: %u detach_dmabuf: %u map_dmabuf: %u unmap_dmabuf: %u\n",
				vb->cnt_mem_attach_dmabuf, vb->cnt_mem_detach_dmabuf,
				vb->cnt_mem_map_dmabuf, vb->cnt_mem_unmap_dmabuf);
			pr_info("     get_dmabuf: %u num_users: %u vaddr: %u cookie: %u\n",
				vb->cnt_mem_get_dmabuf,
				vb->cnt_mem_num_users,
				vb->cnt_mem_vaddr,
				vb->cnt_mem_cookie);
		}
	}
#endif

	/* Free vb2 buffers */
	for (buffer = q->num_buffers - buffers; buffer < q->num_buffers;
	     ++buffer) {
		kfree(q->bufs[buffer]);
		q->bufs[buffer] = NULL;
	}

	q->num_buffers -= buffers;
	if (!q->num_buffers) {
		q->memory = VB2_MEMORY_UNKNOWN;
		INIT_LIST_HEAD(&q->queued_list);
	}
	return 0;
}

bool vb2_buffer_in_use(struct vb2_queue *q, struct vb2_buffer *vb)
{
	unsigned int plane;
	for (plane = 0; plane < vb->num_planes; ++plane) {
		void *mem_priv = vb->planes[plane].mem_priv;
		/*
		 * If num_users() has not been provided, call_memop
		 * will return 0, apparently nobody cares about this
		 * case anyway. If num_users() returns more than 1,
		 * we are not the only user of the plane's memory.
		 */
		if (mem_priv && call_memop(vb, num_users, mem_priv) > 1)
			return true;
	}
	return false;
}
EXPORT_SYMBOL(vb2_buffer_in_use);

/*
 * __buffers_in_use() - return true if any buffers on the queue are in use and
 * the queue cannot be freed (by the means of REQBUFS(0)) call
 */
static bool __buffers_in_use(struct vb2_queue *q)
{
	unsigned int buffer;
	for (buffer = 0; buffer < q->num_buffers; ++buffer) {
		if (vb2_buffer_in_use(q, q->bufs[buffer]))
			return true;
	}
	return false;
}

void vb2_core_querybuf(struct vb2_queue *q, unsigned int index, void *pb)
{
	call_void_bufop(q, fill_user_buffer, q->bufs[index], pb);
}
EXPORT_SYMBOL_GPL(vb2_core_querybuf);

/*
 * __verify_userptr_ops() - verify that all memory operations required for
 * USERPTR queue type have been provided
 */
static int __verify_userptr_ops(struct vb2_queue *q)
{
	if (!(q->io_modes & VB2_USERPTR) || !q->mem_ops->get_userptr ||
	    !q->mem_ops->put_userptr)
		return -EINVAL;

	return 0;
}

/*
 * __verify_mmap_ops() - verify that all memory operations required for
 * MMAP queue type have been provided
 */
static int __verify_mmap_ops(struct vb2_queue *q)
{
	if (!(q->io_modes & VB2_MMAP) || !q->mem_ops->alloc ||
	    !q->mem_ops->put || !q->mem_ops->mmap)
		return -EINVAL;

	return 0;
}

/*
 * __verify_dmabuf_ops() - verify that all memory operations required for
 * DMABUF queue type have been provided
 */
static int __verify_dmabuf_ops(struct vb2_queue *q)
{
	if (!(q->io_modes & VB2_DMABUF) || !q->mem_ops->attach_dmabuf ||
	    !q->mem_ops->detach_dmabuf  || !q->mem_ops->map_dmabuf ||
	    !q->mem_ops->unmap_dmabuf)
		return -EINVAL;

	return 0;
}

int vb2_verify_memory_type(struct vb2_queue *q,
		enum vb2_memory memory, unsigned int type)
{
	if (memory != VB2_MEMORY_MMAP && memory != VB2_MEMORY_USERPTR &&
	    memory != VB2_MEMORY_DMABUF) {
		dprintk(q, 1, "unsupported memory type\n");
		return -EINVAL;
	}

	if (type != q->type) {
		dprintk(q, 1, "requested type is incorrect\n");
		return -EINVAL;
	}

	/*
	 * Make sure all the required memory ops for given memory type
	 * are available.
	 */
	if (memory == VB2_MEMORY_MMAP && __verify_mmap_ops(q)) {
		dprintk(q, 1, "MMAP for current setup unsupported\n");
		return -EINVAL;
	}

	if (memory == VB2_MEMORY_USERPTR && __verify_userptr_ops(q)) {
		dprintk(q, 1, "USERPTR for current setup unsupported\n");
		return -EINVAL;
	}

	if (memory == VB2_MEMORY_DMABUF && __verify_dmabuf_ops(q)) {
		dprintk(q, 1, "DMABUF for current setup unsupported\n");
		return -EINVAL;
	}

	/*
	 * Place the busy tests at the end: -EBUSY can be ignored when
	 * create_bufs is called with count == 0, but count == 0 should still
	 * do the memory and type validation.
	 */
	if (vb2_fileio_is_active(q)) {
		dprintk(q, 1, "file io in progress\n");
		return -EBUSY;
	}
	return 0;
}
EXPORT_SYMBOL(vb2_verify_memory_type);

static void set_queue_coherency(struct vb2_queue *q, bool non_coherent_mem)
{
	q->non_coherent_mem = 0;

	if (!vb2_queue_allows_cache_hints(q))
		return;
	q->non_coherent_mem = non_coherent_mem;
}

static bool verify_coherency_flags(struct vb2_queue *q, bool non_coherent_mem)
{
	if (non_coherent_mem != q->non_coherent_mem) {
		dprintk(q, 1, "memory coherency model mismatch\n");
		return false;
	}
	return true;
}

int vb2_core_reqbufs(struct vb2_queue *q, enum vb2_memory memory,
		     unsigned int flags, unsigned int *count)
{
	unsigned int num_buffers, allocated_buffers, num_planes = 0;
	unsigned plane_sizes[VB2_MAX_PLANES] = { };
	bool non_coherent_mem = flags & V4L2_MEMORY_FLAG_NON_COHERENT;
	unsigned int i;
	int ret;

	if (q->streaming) {
		dprintk(q, 1, "streaming active\n");
		return -EBUSY;
	}

	if (q->waiting_in_dqbuf && *count) {
		dprintk(q, 1, "another dup()ped fd is waiting for a buffer\n");
		return -EBUSY;
	}

	if (*count == 0 || q->num_buffers != 0 ||
	    (q->memory != VB2_MEMORY_UNKNOWN && q->memory != memory) ||
	    !verify_coherency_flags(q, non_coherent_mem)) {
		/*
		 * We already have buffers allocated, so first check if they
		 * are not in use and can be freed.
		 */
		mutex_lock(&q->mmap_lock);
		if (debug && q->memory == VB2_MEMORY_MMAP &&
		    __buffers_in_use(q))
			dprintk(q, 1, "memory in use, orphaning buffers\n");

		/*
		 * Call queue_cancel to clean up any buffers in the
		 * QUEUED state which is possible if buffers were prepared or
		 * queued without ever calling STREAMON.
		 */
		__vb2_queue_cancel(q);
		ret = __vb2_queue_free(q, q->num_buffers);
		mutex_unlock(&q->mmap_lock);
		if (ret)
			return ret;

		/*
		 * In case of REQBUFS(0) return immediately without calling
		 * driver's queue_setup() callback and allocating resources.
		 */
		if (*count == 0)
			return 0;
	}

	/*
	 * Make sure the requested values and current defaults are sane.
	 */
	WARN_ON(q->min_buffers_needed > VB2_MAX_FRAME);
	num_buffers = max_t(unsigned int, *count, q->min_buffers_needed);
	num_buffers = min_t(unsigned int, num_buffers, VB2_MAX_FRAME);
	memset(q->alloc_devs, 0, sizeof(q->alloc_devs));
	/*
	 * Set this now to ensure that drivers see the correct q->memory value
	 * in the queue_setup op.
	 */
	mutex_lock(&q->mmap_lock);
	q->memory = memory;
	mutex_unlock(&q->mmap_lock);
<<<<<<< HEAD
=======
	set_queue_coherency(q, non_coherent_mem);
>>>>>>> d60c95ef

	/*
	 * Ask the driver how many buffers and planes per buffer it requires.
	 * Driver also sets the size and allocator context for each plane.
	 */
	ret = call_qop(q, queue_setup, q, &num_buffers, &num_planes,
		       plane_sizes, q->alloc_devs);
	if (ret)
		goto error;

	/* Check that driver has set sane values */
	if (WARN_ON(!num_planes)) {
		ret = -EINVAL;
		goto error;
	}

	for (i = 0; i < num_planes; i++)
		if (WARN_ON(!plane_sizes[i])) {
			ret = -EINVAL;
			goto error;
		}

	/* Finally, allocate buffers and video memory */
	allocated_buffers =
		__vb2_queue_alloc(q, memory, num_buffers, num_planes, plane_sizes);
	if (allocated_buffers == 0) {
		dprintk(q, 1, "memory allocation failed\n");
		ret = -ENOMEM;
		goto error;
	}

	/*
	 * There is no point in continuing if we can't allocate the minimum
	 * number of buffers needed by this vb2_queue.
	 */
	if (allocated_buffers < q->min_buffers_needed)
		ret = -ENOMEM;

	/*
	 * Check if driver can handle the allocated number of buffers.
	 */
	if (!ret && allocated_buffers < num_buffers) {
		num_buffers = allocated_buffers;
		/*
		 * num_planes is set by the previous queue_setup(), but since it
		 * signals to queue_setup() whether it is called from create_bufs()
		 * vs reqbufs() we zero it here to signal that queue_setup() is
		 * called for the reqbufs() case.
		 */
		num_planes = 0;

		ret = call_qop(q, queue_setup, q, &num_buffers,
			       &num_planes, plane_sizes, q->alloc_devs);

		if (!ret && allocated_buffers < num_buffers)
			ret = -ENOMEM;

		/*
		 * Either the driver has accepted a smaller number of buffers,
		 * or .queue_setup() returned an error
		 */
	}

	mutex_lock(&q->mmap_lock);
	q->num_buffers = allocated_buffers;

	if (ret < 0) {
		/*
		 * Note: __vb2_queue_free() will subtract 'allocated_buffers'
		 * from q->num_buffers and it will reset q->memory to
		 * VB2_MEMORY_UNKNOWN.
		 */
		__vb2_queue_free(q, allocated_buffers);
		mutex_unlock(&q->mmap_lock);
		return ret;
	}
	mutex_unlock(&q->mmap_lock);

	/*
	 * Return the number of successfully allocated buffers
	 * to the userspace.
	 */
	*count = allocated_buffers;
	q->waiting_for_buffers = !q->is_output;

	return 0;

error:
	mutex_lock(&q->mmap_lock);
	q->memory = VB2_MEMORY_UNKNOWN;
	mutex_unlock(&q->mmap_lock);
	return ret;
}
EXPORT_SYMBOL_GPL(vb2_core_reqbufs);

int vb2_core_create_bufs(struct vb2_queue *q, enum vb2_memory memory,
			 unsigned int flags, unsigned int *count,
			 unsigned int requested_planes,
			 const unsigned int requested_sizes[])
{
	unsigned int num_planes = 0, num_buffers, allocated_buffers;
	unsigned plane_sizes[VB2_MAX_PLANES] = { };
<<<<<<< HEAD
=======
	bool non_coherent_mem = flags & V4L2_MEMORY_FLAG_NON_COHERENT;
>>>>>>> d60c95ef
	bool no_previous_buffers = !q->num_buffers;
	int ret;

	if (q->num_buffers == VB2_MAX_FRAME) {
		dprintk(q, 1, "maximum number of buffers already allocated\n");
		return -ENOBUFS;
	}

	if (no_previous_buffers) {
		if (q->waiting_in_dqbuf && *count) {
			dprintk(q, 1, "another dup()ped fd is waiting for a buffer\n");
			return -EBUSY;
		}
		memset(q->alloc_devs, 0, sizeof(q->alloc_devs));
		/*
		 * Set this now to ensure that drivers see the correct q->memory
		 * value in the queue_setup op.
		 */
		mutex_lock(&q->mmap_lock);
		q->memory = memory;
		mutex_unlock(&q->mmap_lock);
		q->waiting_for_buffers = !q->is_output;
		set_queue_coherency(q, non_coherent_mem);
	} else {
		if (q->memory != memory) {
			dprintk(q, 1, "memory model mismatch\n");
			return -EINVAL;
		}
		if (!verify_coherency_flags(q, non_coherent_mem))
			return -EINVAL;
	}

	num_buffers = min(*count, VB2_MAX_FRAME - q->num_buffers);

	if (requested_planes && requested_sizes) {
		num_planes = requested_planes;
		memcpy(plane_sizes, requested_sizes, sizeof(plane_sizes));
	}

	/*
	 * Ask the driver, whether the requested number of buffers, planes per
	 * buffer and their sizes are acceptable
	 */
	ret = call_qop(q, queue_setup, q, &num_buffers,
		       &num_planes, plane_sizes, q->alloc_devs);
	if (ret)
		goto error;

	/* Finally, allocate buffers and video memory */
	allocated_buffers = __vb2_queue_alloc(q, memory, num_buffers,
				num_planes, plane_sizes);
	if (allocated_buffers == 0) {
		dprintk(q, 1, "memory allocation failed\n");
		ret = -ENOMEM;
		goto error;
	}

	/*
	 * Check if driver can handle the so far allocated number of buffers.
	 */
	if (allocated_buffers < num_buffers) {
		num_buffers = allocated_buffers;

		/*
		 * q->num_buffers contains the total number of buffers, that the
		 * queue driver has set up
		 */
		ret = call_qop(q, queue_setup, q, &num_buffers,
			       &num_planes, plane_sizes, q->alloc_devs);

		if (!ret && allocated_buffers < num_buffers)
			ret = -ENOMEM;

		/*
		 * Either the driver has accepted a smaller number of buffers,
		 * or .queue_setup() returned an error
		 */
	}

	mutex_lock(&q->mmap_lock);
	q->num_buffers += allocated_buffers;

	if (ret < 0) {
		/*
		 * Note: __vb2_queue_free() will subtract 'allocated_buffers'
		 * from q->num_buffers and it will reset q->memory to
		 * VB2_MEMORY_UNKNOWN.
		 */
		__vb2_queue_free(q, allocated_buffers);
		mutex_unlock(&q->mmap_lock);
		return -ENOMEM;
	}
	mutex_unlock(&q->mmap_lock);

	/*
	 * Return the number of successfully allocated buffers
	 * to the userspace.
	 */
	*count = allocated_buffers;

	return 0;

error:
	if (no_previous_buffers) {
		mutex_lock(&q->mmap_lock);
		q->memory = VB2_MEMORY_UNKNOWN;
		mutex_unlock(&q->mmap_lock);
	}
	return ret;
}
EXPORT_SYMBOL_GPL(vb2_core_create_bufs);

void *vb2_plane_vaddr(struct vb2_buffer *vb, unsigned int plane_no)
{
	if (plane_no >= vb->num_planes || !vb->planes[plane_no].mem_priv)
		return NULL;

	return call_ptr_memop(vaddr, vb, vb->planes[plane_no].mem_priv);

}
EXPORT_SYMBOL_GPL(vb2_plane_vaddr);

void *vb2_plane_cookie(struct vb2_buffer *vb, unsigned int plane_no)
{
	if (plane_no >= vb->num_planes || !vb->planes[plane_no].mem_priv)
		return NULL;

	return call_ptr_memop(cookie, vb, vb->planes[plane_no].mem_priv);
}
EXPORT_SYMBOL_GPL(vb2_plane_cookie);

void vb2_buffer_done(struct vb2_buffer *vb, enum vb2_buffer_state state)
{
	struct vb2_queue *q = vb->vb2_queue;
	unsigned long flags;

	if (WARN_ON(vb->state != VB2_BUF_STATE_ACTIVE))
		return;

	if (WARN_ON(state != VB2_BUF_STATE_DONE &&
		    state != VB2_BUF_STATE_ERROR &&
		    state != VB2_BUF_STATE_QUEUED))
		state = VB2_BUF_STATE_ERROR;

#ifdef CONFIG_VIDEO_ADV_DEBUG
	/*
	 * Although this is not a callback, it still does have to balance
	 * with the buf_queue op. So update this counter manually.
	 */
	vb->cnt_buf_done++;
#endif
	dprintk(q, 4, "done processing on buffer %d, state: %s\n",
		vb->index, vb2_state_name(state));

	if (state != VB2_BUF_STATE_QUEUED)
		__vb2_buf_mem_finish(vb);

	spin_lock_irqsave(&q->done_lock, flags);
	if (state == VB2_BUF_STATE_QUEUED) {
		vb->state = VB2_BUF_STATE_QUEUED;
	} else {
		/* Add the buffer to the done buffers list */
		list_add_tail(&vb->done_entry, &q->done_list);
		vb->state = state;
	}
	atomic_dec(&q->owned_by_drv_count);

	if (state != VB2_BUF_STATE_QUEUED && vb->req_obj.req) {
		media_request_object_unbind(&vb->req_obj);
		media_request_object_put(&vb->req_obj);
	}

	spin_unlock_irqrestore(&q->done_lock, flags);

	trace_vb2_buf_done(q, vb);

	switch (state) {
	case VB2_BUF_STATE_QUEUED:
		return;
	default:
		/* Inform any processes that may be waiting for buffers */
		wake_up(&q->done_wq);
		break;
	}
}
EXPORT_SYMBOL_GPL(vb2_buffer_done);

void vb2_discard_done(struct vb2_queue *q)
{
	struct vb2_buffer *vb;
	unsigned long flags;

	spin_lock_irqsave(&q->done_lock, flags);
	list_for_each_entry(vb, &q->done_list, done_entry)
		vb->state = VB2_BUF_STATE_ERROR;
	spin_unlock_irqrestore(&q->done_lock, flags);
}
EXPORT_SYMBOL_GPL(vb2_discard_done);

/*
 * __prepare_mmap() - prepare an MMAP buffer
 */
static int __prepare_mmap(struct vb2_buffer *vb)
{
	int ret = 0;

	ret = call_bufop(vb->vb2_queue, fill_vb2_buffer,
			 vb, vb->planes);
	return ret ? ret : call_vb_qop(vb, buf_prepare, vb);
}

/*
 * __prepare_userptr() - prepare a USERPTR buffer
 */
static int __prepare_userptr(struct vb2_buffer *vb)
{
	struct vb2_plane planes[VB2_MAX_PLANES];
	struct vb2_queue *q = vb->vb2_queue;
	void *mem_priv;
	unsigned int plane;
	int ret = 0;
	bool reacquired = vb->planes[0].mem_priv == NULL;

	memset(planes, 0, sizeof(planes[0]) * vb->num_planes);
	/* Copy relevant information provided by the userspace */
	ret = call_bufop(vb->vb2_queue, fill_vb2_buffer,
			 vb, planes);
	if (ret)
		return ret;

	for (plane = 0; plane < vb->num_planes; ++plane) {
		/* Skip the plane if already verified */
		if (vb->planes[plane].m.userptr &&
			vb->planes[plane].m.userptr == planes[plane].m.userptr
			&& vb->planes[plane].length == planes[plane].length)
			continue;

		dprintk(q, 3, "userspace address for plane %d changed, reacquiring memory\n",
			plane);

		/* Check if the provided plane buffer is large enough */
		if (planes[plane].length < vb->planes[plane].min_length) {
			dprintk(q, 1, "provided buffer size %u is less than setup size %u for plane %d\n",
						planes[plane].length,
						vb->planes[plane].min_length,
						plane);
			ret = -EINVAL;
			goto err;
		}

		/* Release previously acquired memory if present */
		if (vb->planes[plane].mem_priv) {
			if (!reacquired) {
				reacquired = true;
				vb->copied_timestamp = 0;
				call_void_vb_qop(vb, buf_cleanup, vb);
			}
			call_void_memop(vb, put_userptr, vb->planes[plane].mem_priv);
		}

		vb->planes[plane].mem_priv = NULL;
		vb->planes[plane].bytesused = 0;
		vb->planes[plane].length = 0;
		vb->planes[plane].m.userptr = 0;
		vb->planes[plane].data_offset = 0;

		/* Acquire each plane's memory */
		mem_priv = call_ptr_memop(get_userptr,
					  vb,
					  q->alloc_devs[plane] ? : q->dev,
					  planes[plane].m.userptr,
					  planes[plane].length);
		if (IS_ERR(mem_priv)) {
			dprintk(q, 1, "failed acquiring userspace memory for plane %d\n",
				plane);
			ret = PTR_ERR(mem_priv);
			goto err;
		}
		vb->planes[plane].mem_priv = mem_priv;
	}

	/*
	 * Now that everything is in order, copy relevant information
	 * provided by userspace.
	 */
	for (plane = 0; plane < vb->num_planes; ++plane) {
		vb->planes[plane].bytesused = planes[plane].bytesused;
		vb->planes[plane].length = planes[plane].length;
		vb->planes[plane].m.userptr = planes[plane].m.userptr;
		vb->planes[plane].data_offset = planes[plane].data_offset;
	}

	if (reacquired) {
		/*
		 * One or more planes changed, so we must call buf_init to do
		 * the driver-specific initialization on the newly acquired
		 * buffer, if provided.
		 */
		ret = call_vb_qop(vb, buf_init, vb);
		if (ret) {
			dprintk(q, 1, "buffer initialization failed\n");
			goto err;
		}
	}

	ret = call_vb_qop(vb, buf_prepare, vb);
	if (ret) {
		dprintk(q, 1, "buffer preparation failed\n");
		call_void_vb_qop(vb, buf_cleanup, vb);
		goto err;
	}

	return 0;
err:
	/* In case of errors, release planes that were already acquired */
	for (plane = 0; plane < vb->num_planes; ++plane) {
		if (vb->planes[plane].mem_priv)
			call_void_memop(vb, put_userptr,
				vb->planes[plane].mem_priv);
		vb->planes[plane].mem_priv = NULL;
		vb->planes[plane].m.userptr = 0;
		vb->planes[plane].length = 0;
	}

	return ret;
}

/*
 * __prepare_dmabuf() - prepare a DMABUF buffer
 */
static int __prepare_dmabuf(struct vb2_buffer *vb)
{
	struct vb2_plane planes[VB2_MAX_PLANES];
	struct vb2_queue *q = vb->vb2_queue;
	void *mem_priv;
	unsigned int plane;
	int ret = 0;
	bool reacquired = vb->planes[0].mem_priv == NULL;

	memset(planes, 0, sizeof(planes[0]) * vb->num_planes);
	/* Copy relevant information provided by the userspace */
	ret = call_bufop(vb->vb2_queue, fill_vb2_buffer,
			 vb, planes);
	if (ret)
		return ret;

	for (plane = 0; plane < vb->num_planes; ++plane) {
		struct dma_buf *dbuf = dma_buf_get(planes[plane].m.fd);

		if (IS_ERR_OR_NULL(dbuf)) {
			dprintk(q, 1, "invalid dmabuf fd for plane %d\n",
				plane);
			ret = -EINVAL;
			goto err;
		}

		/* use DMABUF size if length is not provided */
		if (planes[plane].length == 0)
			planes[plane].length = dbuf->size;

		if (planes[plane].length < vb->planes[plane].min_length) {
			dprintk(q, 1, "invalid dmabuf length %u for plane %d, minimum length %u\n",
				planes[plane].length, plane,
				vb->planes[plane].min_length);
			dma_buf_put(dbuf);
			ret = -EINVAL;
			goto err;
		}

		/* Skip the plane if already verified */
		if (dbuf == vb->planes[plane].dbuf &&
			vb->planes[plane].length == planes[plane].length) {
			dma_buf_put(dbuf);
			continue;
		}

		dprintk(q, 3, "buffer for plane %d changed\n", plane);

		if (!reacquired) {
			reacquired = true;
			vb->copied_timestamp = 0;
			call_void_vb_qop(vb, buf_cleanup, vb);
		}

		/* Release previously acquired memory if present */
		__vb2_plane_dmabuf_put(vb, &vb->planes[plane]);
		vb->planes[plane].bytesused = 0;
		vb->planes[plane].length = 0;
		vb->planes[plane].m.fd = 0;
		vb->planes[plane].data_offset = 0;

		/* Acquire each plane's memory */
		mem_priv = call_ptr_memop(attach_dmabuf,
					  vb,
					  q->alloc_devs[plane] ? : q->dev,
					  dbuf,
					  planes[plane].length);
		if (IS_ERR(mem_priv)) {
			dprintk(q, 1, "failed to attach dmabuf\n");
			ret = PTR_ERR(mem_priv);
			dma_buf_put(dbuf);
			goto err;
		}

		vb->planes[plane].dbuf = dbuf;
		vb->planes[plane].mem_priv = mem_priv;
	}

	/*
	 * This pins the buffer(s) with dma_buf_map_attachment()). It's done
	 * here instead just before the DMA, while queueing the buffer(s) so
	 * userspace knows sooner rather than later if the dma-buf map fails.
	 */
	for (plane = 0; plane < vb->num_planes; ++plane) {
		if (vb->planes[plane].dbuf_mapped)
			continue;

		ret = call_memop(vb, map_dmabuf, vb->planes[plane].mem_priv);
		if (ret) {
			dprintk(q, 1, "failed to map dmabuf for plane %d\n",
				plane);
			goto err;
		}
		vb->planes[plane].dbuf_mapped = 1;
	}

	/*
	 * Now that everything is in order, copy relevant information
	 * provided by userspace.
	 */
	for (plane = 0; plane < vb->num_planes; ++plane) {
		vb->planes[plane].bytesused = planes[plane].bytesused;
		vb->planes[plane].length = planes[plane].length;
		vb->planes[plane].m.fd = planes[plane].m.fd;
		vb->planes[plane].data_offset = planes[plane].data_offset;
	}

	if (reacquired) {
		/*
		 * Call driver-specific initialization on the newly acquired buffer,
		 * if provided.
		 */
		ret = call_vb_qop(vb, buf_init, vb);
		if (ret) {
			dprintk(q, 1, "buffer initialization failed\n");
			goto err;
		}
	}

	ret = call_vb_qop(vb, buf_prepare, vb);
	if (ret) {
		dprintk(q, 1, "buffer preparation failed\n");
		call_void_vb_qop(vb, buf_cleanup, vb);
		goto err;
	}

	return 0;
err:
	/* In case of errors, release planes that were already acquired */
	__vb2_buf_dmabuf_put(vb);

	return ret;
}

/*
 * __enqueue_in_driver() - enqueue a vb2_buffer in driver for processing
 */
static void __enqueue_in_driver(struct vb2_buffer *vb)
{
	struct vb2_queue *q = vb->vb2_queue;

	vb->state = VB2_BUF_STATE_ACTIVE;
	atomic_inc(&q->owned_by_drv_count);

	trace_vb2_buf_queue(q, vb);

	call_void_vb_qop(vb, buf_queue, vb);
}

static int __buf_prepare(struct vb2_buffer *vb)
{
	struct vb2_queue *q = vb->vb2_queue;
	enum vb2_buffer_state orig_state = vb->state;
	int ret;

	if (q->error) {
		dprintk(q, 1, "fatal error occurred on queue\n");
		return -EIO;
	}

	if (vb->prepared)
		return 0;
	WARN_ON(vb->synced);

	if (q->is_output) {
		ret = call_vb_qop(vb, buf_out_validate, vb);
		if (ret) {
			dprintk(q, 1, "buffer validation failed\n");
			return ret;
		}
	}

	vb->state = VB2_BUF_STATE_PREPARING;

	switch (q->memory) {
	case VB2_MEMORY_MMAP:
		ret = __prepare_mmap(vb);
		break;
	case VB2_MEMORY_USERPTR:
		ret = __prepare_userptr(vb);
		break;
	case VB2_MEMORY_DMABUF:
		ret = __prepare_dmabuf(vb);
		break;
	default:
		WARN(1, "Invalid queue type\n");
		ret = -EINVAL;
		break;
	}

	if (ret) {
		dprintk(q, 1, "buffer preparation failed: %d\n", ret);
		vb->state = orig_state;
		return ret;
	}

	__vb2_buf_mem_prepare(vb);
	vb->prepared = 1;
	vb->state = orig_state;

	return 0;
}

static int vb2_req_prepare(struct media_request_object *obj)
{
	struct vb2_buffer *vb = container_of(obj, struct vb2_buffer, req_obj);
	int ret;

	if (WARN_ON(vb->state != VB2_BUF_STATE_IN_REQUEST))
		return -EINVAL;

	mutex_lock(vb->vb2_queue->lock);
	ret = __buf_prepare(vb);
	mutex_unlock(vb->vb2_queue->lock);
	return ret;
}

static void __vb2_dqbuf(struct vb2_buffer *vb);

static void vb2_req_unprepare(struct media_request_object *obj)
{
	struct vb2_buffer *vb = container_of(obj, struct vb2_buffer, req_obj);

	mutex_lock(vb->vb2_queue->lock);
	__vb2_dqbuf(vb);
	vb->state = VB2_BUF_STATE_IN_REQUEST;
	mutex_unlock(vb->vb2_queue->lock);
	WARN_ON(!vb->req_obj.req);
}

int vb2_core_qbuf(struct vb2_queue *q, unsigned int index, void *pb,
		  struct media_request *req);

static void vb2_req_queue(struct media_request_object *obj)
{
	struct vb2_buffer *vb = container_of(obj, struct vb2_buffer, req_obj);
	int err;

	mutex_lock(vb->vb2_queue->lock);
	/*
	 * There is no method to propagate an error from vb2_core_qbuf(),
	 * so if this returns a non-0 value, then WARN.
	 *
	 * The only exception is -EIO which is returned if q->error is
	 * set. We just ignore that, and expect this will be caught the
	 * next time vb2_req_prepare() is called.
	 */
	err = vb2_core_qbuf(vb->vb2_queue, vb->index, NULL, NULL);
	WARN_ON_ONCE(err && err != -EIO);
	mutex_unlock(vb->vb2_queue->lock);
}

static void vb2_req_unbind(struct media_request_object *obj)
{
	struct vb2_buffer *vb = container_of(obj, struct vb2_buffer, req_obj);

	if (vb->state == VB2_BUF_STATE_IN_REQUEST)
		call_void_bufop(vb->vb2_queue, init_buffer, vb);
}

static void vb2_req_release(struct media_request_object *obj)
{
	struct vb2_buffer *vb = container_of(obj, struct vb2_buffer, req_obj);

	if (vb->state == VB2_BUF_STATE_IN_REQUEST) {
		vb->state = VB2_BUF_STATE_DEQUEUED;
		if (vb->request)
			media_request_put(vb->request);
		vb->request = NULL;
	}
}

static const struct media_request_object_ops vb2_core_req_ops = {
	.prepare = vb2_req_prepare,
	.unprepare = vb2_req_unprepare,
	.queue = vb2_req_queue,
	.unbind = vb2_req_unbind,
	.release = vb2_req_release,
};

bool vb2_request_object_is_buffer(struct media_request_object *obj)
{
	return obj->ops == &vb2_core_req_ops;
}
EXPORT_SYMBOL_GPL(vb2_request_object_is_buffer);

unsigned int vb2_request_buffer_cnt(struct media_request *req)
{
	struct media_request_object *obj;
	unsigned long flags;
	unsigned int buffer_cnt = 0;

	spin_lock_irqsave(&req->lock, flags);
	list_for_each_entry(obj, &req->objects, list)
		if (vb2_request_object_is_buffer(obj))
			buffer_cnt++;
	spin_unlock_irqrestore(&req->lock, flags);

	return buffer_cnt;
}
EXPORT_SYMBOL_GPL(vb2_request_buffer_cnt);

int vb2_core_prepare_buf(struct vb2_queue *q, unsigned int index, void *pb)
{
	struct vb2_buffer *vb;
	int ret;

	vb = q->bufs[index];
	if (vb->state != VB2_BUF_STATE_DEQUEUED) {
		dprintk(q, 1, "invalid buffer state %s\n",
			vb2_state_name(vb->state));
		return -EINVAL;
	}
	if (vb->prepared) {
		dprintk(q, 1, "buffer already prepared\n");
		return -EINVAL;
	}

	ret = __buf_prepare(vb);
	if (ret)
		return ret;

	/* Fill buffer information for the userspace */
	call_void_bufop(q, fill_user_buffer, vb, pb);

	dprintk(q, 2, "prepare of buffer %d succeeded\n", vb->index);

	return 0;
}
EXPORT_SYMBOL_GPL(vb2_core_prepare_buf);

/*
 * vb2_start_streaming() - Attempt to start streaming.
 * @q:		videobuf2 queue
 *
 * Attempt to start streaming. When this function is called there must be
 * at least q->min_buffers_needed buffers queued up (i.e. the minimum
 * number of buffers required for the DMA engine to function). If the
 * @start_streaming op fails it is supposed to return all the driver-owned
 * buffers back to vb2 in state QUEUED. Check if that happened and if
 * not warn and reclaim them forcefully.
 */
static int vb2_start_streaming(struct vb2_queue *q)
{
	struct vb2_buffer *vb;
	int ret;

	/*
	 * If any buffers were queued before streamon,
	 * we can now pass them to driver for processing.
	 */
	list_for_each_entry(vb, &q->queued_list, queued_entry)
		__enqueue_in_driver(vb);

	/* Tell the driver to start streaming */
	q->start_streaming_called = 1;
	ret = call_qop(q, start_streaming, q,
		       atomic_read(&q->owned_by_drv_count));
	if (!ret)
		return 0;

	q->start_streaming_called = 0;

	dprintk(q, 1, "driver refused to start streaming\n");
	/*
	 * If you see this warning, then the driver isn't cleaning up properly
	 * after a failed start_streaming(). See the start_streaming()
	 * documentation in videobuf2-core.h for more information how buffers
	 * should be returned to vb2 in start_streaming().
	 */
	if (WARN_ON(atomic_read(&q->owned_by_drv_count))) {
		unsigned i;

		/*
		 * Forcefully reclaim buffers if the driver did not
		 * correctly return them to vb2.
		 */
		for (i = 0; i < q->num_buffers; ++i) {
			vb = q->bufs[i];
			if (vb->state == VB2_BUF_STATE_ACTIVE)
				vb2_buffer_done(vb, VB2_BUF_STATE_QUEUED);
		}
		/* Must be zero now */
		WARN_ON(atomic_read(&q->owned_by_drv_count));
	}
	/*
	 * If done_list is not empty, then start_streaming() didn't call
	 * vb2_buffer_done(vb, VB2_BUF_STATE_QUEUED) but STATE_ERROR or
	 * STATE_DONE.
	 */
	WARN_ON(!list_empty(&q->done_list));
	return ret;
}

int vb2_core_qbuf(struct vb2_queue *q, unsigned int index, void *pb,
		  struct media_request *req)
{
	struct vb2_buffer *vb;
	enum vb2_buffer_state orig_state;
	int ret;

	if (q->error) {
		dprintk(q, 1, "fatal error occurred on queue\n");
		return -EIO;
	}

	vb = q->bufs[index];

	if (!req && vb->state != VB2_BUF_STATE_IN_REQUEST &&
	    q->requires_requests) {
		dprintk(q, 1, "qbuf requires a request\n");
		return -EBADR;
	}

	if ((req && q->uses_qbuf) ||
	    (!req && vb->state != VB2_BUF_STATE_IN_REQUEST &&
	     q->uses_requests)) {
		dprintk(q, 1, "queue in wrong mode (qbuf vs requests)\n");
		return -EBUSY;
	}

	if (req) {
		int ret;

		q->uses_requests = 1;
		if (vb->state != VB2_BUF_STATE_DEQUEUED) {
			dprintk(q, 1, "buffer %d not in dequeued state\n",
				vb->index);
			return -EINVAL;
		}

		if (q->is_output && !vb->prepared) {
			ret = call_vb_qop(vb, buf_out_validate, vb);
			if (ret) {
				dprintk(q, 1, "buffer validation failed\n");
				return ret;
			}
		}

		media_request_object_init(&vb->req_obj);

		/* Make sure the request is in a safe state for updating. */
		ret = media_request_lock_for_update(req);
		if (ret)
			return ret;
		ret = media_request_object_bind(req, &vb2_core_req_ops,
						q, true, &vb->req_obj);
		media_request_unlock_for_update(req);
		if (ret)
			return ret;

		vb->state = VB2_BUF_STATE_IN_REQUEST;

		/*
		 * Increment the refcount and store the request.
		 * The request refcount is decremented again when the
		 * buffer is dequeued. This is to prevent vb2_buffer_done()
		 * from freeing the request from interrupt context, which can
		 * happen if the application closed the request fd after
		 * queueing the request.
		 */
		media_request_get(req);
		vb->request = req;

		/* Fill buffer information for the userspace */
		if (pb) {
			call_void_bufop(q, copy_timestamp, vb, pb);
			call_void_bufop(q, fill_user_buffer, vb, pb);
		}

		dprintk(q, 2, "qbuf of buffer %d succeeded\n", vb->index);
		return 0;
	}

	if (vb->state != VB2_BUF_STATE_IN_REQUEST)
		q->uses_qbuf = 1;

	switch (vb->state) {
	case VB2_BUF_STATE_DEQUEUED:
	case VB2_BUF_STATE_IN_REQUEST:
		if (!vb->prepared) {
			ret = __buf_prepare(vb);
			if (ret)
				return ret;
		}
		break;
	case VB2_BUF_STATE_PREPARING:
		dprintk(q, 1, "buffer still being prepared\n");
		return -EINVAL;
	default:
		dprintk(q, 1, "invalid buffer state %s\n",
			vb2_state_name(vb->state));
		return -EINVAL;
	}

	/*
	 * Add to the queued buffers list, a buffer will stay on it until
	 * dequeued in dqbuf.
	 */
	orig_state = vb->state;
	list_add_tail(&vb->queued_entry, &q->queued_list);
	q->queued_count++;
	q->waiting_for_buffers = false;
	vb->state = VB2_BUF_STATE_QUEUED;

	if (pb)
		call_void_bufop(q, copy_timestamp, vb, pb);

	trace_vb2_qbuf(q, vb);

	/*
	 * If already streaming, give the buffer to driver for processing.
	 * If not, the buffer will be given to driver on next streamon.
	 */
	if (q->start_streaming_called)
		__enqueue_in_driver(vb);

	/* Fill buffer information for the userspace */
	if (pb)
		call_void_bufop(q, fill_user_buffer, vb, pb);

	/*
	 * If streamon has been called, and we haven't yet called
	 * start_streaming() since not enough buffers were queued, and
	 * we now have reached the minimum number of queued buffers,
	 * then we can finally call start_streaming().
	 */
	if (q->streaming && !q->start_streaming_called &&
	    q->queued_count >= q->min_buffers_needed) {
		ret = vb2_start_streaming(q);
		if (ret) {
			/*
			 * Since vb2_core_qbuf will return with an error,
			 * we should return it to state DEQUEUED since
			 * the error indicates that the buffer wasn't queued.
			 */
			list_del(&vb->queued_entry);
			q->queued_count--;
			vb->state = orig_state;
			return ret;
		}
	}

	dprintk(q, 2, "qbuf of buffer %d succeeded\n", vb->index);
	return 0;
}
EXPORT_SYMBOL_GPL(vb2_core_qbuf);

/*
 * __vb2_wait_for_done_vb() - wait for a buffer to become available
 * for dequeuing
 *
 * Will sleep if required for nonblocking == false.
 */
static int __vb2_wait_for_done_vb(struct vb2_queue *q, int nonblocking)
{
	/*
	 * All operations on vb_done_list are performed under done_lock
	 * spinlock protection. However, buffers may be removed from
	 * it and returned to userspace only while holding both driver's
	 * lock and the done_lock spinlock. Thus we can be sure that as
	 * long as we hold the driver's lock, the list will remain not
	 * empty if list_empty() check succeeds.
	 */

	for (;;) {
		int ret;

		if (q->waiting_in_dqbuf) {
			dprintk(q, 1, "another dup()ped fd is waiting for a buffer\n");
			return -EBUSY;
		}

		if (!q->streaming) {
			dprintk(q, 1, "streaming off, will not wait for buffers\n");
			return -EINVAL;
		}

		if (q->error) {
			dprintk(q, 1, "Queue in error state, will not wait for buffers\n");
			return -EIO;
		}

		if (q->last_buffer_dequeued) {
			dprintk(q, 3, "last buffer dequeued already, will not wait for buffers\n");
			return -EPIPE;
		}

		if (!list_empty(&q->done_list)) {
			/*
			 * Found a buffer that we were waiting for.
			 */
			break;
		}

		if (nonblocking) {
			dprintk(q, 3, "nonblocking and no buffers to dequeue, will not wait\n");
			return -EAGAIN;
		}

		q->waiting_in_dqbuf = 1;
		/*
		 * We are streaming and blocking, wait for another buffer to
		 * become ready or for streamoff. Driver's lock is released to
		 * allow streamoff or qbuf to be called while waiting.
		 */
		call_void_qop(q, wait_prepare, q);

		/*
		 * All locks have been released, it is safe to sleep now.
		 */
		dprintk(q, 3, "will sleep waiting for buffers\n");
		ret = wait_event_interruptible(q->done_wq,
				!list_empty(&q->done_list) || !q->streaming ||
				q->error);

		/*
		 * We need to reevaluate both conditions again after reacquiring
		 * the locks or return an error if one occurred.
		 */
		call_void_qop(q, wait_finish, q);
		q->waiting_in_dqbuf = 0;
		if (ret) {
			dprintk(q, 1, "sleep was interrupted\n");
			return ret;
		}
	}
	return 0;
}

/*
 * __vb2_get_done_vb() - get a buffer ready for dequeuing
 *
 * Will sleep if required for nonblocking == false.
 */
static int __vb2_get_done_vb(struct vb2_queue *q, struct vb2_buffer **vb,
			     void *pb, int nonblocking)
{
	unsigned long flags;
	int ret = 0;

	/*
	 * Wait for at least one buffer to become available on the done_list.
	 */
	ret = __vb2_wait_for_done_vb(q, nonblocking);
	if (ret)
		return ret;

	/*
	 * Driver's lock has been held since we last verified that done_list
	 * is not empty, so no need for another list_empty(done_list) check.
	 */
	spin_lock_irqsave(&q->done_lock, flags);
	*vb = list_first_entry(&q->done_list, struct vb2_buffer, done_entry);
	/*
	 * Only remove the buffer from done_list if all planes can be
	 * handled. Some cases such as V4L2 file I/O and DVB have pb
	 * == NULL; skip the check then as there's nothing to verify.
	 */
	if (pb)
		ret = call_bufop(q, verify_planes_array, *vb, pb);
	if (!ret)
		list_del(&(*vb)->done_entry);
	spin_unlock_irqrestore(&q->done_lock, flags);

	return ret;
}

int vb2_wait_for_all_buffers(struct vb2_queue *q)
{
	if (!q->streaming) {
		dprintk(q, 1, "streaming off, will not wait for buffers\n");
		return -EINVAL;
	}

	if (q->start_streaming_called)
		wait_event(q->done_wq, !atomic_read(&q->owned_by_drv_count));
	return 0;
}
EXPORT_SYMBOL_GPL(vb2_wait_for_all_buffers);

/*
 * __vb2_dqbuf() - bring back the buffer to the DEQUEUED state
 */
static void __vb2_dqbuf(struct vb2_buffer *vb)
{
	struct vb2_queue *q = vb->vb2_queue;

	/* nothing to do if the buffer is already dequeued */
	if (vb->state == VB2_BUF_STATE_DEQUEUED)
		return;

	vb->state = VB2_BUF_STATE_DEQUEUED;

	call_void_bufop(q, init_buffer, vb);
}

int vb2_core_dqbuf(struct vb2_queue *q, unsigned int *pindex, void *pb,
		   bool nonblocking)
{
	struct vb2_buffer *vb = NULL;
	int ret;

	ret = __vb2_get_done_vb(q, &vb, pb, nonblocking);
	if (ret < 0)
		return ret;

	switch (vb->state) {
	case VB2_BUF_STATE_DONE:
		dprintk(q, 3, "returning done buffer\n");
		break;
	case VB2_BUF_STATE_ERROR:
		dprintk(q, 3, "returning done buffer with errors\n");
		break;
	default:
		dprintk(q, 1, "invalid buffer state %s\n",
			vb2_state_name(vb->state));
		return -EINVAL;
	}

	call_void_vb_qop(vb, buf_finish, vb);
	vb->prepared = 0;

	if (pindex)
		*pindex = vb->index;

	/* Fill buffer information for the userspace */
	if (pb)
		call_void_bufop(q, fill_user_buffer, vb, pb);

	/* Remove from vb2 queue */
	list_del(&vb->queued_entry);
	q->queued_count--;

	trace_vb2_dqbuf(q, vb);

	/* go back to dequeued state */
	__vb2_dqbuf(vb);

	if (WARN_ON(vb->req_obj.req)) {
		media_request_object_unbind(&vb->req_obj);
		media_request_object_put(&vb->req_obj);
	}
	if (vb->request)
		media_request_put(vb->request);
	vb->request = NULL;

	dprintk(q, 2, "dqbuf of buffer %d, state: %s\n",
		vb->index, vb2_state_name(vb->state));

	return 0;

}
EXPORT_SYMBOL_GPL(vb2_core_dqbuf);

/*
 * __vb2_queue_cancel() - cancel and stop (pause) streaming
 *
 * Removes all queued buffers from driver's queue and all buffers queued by
 * userspace from vb2's queue. Returns to state after reqbufs.
 */
static void __vb2_queue_cancel(struct vb2_queue *q)
{
	unsigned int i;

	/*
	 * Tell driver to stop all transactions and release all queued
	 * buffers.
	 */
	if (q->start_streaming_called)
		call_void_qop(q, stop_streaming, q);

	/*
	 * If you see this warning, then the driver isn't cleaning up properly
	 * in stop_streaming(). See the stop_streaming() documentation in
	 * videobuf2-core.h for more information how buffers should be returned
	 * to vb2 in stop_streaming().
	 */
	if (WARN_ON(atomic_read(&q->owned_by_drv_count))) {
		for (i = 0; i < q->num_buffers; ++i)
			if (q->bufs[i]->state == VB2_BUF_STATE_ACTIVE) {
				pr_warn("driver bug: stop_streaming operation is leaving buf %p in active state\n",
					q->bufs[i]);
				vb2_buffer_done(q->bufs[i], VB2_BUF_STATE_ERROR);
			}
		/* Must be zero now */
		WARN_ON(atomic_read(&q->owned_by_drv_count));
	}

	q->streaming = 0;
	q->start_streaming_called = 0;
	q->queued_count = 0;
	q->error = 0;
	q->uses_requests = 0;
	q->uses_qbuf = 0;

	/*
	 * Remove all buffers from vb2's list...
	 */
	INIT_LIST_HEAD(&q->queued_list);
	/*
	 * ...and done list; userspace will not receive any buffers it
	 * has not already dequeued before initiating cancel.
	 */
	INIT_LIST_HEAD(&q->done_list);
	atomic_set(&q->owned_by_drv_count, 0);
	wake_up_all(&q->done_wq);

	/*
	 * Reinitialize all buffers for next use.
	 * Make sure to call buf_finish for any queued buffers. Normally
	 * that's done in dqbuf, but that's not going to happen when we
	 * cancel the whole queue. Note: this code belongs here, not in
	 * __vb2_dqbuf() since in vb2_core_dqbuf() there is a critical
	 * call to __fill_user_buffer() after buf_finish(). That order can't
	 * be changed, so we can't move the buf_finish() to __vb2_dqbuf().
	 */
	for (i = 0; i < q->num_buffers; ++i) {
		struct vb2_buffer *vb = q->bufs[i];
		struct media_request *req = vb->req_obj.req;

		/*
		 * If a request is associated with this buffer, then
		 * call buf_request_cancel() to give the driver to complete()
		 * related request objects. Otherwise those objects would
		 * never complete.
		 */
		if (req) {
			enum media_request_state state;
			unsigned long flags;

			spin_lock_irqsave(&req->lock, flags);
			state = req->state;
			spin_unlock_irqrestore(&req->lock, flags);

			if (state == MEDIA_REQUEST_STATE_QUEUED)
				call_void_vb_qop(vb, buf_request_complete, vb);
		}

		__vb2_buf_mem_finish(vb);

		if (vb->prepared) {
			call_void_vb_qop(vb, buf_finish, vb);
			vb->prepared = 0;
		}
		__vb2_dqbuf(vb);

		if (vb->req_obj.req) {
			media_request_object_unbind(&vb->req_obj);
			media_request_object_put(&vb->req_obj);
		}
		if (vb->request)
			media_request_put(vb->request);
		vb->request = NULL;
		vb->copied_timestamp = 0;
	}
}

int vb2_core_streamon(struct vb2_queue *q, unsigned int type)
{
	int ret;

	if (type != q->type) {
		dprintk(q, 1, "invalid stream type\n");
		return -EINVAL;
	}

	if (q->streaming) {
		dprintk(q, 3, "already streaming\n");
		return 0;
	}

	if (!q->num_buffers) {
		dprintk(q, 1, "no buffers have been allocated\n");
		return -EINVAL;
	}

	if (q->num_buffers < q->min_buffers_needed) {
		dprintk(q, 1, "need at least %u allocated buffers\n",
				q->min_buffers_needed);
		return -EINVAL;
	}

	/*
	 * Tell driver to start streaming provided sufficient buffers
	 * are available.
	 */
	if (q->queued_count >= q->min_buffers_needed) {
		ret = v4l_vb2q_enable_media_source(q);
		if (ret)
			return ret;
		ret = vb2_start_streaming(q);
		if (ret)
			return ret;
	}

	q->streaming = 1;

	dprintk(q, 3, "successful\n");
	return 0;
}
EXPORT_SYMBOL_GPL(vb2_core_streamon);

void vb2_queue_error(struct vb2_queue *q)
{
	q->error = 1;

	wake_up_all(&q->done_wq);
}
EXPORT_SYMBOL_GPL(vb2_queue_error);

int vb2_core_streamoff(struct vb2_queue *q, unsigned int type)
{
	if (type != q->type) {
		dprintk(q, 1, "invalid stream type\n");
		return -EINVAL;
	}

	/*
	 * Cancel will pause streaming and remove all buffers from the driver
	 * and vb2, effectively returning control over them to userspace.
	 *
	 * Note that we do this even if q->streaming == 0: if you prepare or
	 * queue buffers, and then call streamoff without ever having called
	 * streamon, you would still expect those buffers to be returned to
	 * their normal dequeued state.
	 */
	__vb2_queue_cancel(q);
	q->waiting_for_buffers = !q->is_output;
	q->last_buffer_dequeued = false;

	dprintk(q, 3, "successful\n");
	return 0;
}
EXPORT_SYMBOL_GPL(vb2_core_streamoff);

/*
 * __find_plane_by_offset() - find plane associated with the given offset off
 */
static int __find_plane_by_offset(struct vb2_queue *q, unsigned long off,
			unsigned int *_buffer, unsigned int *_plane)
{
	struct vb2_buffer *vb;
	unsigned int buffer, plane;

	/*
	 * Sanity checks to ensure the lock is held, MEMORY_MMAP is
	 * used and fileio isn't active.
	 */
	lockdep_assert_held(&q->mmap_lock);

	if (q->memory != VB2_MEMORY_MMAP) {
		dprintk(q, 1, "queue is not currently set up for mmap\n");
		return -EINVAL;
	}

	if (vb2_fileio_is_active(q)) {
		dprintk(q, 1, "file io in progress\n");
		return -EBUSY;
	}

	/*
	 * Go over all buffers and their planes, comparing the given offset
	 * with an offset assigned to each plane. If a match is found,
	 * return its buffer and plane numbers.
	 */
	for (buffer = 0; buffer < q->num_buffers; ++buffer) {
		vb = q->bufs[buffer];

		for (plane = 0; plane < vb->num_planes; ++plane) {
			if (vb->planes[plane].m.offset == off) {
				*_buffer = buffer;
				*_plane = plane;
				return 0;
			}
		}
	}

	return -EINVAL;
}

int vb2_core_expbuf(struct vb2_queue *q, int *fd, unsigned int type,
		unsigned int index, unsigned int plane, unsigned int flags)
{
	struct vb2_buffer *vb = NULL;
	struct vb2_plane *vb_plane;
	int ret;
	struct dma_buf *dbuf;

	if (q->memory != VB2_MEMORY_MMAP) {
		dprintk(q, 1, "queue is not currently set up for mmap\n");
		return -EINVAL;
	}

	if (!q->mem_ops->get_dmabuf) {
		dprintk(q, 1, "queue does not support DMA buffer exporting\n");
		return -EINVAL;
	}

	if (flags & ~(O_CLOEXEC | O_ACCMODE)) {
		dprintk(q, 1, "queue does support only O_CLOEXEC and access mode flags\n");
		return -EINVAL;
	}

	if (type != q->type) {
		dprintk(q, 1, "invalid buffer type\n");
		return -EINVAL;
	}

	if (index >= q->num_buffers) {
		dprintk(q, 1, "buffer index out of range\n");
		return -EINVAL;
	}

	vb = q->bufs[index];

	if (plane >= vb->num_planes) {
		dprintk(q, 1, "buffer plane out of range\n");
		return -EINVAL;
	}

	if (vb2_fileio_is_active(q)) {
		dprintk(q, 1, "expbuf: file io in progress\n");
		return -EBUSY;
	}

	vb_plane = &vb->planes[plane];

	dbuf = call_ptr_memop(get_dmabuf,
			      vb,
			      vb_plane->mem_priv,
			      flags & O_ACCMODE);
	if (IS_ERR_OR_NULL(dbuf)) {
		dprintk(q, 1, "failed to export buffer %d, plane %d\n",
			index, plane);
		return -EINVAL;
	}

	ret = dma_buf_fd(dbuf, flags & ~O_ACCMODE);
	if (ret < 0) {
		dprintk(q, 3, "buffer %d, plane %d failed to export (%d)\n",
			index, plane, ret);
		dma_buf_put(dbuf);
		return ret;
	}

	dprintk(q, 3, "buffer %d, plane %d exported as %d descriptor\n",
		index, plane, ret);
	*fd = ret;

	return 0;
}
EXPORT_SYMBOL_GPL(vb2_core_expbuf);

int vb2_mmap(struct vb2_queue *q, struct vm_area_struct *vma)
{
	unsigned long off = vma->vm_pgoff << PAGE_SHIFT;
	struct vb2_buffer *vb;
	unsigned int buffer = 0, plane = 0;
	int ret;
	unsigned long length;

	/*
	 * Check memory area access mode.
	 */
	if (!(vma->vm_flags & VM_SHARED)) {
		dprintk(q, 1, "invalid vma flags, VM_SHARED needed\n");
		return -EINVAL;
	}
	if (q->is_output) {
		if (!(vma->vm_flags & VM_WRITE)) {
			dprintk(q, 1, "invalid vma flags, VM_WRITE needed\n");
			return -EINVAL;
		}
	} else {
		if (!(vma->vm_flags & VM_READ)) {
			dprintk(q, 1, "invalid vma flags, VM_READ needed\n");
			return -EINVAL;
		}
	}

	mutex_lock(&q->mmap_lock);

	/*
	 * Find the plane corresponding to the offset passed by userspace. This
	 * will return an error if not MEMORY_MMAP or file I/O is in progress.
	 */
	ret = __find_plane_by_offset(q, off, &buffer, &plane);
	if (ret)
		goto unlock;

	vb = q->bufs[buffer];

	/*
	 * MMAP requires page_aligned buffers.
	 * The buffer length was page_aligned at __vb2_buf_mem_alloc(),
	 * so, we need to do the same here.
	 */
	length = PAGE_ALIGN(vb->planes[plane].length);
	if (length < (vma->vm_end - vma->vm_start)) {
		dprintk(q, 1,
			"MMAP invalid, as it would overflow buffer length\n");
		ret = -EINVAL;
		goto unlock;
	}

	/*
	 * vm_pgoff is treated in V4L2 API as a 'cookie' to select a buffer,
	 * not as a in-buffer offset. We always want to mmap a whole buffer
	 * from its beginning.
	 */
	vma->vm_pgoff = 0;

	ret = call_memop(vb, mmap, vb->planes[plane].mem_priv, vma);

unlock:
	mutex_unlock(&q->mmap_lock);
	if (ret)
		return ret;

	dprintk(q, 3, "buffer %d, plane %d successfully mapped\n", buffer, plane);
	return 0;
}
EXPORT_SYMBOL_GPL(vb2_mmap);

#ifndef CONFIG_MMU
unsigned long vb2_get_unmapped_area(struct vb2_queue *q,
				    unsigned long addr,
				    unsigned long len,
				    unsigned long pgoff,
				    unsigned long flags)
{
	unsigned long off = pgoff << PAGE_SHIFT;
	struct vb2_buffer *vb;
	unsigned int buffer, plane;
	void *vaddr;
	int ret;

	mutex_lock(&q->mmap_lock);

	/*
	 * Find the plane corresponding to the offset passed by userspace. This
	 * will return an error if not MEMORY_MMAP or file I/O is in progress.
	 */
	ret = __find_plane_by_offset(q, off, &buffer, &plane);
	if (ret)
		goto unlock;

	vb = q->bufs[buffer];

	vaddr = vb2_plane_vaddr(vb, plane);
	mutex_unlock(&q->mmap_lock);
	return vaddr ? (unsigned long)vaddr : -EINVAL;

unlock:
	mutex_unlock(&q->mmap_lock);
	return ret;
}
EXPORT_SYMBOL_GPL(vb2_get_unmapped_area);
#endif

int vb2_core_queue_init(struct vb2_queue *q)
{
	/*
	 * Sanity check
	 */
	if (WARN_ON(!q)			  ||
	    WARN_ON(!q->ops)		  ||
	    WARN_ON(!q->mem_ops)	  ||
	    WARN_ON(!q->type)		  ||
	    WARN_ON(!q->io_modes)	  ||
	    WARN_ON(!q->ops->queue_setup) ||
	    WARN_ON(!q->ops->buf_queue))
		return -EINVAL;

	if (WARN_ON(q->requires_requests && !q->supports_requests))
		return -EINVAL;

	/*
	 * This combination is not allowed since a non-zero value of
	 * q->min_buffers_needed can cause vb2_core_qbuf() to fail if
	 * it has to call start_streaming(), and the Request API expects
	 * that queueing a request (and thus queueing a buffer contained
	 * in that request) will always succeed. There is no method of
	 * propagating an error back to userspace.
	 */
	if (WARN_ON(q->supports_requests && q->min_buffers_needed))
		return -EINVAL;

	INIT_LIST_HEAD(&q->queued_list);
	INIT_LIST_HEAD(&q->done_list);
	spin_lock_init(&q->done_lock);
	mutex_init(&q->mmap_lock);
	init_waitqueue_head(&q->done_wq);

	q->memory = VB2_MEMORY_UNKNOWN;

	if (q->buf_struct_size == 0)
		q->buf_struct_size = sizeof(struct vb2_buffer);

	if (q->bidirectional)
		q->dma_dir = DMA_BIDIRECTIONAL;
	else
		q->dma_dir = q->is_output ? DMA_TO_DEVICE : DMA_FROM_DEVICE;

	if (q->name[0] == '\0')
		snprintf(q->name, sizeof(q->name), "%s-%p",
			 q->is_output ? "out" : "cap", q);

	return 0;
}
EXPORT_SYMBOL_GPL(vb2_core_queue_init);

static int __vb2_init_fileio(struct vb2_queue *q, int read);
static int __vb2_cleanup_fileio(struct vb2_queue *q);
void vb2_core_queue_release(struct vb2_queue *q)
{
	__vb2_cleanup_fileio(q);
	__vb2_queue_cancel(q);
	mutex_lock(&q->mmap_lock);
	__vb2_queue_free(q, q->num_buffers);
	mutex_unlock(&q->mmap_lock);
}
EXPORT_SYMBOL_GPL(vb2_core_queue_release);

__poll_t vb2_core_poll(struct vb2_queue *q, struct file *file,
		poll_table *wait)
{
	__poll_t req_events = poll_requested_events(wait);
	struct vb2_buffer *vb = NULL;
	unsigned long flags;

	/*
	 * poll_wait() MUST be called on the first invocation on all the
	 * potential queues of interest, even if we are not interested in their
	 * events during this first call. Failure to do so will result in
	 * queue's events to be ignored because the poll_table won't be capable
	 * of adding new wait queues thereafter.
	 */
	poll_wait(file, &q->done_wq, wait);

	if (!q->is_output && !(req_events & (EPOLLIN | EPOLLRDNORM)))
		return 0;
	if (q->is_output && !(req_events & (EPOLLOUT | EPOLLWRNORM)))
		return 0;

	/*
	 * Start file I/O emulator only if streaming API has not been used yet.
	 */
	if (q->num_buffers == 0 && !vb2_fileio_is_active(q)) {
		if (!q->is_output && (q->io_modes & VB2_READ) &&
				(req_events & (EPOLLIN | EPOLLRDNORM))) {
			if (__vb2_init_fileio(q, 1))
				return EPOLLERR;
		}
		if (q->is_output && (q->io_modes & VB2_WRITE) &&
				(req_events & (EPOLLOUT | EPOLLWRNORM))) {
			if (__vb2_init_fileio(q, 0))
				return EPOLLERR;
			/*
			 * Write to OUTPUT queue can be done immediately.
			 */
			return EPOLLOUT | EPOLLWRNORM;
		}
	}

	/*
	 * There is nothing to wait for if the queue isn't streaming, or if the
	 * error flag is set.
	 */
	if (!vb2_is_streaming(q) || q->error)
		return EPOLLERR;

	/*
	 * If this quirk is set and QBUF hasn't been called yet then
	 * return EPOLLERR as well. This only affects capture queues, output
	 * queues will always initialize waiting_for_buffers to false.
	 * This quirk is set by V4L2 for backwards compatibility reasons.
	 */
	if (q->quirk_poll_must_check_waiting_for_buffers &&
	    q->waiting_for_buffers && (req_events & (EPOLLIN | EPOLLRDNORM)))
		return EPOLLERR;

	/*
	 * For output streams you can call write() as long as there are fewer
	 * buffers queued than there are buffers available.
	 */
	if (q->is_output && q->fileio && q->queued_count < q->num_buffers)
		return EPOLLOUT | EPOLLWRNORM;

	if (list_empty(&q->done_list)) {
		/*
		 * If the last buffer was dequeued from a capture queue,
		 * return immediately. DQBUF will return -EPIPE.
		 */
		if (q->last_buffer_dequeued)
			return EPOLLIN | EPOLLRDNORM;
	}

	/*
	 * Take first buffer available for dequeuing.
	 */
	spin_lock_irqsave(&q->done_lock, flags);
	if (!list_empty(&q->done_list))
		vb = list_first_entry(&q->done_list, struct vb2_buffer,
					done_entry);
	spin_unlock_irqrestore(&q->done_lock, flags);

	if (vb && (vb->state == VB2_BUF_STATE_DONE
			|| vb->state == VB2_BUF_STATE_ERROR)) {
		return (q->is_output) ?
				EPOLLOUT | EPOLLWRNORM :
				EPOLLIN | EPOLLRDNORM;
	}
	return 0;
}
EXPORT_SYMBOL_GPL(vb2_core_poll);

/*
 * struct vb2_fileio_buf - buffer context used by file io emulator
 *
 * vb2 provides a compatibility layer and emulator of file io (read and
 * write) calls on top of streaming API. This structure is used for
 * tracking context related to the buffers.
 */
struct vb2_fileio_buf {
	void *vaddr;
	unsigned int size;
	unsigned int pos;
	unsigned int queued:1;
};

/*
 * struct vb2_fileio_data - queue context used by file io emulator
 *
 * @cur_index:	the index of the buffer currently being read from or
 *		written to. If equal to q->num_buffers then a new buffer
 *		must be dequeued.
 * @initial_index: in the read() case all buffers are queued up immediately
 *		in __vb2_init_fileio() and __vb2_perform_fileio() just cycles
 *		buffers. However, in the write() case no buffers are initially
 *		queued, instead whenever a buffer is full it is queued up by
 *		__vb2_perform_fileio(). Only once all available buffers have
 *		been queued up will __vb2_perform_fileio() start to dequeue
 *		buffers. This means that initially __vb2_perform_fileio()
 *		needs to know what buffer index to use when it is queuing up
 *		the buffers for the first time. That initial index is stored
 *		in this field. Once it is equal to q->num_buffers all
 *		available buffers have been queued and __vb2_perform_fileio()
 *		should start the normal dequeue/queue cycle.
 *
 * vb2 provides a compatibility layer and emulator of file io (read and
 * write) calls on top of streaming API. For proper operation it required
 * this structure to save the driver state between each call of the read
 * or write function.
 */
struct vb2_fileio_data {
	unsigned int count;
	unsigned int type;
	unsigned int memory;
	struct vb2_fileio_buf bufs[VB2_MAX_FRAME];
	unsigned int cur_index;
	unsigned int initial_index;
	unsigned int q_count;
	unsigned int dq_count;
	unsigned read_once:1;
	unsigned write_immediately:1;
};

/*
 * __vb2_init_fileio() - initialize file io emulator
 * @q:		videobuf2 queue
 * @read:	mode selector (1 means read, 0 means write)
 */
static int __vb2_init_fileio(struct vb2_queue *q, int read)
{
	struct vb2_fileio_data *fileio;
	int i, ret;
	unsigned int count = 0;

	/*
	 * Sanity check
	 */
	if (WARN_ON((read && !(q->io_modes & VB2_READ)) ||
		    (!read && !(q->io_modes & VB2_WRITE))))
		return -EINVAL;

	/*
	 * Check if device supports mapping buffers to kernel virtual space.
	 */
	if (!q->mem_ops->vaddr)
		return -EBUSY;

	/*
	 * Check if streaming api has not been already activated.
	 */
	if (q->streaming || q->num_buffers > 0)
		return -EBUSY;

	/*
	 * Start with count 1, driver can increase it in queue_setup()
	 */
	count = 1;

	dprintk(q, 3, "setting up file io: mode %s, count %d, read_once %d, write_immediately %d\n",
		(read) ? "read" : "write", count, q->fileio_read_once,
		q->fileio_write_immediately);

	fileio = kzalloc(sizeof(*fileio), GFP_KERNEL);
	if (fileio == NULL)
		return -ENOMEM;

	fileio->read_once = q->fileio_read_once;
	fileio->write_immediately = q->fileio_write_immediately;

	/*
	 * Request buffers and use MMAP type to force driver
	 * to allocate buffers by itself.
	 */
	fileio->count = count;
	fileio->memory = VB2_MEMORY_MMAP;
	fileio->type = q->type;
	q->fileio = fileio;
	ret = vb2_core_reqbufs(q, fileio->memory, 0, &fileio->count);
	if (ret)
		goto err_kfree;

	/*
	 * Check if plane_count is correct
	 * (multiplane buffers are not supported).
	 */
	if (q->bufs[0]->num_planes != 1) {
		ret = -EBUSY;
		goto err_reqbufs;
	}

	/*
	 * Get kernel address of each buffer.
	 */
	for (i = 0; i < q->num_buffers; i++) {
		fileio->bufs[i].vaddr = vb2_plane_vaddr(q->bufs[i], 0);
		if (fileio->bufs[i].vaddr == NULL) {
			ret = -EINVAL;
			goto err_reqbufs;
		}
		fileio->bufs[i].size = vb2_plane_size(q->bufs[i], 0);
	}

	/*
	 * Read mode requires pre queuing of all buffers.
	 */
	if (read) {
		/*
		 * Queue all buffers.
		 */
		for (i = 0; i < q->num_buffers; i++) {
			ret = vb2_core_qbuf(q, i, NULL, NULL);
			if (ret)
				goto err_reqbufs;
			fileio->bufs[i].queued = 1;
		}
		/*
		 * All buffers have been queued, so mark that by setting
		 * initial_index to q->num_buffers
		 */
		fileio->initial_index = q->num_buffers;
		fileio->cur_index = q->num_buffers;
	}

	/*
	 * Start streaming.
	 */
	ret = vb2_core_streamon(q, q->type);
	if (ret)
		goto err_reqbufs;

	return ret;

err_reqbufs:
	fileio->count = 0;
	vb2_core_reqbufs(q, fileio->memory, 0, &fileio->count);

err_kfree:
	q->fileio = NULL;
	kfree(fileio);
	return ret;
}

/*
 * __vb2_cleanup_fileio() - free resourced used by file io emulator
 * @q:		videobuf2 queue
 */
static int __vb2_cleanup_fileio(struct vb2_queue *q)
{
	struct vb2_fileio_data *fileio = q->fileio;

	if (fileio) {
		vb2_core_streamoff(q, q->type);
		q->fileio = NULL;
		fileio->count = 0;
		vb2_core_reqbufs(q, fileio->memory, 0, &fileio->count);
		kfree(fileio);
		dprintk(q, 3, "file io emulator closed\n");
	}
	return 0;
}

/*
 * __vb2_perform_fileio() - perform a single file io (read or write) operation
 * @q:		videobuf2 queue
 * @data:	pointed to target userspace buffer
 * @count:	number of bytes to read or write
 * @ppos:	file handle position tracking pointer
 * @nonblock:	mode selector (1 means blocking calls, 0 means nonblocking)
 * @read:	access mode selector (1 means read, 0 means write)
 */
static size_t __vb2_perform_fileio(struct vb2_queue *q, char __user *data, size_t count,
		loff_t *ppos, int nonblock, int read)
{
	struct vb2_fileio_data *fileio;
	struct vb2_fileio_buf *buf;
	bool is_multiplanar = q->is_multiplanar;
	/*
	 * When using write() to write data to an output video node the vb2 core
	 * should copy timestamps if V4L2_BUF_FLAG_TIMESTAMP_COPY is set. Nobody
	 * else is able to provide this information with the write() operation.
	 */
	bool copy_timestamp = !read && q->copy_timestamp;
	unsigned index;
	int ret;

	dprintk(q, 3, "mode %s, offset %ld, count %zd, %sblocking\n",
		read ? "read" : "write", (long)*ppos, count,
		nonblock ? "non" : "");

	if (!data)
		return -EINVAL;

	if (q->waiting_in_dqbuf) {
		dprintk(q, 3, "another dup()ped fd is %s\n",
			read ? "reading" : "writing");
		return -EBUSY;
	}

	/*
	 * Initialize emulator on first call.
	 */
	if (!vb2_fileio_is_active(q)) {
		ret = __vb2_init_fileio(q, read);
		dprintk(q, 3, "vb2_init_fileio result: %d\n", ret);
		if (ret)
			return ret;
	}
	fileio = q->fileio;

	/*
	 * Check if we need to dequeue the buffer.
	 */
	index = fileio->cur_index;
	if (index >= q->num_buffers) {
		struct vb2_buffer *b;

		/*
		 * Call vb2_dqbuf to get buffer back.
		 */
		ret = vb2_core_dqbuf(q, &index, NULL, nonblock);
		dprintk(q, 5, "vb2_dqbuf result: %d\n", ret);
		if (ret)
			return ret;
		fileio->dq_count += 1;

		fileio->cur_index = index;
		buf = &fileio->bufs[index];
		b = q->bufs[index];

		/*
		 * Get number of bytes filled by the driver
		 */
		buf->pos = 0;
		buf->queued = 0;
		buf->size = read ? vb2_get_plane_payload(q->bufs[index], 0)
				 : vb2_plane_size(q->bufs[index], 0);
		/* Compensate for data_offset on read in the multiplanar case. */
		if (is_multiplanar && read &&
				b->planes[0].data_offset < buf->size) {
			buf->pos = b->planes[0].data_offset;
			buf->size -= buf->pos;
		}
	} else {
		buf = &fileio->bufs[index];
	}

	/*
	 * Limit count on last few bytes of the buffer.
	 */
	if (buf->pos + count > buf->size) {
		count = buf->size - buf->pos;
		dprintk(q, 5, "reducing read count: %zd\n", count);
	}

	/*
	 * Transfer data to userspace.
	 */
	dprintk(q, 3, "copying %zd bytes - buffer %d, offset %u\n",
		count, index, buf->pos);
	if (read)
		ret = copy_to_user(data, buf->vaddr + buf->pos, count);
	else
		ret = copy_from_user(buf->vaddr + buf->pos, data, count);
	if (ret) {
		dprintk(q, 3, "error copying data\n");
		return -EFAULT;
	}

	/*
	 * Update counters.
	 */
	buf->pos += count;
	*ppos += count;

	/*
	 * Queue next buffer if required.
	 */
	if (buf->pos == buf->size || (!read && fileio->write_immediately)) {
		struct vb2_buffer *b = q->bufs[index];

		/*
		 * Check if this is the last buffer to read.
		 */
		if (read && fileio->read_once && fileio->dq_count == 1) {
			dprintk(q, 3, "read limit reached\n");
			return __vb2_cleanup_fileio(q);
		}

		/*
		 * Call vb2_qbuf and give buffer to the driver.
		 */
		b->planes[0].bytesused = buf->pos;

		if (copy_timestamp)
			b->timestamp = ktime_get_ns();
		ret = vb2_core_qbuf(q, index, NULL, NULL);
		dprintk(q, 5, "vb2_dbuf result: %d\n", ret);
		if (ret)
			return ret;

		/*
		 * Buffer has been queued, update the status
		 */
		buf->pos = 0;
		buf->queued = 1;
		buf->size = vb2_plane_size(q->bufs[index], 0);
		fileio->q_count += 1;
		/*
		 * If we are queuing up buffers for the first time, then
		 * increase initial_index by one.
		 */
		if (fileio->initial_index < q->num_buffers)
			fileio->initial_index++;
		/*
		 * The next buffer to use is either a buffer that's going to be
		 * queued for the first time (initial_index < q->num_buffers)
		 * or it is equal to q->num_buffers, meaning that the next
		 * time we need to dequeue a buffer since we've now queued up
		 * all the 'first time' buffers.
		 */
		fileio->cur_index = fileio->initial_index;
	}

	/*
	 * Return proper number of bytes processed.
	 */
	if (ret == 0)
		ret = count;
	return ret;
}

size_t vb2_read(struct vb2_queue *q, char __user *data, size_t count,
		loff_t *ppos, int nonblocking)
{
	return __vb2_perform_fileio(q, data, count, ppos, nonblocking, 1);
}
EXPORT_SYMBOL_GPL(vb2_read);

size_t vb2_write(struct vb2_queue *q, const char __user *data, size_t count,
		loff_t *ppos, int nonblocking)
{
	return __vb2_perform_fileio(q, (char __user *) data, count,
							ppos, nonblocking, 0);
}
EXPORT_SYMBOL_GPL(vb2_write);

struct vb2_threadio_data {
	struct task_struct *thread;
	vb2_thread_fnc fnc;
	void *priv;
	bool stop;
};

static int vb2_thread(void *data)
{
	struct vb2_queue *q = data;
	struct vb2_threadio_data *threadio = q->threadio;
	bool copy_timestamp = false;
	unsigned prequeue = 0;
	unsigned index = 0;
	int ret = 0;

	if (q->is_output) {
		prequeue = q->num_buffers;
		copy_timestamp = q->copy_timestamp;
	}

	set_freezable();

	for (;;) {
		struct vb2_buffer *vb;

		/*
		 * Call vb2_dqbuf to get buffer back.
		 */
		if (prequeue) {
			vb = q->bufs[index++];
			prequeue--;
		} else {
			call_void_qop(q, wait_finish, q);
			if (!threadio->stop)
				ret = vb2_core_dqbuf(q, &index, NULL, 0);
			call_void_qop(q, wait_prepare, q);
			dprintk(q, 5, "file io: vb2_dqbuf result: %d\n", ret);
			if (!ret)
				vb = q->bufs[index];
		}
		if (ret || threadio->stop)
			break;
		try_to_freeze();

		if (vb->state != VB2_BUF_STATE_ERROR)
			if (threadio->fnc(vb, threadio->priv))
				break;
		call_void_qop(q, wait_finish, q);
		if (copy_timestamp)
			vb->timestamp = ktime_get_ns();
		if (!threadio->stop)
			ret = vb2_core_qbuf(q, vb->index, NULL, NULL);
		call_void_qop(q, wait_prepare, q);
		if (ret || threadio->stop)
			break;
	}

	/* Hmm, linux becomes *very* unhappy without this ... */
	while (!kthread_should_stop()) {
		set_current_state(TASK_INTERRUPTIBLE);
		schedule();
	}
	return 0;
}

/*
 * This function should not be used for anything else but the videobuf2-dvb
 * support. If you think you have another good use-case for this, then please
 * contact the linux-media mailinglist first.
 */
int vb2_thread_start(struct vb2_queue *q, vb2_thread_fnc fnc, void *priv,
		     const char *thread_name)
{
	struct vb2_threadio_data *threadio;
	int ret = 0;

	if (q->threadio)
		return -EBUSY;
	if (vb2_is_busy(q))
		return -EBUSY;
	if (WARN_ON(q->fileio))
		return -EBUSY;

	threadio = kzalloc(sizeof(*threadio), GFP_KERNEL);
	if (threadio == NULL)
		return -ENOMEM;
	threadio->fnc = fnc;
	threadio->priv = priv;

	ret = __vb2_init_fileio(q, !q->is_output);
	dprintk(q, 3, "file io: vb2_init_fileio result: %d\n", ret);
	if (ret)
		goto nomem;
	q->threadio = threadio;
	threadio->thread = kthread_run(vb2_thread, q, "vb2-%s", thread_name);
	if (IS_ERR(threadio->thread)) {
		ret = PTR_ERR(threadio->thread);
		threadio->thread = NULL;
		goto nothread;
	}
	return 0;

nothread:
	__vb2_cleanup_fileio(q);
nomem:
	kfree(threadio);
	return ret;
}
EXPORT_SYMBOL_GPL(vb2_thread_start);

int vb2_thread_stop(struct vb2_queue *q)
{
	struct vb2_threadio_data *threadio = q->threadio;
	int err;

	if (threadio == NULL)
		return 0;
	threadio->stop = true;
	/* Wake up all pending sleeps in the thread */
	vb2_queue_error(q);
	err = kthread_stop(threadio->thread);
	__vb2_cleanup_fileio(q);
	threadio->thread = NULL;
	kfree(threadio);
	q->threadio = NULL;
	return err;
}
EXPORT_SYMBOL_GPL(vb2_thread_stop);

MODULE_DESCRIPTION("Media buffer core framework");
MODULE_AUTHOR("Pawel Osciak <pawel@osciak.com>, Marek Szyprowski");
MODULE_LICENSE("GPL");
MODULE_IMPORT_NS(DMA_BUF);<|MERGE_RESOLUTION|>--- conflicted
+++ resolved
@@ -820,10 +820,7 @@
 	mutex_lock(&q->mmap_lock);
 	q->memory = memory;
 	mutex_unlock(&q->mmap_lock);
-<<<<<<< HEAD
-=======
 	set_queue_coherency(q, non_coherent_mem);
->>>>>>> d60c95ef
 
 	/*
 	 * Ask the driver how many buffers and planes per buffer it requires.
@@ -926,10 +923,7 @@
 {
 	unsigned int num_planes = 0, num_buffers, allocated_buffers;
 	unsigned plane_sizes[VB2_MAX_PLANES] = { };
-<<<<<<< HEAD
-=======
 	bool non_coherent_mem = flags & V4L2_MEMORY_FLAG_NON_COHERENT;
->>>>>>> d60c95ef
 	bool no_previous_buffers = !q->num_buffers;
 	int ret;
 
