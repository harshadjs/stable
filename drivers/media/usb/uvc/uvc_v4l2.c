// SPDX-License-Identifier: GPL-2.0-or-later
/*
 *      uvc_v4l2.c  --  USB Video Class driver - V4L2 API
 *
 *      Copyright (C) 2005-2010
 *          Laurent Pinchart (laurent.pinchart@ideasonboard.com)
 */

#include <linux/bits.h>
#include <linux/compat.h>
#include <linux/kernel.h>
#include <linux/list.h>
#include <linux/module.h>
#include <linux/slab.h>
#include <linux/usb.h>
#include <linux/videodev2.h>
#include <linux/vmalloc.h>
#include <linux/mm.h>
#include <linux/wait.h>
#include <linux/atomic.h>

#include <media/v4l2-common.h>
#include <media/v4l2-ctrls.h>
#include <media/v4l2-event.h>
#include <media/v4l2-ioctl.h>

#include "uvcvideo.h"

static int uvc_control_add_xu_mapping(struct uvc_video_chain *chain,
				      struct uvc_control_mapping *map,
				      const struct uvc_xu_control_mapping *xmap)
{
	unsigned int i;
	size_t size;
	int ret;

	/*
	 * Prevent excessive memory consumption, as well as integer
	 * overflows.
	 */
	if (xmap->menu_count == 0 ||
	    xmap->menu_count > UVC_MAX_CONTROL_MENU_ENTRIES)
		return -EINVAL;

	map->menu_names = NULL;
	map->menu_mapping = NULL;

	map->menu_mask = BIT_MASK(xmap->menu_count);

	size = xmap->menu_count * sizeof(*map->menu_mapping);
	map->menu_mapping = kzalloc(size, GFP_KERNEL);
	if (!map->menu_mapping) {
		ret = -ENOMEM;
		goto done;
	}

	for (i = 0; i < xmap->menu_count ; i++) {
		if (copy_from_user((u32 *)&map->menu_mapping[i],
				   &xmap->menu_info[i].value,
				   sizeof(map->menu_mapping[i]))) {
			ret = -EACCES;
			goto done;
		}
	}

	/*
	 * Always use the standard naming if available, otherwise copy the
	 * names supplied by userspace.
	 */
	if (!v4l2_ctrl_get_menu(map->id)) {
		size = xmap->menu_count * sizeof(map->menu_names[0]);
		map->menu_names = kzalloc(size, GFP_KERNEL);
		if (!map->menu_names) {
			ret = -ENOMEM;
			goto done;
		}

		for (i = 0; i < xmap->menu_count ; i++) {
			/* sizeof(names[i]) - 1: to take care of \0 */
			if (copy_from_user((char *)map->menu_names[i],
					   xmap->menu_info[i].name,
					   sizeof(map->menu_names[i]) - 1)) {
				ret = -EACCES;
				goto done;
			}
		}
	}

	ret = uvc_ctrl_add_mapping(chain, map);

done:
	kfree(map->menu_names);
	map->menu_names = NULL;
	kfree(map->menu_mapping);
	map->menu_mapping = NULL;

	return ret;
}

/* ------------------------------------------------------------------------
 * UVC ioctls
 */
static int uvc_ioctl_xu_ctrl_map(struct uvc_video_chain *chain,
				 struct uvc_xu_control_mapping *xmap)
{
	struct uvc_control_mapping *map;
	int ret;

	map = kzalloc(sizeof(*map), GFP_KERNEL);
	if (map == NULL)
		return -ENOMEM;

	map->id = xmap->id;
	/* Non standard control id. */
	if (v4l2_ctrl_get_name(map->id) == NULL) {
		if (xmap->name[0] == '\0') {
			ret = -EINVAL;
			goto free_map;
		}
		xmap->name[sizeof(xmap->name) - 1] = '\0';
		map->name = xmap->name;
	}
	memcpy(map->entity, xmap->entity, sizeof(map->entity));
	map->selector = xmap->selector;
	map->size = xmap->size;
	map->offset = xmap->offset;
	map->v4l2_type = xmap->v4l2_type;
	map->data_type = xmap->data_type;

	switch (xmap->v4l2_type) {
	case V4L2_CTRL_TYPE_INTEGER:
	case V4L2_CTRL_TYPE_BOOLEAN:
	case V4L2_CTRL_TYPE_BUTTON:
		ret = uvc_ctrl_add_mapping(chain, map);
		break;

	case V4L2_CTRL_TYPE_MENU:
<<<<<<< HEAD
		/*
		 * Prevent excessive memory consumption, as well as integer
		 * overflows.
		 */
		if (xmap->menu_count == 0 ||
		    xmap->menu_count > UVC_MAX_CONTROL_MENU_ENTRIES) {
			ret = -EINVAL;
			goto free_map;
		}

		size = xmap->menu_count * sizeof(*map->menu_info);
		map->menu_info = memdup_user(xmap->menu_info, size);
		if (IS_ERR(map->menu_info)) {
			ret = PTR_ERR(map->menu_info);
			goto free_map;
		}

		map->menu_mask = GENMASK(xmap->menu_count - 1, 0);
=======
		ret = uvc_control_add_xu_mapping(chain, map, xmap);
>>>>>>> 5729a900
		break;

	default:
		uvc_dbg(chain->dev, CONTROL,
			"Unsupported V4L2 control type %u\n", xmap->v4l2_type);
		ret = -ENOTTY;
		break;
	}

free_map:
	kfree(map);

	return ret;
}

/* ------------------------------------------------------------------------
 * V4L2 interface
 */

/*
 * Find the frame interval closest to the requested frame interval for the
 * given frame format and size. This should be done by the device as part of
 * the Video Probe and Commit negotiation, but some hardware don't implement
 * that feature.
 */
static u32 uvc_try_frame_interval(struct uvc_frame *frame, u32 interval)
{
	unsigned int i;

	if (frame->bFrameIntervalType) {
		u32 best = -1, dist;

		for (i = 0; i < frame->bFrameIntervalType; ++i) {
			dist = interval > frame->dwFrameInterval[i]
			     ? interval - frame->dwFrameInterval[i]
			     : frame->dwFrameInterval[i] - interval;

			if (dist > best)
				break;

			best = dist;
		}

		interval = frame->dwFrameInterval[i-1];
	} else {
		const u32 min = frame->dwFrameInterval[0];
		const u32 max = frame->dwFrameInterval[1];
		const u32 step = frame->dwFrameInterval[2];

		interval = min + (interval - min + step/2) / step * step;
		if (interval > max)
			interval = max;
	}

	return interval;
}

static u32 uvc_v4l2_get_bytesperline(const struct uvc_format *format,
	const struct uvc_frame *frame)
{
	switch (format->fcc) {
	case V4L2_PIX_FMT_NV12:
	case V4L2_PIX_FMT_YVU420:
	case V4L2_PIX_FMT_YUV420:
	case V4L2_PIX_FMT_M420:
		return frame->wWidth;

	default:
		return format->bpp * frame->wWidth / 8;
	}
}

static int uvc_v4l2_try_format(struct uvc_streaming *stream,
	struct v4l2_format *fmt, struct uvc_streaming_control *probe,
	struct uvc_format **uvc_format, struct uvc_frame **uvc_frame)
{
	struct uvc_format *format = NULL;
	struct uvc_frame *frame = NULL;
	u16 rw, rh;
	unsigned int d, maxd;
	unsigned int i;
	u32 interval;
	int ret = 0;
	u8 *fcc;

	if (fmt->type != stream->type)
		return -EINVAL;

	fcc = (u8 *)&fmt->fmt.pix.pixelformat;
	uvc_dbg(stream->dev, FORMAT, "Trying format 0x%08x (%c%c%c%c): %ux%u\n",
		fmt->fmt.pix.pixelformat,
		fcc[0], fcc[1], fcc[2], fcc[3],
		fmt->fmt.pix.width, fmt->fmt.pix.height);

	/*
	 * Check if the hardware supports the requested format, use the default
	 * format otherwise.
	 */
	for (i = 0; i < stream->nformats; ++i) {
		format = &stream->format[i];
		if (format->fcc == fmt->fmt.pix.pixelformat)
			break;
	}

	if (i == stream->nformats) {
		format = stream->def_format;
		fmt->fmt.pix.pixelformat = format->fcc;
	}

	/*
	 * Find the closest image size. The distance between image sizes is
	 * the size in pixels of the non-overlapping regions between the
	 * requested size and the frame-specified size.
	 */
	rw = fmt->fmt.pix.width;
	rh = fmt->fmt.pix.height;
	maxd = (unsigned int)-1;

	for (i = 0; i < format->nframes; ++i) {
		u16 w = format->frame[i].wWidth;
		u16 h = format->frame[i].wHeight;

		d = min(w, rw) * min(h, rh);
		d = w*h + rw*rh - 2*d;
		if (d < maxd) {
			maxd = d;
			frame = &format->frame[i];
		}

		if (maxd == 0)
			break;
	}

	if (frame == NULL) {
		uvc_dbg(stream->dev, FORMAT, "Unsupported size %ux%u\n",
			fmt->fmt.pix.width, fmt->fmt.pix.height);
		return -EINVAL;
	}

	/* Use the default frame interval. */
	interval = frame->dwDefaultFrameInterval;
	uvc_dbg(stream->dev, FORMAT,
		"Using default frame interval %u.%u us (%u.%u fps)\n",
		interval / 10, interval % 10, 10000000 / interval,
		(100000000 / interval) % 10);

	/* Set the format index, frame index and frame interval. */
	memset(probe, 0, sizeof(*probe));
	probe->bmHint = 1;	/* dwFrameInterval */
	probe->bFormatIndex = format->index;
	probe->bFrameIndex = frame->bFrameIndex;
	probe->dwFrameInterval = uvc_try_frame_interval(frame, interval);
	/*
	 * Some webcams stall the probe control set request when the
	 * dwMaxVideoFrameSize field is set to zero. The UVC specification
	 * clearly states that the field is read-only from the host, so this
	 * is a webcam bug. Set dwMaxVideoFrameSize to the value reported by
	 * the webcam to work around the problem.
	 *
	 * The workaround could probably be enabled for all webcams, so the
	 * quirk can be removed if needed. It's currently useful to detect
	 * webcam bugs and fix them before they hit the market (providing
	 * developers test their webcams with the Linux driver as well as with
	 * the Windows driver).
	 */
	mutex_lock(&stream->mutex);
	if (stream->dev->quirks & UVC_QUIRK_PROBE_EXTRAFIELDS)
		probe->dwMaxVideoFrameSize =
			stream->ctrl.dwMaxVideoFrameSize;

	/* Probe the device. */
	ret = uvc_probe_video(stream, probe);
	mutex_unlock(&stream->mutex);
	if (ret < 0)
		return ret;

	/*
	 * After the probe, update fmt with the values returned from
	 * negotiation with the device. Some devices return invalid bFormatIndex
	 * and bFrameIndex values, in which case we can only assume they have
	 * accepted the requested format as-is.
	 */
	for (i = 0; i < stream->nformats; ++i) {
		if (probe->bFormatIndex == stream->format[i].index) {
			format = &stream->format[i];
			break;
		}
	}

	if (i == stream->nformats)
		uvc_dbg(stream->dev, FORMAT,
			"Unknown bFormatIndex %u, using default\n",
			probe->bFormatIndex);

	for (i = 0; i < format->nframes; ++i) {
		if (probe->bFrameIndex == format->frame[i].bFrameIndex) {
			frame = &format->frame[i];
			break;
		}
	}

	if (i == format->nframes)
		uvc_dbg(stream->dev, FORMAT,
			"Unknown bFrameIndex %u, using default\n",
			probe->bFrameIndex);

	fmt->fmt.pix.width = frame->wWidth;
	fmt->fmt.pix.height = frame->wHeight;
	fmt->fmt.pix.field = V4L2_FIELD_NONE;
	fmt->fmt.pix.bytesperline = uvc_v4l2_get_bytesperline(format, frame);
	fmt->fmt.pix.sizeimage = probe->dwMaxVideoFrameSize;
	fmt->fmt.pix.pixelformat = format->fcc;
	fmt->fmt.pix.colorspace = format->colorspace;
	fmt->fmt.pix.xfer_func = format->xfer_func;
	fmt->fmt.pix.ycbcr_enc = format->ycbcr_enc;

	if (uvc_format != NULL)
		*uvc_format = format;
	if (uvc_frame != NULL)
		*uvc_frame = frame;

	return ret;
}

static int uvc_v4l2_get_format(struct uvc_streaming *stream,
	struct v4l2_format *fmt)
{
	struct uvc_format *format;
	struct uvc_frame *frame;
	int ret = 0;

	if (fmt->type != stream->type)
		return -EINVAL;

	mutex_lock(&stream->mutex);
	format = stream->cur_format;
	frame = stream->cur_frame;

	if (format == NULL || frame == NULL) {
		ret = -EINVAL;
		goto done;
	}

	fmt->fmt.pix.pixelformat = format->fcc;
	fmt->fmt.pix.width = frame->wWidth;
	fmt->fmt.pix.height = frame->wHeight;
	fmt->fmt.pix.field = V4L2_FIELD_NONE;
	fmt->fmt.pix.bytesperline = uvc_v4l2_get_bytesperline(format, frame);
	fmt->fmt.pix.sizeimage = stream->ctrl.dwMaxVideoFrameSize;
	fmt->fmt.pix.colorspace = format->colorspace;
	fmt->fmt.pix.xfer_func = format->xfer_func;
	fmt->fmt.pix.ycbcr_enc = format->ycbcr_enc;

done:
	mutex_unlock(&stream->mutex);
	return ret;
}

static int uvc_v4l2_set_format(struct uvc_streaming *stream,
	struct v4l2_format *fmt)
{
	struct uvc_streaming_control probe;
	struct uvc_format *format;
	struct uvc_frame *frame;
	int ret;

	if (fmt->type != stream->type)
		return -EINVAL;

	ret = uvc_v4l2_try_format(stream, fmt, &probe, &format, &frame);
	if (ret < 0)
		return ret;

	mutex_lock(&stream->mutex);

	if (uvc_queue_allocated(&stream->queue)) {
		ret = -EBUSY;
		goto done;
	}

	stream->ctrl = probe;
	stream->cur_format = format;
	stream->cur_frame = frame;

done:
	mutex_unlock(&stream->mutex);
	return ret;
}

static int uvc_v4l2_get_streamparm(struct uvc_streaming *stream,
		struct v4l2_streamparm *parm)
{
	u32 numerator, denominator;

	if (parm->type != stream->type)
		return -EINVAL;

	mutex_lock(&stream->mutex);
	numerator = stream->ctrl.dwFrameInterval;
	mutex_unlock(&stream->mutex);

	denominator = 10000000;
	v4l2_simplify_fraction(&numerator, &denominator, 8, 333);

	memset(parm, 0, sizeof(*parm));
	parm->type = stream->type;

	if (stream->type == V4L2_BUF_TYPE_VIDEO_CAPTURE) {
		parm->parm.capture.capability = V4L2_CAP_TIMEPERFRAME;
		parm->parm.capture.capturemode = 0;
		parm->parm.capture.timeperframe.numerator = numerator;
		parm->parm.capture.timeperframe.denominator = denominator;
		parm->parm.capture.extendedmode = 0;
		parm->parm.capture.readbuffers = 0;
	} else {
		parm->parm.output.capability = V4L2_CAP_TIMEPERFRAME;
		parm->parm.output.outputmode = 0;
		parm->parm.output.timeperframe.numerator = numerator;
		parm->parm.output.timeperframe.denominator = denominator;
	}

	return 0;
}

static int uvc_v4l2_set_streamparm(struct uvc_streaming *stream,
		struct v4l2_streamparm *parm)
{
	struct uvc_streaming_control probe;
	struct v4l2_fract timeperframe;
	struct uvc_format *format;
	struct uvc_frame *frame;
	u32 interval, maxd;
	unsigned int i;
	int ret;

	if (parm->type != stream->type)
		return -EINVAL;

	if (parm->type == V4L2_BUF_TYPE_VIDEO_CAPTURE)
		timeperframe = parm->parm.capture.timeperframe;
	else
		timeperframe = parm->parm.output.timeperframe;

	interval = v4l2_fraction_to_interval(timeperframe.numerator,
		timeperframe.denominator);
	uvc_dbg(stream->dev, FORMAT, "Setting frame interval to %u/%u (%u)\n",
		timeperframe.numerator, timeperframe.denominator, interval);

	mutex_lock(&stream->mutex);

	if (uvc_queue_streaming(&stream->queue)) {
		mutex_unlock(&stream->mutex);
		return -EBUSY;
	}

	format = stream->cur_format;
	frame = stream->cur_frame;
	probe = stream->ctrl;
	probe.dwFrameInterval = uvc_try_frame_interval(frame, interval);
	maxd = abs((s32)probe.dwFrameInterval - interval);

	/* Try frames with matching size to find the best frame interval. */
	for (i = 0; i < format->nframes && maxd != 0; i++) {
		u32 d, ival;

		if (&format->frame[i] == stream->cur_frame)
			continue;

		if (format->frame[i].wWidth != stream->cur_frame->wWidth ||
		    format->frame[i].wHeight != stream->cur_frame->wHeight)
			continue;

		ival = uvc_try_frame_interval(&format->frame[i], interval);
		d = abs((s32)ival - interval);
		if (d >= maxd)
			continue;

		frame = &format->frame[i];
		probe.bFrameIndex = frame->bFrameIndex;
		probe.dwFrameInterval = ival;
		maxd = d;
	}

	/* Probe the device with the new settings. */
	ret = uvc_probe_video(stream, &probe);
	if (ret < 0) {
		mutex_unlock(&stream->mutex);
		return ret;
	}

	stream->ctrl = probe;
	stream->cur_frame = frame;
	mutex_unlock(&stream->mutex);

	/* Return the actual frame period. */
	timeperframe.numerator = probe.dwFrameInterval;
	timeperframe.denominator = 10000000;
	v4l2_simplify_fraction(&timeperframe.numerator,
		&timeperframe.denominator, 8, 333);

	if (parm->type == V4L2_BUF_TYPE_VIDEO_CAPTURE) {
		parm->parm.capture.timeperframe = timeperframe;
		parm->parm.capture.capability = V4L2_CAP_TIMEPERFRAME;
	} else {
		parm->parm.output.timeperframe = timeperframe;
		parm->parm.output.capability = V4L2_CAP_TIMEPERFRAME;
	}

	return 0;
}

/* ------------------------------------------------------------------------
 * Privilege management
 */

/*
 * Privilege management is the multiple-open implementation basis. The current
 * implementation is completely transparent for the end-user and doesn't
 * require explicit use of the VIDIOC_G_PRIORITY and VIDIOC_S_PRIORITY ioctls.
 * Those ioctls enable finer control on the device (by making possible for a
 * user to request exclusive access to a device), but are not mature yet.
 * Switching to the V4L2 priority mechanism might be considered in the future
 * if this situation changes.
 *
 * Each open instance of a UVC device can either be in a privileged or
 * unprivileged state. Only a single instance can be in a privileged state at
 * a given time. Trying to perform an operation that requires privileges will
 * automatically acquire the required privileges if possible, or return -EBUSY
 * otherwise. Privileges are dismissed when closing the instance or when
 * freeing the video buffers using VIDIOC_REQBUFS.
 *
 * Operations that require privileges are:
 *
 * - VIDIOC_S_INPUT
 * - VIDIOC_S_PARM
 * - VIDIOC_S_FMT
 * - VIDIOC_REQBUFS
 */
static int uvc_acquire_privileges(struct uvc_fh *handle)
{
	/* Always succeed if the handle is already privileged. */
	if (handle->state == UVC_HANDLE_ACTIVE)
		return 0;

	/* Check if the device already has a privileged handle. */
	if (atomic_inc_return(&handle->stream->active) != 1) {
		atomic_dec(&handle->stream->active);
		return -EBUSY;
	}

	handle->state = UVC_HANDLE_ACTIVE;
	return 0;
}

static void uvc_dismiss_privileges(struct uvc_fh *handle)
{
	if (handle->state == UVC_HANDLE_ACTIVE)
		atomic_dec(&handle->stream->active);

	handle->state = UVC_HANDLE_PASSIVE;
}

static int uvc_has_privileges(struct uvc_fh *handle)
{
	return handle->state == UVC_HANDLE_ACTIVE;
}

/* ------------------------------------------------------------------------
 * V4L2 file operations
 */

static int uvc_v4l2_open(struct file *file)
{
	struct uvc_streaming *stream;
	struct uvc_fh *handle;
	int ret = 0;

	stream = video_drvdata(file);
	uvc_dbg(stream->dev, CALLS, "%s\n", __func__);

	ret = usb_autopm_get_interface(stream->dev->intf);
	if (ret < 0)
		return ret;

	/* Create the device handle. */
	handle = kzalloc(sizeof(*handle), GFP_KERNEL);
	if (handle == NULL) {
		usb_autopm_put_interface(stream->dev->intf);
		return -ENOMEM;
	}

	mutex_lock(&stream->dev->lock);
	if (stream->dev->users == 0) {
		ret = uvc_status_start(stream->dev, GFP_KERNEL);
		if (ret < 0) {
			mutex_unlock(&stream->dev->lock);
			usb_autopm_put_interface(stream->dev->intf);
			kfree(handle);
			return ret;
		}
	}

	stream->dev->users++;
	mutex_unlock(&stream->dev->lock);

	v4l2_fh_init(&handle->vfh, &stream->vdev);
	v4l2_fh_add(&handle->vfh);
	handle->chain = stream->chain;
	handle->stream = stream;
	handle->state = UVC_HANDLE_PASSIVE;
	file->private_data = handle;

	return 0;
}

static int uvc_v4l2_release(struct file *file)
{
	struct uvc_fh *handle = file->private_data;
	struct uvc_streaming *stream = handle->stream;

	uvc_dbg(stream->dev, CALLS, "%s\n", __func__);

	/* Only free resources if this is a privileged handle. */
	if (uvc_has_privileges(handle))
		uvc_queue_release(&stream->queue);

	/* Release the file handle. */
	uvc_dismiss_privileges(handle);
	v4l2_fh_del(&handle->vfh);
	v4l2_fh_exit(&handle->vfh);
	kfree(handle);
	file->private_data = NULL;

	mutex_lock(&stream->dev->lock);
	if (--stream->dev->users == 0)
		uvc_status_stop(stream->dev);
	mutex_unlock(&stream->dev->lock);

	usb_autopm_put_interface(stream->dev->intf);
	return 0;
}

static int uvc_ioctl_querycap(struct file *file, void *fh,
			      struct v4l2_capability *cap)
{
	struct uvc_fh *handle = file->private_data;
	struct uvc_video_chain *chain = handle->chain;
	struct uvc_streaming *stream = handle->stream;

	strscpy(cap->driver, "uvcvideo", sizeof(cap->driver));
	strscpy(cap->card, handle->stream->dev->name, sizeof(cap->card));
	usb_make_path(stream->dev->udev, cap->bus_info, sizeof(cap->bus_info));
	cap->capabilities = V4L2_CAP_DEVICE_CAPS | V4L2_CAP_STREAMING
			  | chain->caps;

	return 0;
}

static int uvc_ioctl_enum_fmt(struct uvc_streaming *stream,
			      struct v4l2_fmtdesc *fmt)
{
	struct uvc_format *format;
	enum v4l2_buf_type type = fmt->type;
	u32 index = fmt->index;

	if (fmt->type != stream->type || fmt->index >= stream->nformats)
		return -EINVAL;

	memset(fmt, 0, sizeof(*fmt));
	fmt->index = index;
	fmt->type = type;

	format = &stream->format[fmt->index];
	fmt->flags = 0;
	if (format->flags & UVC_FMT_FLAG_COMPRESSED)
		fmt->flags |= V4L2_FMT_FLAG_COMPRESSED;
	fmt->pixelformat = format->fcc;
	return 0;
}

static int uvc_ioctl_enum_fmt_vid_cap(struct file *file, void *fh,
				      struct v4l2_fmtdesc *fmt)
{
	struct uvc_fh *handle = fh;
	struct uvc_streaming *stream = handle->stream;

	return uvc_ioctl_enum_fmt(stream, fmt);
}

static int uvc_ioctl_enum_fmt_vid_out(struct file *file, void *fh,
				      struct v4l2_fmtdesc *fmt)
{
	struct uvc_fh *handle = fh;
	struct uvc_streaming *stream = handle->stream;

	return uvc_ioctl_enum_fmt(stream, fmt);
}

static int uvc_ioctl_g_fmt_vid_cap(struct file *file, void *fh,
				   struct v4l2_format *fmt)
{
	struct uvc_fh *handle = fh;
	struct uvc_streaming *stream = handle->stream;

	return uvc_v4l2_get_format(stream, fmt);
}

static int uvc_ioctl_g_fmt_vid_out(struct file *file, void *fh,
				   struct v4l2_format *fmt)
{
	struct uvc_fh *handle = fh;
	struct uvc_streaming *stream = handle->stream;

	return uvc_v4l2_get_format(stream, fmt);
}

static int uvc_ioctl_s_fmt_vid_cap(struct file *file, void *fh,
				   struct v4l2_format *fmt)
{
	struct uvc_fh *handle = fh;
	struct uvc_streaming *stream = handle->stream;
	int ret;

	ret = uvc_acquire_privileges(handle);
	if (ret < 0)
		return ret;

	return uvc_v4l2_set_format(stream, fmt);
}

static int uvc_ioctl_s_fmt_vid_out(struct file *file, void *fh,
				   struct v4l2_format *fmt)
{
	struct uvc_fh *handle = fh;
	struct uvc_streaming *stream = handle->stream;
	int ret;

	ret = uvc_acquire_privileges(handle);
	if (ret < 0)
		return ret;

	return uvc_v4l2_set_format(stream, fmt);
}

static int uvc_ioctl_try_fmt_vid_cap(struct file *file, void *fh,
				     struct v4l2_format *fmt)
{
	struct uvc_fh *handle = fh;
	struct uvc_streaming *stream = handle->stream;
	struct uvc_streaming_control probe;

	return uvc_v4l2_try_format(stream, fmt, &probe, NULL, NULL);
}

static int uvc_ioctl_try_fmt_vid_out(struct file *file, void *fh,
				     struct v4l2_format *fmt)
{
	struct uvc_fh *handle = fh;
	struct uvc_streaming *stream = handle->stream;
	struct uvc_streaming_control probe;

	return uvc_v4l2_try_format(stream, fmt, &probe, NULL, NULL);
}

static int uvc_ioctl_reqbufs(struct file *file, void *fh,
			     struct v4l2_requestbuffers *rb)
{
	struct uvc_fh *handle = fh;
	struct uvc_streaming *stream = handle->stream;
	int ret;

	ret = uvc_acquire_privileges(handle);
	if (ret < 0)
		return ret;

	mutex_lock(&stream->mutex);
	ret = uvc_request_buffers(&stream->queue, rb);
	mutex_unlock(&stream->mutex);
	if (ret < 0)
		return ret;

	if (ret == 0)
		uvc_dismiss_privileges(handle);

	return 0;
}

static int uvc_ioctl_querybuf(struct file *file, void *fh,
			      struct v4l2_buffer *buf)
{
	struct uvc_fh *handle = fh;
	struct uvc_streaming *stream = handle->stream;

	if (!uvc_has_privileges(handle))
		return -EBUSY;

	return uvc_query_buffer(&stream->queue, buf);
}

static int uvc_ioctl_qbuf(struct file *file, void *fh, struct v4l2_buffer *buf)
{
	struct uvc_fh *handle = fh;
	struct uvc_streaming *stream = handle->stream;

	if (!uvc_has_privileges(handle))
		return -EBUSY;

	return uvc_queue_buffer(&stream->queue,
				stream->vdev.v4l2_dev->mdev, buf);
}

static int uvc_ioctl_expbuf(struct file *file, void *fh,
			    struct v4l2_exportbuffer *exp)
{
	struct uvc_fh *handle = fh;
	struct uvc_streaming *stream = handle->stream;

	if (!uvc_has_privileges(handle))
		return -EBUSY;

	return uvc_export_buffer(&stream->queue, exp);
}

static int uvc_ioctl_dqbuf(struct file *file, void *fh, struct v4l2_buffer *buf)
{
	struct uvc_fh *handle = fh;
	struct uvc_streaming *stream = handle->stream;

	if (!uvc_has_privileges(handle))
		return -EBUSY;

	return uvc_dequeue_buffer(&stream->queue, buf,
				  file->f_flags & O_NONBLOCK);
}

static int uvc_ioctl_create_bufs(struct file *file, void *fh,
				  struct v4l2_create_buffers *cb)
{
	struct uvc_fh *handle = fh;
	struct uvc_streaming *stream = handle->stream;
	int ret;

	ret = uvc_acquire_privileges(handle);
	if (ret < 0)
		return ret;

	return uvc_create_buffers(&stream->queue, cb);
}

static int uvc_ioctl_streamon(struct file *file, void *fh,
			      enum v4l2_buf_type type)
{
	struct uvc_fh *handle = fh;
	struct uvc_streaming *stream = handle->stream;
	int ret;

	if (!uvc_has_privileges(handle))
		return -EBUSY;

	mutex_lock(&stream->mutex);
	ret = uvc_queue_streamon(&stream->queue, type);
	mutex_unlock(&stream->mutex);

	return ret;
}

static int uvc_ioctl_streamoff(struct file *file, void *fh,
			       enum v4l2_buf_type type)
{
	struct uvc_fh *handle = fh;
	struct uvc_streaming *stream = handle->stream;

	if (!uvc_has_privileges(handle))
		return -EBUSY;

	mutex_lock(&stream->mutex);
	uvc_queue_streamoff(&stream->queue, type);
	mutex_unlock(&stream->mutex);

	return 0;
}

static int uvc_ioctl_enum_input(struct file *file, void *fh,
				struct v4l2_input *input)
{
	struct uvc_fh *handle = fh;
	struct uvc_video_chain *chain = handle->chain;
	const struct uvc_entity *selector = chain->selector;
	struct uvc_entity *iterm = NULL;
	struct uvc_entity *it;
	u32 index = input->index;

	if (selector == NULL ||
	    (chain->dev->quirks & UVC_QUIRK_IGNORE_SELECTOR_UNIT)) {
		if (index != 0)
			return -EINVAL;
		list_for_each_entry(it, &chain->entities, chain) {
			if (UVC_ENTITY_IS_ITERM(it)) {
				iterm = it;
				break;
			}
		}
	} else if (index < selector->bNrInPins) {
		list_for_each_entry(it, &chain->entities, chain) {
			if (!UVC_ENTITY_IS_ITERM(it))
				continue;
			if (it->id == selector->baSourceID[index]) {
				iterm = it;
				break;
			}
		}
	}

	if (iterm == NULL)
		return -EINVAL;

	memset(input, 0, sizeof(*input));
	input->index = index;
	strscpy(input->name, iterm->name, sizeof(input->name));
	if (UVC_ENTITY_TYPE(iterm) == UVC_ITT_CAMERA)
		input->type = V4L2_INPUT_TYPE_CAMERA;

	return 0;
}

static int uvc_ioctl_g_input(struct file *file, void *fh, unsigned int *input)
{
	struct uvc_fh *handle = fh;
	struct uvc_video_chain *chain = handle->chain;
	u8 *buf;
	int ret;

	if (chain->selector == NULL ||
	    (chain->dev->quirks & UVC_QUIRK_IGNORE_SELECTOR_UNIT)) {
		*input = 0;
		return 0;
	}

	buf = kmalloc(1, GFP_KERNEL);
	if (!buf)
		return -ENOMEM;

	ret = uvc_query_ctrl(chain->dev, UVC_GET_CUR, chain->selector->id,
			     chain->dev->intfnum,  UVC_SU_INPUT_SELECT_CONTROL,
			     buf, 1);
	if (!ret)
		*input = *buf - 1;

	kfree(buf);

	return ret;
}

static int uvc_ioctl_s_input(struct file *file, void *fh, unsigned int input)
{
	struct uvc_fh *handle = fh;
	struct uvc_video_chain *chain = handle->chain;
	u8 *buf;
	int ret;

	ret = uvc_acquire_privileges(handle);
	if (ret < 0)
		return ret;

	if (chain->selector == NULL ||
	    (chain->dev->quirks & UVC_QUIRK_IGNORE_SELECTOR_UNIT)) {
		if (input)
			return -EINVAL;
		return 0;
	}

	if (input >= chain->selector->bNrInPins)
		return -EINVAL;

	buf = kmalloc(1, GFP_KERNEL);
	if (!buf)
		return -ENOMEM;

	*buf = input + 1;
	ret = uvc_query_ctrl(chain->dev, UVC_SET_CUR, chain->selector->id,
			     chain->dev->intfnum, UVC_SU_INPUT_SELECT_CONTROL,
			     buf, 1);
	kfree(buf);

	return ret;
}

static int uvc_ioctl_queryctrl(struct file *file, void *fh,
			       struct v4l2_queryctrl *qc)
{
	struct uvc_fh *handle = fh;
	struct uvc_video_chain *chain = handle->chain;

	return uvc_query_v4l2_ctrl(chain, qc);
}

static int uvc_ioctl_query_ext_ctrl(struct file *file, void *fh,
				    struct v4l2_query_ext_ctrl *qec)
{
	struct uvc_fh *handle = fh;
	struct uvc_video_chain *chain = handle->chain;
	struct v4l2_queryctrl qc = { qec->id };
	int ret;

	ret = uvc_query_v4l2_ctrl(chain, &qc);
	if (ret)
		return ret;

	qec->id = qc.id;
	qec->type = qc.type;
	strscpy(qec->name, qc.name, sizeof(qec->name));
	qec->minimum = qc.minimum;
	qec->maximum = qc.maximum;
	qec->step = qc.step;
	qec->default_value = qc.default_value;
	qec->flags = qc.flags;
	qec->elem_size = 4;
	qec->elems = 1;
	qec->nr_of_dims = 0;
	memset(qec->dims, 0, sizeof(qec->dims));
	memset(qec->reserved, 0, sizeof(qec->reserved));

	return 0;
}

static int uvc_ctrl_check_access(struct uvc_video_chain *chain,
				 struct v4l2_ext_controls *ctrls,
				 unsigned long ioctl)
{
	struct v4l2_ext_control *ctrl = ctrls->controls;
	unsigned int i;
	int ret = 0;

	for (i = 0; i < ctrls->count; ++ctrl, ++i) {
		ret = uvc_ctrl_is_accessible(chain, ctrl->id, ctrls, ioctl);
		if (ret)
			break;
	}

	ctrls->error_idx = ioctl == VIDIOC_TRY_EXT_CTRLS ? i : ctrls->count;

	return ret;
}

static int uvc_ioctl_g_ext_ctrls(struct file *file, void *fh,
				 struct v4l2_ext_controls *ctrls)
{
	struct uvc_fh *handle = fh;
	struct uvc_video_chain *chain = handle->chain;
	struct v4l2_ext_control *ctrl = ctrls->controls;
	unsigned int i;
	int ret;

	ret = uvc_ctrl_check_access(chain, ctrls, VIDIOC_G_EXT_CTRLS);
	if (ret < 0)
		return ret;

	if (ctrls->which == V4L2_CTRL_WHICH_DEF_VAL) {
		for (i = 0; i < ctrls->count; ++ctrl, ++i) {
			struct v4l2_queryctrl qc = { .id = ctrl->id };

			ret = uvc_query_v4l2_ctrl(chain, &qc);
			if (ret < 0) {
				ctrls->error_idx = i;
				return ret;
			}

			ctrl->value = qc.default_value;
		}

		return 0;
	}

	ret = uvc_ctrl_begin(chain);
	if (ret < 0)
		return ret;

	for (i = 0; i < ctrls->count; ++ctrl, ++i) {
		ret = uvc_ctrl_get(chain, ctrl);
		if (ret < 0) {
			uvc_ctrl_rollback(handle);
			ctrls->error_idx = i;
			return ret;
		}
	}

	ctrls->error_idx = 0;

	return uvc_ctrl_rollback(handle);
}

static int uvc_ioctl_s_try_ext_ctrls(struct uvc_fh *handle,
				     struct v4l2_ext_controls *ctrls,
				     unsigned long ioctl)
{
	struct v4l2_ext_control *ctrl = ctrls->controls;
	struct uvc_video_chain *chain = handle->chain;
	unsigned int i;
	int ret;

	ret = uvc_ctrl_check_access(chain, ctrls, ioctl);
	if (ret < 0)
		return ret;

	ret = uvc_ctrl_begin(chain);
	if (ret < 0)
		return ret;

	for (i = 0; i < ctrls->count; ++ctrl, ++i) {
		ret = uvc_ctrl_set(handle, ctrl);
		if (ret < 0) {
			uvc_ctrl_rollback(handle);
			ctrls->error_idx = ioctl == VIDIOC_S_EXT_CTRLS ?
						    ctrls->count : i;
			return ret;
		}
	}

	ctrls->error_idx = 0;

	if (ioctl == VIDIOC_S_EXT_CTRLS)
		return uvc_ctrl_commit(handle, ctrls);
	else
		return uvc_ctrl_rollback(handle);
}

static int uvc_ioctl_s_ext_ctrls(struct file *file, void *fh,
				 struct v4l2_ext_controls *ctrls)
{
	struct uvc_fh *handle = fh;

	return uvc_ioctl_s_try_ext_ctrls(handle, ctrls, VIDIOC_S_EXT_CTRLS);
}

static int uvc_ioctl_try_ext_ctrls(struct file *file, void *fh,
				   struct v4l2_ext_controls *ctrls)
{
	struct uvc_fh *handle = fh;

	return uvc_ioctl_s_try_ext_ctrls(handle, ctrls, VIDIOC_TRY_EXT_CTRLS);
}

static int uvc_ioctl_querymenu(struct file *file, void *fh,
			       struct v4l2_querymenu *qm)
{
	struct uvc_fh *handle = fh;
	struct uvc_video_chain *chain = handle->chain;

	return uvc_query_v4l2_menu(chain, qm);
}

static int uvc_ioctl_g_selection(struct file *file, void *fh,
				 struct v4l2_selection *sel)
{
	struct uvc_fh *handle = fh;
	struct uvc_streaming *stream = handle->stream;

	if (sel->type != stream->type)
		return -EINVAL;

	switch (sel->target) {
	case V4L2_SEL_TGT_CROP_DEFAULT:
	case V4L2_SEL_TGT_CROP_BOUNDS:
		if (stream->type != V4L2_BUF_TYPE_VIDEO_CAPTURE)
			return -EINVAL;
		break;
	case V4L2_SEL_TGT_COMPOSE_DEFAULT:
	case V4L2_SEL_TGT_COMPOSE_BOUNDS:
		if (stream->type != V4L2_BUF_TYPE_VIDEO_OUTPUT)
			return -EINVAL;
		break;
	default:
		return -EINVAL;
	}

	sel->r.left = 0;
	sel->r.top = 0;
	mutex_lock(&stream->mutex);
	sel->r.width = stream->cur_frame->wWidth;
	sel->r.height = stream->cur_frame->wHeight;
	mutex_unlock(&stream->mutex);

	return 0;
}

static int uvc_ioctl_g_parm(struct file *file, void *fh,
			    struct v4l2_streamparm *parm)
{
	struct uvc_fh *handle = fh;
	struct uvc_streaming *stream = handle->stream;

	return uvc_v4l2_get_streamparm(stream, parm);
}

static int uvc_ioctl_s_parm(struct file *file, void *fh,
			    struct v4l2_streamparm *parm)
{
	struct uvc_fh *handle = fh;
	struct uvc_streaming *stream = handle->stream;
	int ret;

	ret = uvc_acquire_privileges(handle);
	if (ret < 0)
		return ret;

	return uvc_v4l2_set_streamparm(stream, parm);
}

static int uvc_ioctl_enum_framesizes(struct file *file, void *fh,
				     struct v4l2_frmsizeenum *fsize)
{
	struct uvc_fh *handle = fh;
	struct uvc_streaming *stream = handle->stream;
	struct uvc_format *format = NULL;
	struct uvc_frame *frame = NULL;
	unsigned int index;
	unsigned int i;

	/* Look for the given pixel format */
	for (i = 0; i < stream->nformats; i++) {
		if (stream->format[i].fcc == fsize->pixel_format) {
			format = &stream->format[i];
			break;
		}
	}
	if (format == NULL)
		return -EINVAL;

	/* Skip duplicate frame sizes */
	for (i = 0, index = 0; i < format->nframes; i++) {
		if (frame && frame->wWidth == format->frame[i].wWidth &&
		    frame->wHeight == format->frame[i].wHeight)
			continue;
		frame = &format->frame[i];
		if (index == fsize->index)
			break;
		index++;
	}

	if (i == format->nframes)
		return -EINVAL;

	fsize->type = V4L2_FRMSIZE_TYPE_DISCRETE;
	fsize->discrete.width = frame->wWidth;
	fsize->discrete.height = frame->wHeight;
	return 0;
}

static int uvc_ioctl_enum_frameintervals(struct file *file, void *fh,
					 struct v4l2_frmivalenum *fival)
{
	struct uvc_fh *handle = fh;
	struct uvc_streaming *stream = handle->stream;
	struct uvc_format *format = NULL;
	struct uvc_frame *frame = NULL;
	unsigned int nintervals;
	unsigned int index;
	unsigned int i;

	/* Look for the given pixel format and frame size */
	for (i = 0; i < stream->nformats; i++) {
		if (stream->format[i].fcc == fival->pixel_format) {
			format = &stream->format[i];
			break;
		}
	}
	if (format == NULL)
		return -EINVAL;

	index = fival->index;
	for (i = 0; i < format->nframes; i++) {
		if (format->frame[i].wWidth == fival->width &&
		    format->frame[i].wHeight == fival->height) {
			frame = &format->frame[i];
			nintervals = frame->bFrameIntervalType ?: 1;
			if (index < nintervals)
				break;
			index -= nintervals;
		}
	}
	if (i == format->nframes)
		return -EINVAL;

	if (frame->bFrameIntervalType) {
		fival->type = V4L2_FRMIVAL_TYPE_DISCRETE;
		fival->discrete.numerator =
			frame->dwFrameInterval[index];
		fival->discrete.denominator = 10000000;
		v4l2_simplify_fraction(&fival->discrete.numerator,
			&fival->discrete.denominator, 8, 333);
	} else {
		fival->type = V4L2_FRMIVAL_TYPE_STEPWISE;
		fival->stepwise.min.numerator = frame->dwFrameInterval[0];
		fival->stepwise.min.denominator = 10000000;
		fival->stepwise.max.numerator = frame->dwFrameInterval[1];
		fival->stepwise.max.denominator = 10000000;
		fival->stepwise.step.numerator = frame->dwFrameInterval[2];
		fival->stepwise.step.denominator = 10000000;
		v4l2_simplify_fraction(&fival->stepwise.min.numerator,
			&fival->stepwise.min.denominator, 8, 333);
		v4l2_simplify_fraction(&fival->stepwise.max.numerator,
			&fival->stepwise.max.denominator, 8, 333);
		v4l2_simplify_fraction(&fival->stepwise.step.numerator,
			&fival->stepwise.step.denominator, 8, 333);
	}

	return 0;
}

static int uvc_ioctl_subscribe_event(struct v4l2_fh *fh,
				     const struct v4l2_event_subscription *sub)
{
	switch (sub->type) {
	case V4L2_EVENT_CTRL:
		return v4l2_event_subscribe(fh, sub, 0, &uvc_ctrl_sub_ev_ops);
	default:
		return -EINVAL;
	}
}

static long uvc_ioctl_default(struct file *file, void *fh, bool valid_prio,
			      unsigned int cmd, void *arg)
{
	struct uvc_fh *handle = fh;
	struct uvc_video_chain *chain = handle->chain;

	switch (cmd) {
	/* Dynamic controls. */
	case UVCIOC_CTRL_MAP:
		return uvc_ioctl_xu_ctrl_map(chain, arg);

	case UVCIOC_CTRL_QUERY:
		return uvc_xu_ctrl_query(chain, arg);

	default:
		return -ENOTTY;
	}
}

#ifdef CONFIG_COMPAT
struct uvc_xu_control_mapping32 {
	u32 id;
	u8 name[32];
	u8 entity[16];
	u8 selector;

	u8 size;
	u8 offset;
	u32 v4l2_type;
	u32 data_type;

	compat_caddr_t menu_info;
	u32 menu_count;

	u32 reserved[4];
};

static int uvc_v4l2_get_xu_mapping(struct uvc_xu_control_mapping *kp,
			const struct uvc_xu_control_mapping32 __user *up)
{
	struct uvc_xu_control_mapping32 *p = (void *)kp;
	compat_caddr_t info;
	u32 count;

	if (copy_from_user(p, up, sizeof(*p)))
		return -EFAULT;

	count = p->menu_count;
	info = p->menu_info;

	memset(kp->reserved, 0, sizeof(kp->reserved));
	kp->menu_info = count ? compat_ptr(info) : NULL;
	kp->menu_count = count;
	return 0;
}

static int uvc_v4l2_put_xu_mapping(const struct uvc_xu_control_mapping *kp,
			struct uvc_xu_control_mapping32 __user *up)
{
	if (copy_to_user(up, kp, offsetof(typeof(*up), menu_info)) ||
	    put_user(kp->menu_count, &up->menu_count))
		return -EFAULT;

	if (clear_user(up->reserved, sizeof(up->reserved)))
		return -EFAULT;

	return 0;
}

struct uvc_xu_control_query32 {
	u8 unit;
	u8 selector;
	u8 query;
	u16 size;
	compat_caddr_t data;
};

static int uvc_v4l2_get_xu_query(struct uvc_xu_control_query *kp,
			const struct uvc_xu_control_query32 __user *up)
{
	struct uvc_xu_control_query32 v;

	if (copy_from_user(&v, up, sizeof(v)))
		return -EFAULT;

	*kp = (struct uvc_xu_control_query){
		.unit = v.unit,
		.selector = v.selector,
		.query = v.query,
		.size = v.size,
		.data = v.size ? compat_ptr(v.data) : NULL
	};
	return 0;
}

static int uvc_v4l2_put_xu_query(const struct uvc_xu_control_query *kp,
			struct uvc_xu_control_query32 __user *up)
{
	if (copy_to_user(up, kp, offsetof(typeof(*up), data)))
		return -EFAULT;
	return 0;
}

#define UVCIOC_CTRL_MAP32	_IOWR('u', 0x20, struct uvc_xu_control_mapping32)
#define UVCIOC_CTRL_QUERY32	_IOWR('u', 0x21, struct uvc_xu_control_query32)

static long uvc_v4l2_compat_ioctl32(struct file *file,
		     unsigned int cmd, unsigned long arg)
{
	struct uvc_fh *handle = file->private_data;
	union {
		struct uvc_xu_control_mapping xmap;
		struct uvc_xu_control_query xqry;
	} karg;
	void __user *up = compat_ptr(arg);
	long ret;

	switch (cmd) {
	case UVCIOC_CTRL_MAP32:
		ret = uvc_v4l2_get_xu_mapping(&karg.xmap, up);
		if (ret)
			return ret;
		ret = uvc_ioctl_xu_ctrl_map(handle->chain, &karg.xmap);
		if (ret)
			return ret;
		ret = uvc_v4l2_put_xu_mapping(&karg.xmap, up);
		if (ret)
			return ret;

		break;

	case UVCIOC_CTRL_QUERY32:
		ret = uvc_v4l2_get_xu_query(&karg.xqry, up);
		if (ret)
			return ret;
		ret = uvc_xu_ctrl_query(handle->chain, &karg.xqry);
		if (ret)
			return ret;
		ret = uvc_v4l2_put_xu_query(&karg.xqry, up);
		if (ret)
			return ret;
		break;

	default:
		return -ENOIOCTLCMD;
	}

	return ret;
}
#endif

static ssize_t uvc_v4l2_read(struct file *file, char __user *data,
		    size_t count, loff_t *ppos)
{
	struct uvc_fh *handle = file->private_data;
	struct uvc_streaming *stream = handle->stream;

	uvc_dbg(stream->dev, CALLS, "%s: not implemented\n", __func__);
	return -EINVAL;
}

static int uvc_v4l2_mmap(struct file *file, struct vm_area_struct *vma)
{
	struct uvc_fh *handle = file->private_data;
	struct uvc_streaming *stream = handle->stream;

	uvc_dbg(stream->dev, CALLS, "%s\n", __func__);

	return uvc_queue_mmap(&stream->queue, vma);
}

static __poll_t uvc_v4l2_poll(struct file *file, poll_table *wait)
{
	struct uvc_fh *handle = file->private_data;
	struct uvc_streaming *stream = handle->stream;

	uvc_dbg(stream->dev, CALLS, "%s\n", __func__);

	return uvc_queue_poll(&stream->queue, file, wait);
}

#ifndef CONFIG_MMU
static unsigned long uvc_v4l2_get_unmapped_area(struct file *file,
		unsigned long addr, unsigned long len, unsigned long pgoff,
		unsigned long flags)
{
	struct uvc_fh *handle = file->private_data;
	struct uvc_streaming *stream = handle->stream;

	uvc_dbg(stream->dev, CALLS, "%s\n", __func__);

	return uvc_queue_get_unmapped_area(&stream->queue, pgoff);
}
#endif

const struct v4l2_ioctl_ops uvc_ioctl_ops = {
	.vidioc_querycap = uvc_ioctl_querycap,
	.vidioc_enum_fmt_vid_cap = uvc_ioctl_enum_fmt_vid_cap,
	.vidioc_enum_fmt_vid_out = uvc_ioctl_enum_fmt_vid_out,
	.vidioc_g_fmt_vid_cap = uvc_ioctl_g_fmt_vid_cap,
	.vidioc_g_fmt_vid_out = uvc_ioctl_g_fmt_vid_out,
	.vidioc_s_fmt_vid_cap = uvc_ioctl_s_fmt_vid_cap,
	.vidioc_s_fmt_vid_out = uvc_ioctl_s_fmt_vid_out,
	.vidioc_try_fmt_vid_cap = uvc_ioctl_try_fmt_vid_cap,
	.vidioc_try_fmt_vid_out = uvc_ioctl_try_fmt_vid_out,
	.vidioc_reqbufs = uvc_ioctl_reqbufs,
	.vidioc_querybuf = uvc_ioctl_querybuf,
	.vidioc_qbuf = uvc_ioctl_qbuf,
	.vidioc_expbuf = uvc_ioctl_expbuf,
	.vidioc_dqbuf = uvc_ioctl_dqbuf,
	.vidioc_create_bufs = uvc_ioctl_create_bufs,
	.vidioc_streamon = uvc_ioctl_streamon,
	.vidioc_streamoff = uvc_ioctl_streamoff,
	.vidioc_enum_input = uvc_ioctl_enum_input,
	.vidioc_g_input = uvc_ioctl_g_input,
	.vidioc_s_input = uvc_ioctl_s_input,
	.vidioc_queryctrl = uvc_ioctl_queryctrl,
	.vidioc_query_ext_ctrl = uvc_ioctl_query_ext_ctrl,
	.vidioc_g_ext_ctrls = uvc_ioctl_g_ext_ctrls,
	.vidioc_s_ext_ctrls = uvc_ioctl_s_ext_ctrls,
	.vidioc_try_ext_ctrls = uvc_ioctl_try_ext_ctrls,
	.vidioc_querymenu = uvc_ioctl_querymenu,
	.vidioc_g_selection = uvc_ioctl_g_selection,
	.vidioc_g_parm = uvc_ioctl_g_parm,
	.vidioc_s_parm = uvc_ioctl_s_parm,
	.vidioc_enum_framesizes = uvc_ioctl_enum_framesizes,
	.vidioc_enum_frameintervals = uvc_ioctl_enum_frameintervals,
	.vidioc_subscribe_event = uvc_ioctl_subscribe_event,
	.vidioc_unsubscribe_event = v4l2_event_unsubscribe,
	.vidioc_default = uvc_ioctl_default,
};

const struct v4l2_file_operations uvc_fops = {
	.owner		= THIS_MODULE,
	.open		= uvc_v4l2_open,
	.release	= uvc_v4l2_release,
	.unlocked_ioctl	= video_ioctl2,
#ifdef CONFIG_COMPAT
	.compat_ioctl32	= uvc_v4l2_compat_ioctl32,
#endif
	.read		= uvc_v4l2_read,
	.mmap		= uvc_v4l2_mmap,
	.poll		= uvc_v4l2_poll,
#ifndef CONFIG_MMU
	.get_unmapped_area = uvc_v4l2_get_unmapped_area,
#endif
};
<|MERGE_RESOLUTION|>--- conflicted
+++ resolved
@@ -135,28 +135,7 @@
 		break;
 
 	case V4L2_CTRL_TYPE_MENU:
-<<<<<<< HEAD
-		/*
-		 * Prevent excessive memory consumption, as well as integer
-		 * overflows.
-		 */
-		if (xmap->menu_count == 0 ||
-		    xmap->menu_count > UVC_MAX_CONTROL_MENU_ENTRIES) {
-			ret = -EINVAL;
-			goto free_map;
-		}
-
-		size = xmap->menu_count * sizeof(*map->menu_info);
-		map->menu_info = memdup_user(xmap->menu_info, size);
-		if (IS_ERR(map->menu_info)) {
-			ret = PTR_ERR(map->menu_info);
-			goto free_map;
-		}
-
-		map->menu_mask = GENMASK(xmap->menu_count - 1, 0);
-=======
 		ret = uvc_control_add_xu_mapping(chain, map, xmap);
->>>>>>> 5729a900
 		break;
 
 	default:
