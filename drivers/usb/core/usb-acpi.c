// SPDX-License-Identifier: GPL-2.0
/*
 * USB-ACPI glue code
 *
 * Copyright 2012 Red Hat <mjg@redhat.com>
 */
#include <linux/module.h>
#include <linux/usb.h>
#include <linux/device.h>
#include <linux/errno.h>
#include <linux/kernel.h>
#include <linux/acpi.h>
#include <linux/pci.h>
#include <linux/usb/hcd.h>

#include "hub.h"

/**
 * usb_acpi_power_manageable - check whether usb port has
 * acpi power resource.
 * @hdev: USB device belonging to the usb hub
 * @index: port index based zero
 *
 * Return true if the port has acpi power resource and false if no.
 */
bool usb_acpi_power_manageable(struct usb_device *hdev, int index)
{
	acpi_handle port_handle;
	int port1 = index + 1;

	port_handle = usb_get_hub_port_acpi_handle(hdev,
		port1);
	if (port_handle)
		return acpi_bus_power_manageable(port_handle);
	else
		return false;
}
EXPORT_SYMBOL_GPL(usb_acpi_power_manageable);

#define UUID_USB_CONTROLLER_DSM "ce2ee385-00e6-48cb-9f05-2edb927c4899"
#define USB_DSM_DISABLE_U1_U2_FOR_PORT	5

/**
 * usb_acpi_port_lpm_incapable - check if lpm should be disabled for a port.
 * @hdev: USB device belonging to the usb hub
 * @index: zero based port index
 *
 * Some USB3 ports may not support USB3 link power management U1/U2 states
 * due to different retimer setup. ACPI provides _DSM method which returns 0x01
 * if U1 and U2 states should be disabled. Evaluate _DSM with:
 * Arg0: UUID = ce2ee385-00e6-48cb-9f05-2edb927c4899
 * Arg1: Revision ID = 0
 * Arg2: Function Index = 5
 * Arg3: (empty)
 *
 * Return 1 if USB3 port is LPM incapable, negative on error, otherwise 0
 */

int usb_acpi_port_lpm_incapable(struct usb_device *hdev, int index)
{
	union acpi_object *obj;
	acpi_handle port_handle;
	int port1 = index + 1;
	guid_t guid;
	int ret;

	ret = guid_parse(UUID_USB_CONTROLLER_DSM, &guid);
	if (ret)
		return ret;

	port_handle = usb_get_hub_port_acpi_handle(hdev, port1);
	if (!port_handle) {
		dev_dbg(&hdev->dev, "port-%d no acpi handle\n", port1);
		return -ENODEV;
	}

	if (!acpi_check_dsm(port_handle, &guid, 0,
			    BIT(USB_DSM_DISABLE_U1_U2_FOR_PORT))) {
		dev_dbg(&hdev->dev, "port-%d no _DSM function %d\n",
			port1, USB_DSM_DISABLE_U1_U2_FOR_PORT);
		return -ENODEV;
	}

<<<<<<< HEAD
	obj = acpi_evaluate_dsm(port_handle, &guid, 0,
				USB_DSM_DISABLE_U1_U2_FOR_PORT, NULL);

	if (!obj)
		return -ENODEV;

	if (obj->type != ACPI_TYPE_INTEGER) {
		dev_dbg(&hdev->dev, "evaluate port-%d _DSM failed\n", port1);
		ACPI_FREE(obj);
=======
	obj = acpi_evaluate_dsm_typed(port_handle, &guid, 0,
				      USB_DSM_DISABLE_U1_U2_FOR_PORT, NULL,
				      ACPI_TYPE_INTEGER);
	if (!obj) {
		dev_dbg(&hdev->dev, "evaluate port-%d _DSM failed\n", port1);
>>>>>>> 98817289
		return -EINVAL;
	}

	if (obj->integer.value == 0x01)
		ret = 1;

	ACPI_FREE(obj);

	return ret;
}
EXPORT_SYMBOL_GPL(usb_acpi_port_lpm_incapable);

/**
 * usb_acpi_set_power_state - control usb port's power via acpi power
 * resource
 * @hdev: USB device belonging to the usb hub
 * @index: port index based zero
 * @enable: power state expected to be set
 *
 * Notice to use usb_acpi_power_manageable() to check whether the usb port
 * has acpi power resource before invoking this function.
 *
 * Returns 0 on success, else negative errno.
 */
int usb_acpi_set_power_state(struct usb_device *hdev, int index, bool enable)
{
	struct usb_hub *hub = usb_hub_to_struct_hub(hdev);
	struct usb_port *port_dev;
	acpi_handle port_handle;
	unsigned char state;
	int port1 = index + 1;
	int error = -EINVAL;

	if (!hub)
		return -ENODEV;
	port_dev = hub->ports[port1 - 1];

	port_handle = (acpi_handle) usb_get_hub_port_acpi_handle(hdev, port1);
	if (!port_handle)
		return error;

	if (enable)
		state = ACPI_STATE_D0;
	else
		state = ACPI_STATE_D3_COLD;

	error = acpi_bus_set_power(port_handle, state);
	if (!error)
		dev_dbg(&port_dev->dev, "acpi: power was set to %d\n", enable);
	else
		dev_dbg(&port_dev->dev, "acpi: power failed to be set\n");

	return error;
}
EXPORT_SYMBOL_GPL(usb_acpi_set_power_state);

static enum usb_port_connect_type usb_acpi_get_connect_type(acpi_handle handle,
		struct acpi_pld_info *pld)
{
	enum usb_port_connect_type connect_type = USB_PORT_CONNECT_TYPE_UNKNOWN;
	struct acpi_buffer buffer = { ACPI_ALLOCATE_BUFFER, NULL };
	union acpi_object *upc = NULL;
	acpi_status status;

	/*
	 * According to 9.14 in ACPI Spec 6.2. _PLD indicates whether usb port
	 * is user visible and _UPC indicates whether it is connectable. If
	 * the port was visible and connectable, it could be freely connected
	 * and disconnected with USB devices. If no visible and connectable,
	 * a usb device is directly hard-wired to the port. If no visible and
	 * no connectable, the port would be not used.
	 */
	status = acpi_evaluate_object(handle, "_UPC", NULL, &buffer);
	if (ACPI_FAILURE(status))
		goto out;

	upc = buffer.pointer;
	if (!upc || (upc->type != ACPI_TYPE_PACKAGE) || upc->package.count != 4)
		goto out;

	if (upc->package.elements[0].integer.value)
		if (pld->user_visible)
			connect_type = USB_PORT_CONNECT_TYPE_HOT_PLUG;
		else
			connect_type = USB_PORT_CONNECT_TYPE_HARD_WIRED;
	else if (!pld->user_visible)
		connect_type = USB_PORT_NOT_USED;
out:
	kfree(upc);
	return connect_type;
}


/*
 * Private to usb-acpi, all the core needs to know is that
 * port_dev->location is non-zero when it has been set by the firmware.
 */
#define USB_ACPI_LOCATION_VALID (1 << 31)

static struct acpi_device *
usb_acpi_get_companion_for_port(struct usb_port *port_dev)
{
	struct usb_device *udev;
	struct acpi_device *adev;
	acpi_handle *parent_handle;
	int port1;

	/* Get the struct usb_device point of port's hub */
	udev = to_usb_device(port_dev->dev.parent->parent);

	/*
	 * The root hub ports' parent is the root hub. The non-root-hub
	 * ports' parent is the parent hub port which the hub is
	 * connected to.
	 */
	if (!udev->parent) {
		adev = ACPI_COMPANION(&udev->dev);
		port1 = usb_hcd_find_raw_port_number(bus_to_hcd(udev->bus),
						     port_dev->portnum);
	} else {
		parent_handle = usb_get_hub_port_acpi_handle(udev->parent,
							     udev->portnum);
		if (!parent_handle)
			return NULL;

		adev = acpi_fetch_acpi_dev(parent_handle);
		port1 = port_dev->portnum;
	}

	return acpi_find_child_by_adr(adev, port1);
}

static struct acpi_device *
usb_acpi_find_companion_for_port(struct usb_port *port_dev)
{
	struct acpi_device *adev;
	struct acpi_pld_info *pld;
	acpi_handle *handle;
	acpi_status status;

	adev = usb_acpi_get_companion_for_port(port_dev);
	if (!adev)
		return NULL;

	handle = adev->handle;
	status = acpi_get_physical_device_location(handle, &pld);
	if (ACPI_SUCCESS(status) && pld) {
		port_dev->location = USB_ACPI_LOCATION_VALID
			| pld->group_token << 8 | pld->group_position;
		port_dev->connect_type = usb_acpi_get_connect_type(handle, pld);
		ACPI_FREE(pld);
	}

	return adev;
}

static struct acpi_device *
usb_acpi_find_companion_for_device(struct usb_device *udev)
{
	struct acpi_device *adev;
	struct usb_port *port_dev;
	struct usb_hub *hub;

	if (!udev->parent) {
		/*
		 * root hub is only child (_ADR=0) under its parent, the HC.
		 * sysdev pointer is the HC as seen from firmware.
		 */
		adev = ACPI_COMPANION(udev->bus->sysdev);
		return acpi_find_child_device(adev, 0, false);
	}

	hub = usb_hub_to_struct_hub(udev->parent);
	if (!hub)
		return NULL;

	/*
	 * This is an embedded USB device connected to a port and such
	 * devices share port's ACPI companion.
	 */
	port_dev = hub->ports[udev->portnum - 1];
	return usb_acpi_get_companion_for_port(port_dev);
}

static struct acpi_device *usb_acpi_find_companion(struct device *dev)
{
	/*
	 * The USB hierarchy like following:
	 *
	 * Device (EHC1)
	 *	Device (HUBN)
	 *		Device (PR01)
	 *			Device (PR11)
	 *			Device (PR12)
	 *				Device (FN12)
	 *				Device (FN13)
	 *			Device (PR13)
	 *			...
	 * where HUBN is root hub, and PRNN are USB ports and devices
	 * connected to them, and FNNN are individualk functions for
	 * connected composite USB devices. PRNN and FNNN may contain
	 * _CRS and other methods describing sideband resources for
	 * the connected device.
	 *
	 * On the kernel side both root hub and embedded USB devices are
	 * represented as instances of usb_device structure, and ports
	 * are represented as usb_port structures, so the whole process
	 * is split into 2 parts: finding companions for devices and
	 * finding companions for ports.
	 *
	 * Note that we do not handle individual functions of composite
	 * devices yet, for that we would need to assign companions to
	 * devices corresponding to USB interfaces.
	 */
	if (is_usb_device(dev))
		return usb_acpi_find_companion_for_device(to_usb_device(dev));
	else if (is_usb_port(dev))
		return usb_acpi_find_companion_for_port(to_usb_port(dev));

	return NULL;
}

static bool usb_acpi_bus_match(struct device *dev)
{
	return is_usb_device(dev) || is_usb_port(dev);
}

static struct acpi_bus_type usb_acpi_bus = {
	.name = "USB",
	.match = usb_acpi_bus_match,
	.find_companion = usb_acpi_find_companion,
};

int usb_acpi_register(void)
{
	return register_acpi_bus_type(&usb_acpi_bus);
}

void usb_acpi_unregister(void)
{
	unregister_acpi_bus_type(&usb_acpi_bus);
}<|MERGE_RESOLUTION|>--- conflicted
+++ resolved
@@ -81,23 +81,11 @@
 		return -ENODEV;
 	}
 
-<<<<<<< HEAD
-	obj = acpi_evaluate_dsm(port_handle, &guid, 0,
-				USB_DSM_DISABLE_U1_U2_FOR_PORT, NULL);
-
-	if (!obj)
-		return -ENODEV;
-
-	if (obj->type != ACPI_TYPE_INTEGER) {
-		dev_dbg(&hdev->dev, "evaluate port-%d _DSM failed\n", port1);
-		ACPI_FREE(obj);
-=======
 	obj = acpi_evaluate_dsm_typed(port_handle, &guid, 0,
 				      USB_DSM_DISABLE_U1_U2_FOR_PORT, NULL,
 				      ACPI_TYPE_INTEGER);
 	if (!obj) {
 		dev_dbg(&hdev->dev, "evaluate port-%d _DSM failed\n", port1);
->>>>>>> 98817289
 		return -EINVAL;
 	}
 
