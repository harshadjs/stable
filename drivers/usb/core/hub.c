// SPDX-License-Identifier: GPL-2.0
/*
 * USB hub driver.
 *
 * (C) Copyright 1999 Linus Torvalds
 * (C) Copyright 1999 Johannes Erdfelt
 * (C) Copyright 1999 Gregory P. Smith
 * (C) Copyright 2001 Brad Hards (bhards@bigpond.net.au)
 *
 * Released under the GPLv2 only.
 */

#include <linux/kernel.h>
#include <linux/errno.h>
#include <linux/module.h>
#include <linux/moduleparam.h>
#include <linux/completion.h>
#include <linux/sched/mm.h>
#include <linux/list.h>
#include <linux/slab.h>
#include <linux/kcov.h>
#include <linux/ioctl.h>
#include <linux/usb.h>
#include <linux/usbdevice_fs.h>
#include <linux/usb/hcd.h>
#include <linux/usb/onboard_hub.h>
#include <linux/usb/otg.h>
#include <linux/usb/quirks.h>
#include <linux/workqueue.h>
#include <linux/mutex.h>
#include <linux/random.h>
#include <linux/pm_qos.h>
#include <linux/kobject.h>

#include <linux/bitfield.h>
#include <linux/uaccess.h>
#include <asm/byteorder.h>

#include "hub.h"
#include "otg_productlist.h"

#define USB_VENDOR_GENESYS_LOGIC		0x05e3
#define USB_VENDOR_SMSC				0x0424
#define USB_PRODUCT_USB5534B			0x5534
#define USB_VENDOR_CYPRESS			0x04b4
#define USB_PRODUCT_CY7C65632			0x6570
#define USB_VENDOR_TEXAS_INSTRUMENTS		0x0451
#define USB_PRODUCT_TUSB8041_USB3		0x8140
#define USB_PRODUCT_TUSB8041_USB2		0x8142
#define HUB_QUIRK_CHECK_PORT_AUTOSUSPEND	0x01
#define HUB_QUIRK_DISABLE_AUTOSUSPEND		0x02

#define USB_TP_TRANSMISSION_DELAY	40	/* ns */
#define USB_TP_TRANSMISSION_DELAY_MAX	65535	/* ns */
#define USB_PING_RESPONSE_TIME		400	/* ns */

/* Protect struct usb_device->state and ->children members
 * Note: Both are also protected by ->dev.sem, except that ->state can
 * change to USB_STATE_NOTATTACHED even when the semaphore isn't held. */
static DEFINE_SPINLOCK(device_state_lock);

/* workqueue to process hub events */
static struct workqueue_struct *hub_wq;
static void hub_event(struct work_struct *work);

/* synchronize hub-port add/remove and peering operations */
DEFINE_MUTEX(usb_port_peer_mutex);

/* cycle leds on hubs that aren't blinking for attention */
static bool blinkenlights;
module_param(blinkenlights, bool, S_IRUGO);
MODULE_PARM_DESC(blinkenlights, "true to cycle leds on hubs");

/*
 * Device SATA8000 FW1.0 from DATAST0R Technology Corp requires about
 * 10 seconds to send reply for the initial 64-byte descriptor request.
 */
/* define initial 64-byte descriptor request timeout in milliseconds */
static int initial_descriptor_timeout = USB_CTRL_GET_TIMEOUT;
module_param(initial_descriptor_timeout, int, S_IRUGO|S_IWUSR);
MODULE_PARM_DESC(initial_descriptor_timeout,
		"initial 64-byte descriptor request timeout in milliseconds "
		"(default 5000 - 5.0 seconds)");

/*
 * As of 2.6.10 we introduce a new USB device initialization scheme which
 * closely resembles the way Windows works.  Hopefully it will be compatible
 * with a wider range of devices than the old scheme.  However some previously
 * working devices may start giving rise to "device not accepting address"
 * errors; if that happens the user can try the old scheme by adjusting the
 * following module parameters.
 *
 * For maximum flexibility there are two boolean parameters to control the
 * hub driver's behavior.  On the first initialization attempt, if the
 * "old_scheme_first" parameter is set then the old scheme will be used,
 * otherwise the new scheme is used.  If that fails and "use_both_schemes"
 * is set, then the driver will make another attempt, using the other scheme.
 */
static bool old_scheme_first;
module_param(old_scheme_first, bool, S_IRUGO | S_IWUSR);
MODULE_PARM_DESC(old_scheme_first,
		 "start with the old device initialization scheme");

static bool use_both_schemes = true;
module_param(use_both_schemes, bool, S_IRUGO | S_IWUSR);
MODULE_PARM_DESC(use_both_schemes,
		"try the other device initialization scheme if the "
		"first one fails");

/* Mutual exclusion for EHCI CF initialization.  This interferes with
 * port reset on some companion controllers.
 */
DECLARE_RWSEM(ehci_cf_port_reset_rwsem);
EXPORT_SYMBOL_GPL(ehci_cf_port_reset_rwsem);

#define HUB_DEBOUNCE_TIMEOUT	2000
#define HUB_DEBOUNCE_STEP	  25
#define HUB_DEBOUNCE_STABLE	 100

static void hub_release(struct kref *kref);
static int usb_reset_and_verify_device(struct usb_device *udev);
static int hub_port_disable(struct usb_hub *hub, int port1, int set_state);
static bool hub_port_warm_reset_required(struct usb_hub *hub, int port1,
		u16 portstatus);

static inline char *portspeed(struct usb_hub *hub, int portstatus)
{
	if (hub_is_superspeedplus(hub->hdev))
		return "10.0 Gb/s";
	if (hub_is_superspeed(hub->hdev))
		return "5.0 Gb/s";
	if (portstatus & USB_PORT_STAT_HIGH_SPEED)
		return "480 Mb/s";
	else if (portstatus & USB_PORT_STAT_LOW_SPEED)
		return "1.5 Mb/s";
	else
		return "12 Mb/s";
}

/* Note that hdev or one of its children must be locked! */
struct usb_hub *usb_hub_to_struct_hub(struct usb_device *hdev)
{
	if (!hdev || !hdev->actconfig || !hdev->maxchild)
		return NULL;
	return usb_get_intfdata(hdev->actconfig->interface[0]);
}

int usb_device_supports_lpm(struct usb_device *udev)
{
	/* Some devices have trouble with LPM */
	if (udev->quirks & USB_QUIRK_NO_LPM)
		return 0;

	/* Skip if the device BOS descriptor couldn't be read */
	if (!udev->bos)
		return 0;

	/* USB 2.1 (and greater) devices indicate LPM support through
	 * their USB 2.0 Extended Capabilities BOS descriptor.
	 */
	if (udev->speed == USB_SPEED_HIGH || udev->speed == USB_SPEED_FULL) {
		if (udev->bos->ext_cap &&
			(USB_LPM_SUPPORT &
			 le32_to_cpu(udev->bos->ext_cap->bmAttributes)))
			return 1;
		return 0;
	}

	/*
	 * According to the USB 3.0 spec, all USB 3.0 devices must support LPM.
	 * However, there are some that don't, and they set the U1/U2 exit
	 * latencies to zero.
	 */
	if (!udev->bos->ss_cap) {
		dev_info(&udev->dev, "No LPM exit latency info found, disabling LPM.\n");
		return 0;
	}

	if (udev->bos->ss_cap->bU1devExitLat == 0 &&
			udev->bos->ss_cap->bU2DevExitLat == 0) {
		if (udev->parent)
			dev_info(&udev->dev, "LPM exit latency is zeroed, disabling LPM.\n");
		else
			dev_info(&udev->dev, "We don't know the algorithms for LPM for this host, disabling LPM.\n");
		return 0;
	}

	if (!udev->parent || udev->parent->lpm_capable)
		return 1;
	return 0;
}

/*
 * Set the Maximum Exit Latency (MEL) for the host to wakup up the path from
 * U1/U2, send a PING to the device and receive a PING_RESPONSE.
 * See USB 3.1 section C.1.5.2
 */
static void usb_set_lpm_mel(struct usb_device *udev,
		struct usb3_lpm_parameters *udev_lpm_params,
		unsigned int udev_exit_latency,
		struct usb_hub *hub,
		struct usb3_lpm_parameters *hub_lpm_params,
		unsigned int hub_exit_latency)
{
	unsigned int total_mel;

	/*
	 * tMEL1. time to transition path from host to device into U0.
	 * MEL for parent already contains the delay up to parent, so only add
	 * the exit latency for the last link (pick the slower exit latency),
	 * and the hub header decode latency. See USB 3.1 section C 2.2.1
	 * Store MEL in nanoseconds
	 */
	total_mel = hub_lpm_params->mel +
		max(udev_exit_latency, hub_exit_latency) * 1000 +
		hub->descriptor->u.ss.bHubHdrDecLat * 100;

	/*
	 * tMEL2. Time to submit PING packet. Sum of tTPTransmissionDelay for
	 * each link + wHubDelay for each hub. Add only for last link.
	 * tMEL4, the time for PING_RESPONSE to traverse upstream is similar.
	 * Multiply by 2 to include it as well.
	 */
	total_mel += (__le16_to_cpu(hub->descriptor->u.ss.wHubDelay) +
		      USB_TP_TRANSMISSION_DELAY) * 2;

	/*
	 * tMEL3, tPingResponse. Time taken by device to generate PING_RESPONSE
	 * after receiving PING. Also add 2100ns as stated in USB 3.1 C 1.5.2.4
	 * to cover the delay if the PING_RESPONSE is queued behind a Max Packet
	 * Size DP.
	 * Note these delays should be added only once for the entire path, so
	 * add them to the MEL of the device connected to the roothub.
	 */
	if (!hub->hdev->parent)
		total_mel += USB_PING_RESPONSE_TIME + 2100;

	udev_lpm_params->mel = total_mel;
}

/*
 * Set the maximum Device to Host Exit Latency (PEL) for the device to initiate
 * a transition from either U1 or U2.
 */
static void usb_set_lpm_pel(struct usb_device *udev,
		struct usb3_lpm_parameters *udev_lpm_params,
		unsigned int udev_exit_latency,
		struct usb_hub *hub,
		struct usb3_lpm_parameters *hub_lpm_params,
		unsigned int hub_exit_latency,
		unsigned int port_to_port_exit_latency)
{
	unsigned int first_link_pel;
	unsigned int hub_pel;

	/*
	 * First, the device sends an LFPS to transition the link between the
	 * device and the parent hub into U0.  The exit latency is the bigger of
	 * the device exit latency or the hub exit latency.
	 */
	if (udev_exit_latency > hub_exit_latency)
		first_link_pel = udev_exit_latency * 1000;
	else
		first_link_pel = hub_exit_latency * 1000;

	/*
	 * When the hub starts to receive the LFPS, there is a slight delay for
	 * it to figure out that one of the ports is sending an LFPS.  Then it
	 * will forward the LFPS to its upstream link.  The exit latency is the
	 * delay, plus the PEL that we calculated for this hub.
	 */
	hub_pel = port_to_port_exit_latency * 1000 + hub_lpm_params->pel;

	/*
	 * According to figure C-7 in the USB 3.0 spec, the PEL for this device
	 * is the greater of the two exit latencies.
	 */
	if (first_link_pel > hub_pel)
		udev_lpm_params->pel = first_link_pel;
	else
		udev_lpm_params->pel = hub_pel;
}

/*
 * Set the System Exit Latency (SEL) to indicate the total worst-case time from
 * when a device initiates a transition to U0, until when it will receive the
 * first packet from the host controller.
 *
 * Section C.1.5.1 describes the four components to this:
 *  - t1: device PEL
 *  - t2: time for the ERDY to make it from the device to the host.
 *  - t3: a host-specific delay to process the ERDY.
 *  - t4: time for the packet to make it from the host to the device.
 *
 * t3 is specific to both the xHCI host and the platform the host is integrated
 * into.  The Intel HW folks have said it's negligible, FIXME if a different
 * vendor says otherwise.
 */
static void usb_set_lpm_sel(struct usb_device *udev,
		struct usb3_lpm_parameters *udev_lpm_params)
{
	struct usb_device *parent;
	unsigned int num_hubs;
	unsigned int total_sel;

	/* t1 = device PEL */
	total_sel = udev_lpm_params->pel;
	/* How many external hubs are in between the device & the root port. */
	for (parent = udev->parent, num_hubs = 0; parent->parent;
			parent = parent->parent)
		num_hubs++;
	/* t2 = 2.1us + 250ns * (num_hubs - 1) */
	if (num_hubs > 0)
		total_sel += 2100 + 250 * (num_hubs - 1);

	/* t4 = 250ns * num_hubs */
	total_sel += 250 * num_hubs;

	udev_lpm_params->sel = total_sel;
}

static void usb_set_lpm_parameters(struct usb_device *udev)
{
	struct usb_hub *hub;
	unsigned int port_to_port_delay;
	unsigned int udev_u1_del;
	unsigned int udev_u2_del;
	unsigned int hub_u1_del;
	unsigned int hub_u2_del;

	if (!udev->lpm_capable || udev->speed < USB_SPEED_SUPER)
		return;

	/* Skip if the device BOS descriptor couldn't be read */
	if (!udev->bos)
		return;

	hub = usb_hub_to_struct_hub(udev->parent);
	/* It doesn't take time to transition the roothub into U0, since it
	 * doesn't have an upstream link.
	 */
	if (!hub)
		return;

	udev_u1_del = udev->bos->ss_cap->bU1devExitLat;
	udev_u2_del = le16_to_cpu(udev->bos->ss_cap->bU2DevExitLat);
	hub_u1_del = udev->parent->bos->ss_cap->bU1devExitLat;
	hub_u2_del = le16_to_cpu(udev->parent->bos->ss_cap->bU2DevExitLat);

	usb_set_lpm_mel(udev, &udev->u1_params, udev_u1_del,
			hub, &udev->parent->u1_params, hub_u1_del);

	usb_set_lpm_mel(udev, &udev->u2_params, udev_u2_del,
			hub, &udev->parent->u2_params, hub_u2_del);

	/*
	 * Appendix C, section C.2.2.2, says that there is a slight delay from
	 * when the parent hub notices the downstream port is trying to
	 * transition to U0 to when the hub initiates a U0 transition on its
	 * upstream port.  The section says the delays are tPort2PortU1EL and
	 * tPort2PortU2EL, but it doesn't define what they are.
	 *
	 * The hub chapter, sections 10.4.2.4 and 10.4.2.5 seem to be talking
	 * about the same delays.  Use the maximum delay calculations from those
	 * sections.  For U1, it's tHubPort2PortExitLat, which is 1us max.  For
	 * U2, it's tHubPort2PortExitLat + U2DevExitLat - U1DevExitLat.  I
	 * assume the device exit latencies they are talking about are the hub
	 * exit latencies.
	 *
	 * What do we do if the U2 exit latency is less than the U1 exit
	 * latency?  It's possible, although not likely...
	 */
	port_to_port_delay = 1;

	usb_set_lpm_pel(udev, &udev->u1_params, udev_u1_del,
			hub, &udev->parent->u1_params, hub_u1_del,
			port_to_port_delay);

	if (hub_u2_del > hub_u1_del)
		port_to_port_delay = 1 + hub_u2_del - hub_u1_del;
	else
		port_to_port_delay = 1 + hub_u1_del;

	usb_set_lpm_pel(udev, &udev->u2_params, udev_u2_del,
			hub, &udev->parent->u2_params, hub_u2_del,
			port_to_port_delay);

	/* Now that we've got PEL, calculate SEL. */
	usb_set_lpm_sel(udev, &udev->u1_params);
	usb_set_lpm_sel(udev, &udev->u2_params);
}

/* USB 2.0 spec Section 11.24.4.5 */
static int get_hub_descriptor(struct usb_device *hdev,
		struct usb_hub_descriptor *desc)
{
	int i, ret, size;
	unsigned dtype;

	if (hub_is_superspeed(hdev)) {
		dtype = USB_DT_SS_HUB;
		size = USB_DT_SS_HUB_SIZE;
	} else {
		dtype = USB_DT_HUB;
		size = sizeof(struct usb_hub_descriptor);
	}

	for (i = 0; i < 3; i++) {
		ret = usb_control_msg(hdev, usb_rcvctrlpipe(hdev, 0),
			USB_REQ_GET_DESCRIPTOR, USB_DIR_IN | USB_RT_HUB,
			dtype << 8, 0, desc, size,
			USB_CTRL_GET_TIMEOUT);
		if (hub_is_superspeed(hdev)) {
			if (ret == size)
				return ret;
		} else if (ret >= USB_DT_HUB_NONVAR_SIZE + 2) {
			/* Make sure we have the DeviceRemovable field. */
			size = USB_DT_HUB_NONVAR_SIZE + desc->bNbrPorts / 8 + 1;
			if (ret < size)
				return -EMSGSIZE;
			return ret;
		}
	}
	return -EINVAL;
}

/*
 * USB 2.0 spec Section 11.24.2.1
 */
static int clear_hub_feature(struct usb_device *hdev, int feature)
{
	return usb_control_msg(hdev, usb_sndctrlpipe(hdev, 0),
		USB_REQ_CLEAR_FEATURE, USB_RT_HUB, feature, 0, NULL, 0, 1000);
}

/*
 * USB 2.0 spec Section 11.24.2.2
 */
int usb_clear_port_feature(struct usb_device *hdev, int port1, int feature)
{
	return usb_control_msg(hdev, usb_sndctrlpipe(hdev, 0),
		USB_REQ_CLEAR_FEATURE, USB_RT_PORT, feature, port1,
		NULL, 0, 1000);
}

/*
 * USB 2.0 spec Section 11.24.2.13
 */
static int set_port_feature(struct usb_device *hdev, int port1, int feature)
{
	return usb_control_msg(hdev, usb_sndctrlpipe(hdev, 0),
		USB_REQ_SET_FEATURE, USB_RT_PORT, feature, port1,
		NULL, 0, 1000);
}

static char *to_led_name(int selector)
{
	switch (selector) {
	case HUB_LED_AMBER:
		return "amber";
	case HUB_LED_GREEN:
		return "green";
	case HUB_LED_OFF:
		return "off";
	case HUB_LED_AUTO:
		return "auto";
	default:
		return "??";
	}
}

/*
 * USB 2.0 spec Section 11.24.2.7.1.10 and table 11-7
 * for info about using port indicators
 */
static void set_port_led(struct usb_hub *hub, int port1, int selector)
{
	struct usb_port *port_dev = hub->ports[port1 - 1];
	int status;

	status = set_port_feature(hub->hdev, (selector << 8) | port1,
			USB_PORT_FEAT_INDICATOR);
	dev_dbg(&port_dev->dev, "indicator %s status %d\n",
		to_led_name(selector), status);
}

#define	LED_CYCLE_PERIOD	((2*HZ)/3)

static void led_work(struct work_struct *work)
{
	struct usb_hub		*hub =
		container_of(work, struct usb_hub, leds.work);
	struct usb_device	*hdev = hub->hdev;
	unsigned		i;
	unsigned		changed = 0;
	int			cursor = -1;

	if (hdev->state != USB_STATE_CONFIGURED || hub->quiescing)
		return;

	for (i = 0; i < hdev->maxchild; i++) {
		unsigned	selector, mode;

		/* 30%-50% duty cycle */

		switch (hub->indicator[i]) {
		/* cycle marker */
		case INDICATOR_CYCLE:
			cursor = i;
			selector = HUB_LED_AUTO;
			mode = INDICATOR_AUTO;
			break;
		/* blinking green = sw attention */
		case INDICATOR_GREEN_BLINK:
			selector = HUB_LED_GREEN;
			mode = INDICATOR_GREEN_BLINK_OFF;
			break;
		case INDICATOR_GREEN_BLINK_OFF:
			selector = HUB_LED_OFF;
			mode = INDICATOR_GREEN_BLINK;
			break;
		/* blinking amber = hw attention */
		case INDICATOR_AMBER_BLINK:
			selector = HUB_LED_AMBER;
			mode = INDICATOR_AMBER_BLINK_OFF;
			break;
		case INDICATOR_AMBER_BLINK_OFF:
			selector = HUB_LED_OFF;
			mode = INDICATOR_AMBER_BLINK;
			break;
		/* blink green/amber = reserved */
		case INDICATOR_ALT_BLINK:
			selector = HUB_LED_GREEN;
			mode = INDICATOR_ALT_BLINK_OFF;
			break;
		case INDICATOR_ALT_BLINK_OFF:
			selector = HUB_LED_AMBER;
			mode = INDICATOR_ALT_BLINK;
			break;
		default:
			continue;
		}
		if (selector != HUB_LED_AUTO)
			changed = 1;
		set_port_led(hub, i + 1, selector);
		hub->indicator[i] = mode;
	}
	if (!changed && blinkenlights) {
		cursor++;
		cursor %= hdev->maxchild;
		set_port_led(hub, cursor + 1, HUB_LED_GREEN);
		hub->indicator[cursor] = INDICATOR_CYCLE;
		changed++;
	}
	if (changed)
		queue_delayed_work(system_power_efficient_wq,
				&hub->leds, LED_CYCLE_PERIOD);
}

/* use a short timeout for hub/port status fetches */
#define	USB_STS_TIMEOUT		1000
#define	USB_STS_RETRIES		5

/*
 * USB 2.0 spec Section 11.24.2.6
 */
static int get_hub_status(struct usb_device *hdev,
		struct usb_hub_status *data)
{
	int i, status = -ETIMEDOUT;

	for (i = 0; i < USB_STS_RETRIES &&
			(status == -ETIMEDOUT || status == -EPIPE); i++) {
		status = usb_control_msg(hdev, usb_rcvctrlpipe(hdev, 0),
			USB_REQ_GET_STATUS, USB_DIR_IN | USB_RT_HUB, 0, 0,
			data, sizeof(*data), USB_STS_TIMEOUT);
	}
	return status;
}

/*
 * USB 2.0 spec Section 11.24.2.7
 * USB 3.1 takes into use the wValue and wLength fields, spec Section 10.16.2.6
 */
static int get_port_status(struct usb_device *hdev, int port1,
			   void *data, u16 value, u16 length)
{
	int i, status = -ETIMEDOUT;

	for (i = 0; i < USB_STS_RETRIES &&
			(status == -ETIMEDOUT || status == -EPIPE); i++) {
		status = usb_control_msg(hdev, usb_rcvctrlpipe(hdev, 0),
			USB_REQ_GET_STATUS, USB_DIR_IN | USB_RT_PORT, value,
			port1, data, length, USB_STS_TIMEOUT);
	}
	return status;
}

static int hub_ext_port_status(struct usb_hub *hub, int port1, int type,
			       u16 *status, u16 *change, u32 *ext_status)
{
	int ret;
	int len = 4;

	if (type != HUB_PORT_STATUS)
		len = 8;

	mutex_lock(&hub->status_mutex);
	ret = get_port_status(hub->hdev, port1, &hub->status->port, type, len);
	if (ret < len) {
		if (ret != -ENODEV)
			dev_err(hub->intfdev,
				"%s failed (err = %d)\n", __func__, ret);
		if (ret >= 0)
			ret = -EIO;
	} else {
		*status = le16_to_cpu(hub->status->port.wPortStatus);
		*change = le16_to_cpu(hub->status->port.wPortChange);
		if (type != HUB_PORT_STATUS && ext_status)
			*ext_status = le32_to_cpu(
				hub->status->port.dwExtPortStatus);
		ret = 0;
	}
	mutex_unlock(&hub->status_mutex);
	return ret;
}

int usb_hub_port_status(struct usb_hub *hub, int port1,
		u16 *status, u16 *change)
{
	return hub_ext_port_status(hub, port1, HUB_PORT_STATUS,
				   status, change, NULL);
}

static void hub_resubmit_irq_urb(struct usb_hub *hub)
{
	unsigned long flags;
	int status;

	spin_lock_irqsave(&hub->irq_urb_lock, flags);

	if (hub->quiescing) {
		spin_unlock_irqrestore(&hub->irq_urb_lock, flags);
		return;
	}

	status = usb_submit_urb(hub->urb, GFP_ATOMIC);
	if (status && status != -ENODEV && status != -EPERM &&
	    status != -ESHUTDOWN) {
		dev_err(hub->intfdev, "resubmit --> %d\n", status);
		mod_timer(&hub->irq_urb_retry, jiffies + HZ);
	}

	spin_unlock_irqrestore(&hub->irq_urb_lock, flags);
}

static void hub_retry_irq_urb(struct timer_list *t)
{
	struct usb_hub *hub = from_timer(hub, t, irq_urb_retry);

	hub_resubmit_irq_urb(hub);
}


static void kick_hub_wq(struct usb_hub *hub)
{
	struct usb_interface *intf;

	if (hub->disconnected || work_pending(&hub->events))
		return;

	/*
	 * Suppress autosuspend until the event is proceed.
	 *
	 * Be careful and make sure that the symmetric operation is
	 * always called. We are here only when there is no pending
	 * work for this hub. Therefore put the interface either when
	 * the new work is called or when it is canceled.
	 */
	intf = to_usb_interface(hub->intfdev);
	usb_autopm_get_interface_no_resume(intf);
	kref_get(&hub->kref);

	if (queue_work(hub_wq, &hub->events))
		return;

	/* the work has already been scheduled */
	usb_autopm_put_interface_async(intf);
	kref_put(&hub->kref, hub_release);
}

void usb_kick_hub_wq(struct usb_device *hdev)
{
	struct usb_hub *hub = usb_hub_to_struct_hub(hdev);

	if (hub)
		kick_hub_wq(hub);
}

/*
 * Let the USB core know that a USB 3.0 device has sent a Function Wake Device
 * Notification, which indicates it had initiated remote wakeup.
 *
 * USB 3.0 hubs do not report the port link state change from U3 to U0 when the
 * device initiates resume, so the USB core will not receive notice of the
 * resume through the normal hub interrupt URB.
 */
void usb_wakeup_notification(struct usb_device *hdev,
		unsigned int portnum)
{
	struct usb_hub *hub;
	struct usb_port *port_dev;

	if (!hdev)
		return;

	hub = usb_hub_to_struct_hub(hdev);
	if (hub) {
		port_dev = hub->ports[portnum - 1];
		if (port_dev && port_dev->child)
			pm_wakeup_event(&port_dev->child->dev, 0);

		set_bit(portnum, hub->wakeup_bits);
		kick_hub_wq(hub);
	}
}
EXPORT_SYMBOL_GPL(usb_wakeup_notification);

/* completion function, fires on port status changes and various faults */
static void hub_irq(struct urb *urb)
{
	struct usb_hub *hub = urb->context;
	int status = urb->status;
	unsigned i;
	unsigned long bits;

	switch (status) {
	case -ENOENT:		/* synchronous unlink */
	case -ECONNRESET:	/* async unlink */
	case -ESHUTDOWN:	/* hardware going away */
		return;

	default:		/* presumably an error */
		/* Cause a hub reset after 10 consecutive errors */
		dev_dbg(hub->intfdev, "transfer --> %d\n", status);
		if ((++hub->nerrors < 10) || hub->error)
			goto resubmit;
		hub->error = status;
		fallthrough;

	/* let hub_wq handle things */
	case 0:			/* we got data:  port status changed */
		bits = 0;
		for (i = 0; i < urb->actual_length; ++i)
			bits |= ((unsigned long) ((*hub->buffer)[i]))
					<< (i*8);
		hub->event_bits[0] = bits;
		break;
	}

	hub->nerrors = 0;

	/* Something happened, let hub_wq figure it out */
	kick_hub_wq(hub);

resubmit:
	hub_resubmit_irq_urb(hub);
}

/* USB 2.0 spec Section 11.24.2.3 */
static inline int
hub_clear_tt_buffer(struct usb_device *hdev, u16 devinfo, u16 tt)
{
	/* Need to clear both directions for control ep */
	if (((devinfo >> 11) & USB_ENDPOINT_XFERTYPE_MASK) ==
			USB_ENDPOINT_XFER_CONTROL) {
		int status = usb_control_msg(hdev, usb_sndctrlpipe(hdev, 0),
				HUB_CLEAR_TT_BUFFER, USB_RT_PORT,
				devinfo ^ 0x8000, tt, NULL, 0, 1000);
		if (status)
			return status;
	}
	return usb_control_msg(hdev, usb_sndctrlpipe(hdev, 0),
			       HUB_CLEAR_TT_BUFFER, USB_RT_PORT, devinfo,
			       tt, NULL, 0, 1000);
}

/*
 * enumeration blocks hub_wq for a long time. we use keventd instead, since
 * long blocking there is the exception, not the rule.  accordingly, HCDs
 * talking to TTs must queue control transfers (not just bulk and iso), so
 * both can talk to the same hub concurrently.
 */
static void hub_tt_work(struct work_struct *work)
{
	struct usb_hub		*hub =
		container_of(work, struct usb_hub, tt.clear_work);
	unsigned long		flags;

	spin_lock_irqsave(&hub->tt.lock, flags);
	while (!list_empty(&hub->tt.clear_list)) {
		struct list_head	*next;
		struct usb_tt_clear	*clear;
		struct usb_device	*hdev = hub->hdev;
		const struct hc_driver	*drv;
		int			status;

		next = hub->tt.clear_list.next;
		clear = list_entry(next, struct usb_tt_clear, clear_list);
		list_del(&clear->clear_list);

		/* drop lock so HCD can concurrently report other TT errors */
		spin_unlock_irqrestore(&hub->tt.lock, flags);
		status = hub_clear_tt_buffer(hdev, clear->devinfo, clear->tt);
		if (status && status != -ENODEV)
			dev_err(&hdev->dev,
				"clear tt %d (%04x) error %d\n",
				clear->tt, clear->devinfo, status);

		/* Tell the HCD, even if the operation failed */
		drv = clear->hcd->driver;
		if (drv->clear_tt_buffer_complete)
			(drv->clear_tt_buffer_complete)(clear->hcd, clear->ep);

		kfree(clear);
		spin_lock_irqsave(&hub->tt.lock, flags);
	}
	spin_unlock_irqrestore(&hub->tt.lock, flags);
}

/**
 * usb_hub_set_port_power - control hub port's power state
 * @hdev: USB device belonging to the usb hub
 * @hub: target hub
 * @port1: port index
 * @set: expected status
 *
 * call this function to control port's power via setting or
 * clearing the port's PORT_POWER feature.
 *
 * Return: 0 if successful. A negative error code otherwise.
 */
int usb_hub_set_port_power(struct usb_device *hdev, struct usb_hub *hub,
			   int port1, bool set)
{
	int ret;

	if (set)
		ret = set_port_feature(hdev, port1, USB_PORT_FEAT_POWER);
	else
		ret = usb_clear_port_feature(hdev, port1, USB_PORT_FEAT_POWER);

	if (ret)
		return ret;

	if (set)
		set_bit(port1, hub->power_bits);
	else
		clear_bit(port1, hub->power_bits);
	return 0;
}

/**
 * usb_hub_clear_tt_buffer - clear control/bulk TT state in high speed hub
 * @urb: an URB associated with the failed or incomplete split transaction
 *
 * High speed HCDs use this to tell the hub driver that some split control or
 * bulk transaction failed in a way that requires clearing internal state of
 * a transaction translator.  This is normally detected (and reported) from
 * interrupt context.
 *
 * It may not be possible for that hub to handle additional full (or low)
 * speed transactions until that state is fully cleared out.
 *
 * Return: 0 if successful. A negative error code otherwise.
 */
int usb_hub_clear_tt_buffer(struct urb *urb)
{
	struct usb_device	*udev = urb->dev;
	int			pipe = urb->pipe;
	struct usb_tt		*tt = udev->tt;
	unsigned long		flags;
	struct usb_tt_clear	*clear;

	/* we've got to cope with an arbitrary number of pending TT clears,
	 * since each TT has "at least two" buffers that can need it (and
	 * there can be many TTs per hub).  even if they're uncommon.
	 */
	clear = kmalloc(sizeof *clear, GFP_ATOMIC);
	if (clear == NULL) {
		dev_err(&udev->dev, "can't save CLEAR_TT_BUFFER state\n");
		/* FIXME recover somehow ... RESET_TT? */
		return -ENOMEM;
	}

	/* info that CLEAR_TT_BUFFER needs */
	clear->tt = tt->multi ? udev->ttport : 1;
	clear->devinfo = usb_pipeendpoint (pipe);
	clear->devinfo |= ((u16)udev->devaddr) << 4;
	clear->devinfo |= usb_pipecontrol(pipe)
			? (USB_ENDPOINT_XFER_CONTROL << 11)
			: (USB_ENDPOINT_XFER_BULK << 11);
	if (usb_pipein(pipe))
		clear->devinfo |= 1 << 15;

	/* info for completion callback */
	clear->hcd = bus_to_hcd(udev->bus);
	clear->ep = urb->ep;

	/* tell keventd to clear state for this TT */
	spin_lock_irqsave(&tt->lock, flags);
	list_add_tail(&clear->clear_list, &tt->clear_list);
	schedule_work(&tt->clear_work);
	spin_unlock_irqrestore(&tt->lock, flags);
	return 0;
}
EXPORT_SYMBOL_GPL(usb_hub_clear_tt_buffer);

static void hub_power_on(struct usb_hub *hub, bool do_delay)
{
	int port1;

	/* Enable power on each port.  Some hubs have reserved values
	 * of LPSM (> 2) in their descriptors, even though they are
	 * USB 2.0 hubs.  Some hubs do not implement port-power switching
	 * but only emulate it.  In all cases, the ports won't work
	 * unless we send these messages to the hub.
	 */
	if (hub_is_port_power_switchable(hub))
		dev_dbg(hub->intfdev, "enabling power on all ports\n");
	else
		dev_dbg(hub->intfdev, "trying to enable port power on "
				"non-switchable hub\n");
	for (port1 = 1; port1 <= hub->hdev->maxchild; port1++)
		if (test_bit(port1, hub->power_bits))
			set_port_feature(hub->hdev, port1, USB_PORT_FEAT_POWER);
		else
			usb_clear_port_feature(hub->hdev, port1,
						USB_PORT_FEAT_POWER);
	if (do_delay)
		msleep(hub_power_on_good_delay(hub));
}

static int hub_hub_status(struct usb_hub *hub,
		u16 *status, u16 *change)
{
	int ret;

	mutex_lock(&hub->status_mutex);
	ret = get_hub_status(hub->hdev, &hub->status->hub);
	if (ret < 0) {
		if (ret != -ENODEV)
			dev_err(hub->intfdev,
				"%s failed (err = %d)\n", __func__, ret);
	} else {
		*status = le16_to_cpu(hub->status->hub.wHubStatus);
		*change = le16_to_cpu(hub->status->hub.wHubChange);
		ret = 0;
	}
	mutex_unlock(&hub->status_mutex);
	return ret;
}

static int hub_set_port_link_state(struct usb_hub *hub, int port1,
			unsigned int link_status)
{
	return set_port_feature(hub->hdev,
			port1 | (link_status << 3),
			USB_PORT_FEAT_LINK_STATE);
}

/*
 * Disable a port and mark a logical connect-change event, so that some
 * time later hub_wq will disconnect() any existing usb_device on the port
 * and will re-enumerate if there actually is a device attached.
 */
static void hub_port_logical_disconnect(struct usb_hub *hub, int port1)
{
	dev_dbg(&hub->ports[port1 - 1]->dev, "logical disconnect\n");
	hub_port_disable(hub, port1, 1);

	/* FIXME let caller ask to power down the port:
	 *  - some devices won't enumerate without a VBUS power cycle
	 *  - SRP saves power that way
	 *  - ... new call, TBD ...
	 * That's easy if this hub can switch power per-port, and
	 * hub_wq reactivates the port later (timer, SRP, etc).
	 * Powerdown must be optional, because of reset/DFU.
	 */

	set_bit(port1, hub->change_bits);
	kick_hub_wq(hub);
}

/**
 * usb_remove_device - disable a device's port on its parent hub
 * @udev: device to be disabled and removed
 * Context: @udev locked, must be able to sleep.
 *
 * After @udev's port has been disabled, hub_wq is notified and it will
 * see that the device has been disconnected.  When the device is
 * physically unplugged and something is plugged in, the events will
 * be received and processed normally.
 *
 * Return: 0 if successful. A negative error code otherwise.
 */
int usb_remove_device(struct usb_device *udev)
{
	struct usb_hub *hub;
	struct usb_interface *intf;
	int ret;

	if (!udev->parent)	/* Can't remove a root hub */
		return -EINVAL;
	hub = usb_hub_to_struct_hub(udev->parent);
	intf = to_usb_interface(hub->intfdev);

	ret = usb_autopm_get_interface(intf);
	if (ret < 0)
		return ret;

	set_bit(udev->portnum, hub->removed_bits);
	hub_port_logical_disconnect(hub, udev->portnum);
	usb_autopm_put_interface(intf);
	return 0;
}

enum hub_activation_type {
	HUB_INIT, HUB_INIT2, HUB_INIT3,		/* INITs must come first */
	HUB_POST_RESET, HUB_RESUME, HUB_RESET_RESUME,
};

static void hub_init_func2(struct work_struct *ws);
static void hub_init_func3(struct work_struct *ws);

static void hub_activate(struct usb_hub *hub, enum hub_activation_type type)
{
	struct usb_device *hdev = hub->hdev;
	struct usb_hcd *hcd;
	int ret;
	int port1;
	int status;
	bool need_debounce_delay = false;
	unsigned delay;

	/* Continue a partial initialization */
	if (type == HUB_INIT2 || type == HUB_INIT3) {
		device_lock(&hdev->dev);

		/* Was the hub disconnected while we were waiting? */
		if (hub->disconnected)
			goto disconnected;
		if (type == HUB_INIT2)
			goto init2;
		goto init3;
	}
	kref_get(&hub->kref);

	/* The superspeed hub except for root hub has to use Hub Depth
	 * value as an offset into the route string to locate the bits
	 * it uses to determine the downstream port number. So hub driver
	 * should send a set hub depth request to superspeed hub after
	 * the superspeed hub is set configuration in initialization or
	 * reset procedure.
	 *
	 * After a resume, port power should still be on.
	 * For any other type of activation, turn it on.
	 */
	if (type != HUB_RESUME) {
		if (hdev->parent && hub_is_superspeed(hdev)) {
			ret = usb_control_msg(hdev, usb_sndctrlpipe(hdev, 0),
					HUB_SET_DEPTH, USB_RT_HUB,
					hdev->level - 1, 0, NULL, 0,
					USB_CTRL_SET_TIMEOUT);
			if (ret < 0)
				dev_err(hub->intfdev,
						"set hub depth failed\n");
		}

		/* Speed up system boot by using a delayed_work for the
		 * hub's initial power-up delays.  This is pretty awkward
		 * and the implementation looks like a home-brewed sort of
		 * setjmp/longjmp, but it saves at least 100 ms for each
		 * root hub (assuming usbcore is compiled into the kernel
		 * rather than as a module).  It adds up.
		 *
		 * This can't be done for HUB_RESUME or HUB_RESET_RESUME
		 * because for those activation types the ports have to be
		 * operational when we return.  In theory this could be done
		 * for HUB_POST_RESET, but it's easier not to.
		 */
		if (type == HUB_INIT) {
			delay = hub_power_on_good_delay(hub);

			hub_power_on(hub, false);
			INIT_DELAYED_WORK(&hub->init_work, hub_init_func2);
			queue_delayed_work(system_power_efficient_wq,
					&hub->init_work,
					msecs_to_jiffies(delay));

			/* Suppress autosuspend until init is done */
			usb_autopm_get_interface_no_resume(
					to_usb_interface(hub->intfdev));
			return;		/* Continues at init2: below */
		} else if (type == HUB_RESET_RESUME) {
			/* The internal host controller state for the hub device
			 * may be gone after a host power loss on system resume.
			 * Update the device's info so the HW knows it's a hub.
			 */
			hcd = bus_to_hcd(hdev->bus);
			if (hcd->driver->update_hub_device) {
				ret = hcd->driver->update_hub_device(hcd, hdev,
						&hub->tt, GFP_NOIO);
				if (ret < 0) {
					dev_err(hub->intfdev,
						"Host not accepting hub info update\n");
					dev_err(hub->intfdev,
						"LS/FS devices and hubs may not work under this hub\n");
				}
			}
			hub_power_on(hub, true);
		} else {
			hub_power_on(hub, true);
		}
	/* Give some time on remote wakeup to let links to transit to U0 */
	} else if (hub_is_superspeed(hub->hdev))
		msleep(20);

 init2:

	/*
	 * Check each port and set hub->change_bits to let hub_wq know
	 * which ports need attention.
	 */
	for (port1 = 1; port1 <= hdev->maxchild; ++port1) {
		struct usb_port *port_dev = hub->ports[port1 - 1];
		struct usb_device *udev = port_dev->child;
		u16 portstatus, portchange;

		portstatus = portchange = 0;
		status = usb_hub_port_status(hub, port1, &portstatus, &portchange);
		if (status)
			goto abort;

		if (udev || (portstatus & USB_PORT_STAT_CONNECTION))
			dev_dbg(&port_dev->dev, "status %04x change %04x\n",
					portstatus, portchange);

		/*
		 * After anything other than HUB_RESUME (i.e., initialization
		 * or any sort of reset), every port should be disabled.
		 * Unconnected ports should likewise be disabled (paranoia),
		 * and so should ports for which we have no usb_device.
		 */
		if ((portstatus & USB_PORT_STAT_ENABLE) && (
				type != HUB_RESUME ||
				!(portstatus & USB_PORT_STAT_CONNECTION) ||
				!udev ||
				udev->state == USB_STATE_NOTATTACHED)) {
			/*
			 * USB3 protocol ports will automatically transition
			 * to Enabled state when detect an USB3.0 device attach.
			 * Do not disable USB3 protocol ports, just pretend
			 * power was lost
			 */
			portstatus &= ~USB_PORT_STAT_ENABLE;
			if (!hub_is_superspeed(hdev))
				usb_clear_port_feature(hdev, port1,
						   USB_PORT_FEAT_ENABLE);
		}

		/* Make sure a warm-reset request is handled by port_event */
		if (type == HUB_RESUME &&
		    hub_port_warm_reset_required(hub, port1, portstatus))
			set_bit(port1, hub->event_bits);

		/*
		 * Add debounce if USB3 link is in polling/link training state.
		 * Link will automatically transition to Enabled state after
		 * link training completes.
		 */
		if (hub_is_superspeed(hdev) &&
		    ((portstatus & USB_PORT_STAT_LINK_STATE) ==
						USB_SS_PORT_LS_POLLING))
			need_debounce_delay = true;

		/* Clear status-change flags; we'll debounce later */
		if (portchange & USB_PORT_STAT_C_CONNECTION) {
			need_debounce_delay = true;
			usb_clear_port_feature(hub->hdev, port1,
					USB_PORT_FEAT_C_CONNECTION);
		}
		if (portchange & USB_PORT_STAT_C_ENABLE) {
			need_debounce_delay = true;
			usb_clear_port_feature(hub->hdev, port1,
					USB_PORT_FEAT_C_ENABLE);
		}
		if (portchange & USB_PORT_STAT_C_RESET) {
			need_debounce_delay = true;
			usb_clear_port_feature(hub->hdev, port1,
					USB_PORT_FEAT_C_RESET);
		}
		if ((portchange & USB_PORT_STAT_C_BH_RESET) &&
				hub_is_superspeed(hub->hdev)) {
			need_debounce_delay = true;
			usb_clear_port_feature(hub->hdev, port1,
					USB_PORT_FEAT_C_BH_PORT_RESET);
		}
		/* We can forget about a "removed" device when there's a
		 * physical disconnect or the connect status changes.
		 */
		if (!(portstatus & USB_PORT_STAT_CONNECTION) ||
				(portchange & USB_PORT_STAT_C_CONNECTION))
			clear_bit(port1, hub->removed_bits);

		if (!udev || udev->state == USB_STATE_NOTATTACHED) {
			/* Tell hub_wq to disconnect the device or
			 * check for a new connection or over current condition.
			 * Based on USB2.0 Spec Section 11.12.5,
			 * C_PORT_OVER_CURRENT could be set while
			 * PORT_OVER_CURRENT is not. So check for any of them.
			 */
			if (udev || (portstatus & USB_PORT_STAT_CONNECTION) ||
			    (portchange & USB_PORT_STAT_C_CONNECTION) ||
			    (portstatus & USB_PORT_STAT_OVERCURRENT) ||
			    (portchange & USB_PORT_STAT_C_OVERCURRENT))
				set_bit(port1, hub->change_bits);

		} else if (portstatus & USB_PORT_STAT_ENABLE) {
			bool port_resumed = (portstatus &
					USB_PORT_STAT_LINK_STATE) ==
				USB_SS_PORT_LS_U0;
			/* The power session apparently survived the resume.
			 * If there was an overcurrent or suspend change
			 * (i.e., remote wakeup request), have hub_wq
			 * take care of it.  Look at the port link state
			 * for USB 3.0 hubs, since they don't have a suspend
			 * change bit, and they don't set the port link change
			 * bit on device-initiated resume.
			 */
			if (portchange || (hub_is_superspeed(hub->hdev) &&
						port_resumed))
				set_bit(port1, hub->event_bits);

		} else if (udev->persist_enabled) {
#ifdef CONFIG_PM
			udev->reset_resume = 1;
#endif
			/* Don't set the change_bits when the device
			 * was powered off.
			 */
			if (test_bit(port1, hub->power_bits))
				set_bit(port1, hub->change_bits);

		} else {
			/* The power session is gone; tell hub_wq */
			usb_set_device_state(udev, USB_STATE_NOTATTACHED);
			set_bit(port1, hub->change_bits);
		}
	}

	/* If no port-status-change flags were set, we don't need any
	 * debouncing.  If flags were set we can try to debounce the
	 * ports all at once right now, instead of letting hub_wq do them
	 * one at a time later on.
	 *
	 * If any port-status changes do occur during this delay, hub_wq
	 * will see them later and handle them normally.
	 */
	if (need_debounce_delay) {
		delay = HUB_DEBOUNCE_STABLE;

		/* Don't do a long sleep inside a workqueue routine */
		if (type == HUB_INIT2) {
			INIT_DELAYED_WORK(&hub->init_work, hub_init_func3);
			queue_delayed_work(system_power_efficient_wq,
					&hub->init_work,
					msecs_to_jiffies(delay));
			device_unlock(&hdev->dev);
			return;		/* Continues at init3: below */
		} else {
			msleep(delay);
		}
	}
 init3:
	hub->quiescing = 0;

	status = usb_submit_urb(hub->urb, GFP_NOIO);
	if (status < 0)
		dev_err(hub->intfdev, "activate --> %d\n", status);
	if (hub->has_indicators && blinkenlights)
		queue_delayed_work(system_power_efficient_wq,
				&hub->leds, LED_CYCLE_PERIOD);

	/* Scan all ports that need attention */
	kick_hub_wq(hub);
 abort:
	if (type == HUB_INIT2 || type == HUB_INIT3) {
		/* Allow autosuspend if it was suppressed */
 disconnected:
		usb_autopm_put_interface_async(to_usb_interface(hub->intfdev));
		device_unlock(&hdev->dev);
	}

	kref_put(&hub->kref, hub_release);
}

/* Implement the continuations for the delays above */
static void hub_init_func2(struct work_struct *ws)
{
	struct usb_hub *hub = container_of(ws, struct usb_hub, init_work.work);

	hub_activate(hub, HUB_INIT2);
}

static void hub_init_func3(struct work_struct *ws)
{
	struct usb_hub *hub = container_of(ws, struct usb_hub, init_work.work);

	hub_activate(hub, HUB_INIT3);
}

enum hub_quiescing_type {
	HUB_DISCONNECT, HUB_PRE_RESET, HUB_SUSPEND
};

static void hub_quiesce(struct usb_hub *hub, enum hub_quiescing_type type)
{
	struct usb_device *hdev = hub->hdev;
	unsigned long flags;
	int i;

	/* hub_wq and related activity won't re-trigger */
	spin_lock_irqsave(&hub->irq_urb_lock, flags);
	hub->quiescing = 1;
	spin_unlock_irqrestore(&hub->irq_urb_lock, flags);

	if (type != HUB_SUSPEND) {
		/* Disconnect all the children */
		for (i = 0; i < hdev->maxchild; ++i) {
			if (hub->ports[i]->child)
				usb_disconnect(&hub->ports[i]->child);
		}
	}

	/* Stop hub_wq and related activity */
	del_timer_sync(&hub->irq_urb_retry);
	usb_kill_urb(hub->urb);
	if (hub->has_indicators)
		cancel_delayed_work_sync(&hub->leds);
	if (hub->tt.hub)
		flush_work(&hub->tt.clear_work);
}

static void hub_pm_barrier_for_all_ports(struct usb_hub *hub)
{
	int i;

	for (i = 0; i < hub->hdev->maxchild; ++i)
		pm_runtime_barrier(&hub->ports[i]->dev);
}

/* caller has locked the hub device */
static int hub_pre_reset(struct usb_interface *intf)
{
	struct usb_hub *hub = usb_get_intfdata(intf);

	hub_quiesce(hub, HUB_PRE_RESET);
	hub->in_reset = 1;
	hub_pm_barrier_for_all_ports(hub);
	return 0;
}

/* caller has locked the hub device */
static int hub_post_reset(struct usb_interface *intf)
{
	struct usb_hub *hub = usb_get_intfdata(intf);

	hub->in_reset = 0;
	hub_pm_barrier_for_all_ports(hub);
	hub_activate(hub, HUB_POST_RESET);
	return 0;
}

static int hub_configure(struct usb_hub *hub,
	struct usb_endpoint_descriptor *endpoint)
{
	struct usb_hcd *hcd;
	struct usb_device *hdev = hub->hdev;
	struct device *hub_dev = hub->intfdev;
	u16 hubstatus, hubchange;
	u16 wHubCharacteristics;
	unsigned int pipe;
	int maxp, ret, i;
	char *message = "out of memory";
	unsigned unit_load;
	unsigned full_load;
	unsigned maxchild;

	hub->buffer = kmalloc(sizeof(*hub->buffer), GFP_KERNEL);
	if (!hub->buffer) {
		ret = -ENOMEM;
		goto fail;
	}

	hub->status = kmalloc(sizeof(*hub->status), GFP_KERNEL);
	if (!hub->status) {
		ret = -ENOMEM;
		goto fail;
	}
	mutex_init(&hub->status_mutex);

	hub->descriptor = kzalloc(sizeof(*hub->descriptor), GFP_KERNEL);
	if (!hub->descriptor) {
		ret = -ENOMEM;
		goto fail;
	}

	/* Request the entire hub descriptor.
	 * hub->descriptor can handle USB_MAXCHILDREN ports,
	 * but a (non-SS) hub can/will return fewer bytes here.
	 */
	ret = get_hub_descriptor(hdev, hub->descriptor);
	if (ret < 0) {
		message = "can't read hub descriptor";
		goto fail;
	}

	maxchild = USB_MAXCHILDREN;
	if (hub_is_superspeed(hdev))
		maxchild = min_t(unsigned, maxchild, USB_SS_MAXPORTS);

	if (hub->descriptor->bNbrPorts > maxchild) {
		message = "hub has too many ports!";
		ret = -ENODEV;
		goto fail;
	} else if (hub->descriptor->bNbrPorts == 0) {
		message = "hub doesn't have any ports!";
		ret = -ENODEV;
		goto fail;
	}

	/*
	 * Accumulate wHubDelay + 40ns for every hub in the tree of devices.
	 * The resulting value will be used for SetIsochDelay() request.
	 */
	if (hub_is_superspeed(hdev) || hub_is_superspeedplus(hdev)) {
		u32 delay = __le16_to_cpu(hub->descriptor->u.ss.wHubDelay);

		if (hdev->parent)
			delay += hdev->parent->hub_delay;

		delay += USB_TP_TRANSMISSION_DELAY;
		hdev->hub_delay = min_t(u32, delay, USB_TP_TRANSMISSION_DELAY_MAX);
	}

	maxchild = hub->descriptor->bNbrPorts;
	dev_info(hub_dev, "%d port%s detected\n", maxchild,
			(maxchild == 1) ? "" : "s");

	hub->ports = kcalloc(maxchild, sizeof(struct usb_port *), GFP_KERNEL);
	if (!hub->ports) {
		ret = -ENOMEM;
		goto fail;
	}

	wHubCharacteristics = le16_to_cpu(hub->descriptor->wHubCharacteristics);
	if (hub_is_superspeed(hdev)) {
		unit_load = 150;
		full_load = 900;
	} else {
		unit_load = 100;
		full_load = 500;
	}

	/* FIXME for USB 3.0, skip for now */
	if ((wHubCharacteristics & HUB_CHAR_COMPOUND) &&
			!(hub_is_superspeed(hdev))) {
		char	portstr[USB_MAXCHILDREN + 1];

		for (i = 0; i < maxchild; i++)
			portstr[i] = hub->descriptor->u.hs.DeviceRemovable
				    [((i + 1) / 8)] & (1 << ((i + 1) % 8))
				? 'F' : 'R';
		portstr[maxchild] = 0;
		dev_dbg(hub_dev, "compound device; port removable status: %s\n", portstr);
	} else
		dev_dbg(hub_dev, "standalone hub\n");

	switch (wHubCharacteristics & HUB_CHAR_LPSM) {
	case HUB_CHAR_COMMON_LPSM:
		dev_dbg(hub_dev, "ganged power switching\n");
		break;
	case HUB_CHAR_INDV_PORT_LPSM:
		dev_dbg(hub_dev, "individual port power switching\n");
		break;
	case HUB_CHAR_NO_LPSM:
	case HUB_CHAR_LPSM:
		dev_dbg(hub_dev, "no power switching (usb 1.0)\n");
		break;
	}

	switch (wHubCharacteristics & HUB_CHAR_OCPM) {
	case HUB_CHAR_COMMON_OCPM:
		dev_dbg(hub_dev, "global over-current protection\n");
		break;
	case HUB_CHAR_INDV_PORT_OCPM:
		dev_dbg(hub_dev, "individual port over-current protection\n");
		break;
	case HUB_CHAR_NO_OCPM:
	case HUB_CHAR_OCPM:
		dev_dbg(hub_dev, "no over-current protection\n");
		break;
	}

	spin_lock_init(&hub->tt.lock);
	INIT_LIST_HEAD(&hub->tt.clear_list);
	INIT_WORK(&hub->tt.clear_work, hub_tt_work);
	switch (hdev->descriptor.bDeviceProtocol) {
	case USB_HUB_PR_FS:
		break;
	case USB_HUB_PR_HS_SINGLE_TT:
		dev_dbg(hub_dev, "Single TT\n");
		hub->tt.hub = hdev;
		break;
	case USB_HUB_PR_HS_MULTI_TT:
		ret = usb_set_interface(hdev, 0, 1);
		if (ret == 0) {
			dev_dbg(hub_dev, "TT per port\n");
			hub->tt.multi = 1;
		} else
			dev_err(hub_dev, "Using single TT (err %d)\n",
				ret);
		hub->tt.hub = hdev;
		break;
	case USB_HUB_PR_SS:
		/* USB 3.0 hubs don't have a TT */
		break;
	default:
		dev_dbg(hub_dev, "Unrecognized hub protocol %d\n",
			hdev->descriptor.bDeviceProtocol);
		break;
	}

	/* Note 8 FS bit times == (8 bits / 12000000 bps) ~= 666ns */
	switch (wHubCharacteristics & HUB_CHAR_TTTT) {
	case HUB_TTTT_8_BITS:
		if (hdev->descriptor.bDeviceProtocol != 0) {
			hub->tt.think_time = 666;
			dev_dbg(hub_dev, "TT requires at most %d "
					"FS bit times (%d ns)\n",
				8, hub->tt.think_time);
		}
		break;
	case HUB_TTTT_16_BITS:
		hub->tt.think_time = 666 * 2;
		dev_dbg(hub_dev, "TT requires at most %d "
				"FS bit times (%d ns)\n",
			16, hub->tt.think_time);
		break;
	case HUB_TTTT_24_BITS:
		hub->tt.think_time = 666 * 3;
		dev_dbg(hub_dev, "TT requires at most %d "
				"FS bit times (%d ns)\n",
			24, hub->tt.think_time);
		break;
	case HUB_TTTT_32_BITS:
		hub->tt.think_time = 666 * 4;
		dev_dbg(hub_dev, "TT requires at most %d "
				"FS bit times (%d ns)\n",
			32, hub->tt.think_time);
		break;
	}

	/* probe() zeroes hub->indicator[] */
	if (wHubCharacteristics & HUB_CHAR_PORTIND) {
		hub->has_indicators = 1;
		dev_dbg(hub_dev, "Port indicators are supported\n");
	}

	dev_dbg(hub_dev, "power on to power good time: %dms\n",
		hub->descriptor->bPwrOn2PwrGood * 2);

	/* power budgeting mostly matters with bus-powered hubs,
	 * and battery-powered root hubs (may provide just 8 mA).
	 */
	ret = usb_get_std_status(hdev, USB_RECIP_DEVICE, 0, &hubstatus);
	if (ret) {
		message = "can't get hub status";
		goto fail;
	}
	hcd = bus_to_hcd(hdev->bus);
	if (hdev == hdev->bus->root_hub) {
		if (hcd->power_budget > 0)
			hdev->bus_mA = hcd->power_budget;
		else
			hdev->bus_mA = full_load * maxchild;
		if (hdev->bus_mA >= full_load)
			hub->mA_per_port = full_load;
		else {
			hub->mA_per_port = hdev->bus_mA;
			hub->limited_power = 1;
		}
	} else if ((hubstatus & (1 << USB_DEVICE_SELF_POWERED)) == 0) {
		int remaining = hdev->bus_mA -
			hub->descriptor->bHubContrCurrent;

		dev_dbg(hub_dev, "hub controller current requirement: %dmA\n",
			hub->descriptor->bHubContrCurrent);
		hub->limited_power = 1;

		if (remaining < maxchild * unit_load)
			dev_warn(hub_dev,
					"insufficient power available "
					"to use all downstream ports\n");
		hub->mA_per_port = unit_load;	/* 7.2.1 */

	} else {	/* Self-powered external hub */
		/* FIXME: What about battery-powered external hubs that
		 * provide less current per port? */
		hub->mA_per_port = full_load;
	}
	if (hub->mA_per_port < full_load)
		dev_dbg(hub_dev, "%umA bus power budget for each child\n",
				hub->mA_per_port);

	ret = hub_hub_status(hub, &hubstatus, &hubchange);
	if (ret < 0) {
		message = "can't get hub status";
		goto fail;
	}

	/* local power status reports aren't always correct */
	if (hdev->actconfig->desc.bmAttributes & USB_CONFIG_ATT_SELFPOWER)
		dev_dbg(hub_dev, "local power source is %s\n",
			(hubstatus & HUB_STATUS_LOCAL_POWER)
			? "lost (inactive)" : "good");

	if ((wHubCharacteristics & HUB_CHAR_OCPM) == 0)
		dev_dbg(hub_dev, "%sover-current condition exists\n",
			(hubstatus & HUB_STATUS_OVERCURRENT) ? "" : "no ");

	/* set up the interrupt endpoint
	 * We use the EP's maxpacket size instead of (PORTS+1+7)/8
	 * bytes as USB2.0[11.12.3] says because some hubs are known
	 * to send more data (and thus cause overflow). For root hubs,
	 * maxpktsize is defined in hcd.c's fake endpoint descriptors
	 * to be big enough for at least USB_MAXCHILDREN ports. */
	pipe = usb_rcvintpipe(hdev, endpoint->bEndpointAddress);
	maxp = usb_maxpacket(hdev, pipe);

	if (maxp > sizeof(*hub->buffer))
		maxp = sizeof(*hub->buffer);

	hub->urb = usb_alloc_urb(0, GFP_KERNEL);
	if (!hub->urb) {
		ret = -ENOMEM;
		goto fail;
	}

	usb_fill_int_urb(hub->urb, hdev, pipe, *hub->buffer, maxp, hub_irq,
		hub, endpoint->bInterval);

	/* maybe cycle the hub leds */
	if (hub->has_indicators && blinkenlights)
		hub->indicator[0] = INDICATOR_CYCLE;

	mutex_lock(&usb_port_peer_mutex);
	for (i = 0; i < maxchild; i++) {
		ret = usb_hub_create_port_device(hub, i + 1);
		if (ret < 0) {
			dev_err(hub->intfdev,
				"couldn't create port%d device.\n", i + 1);
			break;
		}
	}
	hdev->maxchild = i;
	for (i = 0; i < hdev->maxchild; i++) {
		struct usb_port *port_dev = hub->ports[i];

		pm_runtime_put(&port_dev->dev);
	}

	mutex_unlock(&usb_port_peer_mutex);
	if (ret < 0)
		goto fail;

	/* Update the HCD's internal representation of this hub before hub_wq
	 * starts getting port status changes for devices under the hub.
	 */
	if (hcd->driver->update_hub_device) {
		ret = hcd->driver->update_hub_device(hcd, hdev,
				&hub->tt, GFP_KERNEL);
		if (ret < 0) {
			message = "can't update HCD hub info";
			goto fail;
		}
	}

	usb_hub_adjust_deviceremovable(hdev, hub->descriptor);

	hub_activate(hub, HUB_INIT);
	return 0;

fail:
	dev_err(hub_dev, "config failed, %s (err %d)\n",
			message, ret);
	/* hub_disconnect() frees urb and descriptor */
	return ret;
}

static void hub_release(struct kref *kref)
{
	struct usb_hub *hub = container_of(kref, struct usb_hub, kref);

	usb_put_dev(hub->hdev);
	usb_put_intf(to_usb_interface(hub->intfdev));
	kfree(hub);
}

static unsigned highspeed_hubs;

static void hub_disconnect(struct usb_interface *intf)
{
	struct usb_hub *hub = usb_get_intfdata(intf);
	struct usb_device *hdev = interface_to_usbdev(intf);
	int port1;

	/*
	 * Stop adding new hub events. We do not want to block here and thus
	 * will not try to remove any pending work item.
	 */
	hub->disconnected = 1;

	/* Disconnect all children and quiesce the hub */
	hub->error = 0;
	hub_quiesce(hub, HUB_DISCONNECT);

	mutex_lock(&usb_port_peer_mutex);

	/* Avoid races with recursively_mark_NOTATTACHED() */
	spin_lock_irq(&device_state_lock);
	port1 = hdev->maxchild;
	hdev->maxchild = 0;
	usb_set_intfdata(intf, NULL);
	spin_unlock_irq(&device_state_lock);

	for (; port1 > 0; --port1)
		usb_hub_remove_port_device(hub, port1);

	mutex_unlock(&usb_port_peer_mutex);

	if (hub->hdev->speed == USB_SPEED_HIGH)
		highspeed_hubs--;

	usb_free_urb(hub->urb);
	kfree(hub->ports);
	kfree(hub->descriptor);
	kfree(hub->status);
	kfree(hub->buffer);

	pm_suspend_ignore_children(&intf->dev, false);

	if (hub->quirk_disable_autosuspend)
		usb_autopm_put_interface(intf);

	onboard_hub_destroy_pdevs(&hub->onboard_hub_devs);

	kref_put(&hub->kref, hub_release);
}

static bool hub_descriptor_is_sane(struct usb_host_interface *desc)
{
	/* Some hubs have a subclass of 1, which AFAICT according to the */
	/*  specs is not defined, but it works */
	if (desc->desc.bInterfaceSubClass != 0 &&
	    desc->desc.bInterfaceSubClass != 1)
		return false;

	/* Multiple endpoints? What kind of mutant ninja-hub is this? */
	if (desc->desc.bNumEndpoints != 1)
		return false;

	/* If the first endpoint is not interrupt IN, we'd better punt! */
	if (!usb_endpoint_is_int_in(&desc->endpoint[0].desc))
		return false;

        return true;
}

static int hub_probe(struct usb_interface *intf, const struct usb_device_id *id)
{
	struct usb_host_interface *desc;
	struct usb_device *hdev;
	struct usb_hub *hub;

	desc = intf->cur_altsetting;
	hdev = interface_to_usbdev(intf);

	/*
	 * Set default autosuspend delay as 0 to speedup bus suspend,
	 * based on the below considerations:
	 *
	 * - Unlike other drivers, the hub driver does not rely on the
	 *   autosuspend delay to provide enough time to handle a wakeup
	 *   event, and the submitted status URB is just to check future
	 *   change on hub downstream ports, so it is safe to do it.
	 *
	 * - The patch might cause one or more auto supend/resume for
	 *   below very rare devices when they are plugged into hub
	 *   first time:
	 *
	 *   	devices having trouble initializing, and disconnect
	 *   	themselves from the bus and then reconnect a second
	 *   	or so later
	 *
	 *   	devices just for downloading firmware, and disconnects
	 *   	themselves after completing it
	 *
	 *   For these quite rare devices, their drivers may change the
	 *   autosuspend delay of their parent hub in the probe() to one
	 *   appropriate value to avoid the subtle problem if someone
	 *   does care it.
	 *
	 * - The patch may cause one or more auto suspend/resume on
	 *   hub during running 'lsusb', but it is probably too
	 *   infrequent to worry about.
	 *
	 * - Change autosuspend delay of hub can avoid unnecessary auto
	 *   suspend timer for hub, also may decrease power consumption
	 *   of USB bus.
	 *
	 * - If user has indicated to prevent autosuspend by passing
	 *   usbcore.autosuspend = -1 then keep autosuspend disabled.
	 */
#ifdef CONFIG_PM
	if (hdev->dev.power.autosuspend_delay >= 0)
		pm_runtime_set_autosuspend_delay(&hdev->dev, 0);
#endif

	/*
	 * Hubs have proper suspend/resume support, except for root hubs
	 * where the controller driver doesn't have bus_suspend and
	 * bus_resume methods.
	 */
	if (hdev->parent) {		/* normal device */
		usb_enable_autosuspend(hdev);
	} else {			/* root hub */
		const struct hc_driver *drv = bus_to_hcd(hdev->bus)->driver;

		if (drv->bus_suspend && drv->bus_resume)
			usb_enable_autosuspend(hdev);
	}

	if (hdev->level == MAX_TOPO_LEVEL) {
		dev_err(&intf->dev,
			"Unsupported bus topology: hub nested too deep\n");
		return -E2BIG;
	}

#ifdef	CONFIG_USB_OTG_DISABLE_EXTERNAL_HUB
	if (hdev->parent) {
		dev_warn(&intf->dev, "ignoring external hub\n");
		return -ENODEV;
	}
#endif

	if (!hub_descriptor_is_sane(desc)) {
		dev_err(&intf->dev, "bad descriptor, ignoring hub\n");
		return -EIO;
	}

	/* We found a hub */
	dev_info(&intf->dev, "USB hub found\n");

	hub = kzalloc(sizeof(*hub), GFP_KERNEL);
	if (!hub)
		return -ENOMEM;

	kref_init(&hub->kref);
	hub->intfdev = &intf->dev;
	hub->hdev = hdev;
	INIT_DELAYED_WORK(&hub->leds, led_work);
	INIT_DELAYED_WORK(&hub->init_work, NULL);
	INIT_WORK(&hub->events, hub_event);
	INIT_LIST_HEAD(&hub->onboard_hub_devs);
	spin_lock_init(&hub->irq_urb_lock);
	timer_setup(&hub->irq_urb_retry, hub_retry_irq_urb, 0);
	usb_get_intf(intf);
	usb_get_dev(hdev);

	usb_set_intfdata(intf, hub);
	intf->needs_remote_wakeup = 1;
	pm_suspend_ignore_children(&intf->dev, true);

	if (hdev->speed == USB_SPEED_HIGH)
		highspeed_hubs++;

	if (id->driver_info & HUB_QUIRK_CHECK_PORT_AUTOSUSPEND)
		hub->quirk_check_port_auto_suspend = 1;

	if (id->driver_info & HUB_QUIRK_DISABLE_AUTOSUSPEND) {
		hub->quirk_disable_autosuspend = 1;
		usb_autopm_get_interface_no_resume(intf);
	}

	if (hub_configure(hub, &desc->endpoint[0].desc) >= 0) {
		onboard_hub_create_pdevs(hdev, &hub->onboard_hub_devs);

		return 0;
	}

	hub_disconnect(intf);
	return -ENODEV;
}

static int
hub_ioctl(struct usb_interface *intf, unsigned int code, void *user_data)
{
	struct usb_device *hdev = interface_to_usbdev(intf);
	struct usb_hub *hub = usb_hub_to_struct_hub(hdev);

	/* assert ifno == 0 (part of hub spec) */
	switch (code) {
	case USBDEVFS_HUB_PORTINFO: {
		struct usbdevfs_hub_portinfo *info = user_data;
		int i;

		spin_lock_irq(&device_state_lock);
		if (hdev->devnum <= 0)
			info->nports = 0;
		else {
			info->nports = hdev->maxchild;
			for (i = 0; i < info->nports; i++) {
				if (hub->ports[i]->child == NULL)
					info->port[i] = 0;
				else
					info->port[i] =
						hub->ports[i]->child->devnum;
			}
		}
		spin_unlock_irq(&device_state_lock);

		return info->nports + 1;
		}

	default:
		return -ENOSYS;
	}
}

/*
 * Allow user programs to claim ports on a hub.  When a device is attached
 * to one of these "claimed" ports, the program will "own" the device.
 */
static int find_port_owner(struct usb_device *hdev, unsigned port1,
		struct usb_dev_state ***ppowner)
{
	struct usb_hub *hub = usb_hub_to_struct_hub(hdev);

	if (hdev->state == USB_STATE_NOTATTACHED)
		return -ENODEV;
	if (port1 == 0 || port1 > hdev->maxchild)
		return -EINVAL;

	/* Devices not managed by the hub driver
	 * will always have maxchild equal to 0.
	 */
	*ppowner = &(hub->ports[port1 - 1]->port_owner);
	return 0;
}

/* In the following three functions, the caller must hold hdev's lock */
int usb_hub_claim_port(struct usb_device *hdev, unsigned port1,
		       struct usb_dev_state *owner)
{
	int rc;
	struct usb_dev_state **powner;

	rc = find_port_owner(hdev, port1, &powner);
	if (rc)
		return rc;
	if (*powner)
		return -EBUSY;
	*powner = owner;
	return rc;
}
EXPORT_SYMBOL_GPL(usb_hub_claim_port);

int usb_hub_release_port(struct usb_device *hdev, unsigned port1,
			 struct usb_dev_state *owner)
{
	int rc;
	struct usb_dev_state **powner;

	rc = find_port_owner(hdev, port1, &powner);
	if (rc)
		return rc;
	if (*powner != owner)
		return -ENOENT;
	*powner = NULL;
	return rc;
}
EXPORT_SYMBOL_GPL(usb_hub_release_port);

void usb_hub_release_all_ports(struct usb_device *hdev, struct usb_dev_state *owner)
{
	struct usb_hub *hub = usb_hub_to_struct_hub(hdev);
	int n;

	for (n = 0; n < hdev->maxchild; n++) {
		if (hub->ports[n]->port_owner == owner)
			hub->ports[n]->port_owner = NULL;
	}

}

/* The caller must hold udev's lock */
bool usb_device_is_owned(struct usb_device *udev)
{
	struct usb_hub *hub;

	if (udev->state == USB_STATE_NOTATTACHED || !udev->parent)
		return false;
	hub = usb_hub_to_struct_hub(udev->parent);
	return !!hub->ports[udev->portnum - 1]->port_owner;
}

static void update_port_device_state(struct usb_device *udev)
{
	struct usb_hub *hub;
	struct usb_port *port_dev;

	if (udev->parent) {
		hub = usb_hub_to_struct_hub(udev->parent);
		port_dev = hub->ports[udev->portnum - 1];
		WRITE_ONCE(port_dev->state, udev->state);
		sysfs_notify_dirent(port_dev->state_kn);
	}
}

static void recursively_mark_NOTATTACHED(struct usb_device *udev)
{
	struct usb_hub *hub = usb_hub_to_struct_hub(udev);
	int i;

	for (i = 0; i < udev->maxchild; ++i) {
		if (hub->ports[i]->child)
			recursively_mark_NOTATTACHED(hub->ports[i]->child);
	}
	if (udev->state == USB_STATE_SUSPENDED)
		udev->active_duration -= jiffies;
	udev->state = USB_STATE_NOTATTACHED;
	update_port_device_state(udev);
}

/**
 * usb_set_device_state - change a device's current state (usbcore, hcds)
 * @udev: pointer to device whose state should be changed
 * @new_state: new state value to be stored
 *
 * udev->state is _not_ fully protected by the device lock.  Although
 * most transitions are made only while holding the lock, the state can
 * can change to USB_STATE_NOTATTACHED at almost any time.  This
 * is so that devices can be marked as disconnected as soon as possible,
 * without having to wait for any semaphores to be released.  As a result,
 * all changes to any device's state must be protected by the
 * device_state_lock spinlock.
 *
 * Once a device has been added to the device tree, all changes to its state
 * should be made using this routine.  The state should _not_ be set directly.
 *
 * If udev->state is already USB_STATE_NOTATTACHED then no change is made.
 * Otherwise udev->state is set to new_state, and if new_state is
 * USB_STATE_NOTATTACHED then all of udev's descendants' states are also set
 * to USB_STATE_NOTATTACHED.
 */
void usb_set_device_state(struct usb_device *udev,
		enum usb_device_state new_state)
{
	unsigned long flags;
	int wakeup = -1;

	spin_lock_irqsave(&device_state_lock, flags);
	if (udev->state == USB_STATE_NOTATTACHED)
		;	/* do nothing */
	else if (new_state != USB_STATE_NOTATTACHED) {

		/* root hub wakeup capabilities are managed out-of-band
		 * and may involve silicon errata ... ignore them here.
		 */
		if (udev->parent) {
			if (udev->state == USB_STATE_SUSPENDED
					|| new_state == USB_STATE_SUSPENDED)
				;	/* No change to wakeup settings */
			else if (new_state == USB_STATE_CONFIGURED)
				wakeup = (udev->quirks &
					USB_QUIRK_IGNORE_REMOTE_WAKEUP) ? 0 :
					udev->actconfig->desc.bmAttributes &
					USB_CONFIG_ATT_WAKEUP;
			else
				wakeup = 0;
		}
		if (udev->state == USB_STATE_SUSPENDED &&
			new_state != USB_STATE_SUSPENDED)
			udev->active_duration -= jiffies;
		else if (new_state == USB_STATE_SUSPENDED &&
				udev->state != USB_STATE_SUSPENDED)
			udev->active_duration += jiffies;
		udev->state = new_state;
		update_port_device_state(udev);
	} else
		recursively_mark_NOTATTACHED(udev);
	spin_unlock_irqrestore(&device_state_lock, flags);
	if (wakeup >= 0)
		device_set_wakeup_capable(&udev->dev, wakeup);
}
EXPORT_SYMBOL_GPL(usb_set_device_state);

/*
 * Choose a device number.
 *
 * Device numbers are used as filenames in usbfs.  On USB-1.1 and
 * USB-2.0 buses they are also used as device addresses, however on
 * USB-3.0 buses the address is assigned by the controller hardware
 * and it usually is not the same as the device number.
 *
 * Devices connected under xHCI are not as simple.  The host controller
 * supports virtualization, so the hardware assigns device addresses and
 * the HCD must setup data structures before issuing a set address
 * command to the hardware.
 */
static void choose_devnum(struct usb_device *udev)
{
	int		devnum;
	struct usb_bus	*bus = udev->bus;

	/* be safe when more hub events are proceed in parallel */
	mutex_lock(&bus->devnum_next_mutex);

	/* Try to allocate the next devnum beginning at bus->devnum_next. */
	devnum = find_next_zero_bit(bus->devmap.devicemap, 128,
			bus->devnum_next);
	if (devnum >= 128)
		devnum = find_next_zero_bit(bus->devmap.devicemap, 128, 1);
	bus->devnum_next = (devnum >= 127 ? 1 : devnum + 1);
	if (devnum < 128) {
		set_bit(devnum, bus->devmap.devicemap);
		udev->devnum = devnum;
	}
	mutex_unlock(&bus->devnum_next_mutex);
}

static void release_devnum(struct usb_device *udev)
{
	if (udev->devnum > 0) {
		clear_bit(udev->devnum, udev->bus->devmap.devicemap);
		udev->devnum = -1;
	}
}

static void update_devnum(struct usb_device *udev, int devnum)
{
	udev->devnum = devnum;
	if (!udev->devaddr)
		udev->devaddr = (u8)devnum;
}

static void hub_free_dev(struct usb_device *udev)
{
	struct usb_hcd *hcd = bus_to_hcd(udev->bus);

	/* Root hubs aren't real devices, so don't free HCD resources */
	if (hcd->driver->free_dev && udev->parent)
		hcd->driver->free_dev(hcd, udev);
}

static void hub_disconnect_children(struct usb_device *udev)
{
	struct usb_hub *hub = usb_hub_to_struct_hub(udev);
	int i;

	/* Free up all the children before we remove this device */
	for (i = 0; i < udev->maxchild; i++) {
		if (hub->ports[i]->child)
			usb_disconnect(&hub->ports[i]->child);
	}
}

/**
 * usb_disconnect - disconnect a device (usbcore-internal)
 * @pdev: pointer to device being disconnected
 *
 * Context: task context, might sleep
 *
 * Something got disconnected. Get rid of it and all of its children.
 *
 * If *pdev is a normal device then the parent hub must already be locked.
 * If *pdev is a root hub then the caller must hold the usb_bus_idr_lock,
 * which protects the set of root hubs as well as the list of buses.
 *
 * Only hub drivers (including virtual root hub drivers for host
 * controllers) should ever call this.
 *
 * This call is synchronous, and may not be used in an interrupt context.
 */
void usb_disconnect(struct usb_device **pdev)
{
	struct usb_port *port_dev = NULL;
	struct usb_device *udev = *pdev;
	struct usb_hub *hub = NULL;
	int port1 = 1;

	/* mark the device as inactive, so any further urb submissions for
	 * this device (and any of its children) will fail immediately.
	 * this quiesces everything except pending urbs.
	 */
	usb_set_device_state(udev, USB_STATE_NOTATTACHED);
	dev_info(&udev->dev, "USB disconnect, device number %d\n",
			udev->devnum);

	/*
	 * Ensure that the pm runtime code knows that the USB device
	 * is in the process of being disconnected.
	 */
	pm_runtime_barrier(&udev->dev);

	usb_lock_device(udev);

	hub_disconnect_children(udev);

	/* deallocate hcd/hardware state ... nuking all pending urbs and
	 * cleaning up all state associated with the current configuration
	 * so that the hardware is now fully quiesced.
	 */
	dev_dbg(&udev->dev, "unregistering device\n");
	usb_disable_device(udev, 0);
	usb_hcd_synchronize_unlinks(udev);

	if (udev->parent) {
		port1 = udev->portnum;
		hub = usb_hub_to_struct_hub(udev->parent);
		port_dev = hub->ports[port1 - 1];

		sysfs_remove_link(&udev->dev.kobj, "port");
		sysfs_remove_link(&port_dev->dev.kobj, "device");

		/*
		 * As usb_port_runtime_resume() de-references udev, make
		 * sure no resumes occur during removal
		 */
		if (!test_and_set_bit(port1, hub->child_usage_bits))
			pm_runtime_get_sync(&port_dev->dev);
	}

	usb_remove_ep_devs(&udev->ep0);
	usb_unlock_device(udev);

	/* Unregister the device.  The device driver is responsible
	 * for de-configuring the device and invoking the remove-device
	 * notifier chain (used by usbfs and possibly others).
	 */
	device_del(&udev->dev);

	/* Free the device number and delete the parent's children[]
	 * (or root_hub) pointer.
	 */
	release_devnum(udev);

	/* Avoid races with recursively_mark_NOTATTACHED() */
	spin_lock_irq(&device_state_lock);
	*pdev = NULL;
	spin_unlock_irq(&device_state_lock);

	if (port_dev && test_and_clear_bit(port1, hub->child_usage_bits))
		pm_runtime_put(&port_dev->dev);

	hub_free_dev(udev);

	put_device(&udev->dev);
}

#ifdef CONFIG_USB_ANNOUNCE_NEW_DEVICES
static void show_string(struct usb_device *udev, char *id, char *string)
{
	if (!string)
		return;
	dev_info(&udev->dev, "%s: %s\n", id, string);
}

static void announce_device(struct usb_device *udev)
{
	u16 bcdDevice = le16_to_cpu(udev->descriptor.bcdDevice);

	dev_info(&udev->dev,
		"New USB device found, idVendor=%04x, idProduct=%04x, bcdDevice=%2x.%02x\n",
		le16_to_cpu(udev->descriptor.idVendor),
		le16_to_cpu(udev->descriptor.idProduct),
		bcdDevice >> 8, bcdDevice & 0xff);
	dev_info(&udev->dev,
		"New USB device strings: Mfr=%d, Product=%d, SerialNumber=%d\n",
		udev->descriptor.iManufacturer,
		udev->descriptor.iProduct,
		udev->descriptor.iSerialNumber);
	show_string(udev, "Product", udev->product);
	show_string(udev, "Manufacturer", udev->manufacturer);
	show_string(udev, "SerialNumber", udev->serial);
}
#else
static inline void announce_device(struct usb_device *udev) { }
#endif


/**
 * usb_enumerate_device_otg - FIXME (usbcore-internal)
 * @udev: newly addressed device (in ADDRESS state)
 *
 * Finish enumeration for On-The-Go devices
 *
 * Return: 0 if successful. A negative error code otherwise.
 */
static int usb_enumerate_device_otg(struct usb_device *udev)
{
	int err = 0;

#ifdef	CONFIG_USB_OTG
	/*
	 * OTG-aware devices on OTG-capable root hubs may be able to use SRP,
	 * to wake us after we've powered off VBUS; and HNP, switching roles
	 * "host" to "peripheral".  The OTG descriptor helps figure this out.
	 */
	if (!udev->bus->is_b_host
			&& udev->config
			&& udev->parent == udev->bus->root_hub) {
		struct usb_otg_descriptor	*desc = NULL;
		struct usb_bus			*bus = udev->bus;
		unsigned			port1 = udev->portnum;

		/* descriptor may appear anywhere in config */
		err = __usb_get_extra_descriptor(udev->rawdescriptors[0],
				le16_to_cpu(udev->config[0].desc.wTotalLength),
				USB_DT_OTG, (void **) &desc, sizeof(*desc));
		if (err || !(desc->bmAttributes & USB_OTG_HNP))
			return 0;

		dev_info(&udev->dev, "Dual-Role OTG device on %sHNP port\n",
					(port1 == bus->otg_port) ? "" : "non-");

		/* enable HNP before suspend, it's simpler */
		if (port1 == bus->otg_port) {
			bus->b_hnp_enable = 1;
			err = usb_control_msg(udev,
				usb_sndctrlpipe(udev, 0),
				USB_REQ_SET_FEATURE, 0,
				USB_DEVICE_B_HNP_ENABLE,
				0, NULL, 0,
				USB_CTRL_SET_TIMEOUT);
			if (err < 0) {
				/*
				 * OTG MESSAGE: report errors here,
				 * customize to match your product.
				 */
				dev_err(&udev->dev, "can't set HNP mode: %d\n",
									err);
				bus->b_hnp_enable = 0;
			}
		} else if (desc->bLength == sizeof
				(struct usb_otg_descriptor)) {
			/* Set a_alt_hnp_support for legacy otg device */
			err = usb_control_msg(udev,
				usb_sndctrlpipe(udev, 0),
				USB_REQ_SET_FEATURE, 0,
				USB_DEVICE_A_ALT_HNP_SUPPORT,
				0, NULL, 0,
				USB_CTRL_SET_TIMEOUT);
			if (err < 0)
				dev_err(&udev->dev,
					"set a_alt_hnp_support failed: %d\n",
					err);
		}
	}
#endif
	return err;
}


/**
 * usb_enumerate_device - Read device configs/intfs/otg (usbcore-internal)
 * @udev: newly addressed device (in ADDRESS state)
 *
 * This is only called by usb_new_device() -- all comments that apply there
 * apply here wrt to environment.
 *
 * If the device is WUSB and not authorized, we don't attempt to read
 * the string descriptors, as they will be errored out by the device
 * until it has been authorized.
 *
 * Return: 0 if successful. A negative error code otherwise.
 */
static int usb_enumerate_device(struct usb_device *udev)
{
	int err;
	struct usb_hcd *hcd = bus_to_hcd(udev->bus);

	if (udev->config == NULL) {
		err = usb_get_configuration(udev);
		if (err < 0) {
			if (err != -ENODEV)
				dev_err(&udev->dev, "can't read configurations, error %d\n",
						err);
			return err;
		}
	}

	/* read the standard strings and cache them if present */
	udev->product = usb_cache_string(udev, udev->descriptor.iProduct);
	udev->manufacturer = usb_cache_string(udev,
					      udev->descriptor.iManufacturer);
	udev->serial = usb_cache_string(udev, udev->descriptor.iSerialNumber);

	err = usb_enumerate_device_otg(udev);
	if (err < 0)
		return err;

	if (IS_ENABLED(CONFIG_USB_OTG_PRODUCTLIST) && hcd->tpl_support &&
		!is_targeted(udev)) {
		/* Maybe it can talk to us, though we can't talk to it.
		 * (Includes HNP test device.)
		 */
		if (IS_ENABLED(CONFIG_USB_OTG) && (udev->bus->b_hnp_enable
			|| udev->bus->is_b_host)) {
			err = usb_port_suspend(udev, PMSG_AUTO_SUSPEND);
			if (err < 0)
				dev_dbg(&udev->dev, "HNP fail, %d\n", err);
		}
		return -ENOTSUPP;
	}

	usb_detect_interface_quirks(udev);

	return 0;
}

static void set_usb_port_removable(struct usb_device *udev)
{
	struct usb_device *hdev = udev->parent;
	struct usb_hub *hub;
	u8 port = udev->portnum;
	u16 wHubCharacteristics;
	bool removable = true;

	dev_set_removable(&udev->dev, DEVICE_REMOVABLE_UNKNOWN);

	if (!hdev)
		return;

	hub = usb_hub_to_struct_hub(udev->parent);

	/*
	 * If the platform firmware has provided information about a port,
	 * use that to determine whether it's removable.
	 */
	switch (hub->ports[udev->portnum - 1]->connect_type) {
	case USB_PORT_CONNECT_TYPE_HOT_PLUG:
		dev_set_removable(&udev->dev, DEVICE_REMOVABLE);
		return;
	case USB_PORT_CONNECT_TYPE_HARD_WIRED:
	case USB_PORT_NOT_USED:
		dev_set_removable(&udev->dev, DEVICE_FIXED);
		return;
	default:
		break;
	}

	/*
	 * Otherwise, check whether the hub knows whether a port is removable
	 * or not
	 */
	wHubCharacteristics = le16_to_cpu(hub->descriptor->wHubCharacteristics);

	if (!(wHubCharacteristics & HUB_CHAR_COMPOUND))
		return;

	if (hub_is_superspeed(hdev)) {
		if (le16_to_cpu(hub->descriptor->u.ss.DeviceRemovable)
				& (1 << port))
			removable = false;
	} else {
		if (hub->descriptor->u.hs.DeviceRemovable[port / 8] & (1 << (port % 8)))
			removable = false;
	}

	if (removable)
		dev_set_removable(&udev->dev, DEVICE_REMOVABLE);
	else
		dev_set_removable(&udev->dev, DEVICE_FIXED);

}

/**
 * usb_new_device - perform initial device setup (usbcore-internal)
 * @udev: newly addressed device (in ADDRESS state)
 *
 * This is called with devices which have been detected but not fully
 * enumerated.  The device descriptor is available, but not descriptors
 * for any device configuration.  The caller must have locked either
 * the parent hub (if udev is a normal device) or else the
 * usb_bus_idr_lock (if udev is a root hub).  The parent's pointer to
 * udev has already been installed, but udev is not yet visible through
 * sysfs or other filesystem code.
 *
 * This call is synchronous, and may not be used in an interrupt context.
 *
 * Only the hub driver or root-hub registrar should ever call this.
 *
 * Return: Whether the device is configured properly or not. Zero if the
 * interface was registered with the driver core; else a negative errno
 * value.
 *
 */
int usb_new_device(struct usb_device *udev)
{
	int err;

	if (udev->parent) {
		/* Initialize non-root-hub device wakeup to disabled;
		 * device (un)configuration controls wakeup capable
		 * sysfs power/wakeup controls wakeup enabled/disabled
		 */
		device_init_wakeup(&udev->dev, 0);
	}

	/* Tell the runtime-PM framework the device is active */
	pm_runtime_set_active(&udev->dev);
	pm_runtime_get_noresume(&udev->dev);
	pm_runtime_use_autosuspend(&udev->dev);
	pm_runtime_enable(&udev->dev);

	/* By default, forbid autosuspend for all devices.  It will be
	 * allowed for hubs during binding.
	 */
	usb_disable_autosuspend(udev);

	err = usb_enumerate_device(udev);	/* Read descriptors */
	if (err < 0)
		goto fail;
	dev_dbg(&udev->dev, "udev %d, busnum %d, minor = %d\n",
			udev->devnum, udev->bus->busnum,
			(((udev->bus->busnum-1) * 128) + (udev->devnum-1)));
	/* export the usbdev device-node for libusb */
	udev->dev.devt = MKDEV(USB_DEVICE_MAJOR,
			(((udev->bus->busnum-1) * 128) + (udev->devnum-1)));

	/* Tell the world! */
	announce_device(udev);

	if (udev->serial)
		add_device_randomness(udev->serial, strlen(udev->serial));
	if (udev->product)
		add_device_randomness(udev->product, strlen(udev->product));
	if (udev->manufacturer)
		add_device_randomness(udev->manufacturer,
				      strlen(udev->manufacturer));

	device_enable_async_suspend(&udev->dev);

	/* check whether the hub or firmware marks this port as non-removable */
	set_usb_port_removable(udev);

	/* Register the device.  The device driver is responsible
	 * for configuring the device and invoking the add-device
	 * notifier chain (used by usbfs and possibly others).
	 */
	err = device_add(&udev->dev);
	if (err) {
		dev_err(&udev->dev, "can't device_add, error %d\n", err);
		goto fail;
	}

	/* Create link files between child device and usb port device. */
	if (udev->parent) {
		struct usb_hub *hub = usb_hub_to_struct_hub(udev->parent);
		int port1 = udev->portnum;
		struct usb_port	*port_dev = hub->ports[port1 - 1];

		err = sysfs_create_link(&udev->dev.kobj,
				&port_dev->dev.kobj, "port");
		if (err)
			goto fail;

		err = sysfs_create_link(&port_dev->dev.kobj,
				&udev->dev.kobj, "device");
		if (err) {
			sysfs_remove_link(&udev->dev.kobj, "port");
			goto fail;
		}

		if (!test_and_set_bit(port1, hub->child_usage_bits))
			pm_runtime_get_sync(&port_dev->dev);
	}

	(void) usb_create_ep_devs(&udev->dev, &udev->ep0, udev);
	usb_mark_last_busy(udev);
	pm_runtime_put_sync_autosuspend(&udev->dev);
	return err;

fail:
	usb_set_device_state(udev, USB_STATE_NOTATTACHED);
	pm_runtime_disable(&udev->dev);
	pm_runtime_set_suspended(&udev->dev);
	return err;
}


/**
 * usb_deauthorize_device - deauthorize a device (usbcore-internal)
 * @usb_dev: USB device
 *
 * Move the USB device to a very basic state where interfaces are disabled
 * and the device is in fact unconfigured and unusable.
 *
 * We share a lock (that we have) with device_del(), so we need to
 * defer its call.
 *
 * Return: 0.
 */
int usb_deauthorize_device(struct usb_device *usb_dev)
{
	usb_lock_device(usb_dev);
	if (usb_dev->authorized == 0)
		goto out_unauthorized;

	usb_dev->authorized = 0;
	usb_set_configuration(usb_dev, -1);

out_unauthorized:
	usb_unlock_device(usb_dev);
	return 0;
}


int usb_authorize_device(struct usb_device *usb_dev)
{
	int result = 0, c;

	usb_lock_device(usb_dev);
	if (usb_dev->authorized == 1)
		goto out_authorized;

	result = usb_autoresume_device(usb_dev);
	if (result < 0) {
		dev_err(&usb_dev->dev,
			"can't autoresume for authorization: %d\n", result);
		goto error_autoresume;
	}

<<<<<<< HEAD
	if (usb_dev->wusb) {
		struct usb_device_descriptor *descr;

		descr = usb_get_device_descriptor(usb_dev);
		if (IS_ERR(descr)) {
			result = PTR_ERR(descr);
			dev_err(&usb_dev->dev, "can't re-read device descriptor for "
				"authorization: %d\n", result);
			goto error_device_descriptor;
		}
		usb_dev->descriptor = *descr;
		kfree(descr);
	}

=======
>>>>>>> 98817289
	usb_dev->authorized = 1;
	/* Choose and set the configuration.  This registers the interfaces
	 * with the driver core and lets interface drivers bind to them.
	 */
	c = usb_choose_configuration(usb_dev);
	if (c >= 0) {
		result = usb_set_configuration(usb_dev, c);
		if (result) {
			dev_err(&usb_dev->dev,
				"can't set config #%d, error %d\n", c, result);
			/* This need not be fatal.  The user can try to
			 * set other configurations. */
		}
	}
	dev_info(&usb_dev->dev, "authorized to connect\n");

	usb_autosuspend_device(usb_dev);
error_autoresume:
out_authorized:
	usb_unlock_device(usb_dev);	/* complements locktree */
	return result;
}

/**
 * get_port_ssp_rate - Match the extended port status to SSP rate
 * @hdev: The hub device
 * @ext_portstatus: extended port status
 *
 * Match the extended port status speed id to the SuperSpeed Plus sublink speed
 * capability attributes. Base on the number of connected lanes and speed,
 * return the corresponding enum usb_ssp_rate.
 */
static enum usb_ssp_rate get_port_ssp_rate(struct usb_device *hdev,
					   u32 ext_portstatus)
{
	struct usb_ssp_cap_descriptor *ssp_cap;
	u32 attr;
	u8 speed_id;
	u8 ssac;
	u8 lanes;
	int i;

	if (!hdev->bos)
		goto out;

	ssp_cap = hdev->bos->ssp_cap;
	if (!ssp_cap)
		goto out;

	speed_id = ext_portstatus & USB_EXT_PORT_STAT_RX_SPEED_ID;
	lanes = USB_EXT_PORT_RX_LANES(ext_portstatus) + 1;

	ssac = le32_to_cpu(ssp_cap->bmAttributes) &
		USB_SSP_SUBLINK_SPEED_ATTRIBS;

	for (i = 0; i <= ssac; i++) {
		u8 ssid;

		attr = le32_to_cpu(ssp_cap->bmSublinkSpeedAttr[i]);
		ssid = FIELD_GET(USB_SSP_SUBLINK_SPEED_SSID, attr);
		if (speed_id == ssid) {
			u16 mantissa;
			u8 lse;
			u8 type;

			/*
			 * Note: currently asymmetric lane types are only
			 * applicable for SSIC operate in SuperSpeed protocol
			 */
			type = FIELD_GET(USB_SSP_SUBLINK_SPEED_ST, attr);
			if (type == USB_SSP_SUBLINK_SPEED_ST_ASYM_RX ||
			    type == USB_SSP_SUBLINK_SPEED_ST_ASYM_TX)
				goto out;

			if (FIELD_GET(USB_SSP_SUBLINK_SPEED_LP, attr) !=
			    USB_SSP_SUBLINK_SPEED_LP_SSP)
				goto out;

			lse = FIELD_GET(USB_SSP_SUBLINK_SPEED_LSE, attr);
			mantissa = FIELD_GET(USB_SSP_SUBLINK_SPEED_LSM, attr);

			/* Convert to Gbps */
			for (; lse < USB_SSP_SUBLINK_SPEED_LSE_GBPS; lse++)
				mantissa /= 1000;

			if (mantissa >= 10 && lanes == 1)
				return USB_SSP_GEN_2x1;

			if (mantissa >= 10 && lanes == 2)
				return USB_SSP_GEN_2x2;

			if (mantissa >= 5 && lanes == 2)
				return USB_SSP_GEN_1x2;

			goto out;
		}
	}

out:
	return USB_SSP_GEN_UNKNOWN;
}

#ifdef CONFIG_USB_FEW_INIT_RETRIES
#define PORT_RESET_TRIES	2
#define SET_ADDRESS_TRIES	1
#define GET_DESCRIPTOR_TRIES	1
#define GET_MAXPACKET0_TRIES	1
#define PORT_INIT_TRIES		4

#else
#define PORT_RESET_TRIES	5
#define SET_ADDRESS_TRIES	2
#define GET_DESCRIPTOR_TRIES	2
#define GET_MAXPACKET0_TRIES	3
#define PORT_INIT_TRIES		4
#endif	/* CONFIG_USB_FEW_INIT_RETRIES */

#define DETECT_DISCONNECT_TRIES 5

#define HUB_ROOT_RESET_TIME	60	/* times are in msec */
#define HUB_SHORT_RESET_TIME	10
#define HUB_BH_RESET_TIME	50
#define HUB_LONG_RESET_TIME	200
#define HUB_RESET_TIMEOUT	800

static bool use_new_scheme(struct usb_device *udev, int retry,
			   struct usb_port *port_dev)
{
	int old_scheme_first_port =
		(port_dev->quirks & USB_PORT_QUIRK_OLD_SCHEME) ||
		old_scheme_first;

	/*
	 * "New scheme" enumeration causes an extra state transition to be
	 * exposed to an xhci host and causes USB3 devices to receive control
	 * commands in the default state.  This has been seen to cause
	 * enumeration failures, so disable this enumeration scheme for USB3
	 * devices.
	 */
	if (udev->speed >= USB_SPEED_SUPER)
		return false;

	/*
	 * If use_both_schemes is set, use the first scheme (whichever
	 * it is) for the larger half of the retries, then use the other
	 * scheme.  Otherwise, use the first scheme for all the retries.
	 */
	if (use_both_schemes && retry >= (PORT_INIT_TRIES + 1) / 2)
		return old_scheme_first_port;	/* Second half */
	return !old_scheme_first_port;		/* First half or all */
}

/* Is a USB 3.0 port in the Inactive or Compliance Mode state?
 * Port warm reset is required to recover
 */
static bool hub_port_warm_reset_required(struct usb_hub *hub, int port1,
		u16 portstatus)
{
	u16 link_state;

	if (!hub_is_superspeed(hub->hdev))
		return false;

	if (test_bit(port1, hub->warm_reset_bits))
		return true;

	link_state = portstatus & USB_PORT_STAT_LINK_STATE;
	return link_state == USB_SS_PORT_LS_SS_INACTIVE
		|| link_state == USB_SS_PORT_LS_COMP_MOD;
}

static int hub_port_wait_reset(struct usb_hub *hub, int port1,
			struct usb_device *udev, unsigned int delay, bool warm)
{
	int delay_time, ret;
	u16 portstatus;
	u16 portchange;
	u32 ext_portstatus = 0;

	for (delay_time = 0;
			delay_time < HUB_RESET_TIMEOUT;
			delay_time += delay) {
		/* wait to give the device a chance to reset */
		msleep(delay);

		/* read and decode port status */
		if (hub_is_superspeedplus(hub->hdev))
			ret = hub_ext_port_status(hub, port1,
						  HUB_EXT_PORT_STATUS,
						  &portstatus, &portchange,
						  &ext_portstatus);
		else
			ret = usb_hub_port_status(hub, port1, &portstatus,
					      &portchange);
		if (ret < 0)
			return ret;

		/*
		 * The port state is unknown until the reset completes.
		 *
		 * On top of that, some chips may require additional time
		 * to re-establish a connection after the reset is complete,
		 * so also wait for the connection to be re-established.
		 */
		if (!(portstatus & USB_PORT_STAT_RESET) &&
		    (portstatus & USB_PORT_STAT_CONNECTION))
			break;

		/* switch to the long delay after two short delay failures */
		if (delay_time >= 2 * HUB_SHORT_RESET_TIME)
			delay = HUB_LONG_RESET_TIME;

		dev_dbg(&hub->ports[port1 - 1]->dev,
				"not %sreset yet, waiting %dms\n",
				warm ? "warm " : "", delay);
	}

	if ((portstatus & USB_PORT_STAT_RESET))
		return -EBUSY;

	if (hub_port_warm_reset_required(hub, port1, portstatus))
		return -ENOTCONN;

	/* Device went away? */
	if (!(portstatus & USB_PORT_STAT_CONNECTION))
		return -ENOTCONN;

	/* Retry if connect change is set but status is still connected.
	 * A USB 3.0 connection may bounce if multiple warm resets were issued,
	 * but the device may have successfully re-connected. Ignore it.
	 */
	if (!hub_is_superspeed(hub->hdev) &&
	    (portchange & USB_PORT_STAT_C_CONNECTION)) {
		usb_clear_port_feature(hub->hdev, port1,
				       USB_PORT_FEAT_C_CONNECTION);
		return -EAGAIN;
	}

	if (!(portstatus & USB_PORT_STAT_ENABLE))
		return -EBUSY;

	if (!udev)
		return 0;

	if (hub_is_superspeedplus(hub->hdev)) {
		/* extended portstatus Rx and Tx lane count are zero based */
		udev->rx_lanes = USB_EXT_PORT_RX_LANES(ext_portstatus) + 1;
		udev->tx_lanes = USB_EXT_PORT_TX_LANES(ext_portstatus) + 1;
		udev->ssp_rate = get_port_ssp_rate(hub->hdev, ext_portstatus);
	} else {
		udev->rx_lanes = 1;
		udev->tx_lanes = 1;
		udev->ssp_rate = USB_SSP_GEN_UNKNOWN;
	}
	if (udev->ssp_rate != USB_SSP_GEN_UNKNOWN)
		udev->speed = USB_SPEED_SUPER_PLUS;
	else if (hub_is_superspeed(hub->hdev))
		udev->speed = USB_SPEED_SUPER;
	else if (portstatus & USB_PORT_STAT_HIGH_SPEED)
		udev->speed = USB_SPEED_HIGH;
	else if (portstatus & USB_PORT_STAT_LOW_SPEED)
		udev->speed = USB_SPEED_LOW;
	else
		udev->speed = USB_SPEED_FULL;
	return 0;
}

/* Handle port reset and port warm(BH) reset (for USB3 protocol ports) */
static int hub_port_reset(struct usb_hub *hub, int port1,
			struct usb_device *udev, unsigned int delay, bool warm)
{
	int i, status;
	u16 portchange, portstatus;
	struct usb_port *port_dev = hub->ports[port1 - 1];
	int reset_recovery_time;

	if (!hub_is_superspeed(hub->hdev)) {
		if (warm) {
			dev_err(hub->intfdev, "only USB3 hub support "
						"warm reset\n");
			return -EINVAL;
		}
		/* Block EHCI CF initialization during the port reset.
		 * Some companion controllers don't like it when they mix.
		 */
		down_read(&ehci_cf_port_reset_rwsem);
	} else if (!warm) {
		/*
		 * If the caller hasn't explicitly requested a warm reset,
		 * double check and see if one is needed.
		 */
		if (usb_hub_port_status(hub, port1, &portstatus,
					&portchange) == 0)
			if (hub_port_warm_reset_required(hub, port1,
							portstatus))
				warm = true;
	}
	clear_bit(port1, hub->warm_reset_bits);

	/* Reset the port */
	for (i = 0; i < PORT_RESET_TRIES; i++) {
		status = set_port_feature(hub->hdev, port1, (warm ?
					USB_PORT_FEAT_BH_PORT_RESET :
					USB_PORT_FEAT_RESET));
		if (status == -ENODEV) {
			;	/* The hub is gone */
		} else if (status) {
			dev_err(&port_dev->dev,
					"cannot %sreset (err = %d)\n",
					warm ? "warm " : "", status);
		} else {
			status = hub_port_wait_reset(hub, port1, udev, delay,
								warm);
			if (status && status != -ENOTCONN && status != -ENODEV)
				dev_dbg(hub->intfdev,
						"port_wait_reset: err = %d\n",
						status);
		}

		/*
		 * Check for disconnect or reset, and bail out after several
		 * reset attempts to avoid warm reset loop.
		 */
		if (status == 0 || status == -ENOTCONN || status == -ENODEV ||
		    (status == -EBUSY && i == PORT_RESET_TRIES - 1)) {
			usb_clear_port_feature(hub->hdev, port1,
					USB_PORT_FEAT_C_RESET);

			if (!hub_is_superspeed(hub->hdev))
				goto done;

			usb_clear_port_feature(hub->hdev, port1,
					USB_PORT_FEAT_C_BH_PORT_RESET);
			usb_clear_port_feature(hub->hdev, port1,
					USB_PORT_FEAT_C_PORT_LINK_STATE);

			if (udev)
				usb_clear_port_feature(hub->hdev, port1,
					USB_PORT_FEAT_C_CONNECTION);

			/*
			 * If a USB 3.0 device migrates from reset to an error
			 * state, re-issue the warm reset.
			 */
			if (usb_hub_port_status(hub, port1,
					&portstatus, &portchange) < 0)
				goto done;

			if (!hub_port_warm_reset_required(hub, port1,
					portstatus))
				goto done;

			/*
			 * If the port is in SS.Inactive or Compliance Mode, the
			 * hot or warm reset failed.  Try another warm reset.
			 */
			if (!warm) {
				dev_dbg(&port_dev->dev,
						"hot reset failed, warm reset\n");
				warm = true;
			}
		}

		dev_dbg(&port_dev->dev,
				"not enabled, trying %sreset again...\n",
				warm ? "warm " : "");
		delay = HUB_LONG_RESET_TIME;
	}

	dev_err(&port_dev->dev, "Cannot enable. Maybe the USB cable is bad?\n");

done:
	if (status == 0) {
		if (port_dev->quirks & USB_PORT_QUIRK_FAST_ENUM)
			usleep_range(10000, 12000);
		else {
			/* TRSTRCY = 10 ms; plus some extra */
			reset_recovery_time = 10 + 40;

			/* Hub needs extra delay after resetting its port. */
			if (hub->hdev->quirks & USB_QUIRK_HUB_SLOW_RESET)
				reset_recovery_time += 100;

			msleep(reset_recovery_time);
		}

		if (udev) {
			struct usb_hcd *hcd = bus_to_hcd(udev->bus);

			update_devnum(udev, 0);
			/* The xHC may think the device is already reset,
			 * so ignore the status.
			 */
			if (hcd->driver->reset_device)
				hcd->driver->reset_device(hcd, udev);

			usb_set_device_state(udev, USB_STATE_DEFAULT);
		}
	} else {
		if (udev)
			usb_set_device_state(udev, USB_STATE_NOTATTACHED);
	}

	if (!hub_is_superspeed(hub->hdev))
		up_read(&ehci_cf_port_reset_rwsem);

	return status;
}

/*
 * hub_port_stop_enumerate - stop USB enumeration or ignore port events
 * @hub: target hub
 * @port1: port num of the port
 * @retries: port retries number of hub_port_init()
 *
 * Return:
 *    true: ignore port actions/events or give up connection attempts.
 *    false: keep original behavior.
 *
 * This function will be based on retries to check whether the port which is
 * marked with early_stop attribute would stop enumeration or ignore events.
 *
 * Note:
 * This function didn't change anything if early_stop is not set, and it will
 * prevent all connection attempts when early_stop is set and the attempts of
 * the port are more than 1.
 */
static bool hub_port_stop_enumerate(struct usb_hub *hub, int port1, int retries)
{
	struct usb_port *port_dev = hub->ports[port1 - 1];

	if (port_dev->early_stop) {
		if (port_dev->ignore_event)
			return true;

		/*
		 * We want unsuccessful attempts to fail quickly.
		 * Since some devices may need one failure during
		 * port initialization, we allow two tries but no
		 * more.
		 */
		if (retries < 2)
			return false;

		port_dev->ignore_event = 1;
	} else
		port_dev->ignore_event = 0;

	return port_dev->ignore_event;
}

/* Check if a port is power on */
int usb_port_is_power_on(struct usb_hub *hub, unsigned int portstatus)
{
	int ret = 0;

	if (hub_is_superspeed(hub->hdev)) {
		if (portstatus & USB_SS_PORT_STAT_POWER)
			ret = 1;
	} else {
		if (portstatus & USB_PORT_STAT_POWER)
			ret = 1;
	}

	return ret;
}

static void usb_lock_port(struct usb_port *port_dev)
		__acquires(&port_dev->status_lock)
{
	mutex_lock(&port_dev->status_lock);
	__acquire(&port_dev->status_lock);
}

static void usb_unlock_port(struct usb_port *port_dev)
		__releases(&port_dev->status_lock)
{
	mutex_unlock(&port_dev->status_lock);
	__release(&port_dev->status_lock);
}

#ifdef	CONFIG_PM

/* Check if a port is suspended(USB2.0 port) or in U3 state(USB3.0 port) */
static int port_is_suspended(struct usb_hub *hub, unsigned portstatus)
{
	int ret = 0;

	if (hub_is_superspeed(hub->hdev)) {
		if ((portstatus & USB_PORT_STAT_LINK_STATE)
				== USB_SS_PORT_LS_U3)
			ret = 1;
	} else {
		if (portstatus & USB_PORT_STAT_SUSPEND)
			ret = 1;
	}

	return ret;
}

/* Determine whether the device on a port is ready for a normal resume,
 * is ready for a reset-resume, or should be disconnected.
 */
static int check_port_resume_type(struct usb_device *udev,
		struct usb_hub *hub, int port1,
		int status, u16 portchange, u16 portstatus)
{
	struct usb_port *port_dev = hub->ports[port1 - 1];
	int retries = 3;

 retry:
	/* Is a warm reset needed to recover the connection? */
	if (status == 0 && udev->reset_resume
		&& hub_port_warm_reset_required(hub, port1, portstatus)) {
		/* pass */;
	}
	/* Is the device still present? */
	else if (status || port_is_suspended(hub, portstatus) ||
			!usb_port_is_power_on(hub, portstatus)) {
		if (status >= 0)
			status = -ENODEV;
	} else if (!(portstatus & USB_PORT_STAT_CONNECTION)) {
		if (retries--) {
			usleep_range(200, 300);
			status = usb_hub_port_status(hub, port1, &portstatus,
							     &portchange);
			goto retry;
		}
		status = -ENODEV;
	}

	/* Can't do a normal resume if the port isn't enabled,
	 * so try a reset-resume instead.
	 */
	else if (!(portstatus & USB_PORT_STAT_ENABLE) && !udev->reset_resume) {
		if (udev->persist_enabled)
			udev->reset_resume = 1;
		else
			status = -ENODEV;
	}

	if (status) {
		dev_dbg(&port_dev->dev, "status %04x.%04x after resume, %d\n",
				portchange, portstatus, status);
	} else if (udev->reset_resume) {

		/* Late port handoff can set status-change bits */
		if (portchange & USB_PORT_STAT_C_CONNECTION)
			usb_clear_port_feature(hub->hdev, port1,
					USB_PORT_FEAT_C_CONNECTION);
		if (portchange & USB_PORT_STAT_C_ENABLE)
			usb_clear_port_feature(hub->hdev, port1,
					USB_PORT_FEAT_C_ENABLE);

		/*
		 * Whatever made this reset-resume necessary may have
		 * turned on the port1 bit in hub->change_bits.  But after
		 * a successful reset-resume we want the bit to be clear;
		 * if it was on it would indicate that something happened
		 * following the reset-resume.
		 */
		clear_bit(port1, hub->change_bits);
	}

	return status;
}

int usb_disable_ltm(struct usb_device *udev)
{
	struct usb_hcd *hcd = bus_to_hcd(udev->bus);

	/* Check if the roothub and device supports LTM. */
	if (!usb_device_supports_ltm(hcd->self.root_hub) ||
			!usb_device_supports_ltm(udev))
		return 0;

	/* Clear Feature LTM Enable can only be sent if the device is
	 * configured.
	 */
	if (!udev->actconfig)
		return 0;

	return usb_control_msg(udev, usb_sndctrlpipe(udev, 0),
			USB_REQ_CLEAR_FEATURE, USB_RECIP_DEVICE,
			USB_DEVICE_LTM_ENABLE, 0, NULL, 0,
			USB_CTRL_SET_TIMEOUT);
}
EXPORT_SYMBOL_GPL(usb_disable_ltm);

void usb_enable_ltm(struct usb_device *udev)
{
	struct usb_hcd *hcd = bus_to_hcd(udev->bus);

	/* Check if the roothub and device supports LTM. */
	if (!usb_device_supports_ltm(hcd->self.root_hub) ||
			!usb_device_supports_ltm(udev))
		return;

	/* Set Feature LTM Enable can only be sent if the device is
	 * configured.
	 */
	if (!udev->actconfig)
		return;

	usb_control_msg(udev, usb_sndctrlpipe(udev, 0),
			USB_REQ_SET_FEATURE, USB_RECIP_DEVICE,
			USB_DEVICE_LTM_ENABLE, 0, NULL, 0,
			USB_CTRL_SET_TIMEOUT);
}
EXPORT_SYMBOL_GPL(usb_enable_ltm);

/*
 * usb_enable_remote_wakeup - enable remote wakeup for a device
 * @udev: target device
 *
 * For USB-2 devices: Set the device's remote wakeup feature.
 *
 * For USB-3 devices: Assume there's only one function on the device and
 * enable remote wake for the first interface.  FIXME if the interface
 * association descriptor shows there's more than one function.
 */
static int usb_enable_remote_wakeup(struct usb_device *udev)
{
	if (udev->speed < USB_SPEED_SUPER)
		return usb_control_msg(udev, usb_sndctrlpipe(udev, 0),
				USB_REQ_SET_FEATURE, USB_RECIP_DEVICE,
				USB_DEVICE_REMOTE_WAKEUP, 0, NULL, 0,
				USB_CTRL_SET_TIMEOUT);
	else
		return usb_control_msg(udev, usb_sndctrlpipe(udev, 0),
				USB_REQ_SET_FEATURE, USB_RECIP_INTERFACE,
				USB_INTRF_FUNC_SUSPEND,
				USB_INTRF_FUNC_SUSPEND_RW |
					USB_INTRF_FUNC_SUSPEND_LP,
				NULL, 0, USB_CTRL_SET_TIMEOUT);
}

/*
 * usb_disable_remote_wakeup - disable remote wakeup for a device
 * @udev: target device
 *
 * For USB-2 devices: Clear the device's remote wakeup feature.
 *
 * For USB-3 devices: Assume there's only one function on the device and
 * disable remote wake for the first interface.  FIXME if the interface
 * association descriptor shows there's more than one function.
 */
static int usb_disable_remote_wakeup(struct usb_device *udev)
{
	if (udev->speed < USB_SPEED_SUPER)
		return usb_control_msg(udev, usb_sndctrlpipe(udev, 0),
				USB_REQ_CLEAR_FEATURE, USB_RECIP_DEVICE,
				USB_DEVICE_REMOTE_WAKEUP, 0, NULL, 0,
				USB_CTRL_SET_TIMEOUT);
	else
		return usb_control_msg(udev, usb_sndctrlpipe(udev, 0),
				USB_REQ_SET_FEATURE, USB_RECIP_INTERFACE,
				USB_INTRF_FUNC_SUSPEND,	0, NULL, 0,
				USB_CTRL_SET_TIMEOUT);
}

/* Count of wakeup-enabled devices at or below udev */
unsigned usb_wakeup_enabled_descendants(struct usb_device *udev)
{
	struct usb_hub *hub = usb_hub_to_struct_hub(udev);

	return udev->do_remote_wakeup +
			(hub ? hub->wakeup_enabled_descendants : 0);
}
EXPORT_SYMBOL_GPL(usb_wakeup_enabled_descendants);

/*
 * usb_port_suspend - suspend a usb device's upstream port
 * @udev: device that's no longer in active use, not a root hub
 * Context: must be able to sleep; device not locked; pm locks held
 *
 * Suspends a USB device that isn't in active use, conserving power.
 * Devices may wake out of a suspend, if anything important happens,
 * using the remote wakeup mechanism.  They may also be taken out of
 * suspend by the host, using usb_port_resume().  It's also routine
 * to disconnect devices while they are suspended.
 *
 * This only affects the USB hardware for a device; its interfaces
 * (and, for hubs, child devices) must already have been suspended.
 *
 * Selective port suspend reduces power; most suspended devices draw
 * less than 500 uA.  It's also used in OTG, along with remote wakeup.
 * All devices below the suspended port are also suspended.
 *
 * Devices leave suspend state when the host wakes them up.  Some devices
 * also support "remote wakeup", where the device can activate the USB
 * tree above them to deliver data, such as a keypress or packet.  In
 * some cases, this wakes the USB host.
 *
 * Suspending OTG devices may trigger HNP, if that's been enabled
 * between a pair of dual-role devices.  That will change roles, such
 * as from A-Host to A-Peripheral or from B-Host back to B-Peripheral.
 *
 * Devices on USB hub ports have only one "suspend" state, corresponding
 * to ACPI D2, "may cause the device to lose some context".
 * State transitions include:
 *
 *   - suspend, resume ... when the VBUS power link stays live
 *   - suspend, disconnect ... VBUS lost
 *
 * Once VBUS drop breaks the circuit, the port it's using has to go through
 * normal re-enumeration procedures, starting with enabling VBUS power.
 * Other than re-initializing the hub (plug/unplug, except for root hubs),
 * Linux (2.6) currently has NO mechanisms to initiate that:  no hub_wq
 * timer, no SRP, no requests through sysfs.
 *
 * If Runtime PM isn't enabled or used, non-SuperSpeed devices may not get
 * suspended until their bus goes into global suspend (i.e., the root
 * hub is suspended).  Nevertheless, we change @udev->state to
 * USB_STATE_SUSPENDED as this is the device's "logical" state.  The actual
 * upstream port setting is stored in @udev->port_is_suspended.
 *
 * Returns 0 on success, else negative errno.
 */
int usb_port_suspend(struct usb_device *udev, pm_message_t msg)
{
	struct usb_hub	*hub = usb_hub_to_struct_hub(udev->parent);
	struct usb_port *port_dev = hub->ports[udev->portnum - 1];
	int		port1 = udev->portnum;
	int		status;
	bool		really_suspend = true;

	usb_lock_port(port_dev);

	/* enable remote wakeup when appropriate; this lets the device
	 * wake up the upstream hub (including maybe the root hub).
	 *
	 * NOTE:  OTG devices may issue remote wakeup (or SRP) even when
	 * we don't explicitly enable it here.
	 */
	if (udev->do_remote_wakeup) {
		status = usb_enable_remote_wakeup(udev);
		if (status) {
			dev_dbg(&udev->dev, "won't remote wakeup, status %d\n",
					status);
			/* bail if autosuspend is requested */
			if (PMSG_IS_AUTO(msg))
				goto err_wakeup;
		}
	}

	/* disable USB2 hardware LPM */
	usb_disable_usb2_hardware_lpm(udev);

	if (usb_disable_ltm(udev)) {
		dev_err(&udev->dev, "Failed to disable LTM before suspend\n");
		status = -ENOMEM;
		if (PMSG_IS_AUTO(msg))
			goto err_ltm;
	}

	/* see 7.1.7.6 */
	if (hub_is_superspeed(hub->hdev))
		status = hub_set_port_link_state(hub, port1, USB_SS_PORT_LS_U3);

	/*
	 * For system suspend, we do not need to enable the suspend feature
	 * on individual USB-2 ports.  The devices will automatically go
	 * into suspend a few ms after the root hub stops sending packets.
	 * The USB 2.0 spec calls this "global suspend".
	 *
	 * However, many USB hubs have a bug: They don't relay wakeup requests
	 * from a downstream port if the port's suspend feature isn't on.
	 * Therefore we will turn on the suspend feature if udev or any of its
	 * descendants is enabled for remote wakeup.
	 */
	else if (PMSG_IS_AUTO(msg) || usb_wakeup_enabled_descendants(udev) > 0)
		status = set_port_feature(hub->hdev, port1,
				USB_PORT_FEAT_SUSPEND);
	else {
		really_suspend = false;
		status = 0;
	}
	if (status) {
		/* Check if the port has been suspended for the timeout case
		 * to prevent the suspended port from incorrect handling.
		 */
		if (status == -ETIMEDOUT) {
			int ret;
			u16 portstatus, portchange;

			portstatus = portchange = 0;
			ret = usb_hub_port_status(hub, port1, &portstatus,
					&portchange);

			dev_dbg(&port_dev->dev,
				"suspend timeout, status %04x\n", portstatus);

			if (ret == 0 && port_is_suspended(hub, portstatus)) {
				status = 0;
				goto suspend_done;
			}
		}

		dev_dbg(&port_dev->dev, "can't suspend, status %d\n", status);

		/* Try to enable USB3 LTM again */
		usb_enable_ltm(udev);
 err_ltm:
		/* Try to enable USB2 hardware LPM again */
		usb_enable_usb2_hardware_lpm(udev);

		if (udev->do_remote_wakeup)
			(void) usb_disable_remote_wakeup(udev);
 err_wakeup:

		/* System sleep transitions should never fail */
		if (!PMSG_IS_AUTO(msg))
			status = 0;
	} else {
 suspend_done:
		dev_dbg(&udev->dev, "usb %ssuspend, wakeup %d\n",
				(PMSG_IS_AUTO(msg) ? "auto-" : ""),
				udev->do_remote_wakeup);
		if (really_suspend) {
			udev->port_is_suspended = 1;

			/* device has up to 10 msec to fully suspend */
			msleep(10);
		}
		usb_set_device_state(udev, USB_STATE_SUSPENDED);
	}

	if (status == 0 && !udev->do_remote_wakeup && udev->persist_enabled
			&& test_and_clear_bit(port1, hub->child_usage_bits))
		pm_runtime_put_sync(&port_dev->dev);

	usb_mark_last_busy(hub->hdev);

	usb_unlock_port(port_dev);
	return status;
}

/*
 * If the USB "suspend" state is in use (rather than "global suspend"),
 * many devices will be individually taken out of suspend state using
 * special "resume" signaling.  This routine kicks in shortly after
 * hardware resume signaling is finished, either because of selective
 * resume (by host) or remote wakeup (by device) ... now see what changed
 * in the tree that's rooted at this device.
 *
 * If @udev->reset_resume is set then the device is reset before the
 * status check is done.
 */
static int finish_port_resume(struct usb_device *udev)
{
	int	status = 0;
	u16	devstatus = 0;

	/* caller owns the udev device lock */
	dev_dbg(&udev->dev, "%s\n",
		udev->reset_resume ? "finish reset-resume" : "finish resume");

	/* usb ch9 identifies four variants of SUSPENDED, based on what
	 * state the device resumes to.  Linux currently won't see the
	 * first two on the host side; they'd be inside hub_port_init()
	 * during many timeouts, but hub_wq can't suspend until later.
	 */
	usb_set_device_state(udev, udev->actconfig
			? USB_STATE_CONFIGURED
			: USB_STATE_ADDRESS);

	/* 10.5.4.5 says not to reset a suspended port if the attached
	 * device is enabled for remote wakeup.  Hence the reset
	 * operation is carried out here, after the port has been
	 * resumed.
	 */
	if (udev->reset_resume) {
		/*
		 * If the device morphs or switches modes when it is reset,
		 * we don't want to perform a reset-resume.  We'll fail the
		 * resume, which will cause a logical disconnect, and then
		 * the device will be rediscovered.
		 */
 retry_reset_resume:
		if (udev->quirks & USB_QUIRK_RESET)
			status = -ENODEV;
		else
			status = usb_reset_and_verify_device(udev);
	}

	/* 10.5.4.5 says be sure devices in the tree are still there.
	 * For now let's assume the device didn't go crazy on resume,
	 * and device drivers will know about any resume quirks.
	 */
	if (status == 0) {
		devstatus = 0;
		status = usb_get_std_status(udev, USB_RECIP_DEVICE, 0, &devstatus);

		/* If a normal resume failed, try doing a reset-resume */
		if (status && !udev->reset_resume && udev->persist_enabled) {
			dev_dbg(&udev->dev, "retry with reset-resume\n");
			udev->reset_resume = 1;
			goto retry_reset_resume;
		}
	}

	if (status) {
		dev_dbg(&udev->dev, "gone after usb resume? status %d\n",
				status);
	/*
	 * There are a few quirky devices which violate the standard
	 * by claiming to have remote wakeup enabled after a reset,
	 * which crash if the feature is cleared, hence check for
	 * udev->reset_resume
	 */
	} else if (udev->actconfig && !udev->reset_resume) {
		if (udev->speed < USB_SPEED_SUPER) {
			if (devstatus & (1 << USB_DEVICE_REMOTE_WAKEUP))
				status = usb_disable_remote_wakeup(udev);
		} else {
			status = usb_get_std_status(udev, USB_RECIP_INTERFACE, 0,
					&devstatus);
			if (!status && devstatus & (USB_INTRF_STAT_FUNC_RW_CAP
					| USB_INTRF_STAT_FUNC_RW))
				status = usb_disable_remote_wakeup(udev);
		}

		if (status)
			dev_dbg(&udev->dev,
				"disable remote wakeup, status %d\n",
				status);
		status = 0;
	}
	return status;
}

/*
 * There are some SS USB devices which take longer time for link training.
 * XHCI specs 4.19.4 says that when Link training is successful, port
 * sets CCS bit to 1. So if SW reads port status before successful link
 * training, then it will not find device to be present.
 * USB Analyzer log with such buggy devices show that in some cases
 * device switch on the RX termination after long delay of host enabling
 * the VBUS. In few other cases it has been seen that device fails to
 * negotiate link training in first attempt. It has been
 * reported till now that few devices take as long as 2000 ms to train
 * the link after host enabling its VBUS and termination. Following
 * routine implements a 2000 ms timeout for link training. If in a case
 * link trains before timeout, loop will exit earlier.
 *
 * There are also some 2.0 hard drive based devices and 3.0 thumb
 * drives that, when plugged into a 2.0 only port, take a long
 * time to set CCS after VBUS enable.
 *
 * FIXME: If a device was connected before suspend, but was removed
 * while system was asleep, then the loop in the following routine will
 * only exit at timeout.
 *
 * This routine should only be called when persist is enabled.
 */
static int wait_for_connected(struct usb_device *udev,
		struct usb_hub *hub, int port1,
		u16 *portchange, u16 *portstatus)
{
	int status = 0, delay_ms = 0;

	while (delay_ms < 2000) {
		if (status || *portstatus & USB_PORT_STAT_CONNECTION)
			break;
		if (!usb_port_is_power_on(hub, *portstatus)) {
			status = -ENODEV;
			break;
		}
		msleep(20);
		delay_ms += 20;
		status = usb_hub_port_status(hub, port1, portstatus, portchange);
	}
	dev_dbg(&udev->dev, "Waited %dms for CONNECT\n", delay_ms);
	return status;
}

/*
 * usb_port_resume - re-activate a suspended usb device's upstream port
 * @udev: device to re-activate, not a root hub
 * Context: must be able to sleep; device not locked; pm locks held
 *
 * This will re-activate the suspended device, increasing power usage
 * while letting drivers communicate again with its endpoints.
 * USB resume explicitly guarantees that the power session between
 * the host and the device is the same as it was when the device
 * suspended.
 *
 * If @udev->reset_resume is set then this routine won't check that the
 * port is still enabled.  Furthermore, finish_port_resume() above will
 * reset @udev.  The end result is that a broken power session can be
 * recovered and @udev will appear to persist across a loss of VBUS power.
 *
 * For example, if a host controller doesn't maintain VBUS suspend current
 * during a system sleep or is reset when the system wakes up, all the USB
 * power sessions below it will be broken.  This is especially troublesome
 * for mass-storage devices containing mounted filesystems, since the
 * device will appear to have disconnected and all the memory mappings
 * to it will be lost.  Using the USB_PERSIST facility, the device can be
 * made to appear as if it had not disconnected.
 *
 * This facility can be dangerous.  Although usb_reset_and_verify_device() makes
 * every effort to insure that the same device is present after the
 * reset as before, it cannot provide a 100% guarantee.  Furthermore it's
 * quite possible for a device to remain unaltered but its media to be
 * changed.  If the user replaces a flash memory card while the system is
 * asleep, he will have only himself to blame when the filesystem on the
 * new card is corrupted and the system crashes.
 *
 * Returns 0 on success, else negative errno.
 */
int usb_port_resume(struct usb_device *udev, pm_message_t msg)
{
	struct usb_hub	*hub = usb_hub_to_struct_hub(udev->parent);
	struct usb_port *port_dev = hub->ports[udev->portnum  - 1];
	int		port1 = udev->portnum;
	int		status;
	u16		portchange, portstatus;

	if (!test_and_set_bit(port1, hub->child_usage_bits)) {
		status = pm_runtime_resume_and_get(&port_dev->dev);
		if (status < 0) {
			dev_dbg(&udev->dev, "can't resume usb port, status %d\n",
					status);
			return status;
		}
	}

	usb_lock_port(port_dev);

	/* Skip the initial Clear-Suspend step for a remote wakeup */
	status = usb_hub_port_status(hub, port1, &portstatus, &portchange);
	if (status == 0 && !port_is_suspended(hub, portstatus)) {
		if (portchange & USB_PORT_STAT_C_SUSPEND)
			pm_wakeup_event(&udev->dev, 0);
		goto SuspendCleared;
	}

	/* see 7.1.7.7; affects power usage, but not budgeting */
	if (hub_is_superspeed(hub->hdev))
		status = hub_set_port_link_state(hub, port1, USB_SS_PORT_LS_U0);
	else
		status = usb_clear_port_feature(hub->hdev,
				port1, USB_PORT_FEAT_SUSPEND);
	if (status) {
		dev_dbg(&port_dev->dev, "can't resume, status %d\n", status);
	} else {
		/* drive resume for USB_RESUME_TIMEOUT msec */
		dev_dbg(&udev->dev, "usb %sresume\n",
				(PMSG_IS_AUTO(msg) ? "auto-" : ""));
		msleep(USB_RESUME_TIMEOUT);

		/* Virtual root hubs can trigger on GET_PORT_STATUS to
		 * stop resume signaling.  Then finish the resume
		 * sequence.
		 */
		status = usb_hub_port_status(hub, port1, &portstatus, &portchange);
	}

 SuspendCleared:
	if (status == 0) {
		udev->port_is_suspended = 0;
		if (hub_is_superspeed(hub->hdev)) {
			if (portchange & USB_PORT_STAT_C_LINK_STATE)
				usb_clear_port_feature(hub->hdev, port1,
					USB_PORT_FEAT_C_PORT_LINK_STATE);
		} else {
			if (portchange & USB_PORT_STAT_C_SUSPEND)
				usb_clear_port_feature(hub->hdev, port1,
						USB_PORT_FEAT_C_SUSPEND);
		}

		/* TRSMRCY = 10 msec */
		msleep(10);
	}

	if (udev->persist_enabled)
		status = wait_for_connected(udev, hub, port1, &portchange,
				&portstatus);

	status = check_port_resume_type(udev,
			hub, port1, status, portchange, portstatus);
	if (status == 0)
		status = finish_port_resume(udev);
	if (status < 0) {
		dev_dbg(&udev->dev, "can't resume, status %d\n", status);
		hub_port_logical_disconnect(hub, port1);
	} else  {
		/* Try to enable USB2 hardware LPM */
		usb_enable_usb2_hardware_lpm(udev);

		/* Try to enable USB3 LTM */
		usb_enable_ltm(udev);
	}

	usb_unlock_port(port_dev);

	return status;
}

int usb_remote_wakeup(struct usb_device *udev)
{
	int	status = 0;

	usb_lock_device(udev);
	if (udev->state == USB_STATE_SUSPENDED) {
		dev_dbg(&udev->dev, "usb %sresume\n", "wakeup-");
		status = usb_autoresume_device(udev);
		if (status == 0) {
			/* Let the drivers do their thing, then... */
			usb_autosuspend_device(udev);
		}
	}
	usb_unlock_device(udev);
	return status;
}

/* Returns 1 if there was a remote wakeup and a connect status change. */
static int hub_handle_remote_wakeup(struct usb_hub *hub, unsigned int port,
		u16 portstatus, u16 portchange)
		__must_hold(&port_dev->status_lock)
{
	struct usb_port *port_dev = hub->ports[port - 1];
	struct usb_device *hdev;
	struct usb_device *udev;
	int connect_change = 0;
	u16 link_state;
	int ret;

	hdev = hub->hdev;
	udev = port_dev->child;
	if (!hub_is_superspeed(hdev)) {
		if (!(portchange & USB_PORT_STAT_C_SUSPEND))
			return 0;
		usb_clear_port_feature(hdev, port, USB_PORT_FEAT_C_SUSPEND);
	} else {
		link_state = portstatus & USB_PORT_STAT_LINK_STATE;
		if (!udev || udev->state != USB_STATE_SUSPENDED ||
				(link_state != USB_SS_PORT_LS_U0 &&
				 link_state != USB_SS_PORT_LS_U1 &&
				 link_state != USB_SS_PORT_LS_U2))
			return 0;
	}

	if (udev) {
		/* TRSMRCY = 10 msec */
		msleep(10);

		usb_unlock_port(port_dev);
		ret = usb_remote_wakeup(udev);
		usb_lock_port(port_dev);
		if (ret < 0)
			connect_change = 1;
	} else {
		ret = -ENODEV;
		hub_port_disable(hub, port, 1);
	}
	dev_dbg(&port_dev->dev, "resume, status %d\n", ret);
	return connect_change;
}

static int check_ports_changed(struct usb_hub *hub)
{
	int port1;

	for (port1 = 1; port1 <= hub->hdev->maxchild; ++port1) {
		u16 portstatus, portchange;
		int status;

		status = usb_hub_port_status(hub, port1, &portstatus, &portchange);
		if (!status && portchange)
			return 1;
	}
	return 0;
}

static int hub_suspend(struct usb_interface *intf, pm_message_t msg)
{
	struct usb_hub		*hub = usb_get_intfdata(intf);
	struct usb_device	*hdev = hub->hdev;
	unsigned		port1;

	/*
	 * Warn if children aren't already suspended.
	 * Also, add up the number of wakeup-enabled descendants.
	 */
	hub->wakeup_enabled_descendants = 0;
	for (port1 = 1; port1 <= hdev->maxchild; port1++) {
		struct usb_port *port_dev = hub->ports[port1 - 1];
		struct usb_device *udev = port_dev->child;

		if (udev && udev->can_submit) {
			dev_warn(&port_dev->dev, "device %s not suspended yet\n",
					dev_name(&udev->dev));
			if (PMSG_IS_AUTO(msg))
				return -EBUSY;
		}
		if (udev)
			hub->wakeup_enabled_descendants +=
					usb_wakeup_enabled_descendants(udev);
	}

	if (hdev->do_remote_wakeup && hub->quirk_check_port_auto_suspend) {
		/* check if there are changes pending on hub ports */
		if (check_ports_changed(hub)) {
			if (PMSG_IS_AUTO(msg))
				return -EBUSY;
			pm_wakeup_event(&hdev->dev, 2000);
		}
	}

	if (hub_is_superspeed(hdev) && hdev->do_remote_wakeup) {
		/* Enable hub to send remote wakeup for all ports. */
		for (port1 = 1; port1 <= hdev->maxchild; port1++) {
			set_port_feature(hdev,
					 port1 |
					 USB_PORT_FEAT_REMOTE_WAKE_CONNECT |
					 USB_PORT_FEAT_REMOTE_WAKE_DISCONNECT |
					 USB_PORT_FEAT_REMOTE_WAKE_OVER_CURRENT,
					 USB_PORT_FEAT_REMOTE_WAKE_MASK);
		}
	}

	dev_dbg(&intf->dev, "%s\n", __func__);

	/* stop hub_wq and related activity */
	hub_quiesce(hub, HUB_SUSPEND);
	return 0;
}

/* Report wakeup requests from the ports of a resuming root hub */
static void report_wakeup_requests(struct usb_hub *hub)
{
	struct usb_device	*hdev = hub->hdev;
	struct usb_device	*udev;
	struct usb_hcd		*hcd;
	unsigned long		resuming_ports;
	int			i;

	if (hdev->parent)
		return;		/* Not a root hub */

	hcd = bus_to_hcd(hdev->bus);
	if (hcd->driver->get_resuming_ports) {

		/*
		 * The get_resuming_ports() method returns a bitmap (origin 0)
		 * of ports which have started wakeup signaling but have not
		 * yet finished resuming.  During system resume we will
		 * resume all the enabled ports, regardless of any wakeup
		 * signals, which means the wakeup requests would be lost.
		 * To prevent this, report them to the PM core here.
		 */
		resuming_ports = hcd->driver->get_resuming_ports(hcd);
		for (i = 0; i < hdev->maxchild; ++i) {
			if (test_bit(i, &resuming_ports)) {
				udev = hub->ports[i]->child;
				if (udev)
					pm_wakeup_event(&udev->dev, 0);
			}
		}
	}
}

static int hub_resume(struct usb_interface *intf)
{
	struct usb_hub *hub = usb_get_intfdata(intf);

	dev_dbg(&intf->dev, "%s\n", __func__);
	hub_activate(hub, HUB_RESUME);

	/*
	 * This should be called only for system resume, not runtime resume.
	 * We can't tell the difference here, so some wakeup requests will be
	 * reported at the wrong time or more than once.  This shouldn't
	 * matter much, so long as they do get reported.
	 */
	report_wakeup_requests(hub);
	return 0;
}

static int hub_reset_resume(struct usb_interface *intf)
{
	struct usb_hub *hub = usb_get_intfdata(intf);

	dev_dbg(&intf->dev, "%s\n", __func__);
	hub_activate(hub, HUB_RESET_RESUME);
	return 0;
}

/**
 * usb_root_hub_lost_power - called by HCD if the root hub lost Vbus power
 * @rhdev: struct usb_device for the root hub
 *
 * The USB host controller driver calls this function when its root hub
 * is resumed and Vbus power has been interrupted or the controller
 * has been reset.  The routine marks @rhdev as having lost power.
 * When the hub driver is resumed it will take notice and carry out
 * power-session recovery for all the "USB-PERSIST"-enabled child devices;
 * the others will be disconnected.
 */
void usb_root_hub_lost_power(struct usb_device *rhdev)
{
	dev_notice(&rhdev->dev, "root hub lost power or was reset\n");
	rhdev->reset_resume = 1;
}
EXPORT_SYMBOL_GPL(usb_root_hub_lost_power);

static const char * const usb3_lpm_names[]  = {
	"U0",
	"U1",
	"U2",
	"U3",
};

/*
 * Send a Set SEL control transfer to the device, prior to enabling
 * device-initiated U1 or U2.  This lets the device know the exit latencies from
 * the time the device initiates a U1 or U2 exit, to the time it will receive a
 * packet from the host.
 *
 * This function will fail if the SEL or PEL values for udev are greater than
 * the maximum allowed values for the link state to be enabled.
 */
static int usb_req_set_sel(struct usb_device *udev)
{
	struct usb_set_sel_req *sel_values;
	unsigned long long u1_sel;
	unsigned long long u1_pel;
	unsigned long long u2_sel;
	unsigned long long u2_pel;
	int ret;

	if (!udev->parent || udev->speed < USB_SPEED_SUPER || !udev->lpm_capable)
		return 0;

	/* Convert SEL and PEL stored in ns to us */
	u1_sel = DIV_ROUND_UP(udev->u1_params.sel, 1000);
	u1_pel = DIV_ROUND_UP(udev->u1_params.pel, 1000);
	u2_sel = DIV_ROUND_UP(udev->u2_params.sel, 1000);
	u2_pel = DIV_ROUND_UP(udev->u2_params.pel, 1000);

	/*
	 * Make sure that the calculated SEL and PEL values for the link
	 * state we're enabling aren't bigger than the max SEL/PEL
	 * value that will fit in the SET SEL control transfer.
	 * Otherwise the device would get an incorrect idea of the exit
	 * latency for the link state, and could start a device-initiated
	 * U1/U2 when the exit latencies are too high.
	 */
	if (u1_sel > USB3_LPM_MAX_U1_SEL_PEL ||
	    u1_pel > USB3_LPM_MAX_U1_SEL_PEL ||
	    u2_sel > USB3_LPM_MAX_U2_SEL_PEL ||
	    u2_pel > USB3_LPM_MAX_U2_SEL_PEL) {
		dev_dbg(&udev->dev, "Device-initiated U1/U2 disabled due to long SEL or PEL\n");
		return -EINVAL;
	}

	/*
	 * usb_enable_lpm() can be called as part of a failed device reset,
	 * which may be initiated by an error path of a mass storage driver.
	 * Therefore, use GFP_NOIO.
	 */
	sel_values = kmalloc(sizeof *(sel_values), GFP_NOIO);
	if (!sel_values)
		return -ENOMEM;

	sel_values->u1_sel = u1_sel;
	sel_values->u1_pel = u1_pel;
	sel_values->u2_sel = cpu_to_le16(u2_sel);
	sel_values->u2_pel = cpu_to_le16(u2_pel);

	ret = usb_control_msg(udev, usb_sndctrlpipe(udev, 0),
			USB_REQ_SET_SEL,
			USB_RECIP_DEVICE,
			0, 0,
			sel_values, sizeof *(sel_values),
			USB_CTRL_SET_TIMEOUT);
	kfree(sel_values);

	if (ret > 0)
		udev->lpm_devinit_allow = 1;

	return ret;
}

/*
 * Enable or disable device-initiated U1 or U2 transitions.
 */
static int usb_set_device_initiated_lpm(struct usb_device *udev,
		enum usb3_link_state state, bool enable)
{
	int ret;
	int feature;

	switch (state) {
	case USB3_LPM_U1:
		feature = USB_DEVICE_U1_ENABLE;
		break;
	case USB3_LPM_U2:
		feature = USB_DEVICE_U2_ENABLE;
		break;
	default:
		dev_warn(&udev->dev, "%s: Can't %s non-U1 or U2 state.\n",
				__func__, enable ? "enable" : "disable");
		return -EINVAL;
	}

	if (udev->state != USB_STATE_CONFIGURED) {
		dev_dbg(&udev->dev, "%s: Can't %s %s state "
				"for unconfigured device.\n",
				__func__, enable ? "enable" : "disable",
				usb3_lpm_names[state]);
		return 0;
	}

	if (enable) {
		/*
		 * Now send the control transfer to enable device-initiated LPM
		 * for either U1 or U2.
		 */
		ret = usb_control_msg(udev, usb_sndctrlpipe(udev, 0),
				USB_REQ_SET_FEATURE,
				USB_RECIP_DEVICE,
				feature,
				0, NULL, 0,
				USB_CTRL_SET_TIMEOUT);
	} else {
		ret = usb_control_msg(udev, usb_sndctrlpipe(udev, 0),
				USB_REQ_CLEAR_FEATURE,
				USB_RECIP_DEVICE,
				feature,
				0, NULL, 0,
				USB_CTRL_SET_TIMEOUT);
	}
	if (ret < 0) {
		dev_warn(&udev->dev, "%s of device-initiated %s failed.\n",
				enable ? "Enable" : "Disable",
				usb3_lpm_names[state]);
		return -EBUSY;
	}
	return 0;
}

static int usb_set_lpm_timeout(struct usb_device *udev,
		enum usb3_link_state state, int timeout)
{
	int ret;
	int feature;

	switch (state) {
	case USB3_LPM_U1:
		feature = USB_PORT_FEAT_U1_TIMEOUT;
		break;
	case USB3_LPM_U2:
		feature = USB_PORT_FEAT_U2_TIMEOUT;
		break;
	default:
		dev_warn(&udev->dev, "%s: Can't set timeout for non-U1 or U2 state.\n",
				__func__);
		return -EINVAL;
	}

	if (state == USB3_LPM_U1 && timeout > USB3_LPM_U1_MAX_TIMEOUT &&
			timeout != USB3_LPM_DEVICE_INITIATED) {
		dev_warn(&udev->dev, "Failed to set %s timeout to 0x%x, "
				"which is a reserved value.\n",
				usb3_lpm_names[state], timeout);
		return -EINVAL;
	}

	ret = set_port_feature(udev->parent,
			USB_PORT_LPM_TIMEOUT(timeout) | udev->portnum,
			feature);
	if (ret < 0) {
		dev_warn(&udev->dev, "Failed to set %s timeout to 0x%x,"
				"error code %i\n", usb3_lpm_names[state],
				timeout, ret);
		return -EBUSY;
	}
	if (state == USB3_LPM_U1)
		udev->u1_params.timeout = timeout;
	else
		udev->u2_params.timeout = timeout;
	return 0;
}

/*
 * Don't allow device intiated U1/U2 if the system exit latency + one bus
 * interval is greater than the minimum service interval of any active
 * periodic endpoint. See USB 3.2 section 9.4.9
 */
static bool usb_device_may_initiate_lpm(struct usb_device *udev,
					enum usb3_link_state state)
{
	unsigned int sel;		/* us */
	int i, j;

	if (!udev->lpm_devinit_allow)
		return false;

	if (state == USB3_LPM_U1)
		sel = DIV_ROUND_UP(udev->u1_params.sel, 1000);
	else if (state == USB3_LPM_U2)
		sel = DIV_ROUND_UP(udev->u2_params.sel, 1000);
	else
		return false;

	for (i = 0; i < udev->actconfig->desc.bNumInterfaces; i++) {
		struct usb_interface *intf;
		struct usb_endpoint_descriptor *desc;
		unsigned int interval;

		intf = udev->actconfig->interface[i];
		if (!intf)
			continue;

		for (j = 0; j < intf->cur_altsetting->desc.bNumEndpoints; j++) {
			desc = &intf->cur_altsetting->endpoint[j].desc;

			if (usb_endpoint_xfer_int(desc) ||
			    usb_endpoint_xfer_isoc(desc)) {
				interval = (1 << (desc->bInterval - 1)) * 125;
				if (sel + 125 > interval)
					return false;
			}
		}
	}
	return true;
}

/*
 * Enable the hub-initiated U1/U2 idle timeouts, and enable device-initiated
 * U1/U2 entry.
 *
 * We will attempt to enable U1 or U2, but there are no guarantees that the
 * control transfers to set the hub timeout or enable device-initiated U1/U2
 * will be successful.
 *
 * If the control transfer to enable device-initiated U1/U2 entry fails, then
 * hub-initiated U1/U2 will be disabled.
 *
 * If we cannot set the parent hub U1/U2 timeout, we attempt to let the xHCI
 * driver know about it.  If that call fails, it should be harmless, and just
 * take up more slightly more bus bandwidth for unnecessary U1/U2 exit latency.
 */
static void usb_enable_link_state(struct usb_hcd *hcd, struct usb_device *udev,
		enum usb3_link_state state)
{
	int timeout;
	__u8 u1_mel;
	__le16 u2_mel;

	/* Skip if the device BOS descriptor couldn't be read */
	if (!udev->bos)
		return;

	u1_mel = udev->bos->ss_cap->bU1devExitLat;
	u2_mel = udev->bos->ss_cap->bU2DevExitLat;

	/* If the device says it doesn't have *any* exit latency to come out of
	 * U1 or U2, it's probably lying.  Assume it doesn't implement that link
	 * state.
	 */
	if ((state == USB3_LPM_U1 && u1_mel == 0) ||
			(state == USB3_LPM_U2 && u2_mel == 0))
		return;

	/* We allow the host controller to set the U1/U2 timeout internally
	 * first, so that it can change its schedule to account for the
	 * additional latency to send data to a device in a lower power
	 * link state.
	 */
	timeout = hcd->driver->enable_usb3_lpm_timeout(hcd, udev, state);

	/* xHCI host controller doesn't want to enable this LPM state. */
	if (timeout == 0)
		return;

	if (timeout < 0) {
		dev_warn(&udev->dev, "Could not enable %s link state, "
				"xHCI error %i.\n", usb3_lpm_names[state],
				timeout);
		return;
	}

	if (usb_set_lpm_timeout(udev, state, timeout)) {
		/* If we can't set the parent hub U1/U2 timeout,
		 * device-initiated LPM won't be allowed either, so let the xHCI
		 * host know that this link state won't be enabled.
		 */
		hcd->driver->disable_usb3_lpm_timeout(hcd, udev, state);
		return;
	}

	/* Only a configured device will accept the Set Feature
	 * U1/U2_ENABLE
	 */
	if (udev->actconfig &&
	    usb_device_may_initiate_lpm(udev, state)) {
		if (usb_set_device_initiated_lpm(udev, state, true)) {
			/*
			 * Request to enable device initiated U1/U2 failed,
			 * better to turn off lpm in this case.
			 */
			usb_set_lpm_timeout(udev, state, 0);
			hcd->driver->disable_usb3_lpm_timeout(hcd, udev, state);
			return;
		}
	}

	if (state == USB3_LPM_U1)
		udev->usb3_lpm_u1_enabled = 1;
	else if (state == USB3_LPM_U2)
		udev->usb3_lpm_u2_enabled = 1;
}
/*
 * Disable the hub-initiated U1/U2 idle timeouts, and disable device-initiated
 * U1/U2 entry.
 *
 * If this function returns -EBUSY, the parent hub will still allow U1/U2 entry.
 * If zero is returned, the parent will not allow the link to go into U1/U2.
 *
 * If zero is returned, device-initiated U1/U2 entry may still be enabled, but
 * it won't have an effect on the bus link state because the parent hub will
 * still disallow device-initiated U1/U2 entry.
 *
 * If zero is returned, the xHCI host controller may still think U1/U2 entry is
 * possible.  The result will be slightly more bus bandwidth will be taken up
 * (to account for U1/U2 exit latency), but it should be harmless.
 */
static int usb_disable_link_state(struct usb_hcd *hcd, struct usb_device *udev,
		enum usb3_link_state state)
{
	switch (state) {
	case USB3_LPM_U1:
	case USB3_LPM_U2:
		break;
	default:
		dev_warn(&udev->dev, "%s: Can't disable non-U1 or U2 state.\n",
				__func__);
		return -EINVAL;
	}

	if (usb_set_lpm_timeout(udev, state, 0))
		return -EBUSY;

	usb_set_device_initiated_lpm(udev, state, false);

	if (hcd->driver->disable_usb3_lpm_timeout(hcd, udev, state))
		dev_warn(&udev->dev, "Could not disable xHCI %s timeout, "
				"bus schedule bandwidth may be impacted.\n",
				usb3_lpm_names[state]);

	/* As soon as usb_set_lpm_timeout(0) return 0, hub initiated LPM
	 * is disabled. Hub will disallows link to enter U1/U2 as well,
	 * even device is initiating LPM. Hence LPM is disabled if hub LPM
	 * timeout set to 0, no matter device-initiated LPM is disabled or
	 * not.
	 */
	if (state == USB3_LPM_U1)
		udev->usb3_lpm_u1_enabled = 0;
	else if (state == USB3_LPM_U2)
		udev->usb3_lpm_u2_enabled = 0;

	return 0;
}

/*
 * Disable hub-initiated and device-initiated U1 and U2 entry.
 * Caller must own the bandwidth_mutex.
 *
 * This will call usb_enable_lpm() on failure, which will decrement
 * lpm_disable_count, and will re-enable LPM if lpm_disable_count reaches zero.
 */
int usb_disable_lpm(struct usb_device *udev)
{
	struct usb_hcd *hcd;

	if (!udev || !udev->parent ||
			udev->speed < USB_SPEED_SUPER ||
			!udev->lpm_capable ||
			udev->state < USB_STATE_CONFIGURED)
		return 0;

	hcd = bus_to_hcd(udev->bus);
	if (!hcd || !hcd->driver->disable_usb3_lpm_timeout)
		return 0;

	udev->lpm_disable_count++;
	if ((udev->u1_params.timeout == 0 && udev->u2_params.timeout == 0))
		return 0;

	/* If LPM is enabled, attempt to disable it. */
	if (usb_disable_link_state(hcd, udev, USB3_LPM_U1))
		goto enable_lpm;
	if (usb_disable_link_state(hcd, udev, USB3_LPM_U2))
		goto enable_lpm;

	return 0;

enable_lpm:
	usb_enable_lpm(udev);
	return -EBUSY;
}
EXPORT_SYMBOL_GPL(usb_disable_lpm);

/* Grab the bandwidth_mutex before calling usb_disable_lpm() */
int usb_unlocked_disable_lpm(struct usb_device *udev)
{
	struct usb_hcd *hcd = bus_to_hcd(udev->bus);
	int ret;

	if (!hcd)
		return -EINVAL;

	mutex_lock(hcd->bandwidth_mutex);
	ret = usb_disable_lpm(udev);
	mutex_unlock(hcd->bandwidth_mutex);

	return ret;
}
EXPORT_SYMBOL_GPL(usb_unlocked_disable_lpm);

/*
 * Attempt to enable device-initiated and hub-initiated U1 and U2 entry.  The
 * xHCI host policy may prevent U1 or U2 from being enabled.
 *
 * Other callers may have disabled link PM, so U1 and U2 entry will be disabled
 * until the lpm_disable_count drops to zero.  Caller must own the
 * bandwidth_mutex.
 */
void usb_enable_lpm(struct usb_device *udev)
{
	struct usb_hcd *hcd;
	struct usb_hub *hub;
	struct usb_port *port_dev;

	if (!udev || !udev->parent ||
			udev->speed < USB_SPEED_SUPER ||
			!udev->lpm_capable ||
			udev->state < USB_STATE_CONFIGURED)
		return;

	udev->lpm_disable_count--;
	hcd = bus_to_hcd(udev->bus);
	/* Double check that we can both enable and disable LPM.
	 * Device must be configured to accept set feature U1/U2 timeout.
	 */
	if (!hcd || !hcd->driver->enable_usb3_lpm_timeout ||
			!hcd->driver->disable_usb3_lpm_timeout)
		return;

	if (udev->lpm_disable_count > 0)
		return;

	hub = usb_hub_to_struct_hub(udev->parent);
	if (!hub)
		return;

	port_dev = hub->ports[udev->portnum - 1];

	if (port_dev->usb3_lpm_u1_permit)
		usb_enable_link_state(hcd, udev, USB3_LPM_U1);

	if (port_dev->usb3_lpm_u2_permit)
		usb_enable_link_state(hcd, udev, USB3_LPM_U2);
}
EXPORT_SYMBOL_GPL(usb_enable_lpm);

/* Grab the bandwidth_mutex before calling usb_enable_lpm() */
void usb_unlocked_enable_lpm(struct usb_device *udev)
{
	struct usb_hcd *hcd = bus_to_hcd(udev->bus);

	if (!hcd)
		return;

	mutex_lock(hcd->bandwidth_mutex);
	usb_enable_lpm(udev);
	mutex_unlock(hcd->bandwidth_mutex);
}
EXPORT_SYMBOL_GPL(usb_unlocked_enable_lpm);

/* usb3 devices use U3 for disabled, make sure remote wakeup is disabled */
static void hub_usb3_port_prepare_disable(struct usb_hub *hub,
					  struct usb_port *port_dev)
{
	struct usb_device *udev = port_dev->child;
	int ret;

	if (udev && udev->port_is_suspended && udev->do_remote_wakeup) {
		ret = hub_set_port_link_state(hub, port_dev->portnum,
					      USB_SS_PORT_LS_U0);
		if (!ret) {
			msleep(USB_RESUME_TIMEOUT);
			ret = usb_disable_remote_wakeup(udev);
		}
		if (ret)
			dev_warn(&udev->dev,
				 "Port disable: can't disable remote wake\n");
		udev->do_remote_wakeup = 0;
	}
}

#else	/* CONFIG_PM */

#define hub_suspend		NULL
#define hub_resume		NULL
#define hub_reset_resume	NULL

static inline void hub_usb3_port_prepare_disable(struct usb_hub *hub,
						 struct usb_port *port_dev) { }

int usb_disable_lpm(struct usb_device *udev)
{
	return 0;
}
EXPORT_SYMBOL_GPL(usb_disable_lpm);

void usb_enable_lpm(struct usb_device *udev) { }
EXPORT_SYMBOL_GPL(usb_enable_lpm);

int usb_unlocked_disable_lpm(struct usb_device *udev)
{
	return 0;
}
EXPORT_SYMBOL_GPL(usb_unlocked_disable_lpm);

void usb_unlocked_enable_lpm(struct usb_device *udev) { }
EXPORT_SYMBOL_GPL(usb_unlocked_enable_lpm);

int usb_disable_ltm(struct usb_device *udev)
{
	return 0;
}
EXPORT_SYMBOL_GPL(usb_disable_ltm);

void usb_enable_ltm(struct usb_device *udev) { }
EXPORT_SYMBOL_GPL(usb_enable_ltm);

static int hub_handle_remote_wakeup(struct usb_hub *hub, unsigned int port,
		u16 portstatus, u16 portchange)
{
	return 0;
}

static int usb_req_set_sel(struct usb_device *udev)
{
	return 0;
}

#endif	/* CONFIG_PM */

/*
 * USB-3 does not have a similar link state as USB-2 that will avoid negotiating
 * a connection with a plugged-in cable but will signal the host when the cable
 * is unplugged. Disable remote wake and set link state to U3 for USB-3 devices
 */
static int hub_port_disable(struct usb_hub *hub, int port1, int set_state)
{
	struct usb_port *port_dev = hub->ports[port1 - 1];
	struct usb_device *hdev = hub->hdev;
	int ret = 0;

	if (!hub->error) {
		if (hub_is_superspeed(hub->hdev)) {
			hub_usb3_port_prepare_disable(hub, port_dev);
			ret = hub_set_port_link_state(hub, port_dev->portnum,
						      USB_SS_PORT_LS_U3);
		} else {
			ret = usb_clear_port_feature(hdev, port1,
					USB_PORT_FEAT_ENABLE);
		}
	}
	if (port_dev->child && set_state)
		usb_set_device_state(port_dev->child, USB_STATE_NOTATTACHED);
	if (ret && ret != -ENODEV)
		dev_err(&port_dev->dev, "cannot disable (err = %d)\n", ret);
	return ret;
}

/*
 * usb_port_disable - disable a usb device's upstream port
 * @udev: device to disable
 * Context: @udev locked, must be able to sleep.
 *
 * Disables a USB device that isn't in active use.
 */
int usb_port_disable(struct usb_device *udev)
{
	struct usb_hub *hub = usb_hub_to_struct_hub(udev->parent);

	return hub_port_disable(hub, udev->portnum, 0);
}

/* USB 2.0 spec, 7.1.7.3 / fig 7-29:
 *
 * Between connect detection and reset signaling there must be a delay
 * of 100ms at least for debounce and power-settling.  The corresponding
 * timer shall restart whenever the downstream port detects a disconnect.
 *
 * Apparently there are some bluetooth and irda-dongles and a number of
 * low-speed devices for which this debounce period may last over a second.
 * Not covered by the spec - but easy to deal with.
 *
 * This implementation uses a 1500ms total debounce timeout; if the
 * connection isn't stable by then it returns -ETIMEDOUT.  It checks
 * every 25ms for transient disconnects.  When the port status has been
 * unchanged for 100ms it returns the port status.
 */
int hub_port_debounce(struct usb_hub *hub, int port1, bool must_be_connected)
{
	int ret;
	u16 portchange, portstatus;
	unsigned connection = 0xffff;
	int total_time, stable_time = 0;
	struct usb_port *port_dev = hub->ports[port1 - 1];

	for (total_time = 0; ; total_time += HUB_DEBOUNCE_STEP) {
		ret = usb_hub_port_status(hub, port1, &portstatus, &portchange);
		if (ret < 0)
			return ret;

		if (!(portchange & USB_PORT_STAT_C_CONNECTION) &&
		     (portstatus & USB_PORT_STAT_CONNECTION) == connection) {
			if (!must_be_connected ||
			     (connection == USB_PORT_STAT_CONNECTION))
				stable_time += HUB_DEBOUNCE_STEP;
			if (stable_time >= HUB_DEBOUNCE_STABLE)
				break;
		} else {
			stable_time = 0;
			connection = portstatus & USB_PORT_STAT_CONNECTION;
		}

		if (portchange & USB_PORT_STAT_C_CONNECTION) {
			usb_clear_port_feature(hub->hdev, port1,
					USB_PORT_FEAT_C_CONNECTION);
		}

		if (total_time >= HUB_DEBOUNCE_TIMEOUT)
			break;
		msleep(HUB_DEBOUNCE_STEP);
	}

	dev_dbg(&port_dev->dev, "debounce total %dms stable %dms status 0x%x\n",
			total_time, stable_time, portstatus);

	if (stable_time < HUB_DEBOUNCE_STABLE)
		return -ETIMEDOUT;
	return portstatus;
}

void usb_ep0_reinit(struct usb_device *udev)
{
	usb_disable_endpoint(udev, 0 + USB_DIR_IN, true);
	usb_disable_endpoint(udev, 0 + USB_DIR_OUT, true);
	usb_enable_endpoint(udev, &udev->ep0, true);
}
EXPORT_SYMBOL_GPL(usb_ep0_reinit);

#define usb_sndaddr0pipe()	(PIPE_CONTROL << 30)
#define usb_rcvaddr0pipe()	((PIPE_CONTROL << 30) | USB_DIR_IN)

static int hub_set_address(struct usb_device *udev, int devnum)
{
	int retval;
	struct usb_hcd *hcd = bus_to_hcd(udev->bus);

	/*
	 * The host controller will choose the device address,
	 * instead of the core having chosen it earlier
	 */
	if (!hcd->driver->address_device && devnum <= 1)
		return -EINVAL;
	if (udev->state == USB_STATE_ADDRESS)
		return 0;
	if (udev->state != USB_STATE_DEFAULT)
		return -EINVAL;
	if (hcd->driver->address_device)
		retval = hcd->driver->address_device(hcd, udev);
	else
		retval = usb_control_msg(udev, usb_sndaddr0pipe(),
				USB_REQ_SET_ADDRESS, 0, devnum, 0,
				NULL, 0, USB_CTRL_SET_TIMEOUT);
	if (retval == 0) {
		update_devnum(udev, devnum);
		/* Device now using proper address. */
		usb_set_device_state(udev, USB_STATE_ADDRESS);
		usb_ep0_reinit(udev);
	}
	return retval;
}

/*
 * There are reports of USB 3.0 devices that say they support USB 2.0 Link PM
 * when they're plugged into a USB 2.0 port, but they don't work when LPM is
 * enabled.
 *
 * Only enable USB 2.0 Link PM if the port is internal (hardwired), or the
 * device says it supports the new USB 2.0 Link PM errata by setting the BESL
 * support bit in the BOS descriptor.
 */
static void hub_set_initial_usb2_lpm_policy(struct usb_device *udev)
{
	struct usb_hub *hub = usb_hub_to_struct_hub(udev->parent);
	int connect_type = USB_PORT_CONNECT_TYPE_UNKNOWN;

	if (!udev->usb2_hw_lpm_capable || !udev->bos)
		return;

	if (hub)
		connect_type = hub->ports[udev->portnum - 1]->connect_type;

	if ((udev->bos->ext_cap->bmAttributes & cpu_to_le32(USB_BESL_SUPPORT)) ||
			connect_type == USB_PORT_CONNECT_TYPE_HARD_WIRED) {
		udev->usb2_hw_lpm_allowed = 1;
		usb_enable_usb2_hardware_lpm(udev);
	}
}

static int hub_enable_device(struct usb_device *udev)
{
	struct usb_hcd *hcd = bus_to_hcd(udev->bus);

	if (!hcd->driver->enable_device)
		return 0;
	if (udev->state == USB_STATE_ADDRESS)
		return 0;
	if (udev->state != USB_STATE_DEFAULT)
		return -EINVAL;

	return hcd->driver->enable_device(hcd, udev);
}

/*
 * Get the bMaxPacketSize0 value during initialization by reading the
 * device's device descriptor.  Since we don't already know this value,
 * the transfer is unsafe and it ignores I/O errors, only testing for
 * reasonable received values.
 *
 * For "old scheme" initialization, size will be 8 so we read just the
 * start of the device descriptor, which should work okay regardless of
 * the actual bMaxPacketSize0 value.  For "new scheme" initialization,
 * size will be 64 (and buf will point to a sufficiently large buffer),
 * which might not be kosher according to the USB spec but it's what
 * Windows does and what many devices expect.
 *
 * Returns: bMaxPacketSize0 or a negative error code.
 */
static int get_bMaxPacketSize0(struct usb_device *udev,
		struct usb_device_descriptor *buf, int size, bool first_time)
{
	int i, rc;

	/*
	 * Retry on all errors; some devices are flakey.
	 * 255 is for WUSB devices, we actually need to use
	 * 512 (WUSB1.0[4.8.1]).
	 */
	for (i = 0; i < GET_MAXPACKET0_TRIES; ++i) {
		/* Start with invalid values in case the transfer fails */
		buf->bDescriptorType = buf->bMaxPacketSize0 = 0;
		rc = usb_control_msg(udev, usb_rcvaddr0pipe(),
				USB_REQ_GET_DESCRIPTOR, USB_DIR_IN,
				USB_DT_DEVICE << 8, 0,
				buf, size,
				initial_descriptor_timeout);
		switch (buf->bMaxPacketSize0) {
		case 8: case 16: case 32: case 64: case 9:
			if (buf->bDescriptorType == USB_DT_DEVICE) {
				rc = buf->bMaxPacketSize0;
				break;
			}
			fallthrough;
		default:
			if (rc >= 0)
				rc = -EPROTO;
			break;
		}

		/*
		 * Some devices time out if they are powered on
		 * when already connected. They need a second
		 * reset, so return early. But only on the first
		 * attempt, lest we get into a time-out/reset loop.
		 */
		if (rc > 0 || (rc == -ETIMEDOUT && first_time &&
				udev->speed > USB_SPEED_FULL))
			break;
	}
	return rc;
}

#define GET_DESCRIPTOR_BUFSIZE	64

/* Reset device, (re)assign address, get device descriptor.
 * Device connection must be stable, no more debouncing needed.
 * Returns device in USB_STATE_ADDRESS, except on error.
 *
 * If this is called for an already-existing device (as part of
 * usb_reset_and_verify_device), the caller must own the device lock and
 * the port lock.  For a newly detected device that is not accessible
 * through any global pointers, it's not necessary to lock the device,
 * but it is still necessary to lock the port.
 *
 * For a newly detected device, @dev_descr must be NULL.  The device
 * descriptor retrieved from the device will then be stored in
 * @udev->descriptor.  For an already existing device, @dev_descr
 * must be non-NULL.  The device descriptor will be stored there,
 * not in @udev->descriptor, because descriptors for registered
 * devices are meant to be immutable.
 */
static int
hub_port_init(struct usb_hub *hub, struct usb_device *udev, int port1,
		int retry_counter, struct usb_device_descriptor *dev_descr)
{
	struct usb_device	*hdev = hub->hdev;
	struct usb_hcd		*hcd = bus_to_hcd(hdev->bus);
	struct usb_port		*port_dev = hub->ports[port1 - 1];
	int			retries, operations, retval, i;
	unsigned		delay = HUB_SHORT_RESET_TIME;
	enum usb_device_speed	oldspeed = udev->speed;
	const char		*speed;
	int			devnum = udev->devnum;
	const char		*driver_name;
	bool			do_new_scheme;
	const bool		initial = !dev_descr;
	int			maxp0;
	struct usb_device_descriptor	*buf, *descr;

	buf = kmalloc(GET_DESCRIPTOR_BUFSIZE, GFP_NOIO);
	if (!buf)
		return -ENOMEM;

	/* root hub ports have a slightly longer reset period
	 * (from USB 2.0 spec, section 7.1.7.5)
	 */
	if (!hdev->parent) {
		delay = HUB_ROOT_RESET_TIME;
		if (port1 == hdev->bus->otg_port)
			hdev->bus->b_hnp_enable = 0;
	}

	/* Some low speed devices have problems with the quick delay, so */
	/*  be a bit pessimistic with those devices. RHbug #23670 */
	if (oldspeed == USB_SPEED_LOW)
		delay = HUB_LONG_RESET_TIME;

	/* Reset the device; full speed may morph to high speed */
	/* FIXME a USB 2.0 device may morph into SuperSpeed on reset. */
	retval = hub_port_reset(hub, port1, udev, delay, false);
	if (retval < 0)		/* error or disconnect */
		goto fail;
	/* success, speed is known */

	retval = -ENODEV;

	/* Don't allow speed changes at reset, except usb 3.0 to faster */
	if (oldspeed != USB_SPEED_UNKNOWN && oldspeed != udev->speed &&
	    !(oldspeed == USB_SPEED_SUPER && udev->speed > oldspeed)) {
		dev_dbg(&udev->dev, "device reset changed speed!\n");
		goto fail;
	}
	oldspeed = udev->speed;

	if (initial) {
		/* USB 2.0 section 5.5.3 talks about ep0 maxpacket ...
		 * it's fixed size except for full speed devices.
<<<<<<< HEAD
		 * For Wireless USB devices, ep0 max packet is always 512 (tho
		 * reported as 0xff in the device descriptor). WUSB1.0[4.8.1].
=======
>>>>>>> 98817289
		 */
		switch (udev->speed) {
		case USB_SPEED_SUPER_PLUS:
		case USB_SPEED_SUPER:
<<<<<<< HEAD
		case USB_SPEED_WIRELESS:	/* fixed at 512 */
=======
>>>>>>> 98817289
			udev->ep0.desc.wMaxPacketSize = cpu_to_le16(512);
			break;
		case USB_SPEED_HIGH:		/* fixed at 64 */
			udev->ep0.desc.wMaxPacketSize = cpu_to_le16(64);
			break;
		case USB_SPEED_FULL:		/* 8, 16, 32, or 64 */
			/* to determine the ep0 maxpacket size, try to read
			 * the device descriptor to get bMaxPacketSize0 and
			 * then correct our initial guess.
			 */
			udev->ep0.desc.wMaxPacketSize = cpu_to_le16(64);
			break;
		case USB_SPEED_LOW:		/* fixed at 8 */
			udev->ep0.desc.wMaxPacketSize = cpu_to_le16(8);
			break;
		default:
			goto fail;
		}
	}

	speed = usb_speed_string(udev->speed);

	/*
	 * The controller driver may be NULL if the controller device
	 * is the middle device between platform device and roothub.
	 * This middle device may not need a device driver due to
	 * all hardware control can be at platform device driver, this
	 * platform device is usually a dual-role USB controller device.
	 */
	if (udev->bus->controller->driver)
		driver_name = udev->bus->controller->driver->name;
	else
		driver_name = udev->bus->sysdev->driver->name;

	if (udev->speed < USB_SPEED_SUPER)
		dev_info(&udev->dev,
				"%s %s USB device number %d using %s\n",
				(initial ? "new" : "reset"), speed,
				devnum, driver_name);

	if (initial) {
		/* Set up TT records, if needed  */
		if (hdev->tt) {
			udev->tt = hdev->tt;
			udev->ttport = hdev->ttport;
		} else if (udev->speed != USB_SPEED_HIGH
				&& hdev->speed == USB_SPEED_HIGH) {
			if (!hub->tt.hub) {
				dev_err(&udev->dev, "parent hub has no TT\n");
				retval = -EINVAL;
				goto fail;
			}
			udev->tt = &hub->tt;
			udev->ttport = port1;
		}
	}

	/* Why interleave GET_DESCRIPTOR and SET_ADDRESS this way?
	 * Because device hardware and firmware is sometimes buggy in
	 * this area, and this is how Linux has done it for ages.
	 * Change it cautiously.
	 *
	 * NOTE:  If use_new_scheme() is true we will start by issuing
	 * a 64-byte GET_DESCRIPTOR request.  This is what Windows does,
	 * so it may help with some non-standards-compliant devices.
	 * Otherwise we start with SET_ADDRESS and then try to read the
	 * first 8 bytes of the device descriptor to get the ep0 maxpacket
	 * value.
	 */
	do_new_scheme = use_new_scheme(udev, retry_counter, port_dev);

	for (retries = 0; retries < GET_DESCRIPTOR_TRIES; (++retries, msleep(100))) {
<<<<<<< HEAD
=======
		if (hub_port_stop_enumerate(hub, port1, retries)) {
			retval = -ENODEV;
			break;
		}

>>>>>>> 98817289
		if (do_new_scheme) {
			retval = hub_enable_device(udev);
			if (retval < 0) {
				dev_err(&udev->dev,
					"hub failed to enable device, error %d\n",
					retval);
				goto fail;
			}

			maxp0 = get_bMaxPacketSize0(udev, buf,
					GET_DESCRIPTOR_BUFSIZE, retries == 0);
			if (maxp0 > 0 && !initial &&
					maxp0 != udev->descriptor.bMaxPacketSize0) {
				dev_err(&udev->dev, "device reset changed ep0 maxpacket size!\n");
				retval = -ENODEV;
				goto fail;
			}

			retval = hub_port_reset(hub, port1, udev, delay, false);
			if (retval < 0)		/* error or disconnect */
				goto fail;
			if (oldspeed != udev->speed) {
				dev_dbg(&udev->dev,
					"device reset changed speed!\n");
				retval = -ENODEV;
				goto fail;
			}
			if (maxp0 < 0) {
				if (maxp0 != -ENODEV)
					dev_err(&udev->dev, "device descriptor read/64, error %d\n",
							maxp0);
				retval = maxp0;
				continue;
			}
<<<<<<< HEAD
=======
		}

		for (operations = 0; operations < SET_ADDRESS_TRIES; ++operations) {
			retval = hub_set_address(udev, devnum);
			if (retval >= 0)
				break;
			msleep(200);
		}
		if (retval < 0) {
			if (retval != -ENODEV)
				dev_err(&udev->dev, "device not accepting address %d, error %d\n",
						devnum, retval);
			goto fail;
		}
		if (udev->speed >= USB_SPEED_SUPER) {
			devnum = udev->devnum;
			dev_info(&udev->dev,
					"%s SuperSpeed%s%s USB device number %d using %s\n",
					(udev->config) ? "reset" : "new",
				 (udev->speed == USB_SPEED_SUPER_PLUS) ?
						" Plus" : "",
				 (udev->ssp_rate == USB_SSP_GEN_2x2) ?
						" Gen 2x2" :
				 (udev->ssp_rate == USB_SSP_GEN_2x1) ?
						" Gen 2x1" :
				 (udev->ssp_rate == USB_SSP_GEN_1x2) ?
						" Gen 1x2" : "",
				 devnum, driver_name);
>>>>>>> 98817289
		}

		/*
		 * cope with hardware quirkiness:
		 *  - let SET_ADDRESS settle, some device hardware wants it
		 *  - read ep0 maxpacket even for high and low speed,
		 */
		msleep(10);

		if (do_new_scheme)
			break;

<<<<<<< HEAD
		/* !do_new_scheme || wusb */
=======
>>>>>>> 98817289
		maxp0 = get_bMaxPacketSize0(udev, buf, 8, retries == 0);
		if (maxp0 < 0) {
			retval = maxp0;
			if (retval != -ENODEV)
				dev_err(&udev->dev,
					"device descriptor read/8, error %d\n",
					retval);
		} else {
			u32 delay;

			if (!initial && maxp0 != udev->descriptor.bMaxPacketSize0) {
				dev_err(&udev->dev, "device reset changed ep0 maxpacket size!\n");
				retval = -ENODEV;
				goto fail;
			}

			delay = udev->parent->hub_delay;
			udev->hub_delay = min_t(u32, delay,
						USB_TP_TRANSMISSION_DELAY_MAX);
			retval = usb_set_isoch_delay(udev);
			if (retval) {
				dev_dbg(&udev->dev,
					"Failed set isoch delay, error %d\n",
					retval);
				retval = 0;
			}
			break;
		}
	}
	if (retval)
		goto fail;

	/*
	 * Check the ep0 maxpacket guess and correct it if necessary.
	 * maxp0 is the value stored in the device descriptor;
	 * i is the value it encodes (logarithmic for SuperSpeed or greater).
	 */
	i = maxp0;
	if (udev->speed >= USB_SPEED_SUPER) {
		if (maxp0 <= 16)
			i = 1 << maxp0;
		else
			i = 0;		/* Invalid */
	}
	if (usb_endpoint_maxp(&udev->ep0.desc) == i) {
		;	/* Initial ep0 maxpacket guess is right */
	} else if ((udev->speed == USB_SPEED_FULL ||
				udev->speed == USB_SPEED_HIGH) &&
			(i == 8 || i == 16 || i == 32 || i == 64)) {
		/* Initial guess is wrong; use the descriptor's value */
		if (udev->speed == USB_SPEED_FULL)
			dev_dbg(&udev->dev, "ep0 maxpacket = %d\n", i);
		else
			dev_warn(&udev->dev, "Using ep0 maxpacket: %d\n", i);
		udev->ep0.desc.wMaxPacketSize = cpu_to_le16(i);
		usb_ep0_reinit(udev);
	} else {
		/* Initial guess is wrong and descriptor's value is invalid */
		dev_err(&udev->dev, "Invalid ep0 maxpacket: %d\n", maxp0);
		retval = -EMSGSIZE;
		goto fail;
	}

	descr = usb_get_device_descriptor(udev);
	if (IS_ERR(descr)) {
		retval = PTR_ERR(descr);
		if (retval != -ENODEV)
			dev_err(&udev->dev, "device descriptor read/all, error %d\n",
					retval);
		goto fail;
	}
	if (initial)
		udev->descriptor = *descr;
	else
		*dev_descr = *descr;
	kfree(descr);

	/*
	 * Some superspeed devices have finished the link training process
	 * and attached to a superspeed hub port, but the device descriptor
	 * got from those devices show they aren't superspeed devices. Warm
	 * reset the port attached by the devices can fix them.
	 */
	if ((udev->speed >= USB_SPEED_SUPER) &&
			(le16_to_cpu(udev->descriptor.bcdUSB) < 0x0300)) {
		dev_err(&udev->dev, "got a wrong device descriptor, warm reset device\n");
		hub_port_reset(hub, port1, udev, HUB_BH_RESET_TIME, true);
		retval = -EINVAL;
		goto fail;
	}

	usb_detect_quirks(udev);

	if (le16_to_cpu(udev->descriptor.bcdUSB) >= 0x0201) {
		retval = usb_get_bos_descriptor(udev);
		if (!retval) {
			udev->lpm_capable = usb_device_supports_lpm(udev);
			udev->lpm_disable_count = 1;
			usb_set_lpm_parameters(udev);
			usb_req_set_sel(udev);
		}
	}

	retval = 0;
	/* notify HCD that we have a device connected and addressed */
	if (hcd->driver->update_device)
		hcd->driver->update_device(hcd, udev);
	hub_set_initial_usb2_lpm_policy(udev);
fail:
	if (retval) {
		hub_port_disable(hub, port1, 0);
		update_devnum(udev, devnum);	/* for disconnect processing */
	}
	kfree(buf);
	return retval;
}

static void
check_highspeed(struct usb_hub *hub, struct usb_device *udev, int port1)
{
	struct usb_qualifier_descriptor	*qual;
	int				status;

	if (udev->quirks & USB_QUIRK_DEVICE_QUALIFIER)
		return;

	qual = kmalloc(sizeof *qual, GFP_KERNEL);
	if (qual == NULL)
		return;

	status = usb_get_descriptor(udev, USB_DT_DEVICE_QUALIFIER, 0,
			qual, sizeof *qual);
	if (status == sizeof *qual) {
		dev_info(&udev->dev, "not running at top speed; "
			"connect to a high speed hub\n");
		/* hub LEDs are probably harder to miss than syslog */
		if (hub->has_indicators) {
			hub->indicator[port1-1] = INDICATOR_GREEN_BLINK;
			queue_delayed_work(system_power_efficient_wq,
					&hub->leds, 0);
		}
	}
	kfree(qual);
}

static unsigned
hub_power_remaining(struct usb_hub *hub)
{
	struct usb_device *hdev = hub->hdev;
	int remaining;
	int port1;

	if (!hub->limited_power)
		return 0;

	remaining = hdev->bus_mA - hub->descriptor->bHubContrCurrent;
	for (port1 = 1; port1 <= hdev->maxchild; ++port1) {
		struct usb_port *port_dev = hub->ports[port1 - 1];
		struct usb_device *udev = port_dev->child;
		unsigned unit_load;
		int delta;

		if (!udev)
			continue;
		if (hub_is_superspeed(udev))
			unit_load = 150;
		else
			unit_load = 100;

		/*
		 * Unconfigured devices may not use more than one unit load,
		 * or 8mA for OTG ports
		 */
		if (udev->actconfig)
			delta = usb_get_max_power(udev, udev->actconfig);
		else if (port1 != udev->bus->otg_port || hdev->parent)
			delta = unit_load;
		else
			delta = 8;
		if (delta > hub->mA_per_port)
			dev_warn(&port_dev->dev, "%dmA is over %umA budget!\n",
					delta, hub->mA_per_port);
		remaining -= delta;
	}
	if (remaining < 0) {
		dev_warn(hub->intfdev, "%dmA over power budget!\n",
			-remaining);
		remaining = 0;
	}
	return remaining;
}


static int descriptors_changed(struct usb_device *udev,
		struct usb_device_descriptor *new_device_descriptor,
		struct usb_host_bos *old_bos)
{
	int		changed = 0;
	unsigned	index;
	unsigned	serial_len = 0;
	unsigned	len;
	unsigned	old_length;
	int		length;
	char		*buf;

	if (memcmp(&udev->descriptor, new_device_descriptor,
			sizeof(*new_device_descriptor)) != 0)
		return 1;

	if ((old_bos && !udev->bos) || (!old_bos && udev->bos))
		return 1;
	if (udev->bos) {
		len = le16_to_cpu(udev->bos->desc->wTotalLength);
		if (len != le16_to_cpu(old_bos->desc->wTotalLength))
			return 1;
		if (memcmp(udev->bos->desc, old_bos->desc, len))
			return 1;
	}

	/* Since the idVendor, idProduct, and bcdDevice values in the
	 * device descriptor haven't changed, we will assume the
	 * Manufacturer and Product strings haven't changed either.
	 * But the SerialNumber string could be different (e.g., a
	 * different flash card of the same brand).
	 */
	if (udev->serial)
		serial_len = strlen(udev->serial) + 1;

	len = serial_len;
	for (index = 0; index < udev->descriptor.bNumConfigurations; index++) {
		old_length = le16_to_cpu(udev->config[index].desc.wTotalLength);
		len = max(len, old_length);
	}

	buf = kmalloc(len, GFP_NOIO);
	if (!buf)
		/* assume the worst */
		return 1;

	for (index = 0; index < udev->descriptor.bNumConfigurations; index++) {
		old_length = le16_to_cpu(udev->config[index].desc.wTotalLength);
		length = usb_get_descriptor(udev, USB_DT_CONFIG, index, buf,
				old_length);
		if (length != old_length) {
			dev_dbg(&udev->dev, "config index %d, error %d\n",
					index, length);
			changed = 1;
			break;
		}
		if (memcmp(buf, udev->rawdescriptors[index], old_length)
				!= 0) {
			dev_dbg(&udev->dev, "config index %d changed (#%d)\n",
				index,
				((struct usb_config_descriptor *) buf)->
					bConfigurationValue);
			changed = 1;
			break;
		}
	}

	if (!changed && serial_len) {
		length = usb_string(udev, udev->descriptor.iSerialNumber,
				buf, serial_len);
		if (length + 1 != serial_len) {
			dev_dbg(&udev->dev, "serial string error %d\n",
					length);
			changed = 1;
		} else if (memcmp(buf, udev->serial, length) != 0) {
			dev_dbg(&udev->dev, "serial string changed\n");
			changed = 1;
		}
	}

	kfree(buf);
	return changed;
}

static void hub_port_connect(struct usb_hub *hub, int port1, u16 portstatus,
		u16 portchange)
{
	int status = -ENODEV;
	int i;
	unsigned unit_load;
	struct usb_device *hdev = hub->hdev;
	struct usb_hcd *hcd = bus_to_hcd(hdev->bus);
	struct usb_port *port_dev = hub->ports[port1 - 1];
	struct usb_device *udev = port_dev->child;
	static int unreliable_port = -1;
	bool retry_locked;

	/* Disconnect any existing devices under this port */
	if (udev) {
		if (hcd->usb_phy && !hdev->parent)
			usb_phy_notify_disconnect(hcd->usb_phy, udev->speed);
		usb_disconnect(&port_dev->child);
	}

	/* We can forget about a "removed" device when there's a physical
	 * disconnect or the connect status changes.
	 */
	if (!(portstatus & USB_PORT_STAT_CONNECTION) ||
			(portchange & USB_PORT_STAT_C_CONNECTION))
		clear_bit(port1, hub->removed_bits);

	if (portchange & (USB_PORT_STAT_C_CONNECTION |
				USB_PORT_STAT_C_ENABLE)) {
		status = hub_port_debounce_be_stable(hub, port1);
		if (status < 0) {
			if (status != -ENODEV &&
				port1 != unreliable_port &&
				printk_ratelimit())
				dev_err(&port_dev->dev, "connect-debounce failed\n");
			portstatus &= ~USB_PORT_STAT_CONNECTION;
			unreliable_port = port1;
		} else {
			portstatus = status;
		}
	}

	/* Return now if debouncing failed or nothing is connected or
	 * the device was "removed".
	 */
	if (!(portstatus & USB_PORT_STAT_CONNECTION) ||
			test_bit(port1, hub->removed_bits)) {

		/*
		 * maybe switch power back on (e.g. root hub was reset)
		 * but only if the port isn't owned by someone else.
		 */
		if (hub_is_port_power_switchable(hub)
				&& !usb_port_is_power_on(hub, portstatus)
				&& !port_dev->port_owner)
			set_port_feature(hdev, port1, USB_PORT_FEAT_POWER);

		if (portstatus & USB_PORT_STAT_ENABLE)
			goto done;
		return;
	}
	if (hub_is_superspeed(hub->hdev))
		unit_load = 150;
	else
		unit_load = 100;

	status = 0;

	for (i = 0; i < PORT_INIT_TRIES; i++) {
		if (hub_port_stop_enumerate(hub, port1, i)) {
			status = -ENODEV;
			break;
		}

		usb_lock_port(port_dev);
		mutex_lock(hcd->address0_mutex);
		retry_locked = true;
		/* reallocate for each attempt, since references
		 * to the previous one can escape in various ways
		 */
		udev = usb_alloc_dev(hdev, hdev->bus, port1);
		if (!udev) {
			dev_err(&port_dev->dev,
					"couldn't allocate usb_device\n");
			mutex_unlock(hcd->address0_mutex);
			usb_unlock_port(port_dev);
			goto done;
		}

		usb_set_device_state(udev, USB_STATE_POWERED);
		udev->bus_mA = hub->mA_per_port;
		udev->level = hdev->level + 1;

		/* Devices connected to SuperSpeed hubs are USB 3.0 or later */
		if (hub_is_superspeed(hub->hdev))
			udev->speed = USB_SPEED_SUPER;
		else
			udev->speed = USB_SPEED_UNKNOWN;

		choose_devnum(udev);
		if (udev->devnum <= 0) {
			status = -ENOTCONN;	/* Don't retry */
			goto loop;
		}

		/* reset (non-USB 3.0 devices) and get descriptor */
		status = hub_port_init(hub, udev, port1, i, NULL);
		if (status < 0)
			goto loop;

		mutex_unlock(hcd->address0_mutex);
		usb_unlock_port(port_dev);
		retry_locked = false;

		if (udev->quirks & USB_QUIRK_DELAY_INIT)
			msleep(2000);

		/* consecutive bus-powered hubs aren't reliable; they can
		 * violate the voltage drop budget.  if the new child has
		 * a "powered" LED, users should notice we didn't enable it
		 * (without reading syslog), even without per-port LEDs
		 * on the parent.
		 */
		if (udev->descriptor.bDeviceClass == USB_CLASS_HUB
				&& udev->bus_mA <= unit_load) {
			u16	devstat;

			status = usb_get_std_status(udev, USB_RECIP_DEVICE, 0,
					&devstat);
			if (status) {
				dev_dbg(&udev->dev, "get status %d ?\n", status);
				goto loop_disable;
			}
			if ((devstat & (1 << USB_DEVICE_SELF_POWERED)) == 0) {
				dev_err(&udev->dev,
					"can't connect bus-powered hub "
					"to this port\n");
				if (hub->has_indicators) {
					hub->indicator[port1-1] =
						INDICATOR_AMBER_BLINK;
					queue_delayed_work(
						system_power_efficient_wq,
						&hub->leds, 0);
				}
				status = -ENOTCONN;	/* Don't retry */
				goto loop_disable;
			}
		}

		/* check for devices running slower than they could */
		if (le16_to_cpu(udev->descriptor.bcdUSB) >= 0x0200
				&& udev->speed == USB_SPEED_FULL
				&& highspeed_hubs != 0)
			check_highspeed(hub, udev, port1);

		/* Store the parent's children[] pointer.  At this point
		 * udev becomes globally accessible, although presumably
		 * no one will look at it until hdev is unlocked.
		 */
		status = 0;

		mutex_lock(&usb_port_peer_mutex);

		/* We mustn't add new devices if the parent hub has
		 * been disconnected; we would race with the
		 * recursively_mark_NOTATTACHED() routine.
		 */
		spin_lock_irq(&device_state_lock);
		if (hdev->state == USB_STATE_NOTATTACHED)
			status = -ENOTCONN;
		else
			port_dev->child = udev;
		spin_unlock_irq(&device_state_lock);
		mutex_unlock(&usb_port_peer_mutex);

		/* Run it through the hoops (find a driver, etc) */
		if (!status) {
			status = usb_new_device(udev);
			if (status) {
				mutex_lock(&usb_port_peer_mutex);
				spin_lock_irq(&device_state_lock);
				port_dev->child = NULL;
				spin_unlock_irq(&device_state_lock);
				mutex_unlock(&usb_port_peer_mutex);
			} else {
				if (hcd->usb_phy && !hdev->parent)
					usb_phy_notify_connect(hcd->usb_phy,
							udev->speed);
			}
		}

		if (status)
			goto loop_disable;

		status = hub_power_remaining(hub);
		if (status)
			dev_dbg(hub->intfdev, "%dmA power budget left\n", status);

		return;

loop_disable:
		hub_port_disable(hub, port1, 1);
loop:
		usb_ep0_reinit(udev);
		release_devnum(udev);
		hub_free_dev(udev);
		if (retry_locked) {
			mutex_unlock(hcd->address0_mutex);
			usb_unlock_port(port_dev);
		}
		usb_put_dev(udev);
		if ((status == -ENOTCONN) || (status == -ENOTSUPP))
			break;

		/* When halfway through our retry count, power-cycle the port */
		if (i == (PORT_INIT_TRIES - 1) / 2) {
			dev_info(&port_dev->dev, "attempt power cycle\n");
			usb_hub_set_port_power(hdev, hub, port1, false);
			msleep(2 * hub_power_on_good_delay(hub));
			usb_hub_set_port_power(hdev, hub, port1, true);
			msleep(hub_power_on_good_delay(hub));
		}
	}
	if (hub->hdev->parent ||
			!hcd->driver->port_handed_over ||
			!(hcd->driver->port_handed_over)(hcd, port1)) {
		if (status != -ENOTCONN && status != -ENODEV)
			dev_err(&port_dev->dev,
					"unable to enumerate USB device\n");
	}

done:
	hub_port_disable(hub, port1, 1);
	if (hcd->driver->relinquish_port && !hub->hdev->parent) {
		if (status != -ENOTCONN && status != -ENODEV)
			hcd->driver->relinquish_port(hcd, port1);
	}
}

/* Handle physical or logical connection change events.
 * This routine is called when:
 *	a port connection-change occurs;
 *	a port enable-change occurs (often caused by EMI);
 *	usb_reset_and_verify_device() encounters changed descriptors (as from
 *		a firmware download)
 * caller already locked the hub
 */
static void hub_port_connect_change(struct usb_hub *hub, int port1,
					u16 portstatus, u16 portchange)
		__must_hold(&port_dev->status_lock)
{
	struct usb_port *port_dev = hub->ports[port1 - 1];
	struct usb_device *udev = port_dev->child;
	struct usb_device_descriptor *descr;
	int status = -ENODEV;

	dev_dbg(&port_dev->dev, "status %04x, change %04x, %s\n", portstatus,
			portchange, portspeed(hub, portstatus));

	if (hub->has_indicators) {
		set_port_led(hub, port1, HUB_LED_AUTO);
		hub->indicator[port1-1] = INDICATOR_AUTO;
	}

#ifdef	CONFIG_USB_OTG
	/* during HNP, don't repeat the debounce */
	if (hub->hdev->bus->is_b_host)
		portchange &= ~(USB_PORT_STAT_C_CONNECTION |
				USB_PORT_STAT_C_ENABLE);
#endif

	/* Try to resuscitate an existing device */
	if ((portstatus & USB_PORT_STAT_CONNECTION) && udev &&
			udev->state != USB_STATE_NOTATTACHED) {
		if (portstatus & USB_PORT_STAT_ENABLE) {
			/*
			 * USB-3 connections are initialized automatically by
			 * the hostcontroller hardware. Therefore check for
			 * changed device descriptors before resuscitating the
			 * device.
			 */
			descr = usb_get_device_descriptor(udev);
			if (IS_ERR(descr)) {
				dev_dbg(&udev->dev,
						"can't read device descriptor %ld\n",
						PTR_ERR(descr));
			} else {
				if (descriptors_changed(udev, descr,
						udev->bos)) {
					dev_dbg(&udev->dev,
							"device descriptor has changed\n");
				} else {
					status = 0; /* Nothing to do */
				}
				kfree(descr);
			}
#ifdef CONFIG_PM
		} else if (udev->state == USB_STATE_SUSPENDED &&
				udev->persist_enabled) {
			/* For a suspended device, treat this as a
			 * remote wakeup event.
			 */
			usb_unlock_port(port_dev);
			status = usb_remote_wakeup(udev);
			usb_lock_port(port_dev);
#endif
		} else {
			/* Don't resuscitate */;
		}
	}
	clear_bit(port1, hub->change_bits);

	/* successfully revalidated the connection */
	if (status == 0)
		return;

	usb_unlock_port(port_dev);
	hub_port_connect(hub, port1, portstatus, portchange);
	usb_lock_port(port_dev);
}

/* Handle notifying userspace about hub over-current events */
static void port_over_current_notify(struct usb_port *port_dev)
{
	char *envp[3] = { NULL, NULL, NULL };
	struct device *hub_dev;
	char *port_dev_path;

	sysfs_notify(&port_dev->dev.kobj, NULL, "over_current_count");

	hub_dev = port_dev->dev.parent;

	if (!hub_dev)
		return;

	port_dev_path = kobject_get_path(&port_dev->dev.kobj, GFP_KERNEL);
	if (!port_dev_path)
		return;

	envp[0] = kasprintf(GFP_KERNEL, "OVER_CURRENT_PORT=%s", port_dev_path);
	if (!envp[0])
		goto exit;

	envp[1] = kasprintf(GFP_KERNEL, "OVER_CURRENT_COUNT=%u",
			port_dev->over_current_count);
	if (!envp[1])
		goto exit;

	kobject_uevent_env(&hub_dev->kobj, KOBJ_CHANGE, envp);

exit:
	kfree(envp[1]);
	kfree(envp[0]);
	kfree(port_dev_path);
}

static void port_event(struct usb_hub *hub, int port1)
		__must_hold(&port_dev->status_lock)
{
	int connect_change;
	struct usb_port *port_dev = hub->ports[port1 - 1];
	struct usb_device *udev = port_dev->child;
	struct usb_device *hdev = hub->hdev;
	u16 portstatus, portchange;
	int i = 0;

	connect_change = test_bit(port1, hub->change_bits);
	clear_bit(port1, hub->event_bits);
	clear_bit(port1, hub->wakeup_bits);

	if (usb_hub_port_status(hub, port1, &portstatus, &portchange) < 0)
		return;

	if (portchange & USB_PORT_STAT_C_CONNECTION) {
		usb_clear_port_feature(hdev, port1, USB_PORT_FEAT_C_CONNECTION);
		connect_change = 1;
	}

	if (portchange & USB_PORT_STAT_C_ENABLE) {
		if (!connect_change)
			dev_dbg(&port_dev->dev, "enable change, status %08x\n",
					portstatus);
		usb_clear_port_feature(hdev, port1, USB_PORT_FEAT_C_ENABLE);

		/*
		 * EM interference sometimes causes badly shielded USB devices
		 * to be shutdown by the hub, this hack enables them again.
		 * Works at least with mouse driver.
		 */
		if (!(portstatus & USB_PORT_STAT_ENABLE)
		    && !connect_change && udev) {
			dev_err(&port_dev->dev, "disabled by hub (EMI?), re-enabling...\n");
			connect_change = 1;
		}
	}

	if (portchange & USB_PORT_STAT_C_OVERCURRENT) {
		u16 status = 0, unused;
		port_dev->over_current_count++;
		port_over_current_notify(port_dev);

		dev_dbg(&port_dev->dev, "over-current change #%u\n",
			port_dev->over_current_count);
		usb_clear_port_feature(hdev, port1,
				USB_PORT_FEAT_C_OVER_CURRENT);
		msleep(100);	/* Cool down */
		hub_power_on(hub, true);
		usb_hub_port_status(hub, port1, &status, &unused);
		if (status & USB_PORT_STAT_OVERCURRENT)
			dev_err(&port_dev->dev, "over-current condition\n");
	}

	if (portchange & USB_PORT_STAT_C_RESET) {
		dev_dbg(&port_dev->dev, "reset change\n");
		usb_clear_port_feature(hdev, port1, USB_PORT_FEAT_C_RESET);
	}
	if ((portchange & USB_PORT_STAT_C_BH_RESET)
	    && hub_is_superspeed(hdev)) {
		dev_dbg(&port_dev->dev, "warm reset change\n");
		usb_clear_port_feature(hdev, port1,
				USB_PORT_FEAT_C_BH_PORT_RESET);
	}
	if (portchange & USB_PORT_STAT_C_LINK_STATE) {
		dev_dbg(&port_dev->dev, "link state change\n");
		usb_clear_port_feature(hdev, port1,
				USB_PORT_FEAT_C_PORT_LINK_STATE);
	}
	if (portchange & USB_PORT_STAT_C_CONFIG_ERROR) {
		dev_warn(&port_dev->dev, "config error\n");
		usb_clear_port_feature(hdev, port1,
				USB_PORT_FEAT_C_PORT_CONFIG_ERROR);
	}

	/* skip port actions that require the port to be powered on */
	if (!pm_runtime_active(&port_dev->dev))
		return;

	/* skip port actions if ignore_event and early_stop are true */
	if (port_dev->ignore_event && port_dev->early_stop)
		return;

	if (hub_handle_remote_wakeup(hub, port1, portstatus, portchange))
		connect_change = 1;

	/*
	 * Avoid trying to recover a USB3 SS.Inactive port with a warm reset if
	 * the device was disconnected. A 12ms disconnect detect timer in
	 * SS.Inactive state transitions the port to RxDetect automatically.
	 * SS.Inactive link error state is common during device disconnect.
	 */
	while (hub_port_warm_reset_required(hub, port1, portstatus)) {
		if ((i++ < DETECT_DISCONNECT_TRIES) && udev) {
			u16 unused;

			msleep(20);
			usb_hub_port_status(hub, port1, &portstatus, &unused);
			dev_dbg(&port_dev->dev, "Wait for inactive link disconnect detect\n");
			continue;
		} else if (!udev || !(portstatus & USB_PORT_STAT_CONNECTION)
				|| udev->state == USB_STATE_NOTATTACHED) {
			dev_dbg(&port_dev->dev, "do warm reset, port only\n");
			if (hub_port_reset(hub, port1, NULL,
					HUB_BH_RESET_TIME, true) < 0)
				hub_port_disable(hub, port1, 1);
		} else {
			dev_dbg(&port_dev->dev, "do warm reset, full device\n");
			usb_unlock_port(port_dev);
			usb_lock_device(udev);
			usb_reset_device(udev);
			usb_unlock_device(udev);
			usb_lock_port(port_dev);
			connect_change = 0;
		}
		break;
	}

	if (connect_change)
		hub_port_connect_change(hub, port1, portstatus, portchange);
}

static void hub_event(struct work_struct *work)
{
	struct usb_device *hdev;
	struct usb_interface *intf;
	struct usb_hub *hub;
	struct device *hub_dev;
	u16 hubstatus;
	u16 hubchange;
	int i, ret;

	hub = container_of(work, struct usb_hub, events);
	hdev = hub->hdev;
	hub_dev = hub->intfdev;
	intf = to_usb_interface(hub_dev);

	kcov_remote_start_usb((u64)hdev->bus->busnum);

	dev_dbg(hub_dev, "state %d ports %d chg %04x evt %04x\n",
			hdev->state, hdev->maxchild,
			/* NOTE: expects max 15 ports... */
			(u16) hub->change_bits[0],
			(u16) hub->event_bits[0]);

	/* Lock the device, then check to see if we were
	 * disconnected while waiting for the lock to succeed. */
	usb_lock_device(hdev);
	if (unlikely(hub->disconnected))
		goto out_hdev_lock;

	/* If the hub has died, clean up after it */
	if (hdev->state == USB_STATE_NOTATTACHED) {
		hub->error = -ENODEV;
		hub_quiesce(hub, HUB_DISCONNECT);
		goto out_hdev_lock;
	}

	/* Autoresume */
	ret = usb_autopm_get_interface(intf);
	if (ret) {
		dev_dbg(hub_dev, "Can't autoresume: %d\n", ret);
		goto out_hdev_lock;
	}

	/* If this is an inactive hub, do nothing */
	if (hub->quiescing)
		goto out_autopm;

	if (hub->error) {
		dev_dbg(hub_dev, "resetting for error %d\n", hub->error);

		ret = usb_reset_device(hdev);
		if (ret) {
			dev_dbg(hub_dev, "error resetting hub: %d\n", ret);
			goto out_autopm;
		}

		hub->nerrors = 0;
		hub->error = 0;
	}

	/* deal with port status changes */
	for (i = 1; i <= hdev->maxchild; i++) {
		struct usb_port *port_dev = hub->ports[i - 1];

		if (test_bit(i, hub->event_bits)
				|| test_bit(i, hub->change_bits)
				|| test_bit(i, hub->wakeup_bits)) {
			/*
			 * The get_noresume and barrier ensure that if
			 * the port was in the process of resuming, we
			 * flush that work and keep the port active for
			 * the duration of the port_event().  However,
			 * if the port is runtime pm suspended
			 * (powered-off), we leave it in that state, run
			 * an abbreviated port_event(), and move on.
			 */
			pm_runtime_get_noresume(&port_dev->dev);
			pm_runtime_barrier(&port_dev->dev);
			usb_lock_port(port_dev);
			port_event(hub, i);
			usb_unlock_port(port_dev);
			pm_runtime_put_sync(&port_dev->dev);
		}
	}

	/* deal with hub status changes */
	if (test_and_clear_bit(0, hub->event_bits) == 0)
		;	/* do nothing */
	else if (hub_hub_status(hub, &hubstatus, &hubchange) < 0)
		dev_err(hub_dev, "get_hub_status failed\n");
	else {
		if (hubchange & HUB_CHANGE_LOCAL_POWER) {
			dev_dbg(hub_dev, "power change\n");
			clear_hub_feature(hdev, C_HUB_LOCAL_POWER);
			if (hubstatus & HUB_STATUS_LOCAL_POWER)
				/* FIXME: Is this always true? */
				hub->limited_power = 1;
			else
				hub->limited_power = 0;
		}
		if (hubchange & HUB_CHANGE_OVERCURRENT) {
			u16 status = 0;
			u16 unused;

			dev_dbg(hub_dev, "over-current change\n");
			clear_hub_feature(hdev, C_HUB_OVER_CURRENT);
			msleep(500);	/* Cool down */
			hub_power_on(hub, true);
			hub_hub_status(hub, &status, &unused);
			if (status & HUB_STATUS_OVERCURRENT)
				dev_err(hub_dev, "over-current condition\n");
		}
	}

out_autopm:
	/* Balance the usb_autopm_get_interface() above */
	usb_autopm_put_interface_no_suspend(intf);
out_hdev_lock:
	usb_unlock_device(hdev);

	/* Balance the stuff in kick_hub_wq() and allow autosuspend */
	usb_autopm_put_interface(intf);
	kref_put(&hub->kref, hub_release);

	kcov_remote_stop();
}

static const struct usb_device_id hub_id_table[] = {
    { .match_flags = USB_DEVICE_ID_MATCH_VENDOR
                   | USB_DEVICE_ID_MATCH_PRODUCT
                   | USB_DEVICE_ID_MATCH_INT_CLASS,
      .idVendor = USB_VENDOR_SMSC,
      .idProduct = USB_PRODUCT_USB5534B,
      .bInterfaceClass = USB_CLASS_HUB,
      .driver_info = HUB_QUIRK_DISABLE_AUTOSUSPEND},
    { .match_flags = USB_DEVICE_ID_MATCH_VENDOR
                   | USB_DEVICE_ID_MATCH_PRODUCT,
      .idVendor = USB_VENDOR_CYPRESS,
      .idProduct = USB_PRODUCT_CY7C65632,
      .driver_info = HUB_QUIRK_DISABLE_AUTOSUSPEND},
    { .match_flags = USB_DEVICE_ID_MATCH_VENDOR
			| USB_DEVICE_ID_MATCH_INT_CLASS,
      .idVendor = USB_VENDOR_GENESYS_LOGIC,
      .bInterfaceClass = USB_CLASS_HUB,
      .driver_info = HUB_QUIRK_CHECK_PORT_AUTOSUSPEND},
    { .match_flags = USB_DEVICE_ID_MATCH_VENDOR
			| USB_DEVICE_ID_MATCH_PRODUCT,
      .idVendor = USB_VENDOR_TEXAS_INSTRUMENTS,
      .idProduct = USB_PRODUCT_TUSB8041_USB2,
      .driver_info = HUB_QUIRK_DISABLE_AUTOSUSPEND},
    { .match_flags = USB_DEVICE_ID_MATCH_VENDOR
			| USB_DEVICE_ID_MATCH_PRODUCT,
      .idVendor = USB_VENDOR_TEXAS_INSTRUMENTS,
      .idProduct = USB_PRODUCT_TUSB8041_USB3,
      .driver_info = HUB_QUIRK_DISABLE_AUTOSUSPEND},
    { .match_flags = USB_DEVICE_ID_MATCH_DEV_CLASS,
      .bDeviceClass = USB_CLASS_HUB},
    { .match_flags = USB_DEVICE_ID_MATCH_INT_CLASS,
      .bInterfaceClass = USB_CLASS_HUB},
    { }						/* Terminating entry */
};

MODULE_DEVICE_TABLE(usb, hub_id_table);

static struct usb_driver hub_driver = {
	.name =		"hub",
	.probe =	hub_probe,
	.disconnect =	hub_disconnect,
	.suspend =	hub_suspend,
	.resume =	hub_resume,
	.reset_resume =	hub_reset_resume,
	.pre_reset =	hub_pre_reset,
	.post_reset =	hub_post_reset,
	.unlocked_ioctl = hub_ioctl,
	.id_table =	hub_id_table,
	.supports_autosuspend =	1,
};

int usb_hub_init(void)
{
	if (usb_register(&hub_driver) < 0) {
		printk(KERN_ERR "%s: can't register hub driver\n",
			usbcore_name);
		return -1;
	}

	/*
	 * The workqueue needs to be freezable to avoid interfering with
	 * USB-PERSIST port handover. Otherwise it might see that a full-speed
	 * device was gone before the EHCI controller had handed its port
	 * over to the companion full-speed controller.
	 */
	hub_wq = alloc_workqueue("usb_hub_wq", WQ_FREEZABLE, 0);
	if (hub_wq)
		return 0;

	/* Fall through if kernel_thread failed */
	usb_deregister(&hub_driver);
	pr_err("%s: can't allocate workqueue for usb hub\n", usbcore_name);

	return -1;
}

void usb_hub_cleanup(void)
{
	destroy_workqueue(hub_wq);

	/*
	 * Hub resources are freed for us by usb_deregister. It calls
	 * usb_driver_purge on every device which in turn calls that
	 * devices disconnect function if it is using this driver.
	 * The hub_disconnect function takes care of releasing the
	 * individual hub resources. -greg
	 */
	usb_deregister(&hub_driver);
} /* usb_hub_cleanup() */

/**
 * usb_reset_and_verify_device - perform a USB port reset to reinitialize a device
 * @udev: device to reset (not in SUSPENDED or NOTATTACHED state)
 *
 * WARNING - don't use this routine to reset a composite device
 * (one with multiple interfaces owned by separate drivers)!
 * Use usb_reset_device() instead.
 *
 * Do a port reset, reassign the device's address, and establish its
 * former operating configuration.  If the reset fails, or the device's
 * descriptors change from their values before the reset, or the original
 * configuration and altsettings cannot be restored, a flag will be set
 * telling hub_wq to pretend the device has been disconnected and then
 * re-connected.  All drivers will be unbound, and the device will be
 * re-enumerated and probed all over again.
 *
 * Return: 0 if the reset succeeded, -ENODEV if the device has been
 * flagged for logical disconnection, or some other negative error code
 * if the reset wasn't even attempted.
 *
 * Note:
 * The caller must own the device lock and the port lock, the latter is
 * taken by usb_reset_device().  For example, it's safe to use
 * usb_reset_device() from a driver probe() routine after downloading
 * new firmware.  For calls that might not occur during probe(), drivers
 * should lock the device using usb_lock_device_for_reset().
 *
 * Locking exception: This routine may also be called from within an
 * autoresume handler.  Such usage won't conflict with other tasks
 * holding the device lock because these tasks should always call
 * usb_autopm_resume_device(), thereby preventing any unwanted
 * autoresume.  The autoresume handler is expected to have already
 * acquired the port lock before calling this routine.
 */
static int usb_reset_and_verify_device(struct usb_device *udev)
{
	struct usb_device		*parent_hdev = udev->parent;
	struct usb_hub			*parent_hub;
	struct usb_hcd			*hcd = bus_to_hcd(udev->bus);
	struct usb_device_descriptor	descriptor;
	struct usb_host_bos		*bos;
	int				i, j, ret = 0;
	int				port1 = udev->portnum;

	if (udev->state == USB_STATE_NOTATTACHED ||
			udev->state == USB_STATE_SUSPENDED) {
		dev_dbg(&udev->dev, "device reset not allowed in state %d\n",
				udev->state);
		return -EINVAL;
	}

	if (!parent_hdev)
		return -EISDIR;

	parent_hub = usb_hub_to_struct_hub(parent_hdev);

	/* Disable USB2 hardware LPM.
	 * It will be re-enabled by the enumeration process.
	 */
	usb_disable_usb2_hardware_lpm(udev);

	bos = udev->bos;
	udev->bos = NULL;

	mutex_lock(hcd->address0_mutex);

	for (i = 0; i < PORT_INIT_TRIES; ++i) {
		if (hub_port_stop_enumerate(parent_hub, port1, i)) {
			ret = -ENODEV;
			break;
		}

		/* ep0 maxpacket size may change; let the HCD know about it.
		 * Other endpoints will be handled by re-enumeration. */
		usb_ep0_reinit(udev);
		ret = hub_port_init(parent_hub, udev, port1, i, &descriptor);
		if (ret >= 0 || ret == -ENOTCONN || ret == -ENODEV)
			break;
	}
	mutex_unlock(hcd->address0_mutex);

	if (ret < 0)
		goto re_enumerate;

	/* Device might have changed firmware (DFU or similar) */
	if (descriptors_changed(udev, &descriptor, bos)) {
		dev_info(&udev->dev, "device firmware changed\n");
		goto re_enumerate;
	}

	/* Restore the device's previous configuration */
	if (!udev->actconfig)
		goto done;

	mutex_lock(hcd->bandwidth_mutex);
	ret = usb_hcd_alloc_bandwidth(udev, udev->actconfig, NULL, NULL);
	if (ret < 0) {
		dev_warn(&udev->dev,
				"Busted HC?  Not enough HCD resources for "
				"old configuration.\n");
		mutex_unlock(hcd->bandwidth_mutex);
		goto re_enumerate;
	}
	ret = usb_control_msg(udev, usb_sndctrlpipe(udev, 0),
			USB_REQ_SET_CONFIGURATION, 0,
			udev->actconfig->desc.bConfigurationValue, 0,
			NULL, 0, USB_CTRL_SET_TIMEOUT);
	if (ret < 0) {
		dev_err(&udev->dev,
			"can't restore configuration #%d (error=%d)\n",
			udev->actconfig->desc.bConfigurationValue, ret);
		mutex_unlock(hcd->bandwidth_mutex);
		goto re_enumerate;
	}
	mutex_unlock(hcd->bandwidth_mutex);
	usb_set_device_state(udev, USB_STATE_CONFIGURED);

	/* Put interfaces back into the same altsettings as before.
	 * Don't bother to send the Set-Interface request for interfaces
	 * that were already in altsetting 0; besides being unnecessary,
	 * many devices can't handle it.  Instead just reset the host-side
	 * endpoint state.
	 */
	for (i = 0; i < udev->actconfig->desc.bNumInterfaces; i++) {
		struct usb_host_config *config = udev->actconfig;
		struct usb_interface *intf = config->interface[i];
		struct usb_interface_descriptor *desc;

		desc = &intf->cur_altsetting->desc;
		if (desc->bAlternateSetting == 0) {
			usb_disable_interface(udev, intf, true);
			usb_enable_interface(udev, intf, true);
			ret = 0;
		} else {
			/* Let the bandwidth allocation function know that this
			 * device has been reset, and it will have to use
			 * alternate setting 0 as the current alternate setting.
			 */
			intf->resetting_device = 1;
			ret = usb_set_interface(udev, desc->bInterfaceNumber,
					desc->bAlternateSetting);
			intf->resetting_device = 0;
		}
		if (ret < 0) {
			dev_err(&udev->dev, "failed to restore interface %d "
				"altsetting %d (error=%d)\n",
				desc->bInterfaceNumber,
				desc->bAlternateSetting,
				ret);
			goto re_enumerate;
		}
		/* Resetting also frees any allocated streams */
		for (j = 0; j < intf->cur_altsetting->desc.bNumEndpoints; j++)
			intf->cur_altsetting->endpoint[j].streams = 0;
	}

done:
	/* Now that the alt settings are re-installed, enable LTM and LPM. */
	usb_enable_usb2_hardware_lpm(udev);
	usb_unlocked_enable_lpm(udev);
	usb_enable_ltm(udev);
	usb_release_bos_descriptor(udev);
	udev->bos = bos;
	return 0;

re_enumerate:
	usb_release_bos_descriptor(udev);
	udev->bos = bos;
	hub_port_logical_disconnect(parent_hub, port1);
	return -ENODEV;
}

/**
 * usb_reset_device - warn interface drivers and perform a USB port reset
 * @udev: device to reset (not in NOTATTACHED state)
 *
 * Warns all drivers bound to registered interfaces (using their pre_reset
 * method), performs the port reset, and then lets the drivers know that
 * the reset is over (using their post_reset method).
 *
 * Return: The same as for usb_reset_and_verify_device().
 * However, if a reset is already in progress (for instance, if a
 * driver doesn't have pre_reset() or post_reset() callbacks, and while
 * being unbound or re-bound during the ongoing reset its disconnect()
 * or probe() routine tries to perform a second, nested reset), the
 * routine returns -EINPROGRESS.
 *
 * Note:
 * The caller must own the device lock.  For example, it's safe to use
 * this from a driver probe() routine after downloading new firmware.
 * For calls that might not occur during probe(), drivers should lock
 * the device using usb_lock_device_for_reset().
 *
 * If an interface is currently being probed or disconnected, we assume
 * its driver knows how to handle resets.  For all other interfaces,
 * if the driver doesn't have pre_reset and post_reset methods then
 * we attempt to unbind it and rebind afterward.
 */
int usb_reset_device(struct usb_device *udev)
{
	int ret;
	int i;
	unsigned int noio_flag;
	struct usb_port *port_dev;
	struct usb_host_config *config = udev->actconfig;
	struct usb_hub *hub = usb_hub_to_struct_hub(udev->parent);

	if (udev->state == USB_STATE_NOTATTACHED) {
		dev_dbg(&udev->dev, "device reset not allowed in state %d\n",
				udev->state);
		return -EINVAL;
	}

	if (!udev->parent) {
		/* this requires hcd-specific logic; see ohci_restart() */
		dev_dbg(&udev->dev, "%s for root hub!\n", __func__);
		return -EISDIR;
	}

	if (udev->reset_in_progress)
		return -EINPROGRESS;
	udev->reset_in_progress = 1;

	port_dev = hub->ports[udev->portnum - 1];

	/*
	 * Don't allocate memory with GFP_KERNEL in current
	 * context to avoid possible deadlock if usb mass
	 * storage interface or usbnet interface(iSCSI case)
	 * is included in current configuration. The easist
	 * approach is to do it for every device reset,
	 * because the device 'memalloc_noio' flag may have
	 * not been set before reseting the usb device.
	 */
	noio_flag = memalloc_noio_save();

	/* Prevent autosuspend during the reset */
	usb_autoresume_device(udev);

	if (config) {
		for (i = 0; i < config->desc.bNumInterfaces; ++i) {
			struct usb_interface *cintf = config->interface[i];
			struct usb_driver *drv;
			int unbind = 0;

			if (cintf->dev.driver) {
				drv = to_usb_driver(cintf->dev.driver);
				if (drv->pre_reset && drv->post_reset)
					unbind = (drv->pre_reset)(cintf);
				else if (cintf->condition ==
						USB_INTERFACE_BOUND)
					unbind = 1;
				if (unbind)
					usb_forced_unbind_intf(cintf);
			}
		}
	}

	usb_lock_port(port_dev);
	ret = usb_reset_and_verify_device(udev);
	usb_unlock_port(port_dev);

	if (config) {
		for (i = config->desc.bNumInterfaces - 1; i >= 0; --i) {
			struct usb_interface *cintf = config->interface[i];
			struct usb_driver *drv;
			int rebind = cintf->needs_binding;

			if (!rebind && cintf->dev.driver) {
				drv = to_usb_driver(cintf->dev.driver);
				if (drv->post_reset)
					rebind = (drv->post_reset)(cintf);
				else if (cintf->condition ==
						USB_INTERFACE_BOUND)
					rebind = 1;
				if (rebind)
					cintf->needs_binding = 1;
			}
		}

		/* If the reset failed, hub_wq will unbind drivers later */
		if (ret == 0)
			usb_unbind_and_rebind_marked_interfaces(udev);
	}

	usb_autosuspend_device(udev);
	memalloc_noio_restore(noio_flag);
	udev->reset_in_progress = 0;
	return ret;
}
EXPORT_SYMBOL_GPL(usb_reset_device);


/**
 * usb_queue_reset_device - Reset a USB device from an atomic context
 * @iface: USB interface belonging to the device to reset
 *
 * This function can be used to reset a USB device from an atomic
 * context, where usb_reset_device() won't work (as it blocks).
 *
 * Doing a reset via this method is functionally equivalent to calling
 * usb_reset_device(), except for the fact that it is delayed to a
 * workqueue. This means that any drivers bound to other interfaces
 * might be unbound, as well as users from usbfs in user space.
 *
 * Corner cases:
 *
 * - Scheduling two resets at the same time from two different drivers
 *   attached to two different interfaces of the same device is
 *   possible; depending on how the driver attached to each interface
 *   handles ->pre_reset(), the second reset might happen or not.
 *
 * - If the reset is delayed so long that the interface is unbound from
 *   its driver, the reset will be skipped.
 *
 * - This function can be called during .probe().  It can also be called
 *   during .disconnect(), but doing so is pointless because the reset
 *   will not occur.  If you really want to reset the device during
 *   .disconnect(), call usb_reset_device() directly -- but watch out
 *   for nested unbinding issues!
 */
void usb_queue_reset_device(struct usb_interface *iface)
{
	if (schedule_work(&iface->reset_ws))
		usb_get_intf(iface);
}
EXPORT_SYMBOL_GPL(usb_queue_reset_device);

/**
 * usb_hub_find_child - Get the pointer of child device
 * attached to the port which is specified by @port1.
 * @hdev: USB device belonging to the usb hub
 * @port1: port num to indicate which port the child device
 *	is attached to.
 *
 * USB drivers call this function to get hub's child device
 * pointer.
 *
 * Return: %NULL if input param is invalid and
 * child's usb_device pointer if non-NULL.
 */
struct usb_device *usb_hub_find_child(struct usb_device *hdev,
		int port1)
{
	struct usb_hub *hub = usb_hub_to_struct_hub(hdev);

	if (port1 < 1 || port1 > hdev->maxchild)
		return NULL;
	return hub->ports[port1 - 1]->child;
}
EXPORT_SYMBOL_GPL(usb_hub_find_child);

void usb_hub_adjust_deviceremovable(struct usb_device *hdev,
		struct usb_hub_descriptor *desc)
{
	struct usb_hub *hub = usb_hub_to_struct_hub(hdev);
	enum usb_port_connect_type connect_type;
	int i;

	if (!hub)
		return;

	if (!hub_is_superspeed(hdev)) {
		for (i = 1; i <= hdev->maxchild; i++) {
			struct usb_port *port_dev = hub->ports[i - 1];

			connect_type = port_dev->connect_type;
			if (connect_type == USB_PORT_CONNECT_TYPE_HARD_WIRED) {
				u8 mask = 1 << (i%8);

				if (!(desc->u.hs.DeviceRemovable[i/8] & mask)) {
					dev_dbg(&port_dev->dev, "DeviceRemovable is changed to 1 according to platform information.\n");
					desc->u.hs.DeviceRemovable[i/8]	|= mask;
				}
			}
		}
	} else {
		u16 port_removable = le16_to_cpu(desc->u.ss.DeviceRemovable);

		for (i = 1; i <= hdev->maxchild; i++) {
			struct usb_port *port_dev = hub->ports[i - 1];

			connect_type = port_dev->connect_type;
			if (connect_type == USB_PORT_CONNECT_TYPE_HARD_WIRED) {
				u16 mask = 1 << i;

				if (!(port_removable & mask)) {
					dev_dbg(&port_dev->dev, "DeviceRemovable is changed to 1 according to platform information.\n");
					port_removable |= mask;
				}
			}
		}

		desc->u.ss.DeviceRemovable = cpu_to_le16(port_removable);
	}
}

#ifdef CONFIG_ACPI
/**
 * usb_get_hub_port_acpi_handle - Get the usb port's acpi handle
 * @hdev: USB device belonging to the usb hub
 * @port1: port num of the port
 *
 * Return: Port's acpi handle if successful, %NULL if params are
 * invalid.
 */
acpi_handle usb_get_hub_port_acpi_handle(struct usb_device *hdev,
	int port1)
{
	struct usb_hub *hub = usb_hub_to_struct_hub(hdev);

	if (!hub)
		return NULL;

	return ACPI_HANDLE(&hub->ports[port1 - 1]->dev);
}
#endif<|MERGE_RESOLUTION|>--- conflicted
+++ resolved
@@ -2654,23 +2654,6 @@
 		goto error_autoresume;
 	}
 
-<<<<<<< HEAD
-	if (usb_dev->wusb) {
-		struct usb_device_descriptor *descr;
-
-		descr = usb_get_device_descriptor(usb_dev);
-		if (IS_ERR(descr)) {
-			result = PTR_ERR(descr);
-			dev_err(&usb_dev->dev, "can't re-read device descriptor for "
-				"authorization: %d\n", result);
-			goto error_device_descriptor;
-		}
-		usb_dev->descriptor = *descr;
-		kfree(descr);
-	}
-
-=======
->>>>>>> 98817289
 	usb_dev->authorized = 1;
 	/* Choose and set the configuration.  This registers the interfaces
 	 * with the driver core and lets interface drivers bind to them.
@@ -4841,19 +4824,10 @@
 	if (initial) {
 		/* USB 2.0 section 5.5.3 talks about ep0 maxpacket ...
 		 * it's fixed size except for full speed devices.
-<<<<<<< HEAD
-		 * For Wireless USB devices, ep0 max packet is always 512 (tho
-		 * reported as 0xff in the device descriptor). WUSB1.0[4.8.1].
-=======
->>>>>>> 98817289
 		 */
 		switch (udev->speed) {
 		case USB_SPEED_SUPER_PLUS:
 		case USB_SPEED_SUPER:
-<<<<<<< HEAD
-		case USB_SPEED_WIRELESS:	/* fixed at 512 */
-=======
->>>>>>> 98817289
 			udev->ep0.desc.wMaxPacketSize = cpu_to_le16(512);
 			break;
 		case USB_SPEED_HIGH:		/* fixed at 64 */
@@ -4926,14 +4900,11 @@
 	do_new_scheme = use_new_scheme(udev, retry_counter, port_dev);
 
 	for (retries = 0; retries < GET_DESCRIPTOR_TRIES; (++retries, msleep(100))) {
-<<<<<<< HEAD
-=======
 		if (hub_port_stop_enumerate(hub, port1, retries)) {
 			retval = -ENODEV;
 			break;
 		}
 
->>>>>>> 98817289
 		if (do_new_scheme) {
 			retval = hub_enable_device(udev);
 			if (retval < 0) {
@@ -4968,8 +4939,6 @@
 				retval = maxp0;
 				continue;
 			}
-<<<<<<< HEAD
-=======
 		}
 
 		for (operations = 0; operations < SET_ADDRESS_TRIES; ++operations) {
@@ -4998,7 +4967,6 @@
 				 (udev->ssp_rate == USB_SSP_GEN_1x2) ?
 						" Gen 1x2" : "",
 				 devnum, driver_name);
->>>>>>> 98817289
 		}
 
 		/*
@@ -5011,10 +4979,6 @@
 		if (do_new_scheme)
 			break;
 
-<<<<<<< HEAD
-		/* !do_new_scheme || wusb */
-=======
->>>>>>> 98817289
 		maxp0 = get_bMaxPacketSize0(udev, buf, 8, retries == 0);
 		if (maxp0 < 0) {
 			retval = maxp0;
