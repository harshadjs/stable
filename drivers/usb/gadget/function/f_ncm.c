// SPDX-License-Identifier: GPL-2.0+
/*
 * f_ncm.c -- USB CDC Network (NCM) link function driver
 *
 * Copyright (C) 2010 Nokia Corporation
 * Contact: Yauheni Kaliuta <yauheni.kaliuta@nokia.com>
 *
 * The driver borrows from f_ecm.c which is:
 *
 * Copyright (C) 2003-2005,2008 David Brownell
 * Copyright (C) 2008 Nokia Corporation
 */

#include <linux/kernel.h>
#include <linux/interrupt.h>
#include <linux/module.h>
#include <linux/device.h>
#include <linux/etherdevice.h>
#include <linux/crc32.h>

#include <linux/usb/cdc.h>

#include "u_ether.h"
#include "u_ether_configfs.h"
#include "u_ncm.h"
#include "configfs.h"

/*
 * This function is a "CDC Network Control Model" (CDC NCM) Ethernet link.
 * NCM is intended to be used with high-speed network attachments.
 *
 * Note that NCM requires the use of "alternate settings" for its data
 * interface.  This means that the set_alt() method has real work to do,
 * and also means that a get_alt() method is required.
 */

/* to trigger crc/non-crc ndp signature */

#define NCM_NDP_HDR_CRC		0x01000000

enum ncm_notify_state {
	NCM_NOTIFY_NONE,		/* don't notify */
	NCM_NOTIFY_CONNECT,		/* issue CONNECT next */
	NCM_NOTIFY_SPEED,		/* issue SPEED_CHANGE next */
};

struct f_ncm {
	struct gether			port;
	u8				ctrl_id, data_id;

	char				ethaddr[14];

	struct usb_ep			*notify;
	struct usb_request		*notify_req;
	u8				notify_state;
	atomic_t			notify_count;
	bool				is_open;

	const struct ndp_parser_opts	*parser_opts;
	bool				is_crc;
	u32				ndp_sign;

	/*
	 * for notification, it is accessed from both
	 * callback and ethernet open/close
	 */
	spinlock_t			lock;

	struct net_device		*netdev;

	/* For multi-frame NDP TX */
	struct sk_buff			*skb_tx_data;
	struct sk_buff			*skb_tx_ndp;
	u16				ndp_dgram_count;
	struct hrtimer			task_timer;
};

static inline struct f_ncm *func_to_ncm(struct usb_function *f)
{
	return container_of(f, struct f_ncm, port.func);
}

<<<<<<< HEAD
/* peak (theoretical) bulk transfer rate in bits-per-second */
static inline unsigned ncm_bitrate(struct usb_gadget *g)
{
	if (!g)
		return 0;
	else if (gadget_is_superspeed(g) && g->speed >= USB_SPEED_SUPER_PLUS)
		return 4250000000U;
	else if (gadget_is_superspeed(g) && g->speed == USB_SPEED_SUPER)
		return 3750000000U;
	else if (gadget_is_dualspeed(g) && g->speed == USB_SPEED_HIGH)
		return 13 * 512 * 8 * 1000 * 8;
	else
		return 19 *  64 * 1 * 1000 * 8;
}

=======
>>>>>>> 98817289
/*-------------------------------------------------------------------------*/

/*
 * We cannot group frames so use just the minimal size which ok to put
 * one max-size ethernet frame.
 * If the host can group frames, allow it to do that, 16K is selected,
 * because it's used by default by the current linux host driver
 */
#define NTB_DEFAULT_IN_SIZE	16384
#define NTB_OUT_SIZE		16384

/* Allocation for storing the NDP, 32 should suffice for a
 * 16k packet. This allows a maximum of 32 * 507 Byte packets to
 * be transmitted in a single 16kB skb, though when sending full size
 * packets this limit will be plenty.
 * Smaller packets are not likely to be trying to maximize the
 * throughput and will be mstly sending smaller infrequent frames.
 */
#define TX_MAX_NUM_DPE		32

/* Delay for the transmit to wait before sending an unfilled NTB frame. */
#define TX_TIMEOUT_NSECS	300000

#define FORMATS_SUPPORTED	(USB_CDC_NCM_NTB16_SUPPORTED |	\
				 USB_CDC_NCM_NTB32_SUPPORTED)

static struct usb_cdc_ncm_ntb_parameters ntb_parameters = {
	.wLength = cpu_to_le16(sizeof(ntb_parameters)),
	.bmNtbFormatsSupported = cpu_to_le16(FORMATS_SUPPORTED),
	.dwNtbInMaxSize = cpu_to_le32(NTB_DEFAULT_IN_SIZE),
	.wNdpInDivisor = cpu_to_le16(4),
	.wNdpInPayloadRemainder = cpu_to_le16(0),
	.wNdpInAlignment = cpu_to_le16(4),

	.dwNtbOutMaxSize = cpu_to_le32(NTB_OUT_SIZE),
	.wNdpOutDivisor = cpu_to_le16(4),
	.wNdpOutPayloadRemainder = cpu_to_le16(0),
	.wNdpOutAlignment = cpu_to_le16(4),
};

/*
 * Use wMaxPacketSize big enough to fit CDC_NOTIFY_SPEED_CHANGE in one
 * packet, to simplify cancellation; and a big transfer interval, to
 * waste less bandwidth.
 */

#define NCM_STATUS_INTERVAL_MS		32
#define NCM_STATUS_BYTECOUNT		16	/* 8 byte header + data */

static struct usb_interface_assoc_descriptor ncm_iad_desc = {
	.bLength =		sizeof ncm_iad_desc,
	.bDescriptorType =	USB_DT_INTERFACE_ASSOCIATION,

	/* .bFirstInterface =	DYNAMIC, */
	.bInterfaceCount =	2,	/* control + data */
	.bFunctionClass =	USB_CLASS_COMM,
	.bFunctionSubClass =	USB_CDC_SUBCLASS_NCM,
	.bFunctionProtocol =	USB_CDC_PROTO_NONE,
	/* .iFunction =		DYNAMIC */
};

/* interface descriptor: */

static struct usb_interface_descriptor ncm_control_intf = {
	.bLength =		sizeof ncm_control_intf,
	.bDescriptorType =	USB_DT_INTERFACE,

	/* .bInterfaceNumber = DYNAMIC */
	.bNumEndpoints =	1,
	.bInterfaceClass =	USB_CLASS_COMM,
	.bInterfaceSubClass =	USB_CDC_SUBCLASS_NCM,
	.bInterfaceProtocol =	USB_CDC_PROTO_NONE,
	/* .iInterface = DYNAMIC */
};

static struct usb_cdc_header_desc ncm_header_desc = {
	.bLength =		sizeof ncm_header_desc,
	.bDescriptorType =	USB_DT_CS_INTERFACE,
	.bDescriptorSubType =	USB_CDC_HEADER_TYPE,

	.bcdCDC =		cpu_to_le16(0x0110),
};

static struct usb_cdc_union_desc ncm_union_desc = {
	.bLength =		sizeof(ncm_union_desc),
	.bDescriptorType =	USB_DT_CS_INTERFACE,
	.bDescriptorSubType =	USB_CDC_UNION_TYPE,
	/* .bMasterInterface0 =	DYNAMIC */
	/* .bSlaveInterface0 =	DYNAMIC */
};

static struct usb_cdc_ether_desc ecm_desc = {
	.bLength =		sizeof ecm_desc,
	.bDescriptorType =	USB_DT_CS_INTERFACE,
	.bDescriptorSubType =	USB_CDC_ETHERNET_TYPE,

	/* this descriptor actually adds value, surprise! */
	/* .iMACAddress = DYNAMIC */
	.bmEthernetStatistics =	cpu_to_le32(0), /* no statistics */
	.wMaxSegmentSize =	cpu_to_le16(ETH_FRAME_LEN),
	.wNumberMCFilters =	cpu_to_le16(0),
	.bNumberPowerFilters =	0,
};

#define NCAPS	(USB_CDC_NCM_NCAP_ETH_FILTER | USB_CDC_NCM_NCAP_CRC_MODE)

static struct usb_cdc_ncm_desc ncm_desc = {
	.bLength =		sizeof ncm_desc,
	.bDescriptorType =	USB_DT_CS_INTERFACE,
	.bDescriptorSubType =	USB_CDC_NCM_TYPE,

	.bcdNcmVersion =	cpu_to_le16(0x0100),
	/* can process SetEthernetPacketFilter */
	.bmNetworkCapabilities = NCAPS,
};

/* the default data interface has no endpoints ... */

static struct usb_interface_descriptor ncm_data_nop_intf = {
	.bLength =		sizeof ncm_data_nop_intf,
	.bDescriptorType =	USB_DT_INTERFACE,

	.bInterfaceNumber =	1,
	.bAlternateSetting =	0,
	.bNumEndpoints =	0,
	.bInterfaceClass =	USB_CLASS_CDC_DATA,
	.bInterfaceSubClass =	0,
	.bInterfaceProtocol =	USB_CDC_NCM_PROTO_NTB,
	/* .iInterface = DYNAMIC */
};

/* ... but the "real" data interface has two bulk endpoints */

static struct usb_interface_descriptor ncm_data_intf = {
	.bLength =		sizeof ncm_data_intf,
	.bDescriptorType =	USB_DT_INTERFACE,

	.bInterfaceNumber =	1,
	.bAlternateSetting =	1,
	.bNumEndpoints =	2,
	.bInterfaceClass =	USB_CLASS_CDC_DATA,
	.bInterfaceSubClass =	0,
	.bInterfaceProtocol =	USB_CDC_NCM_PROTO_NTB,
	/* .iInterface = DYNAMIC */
};

/* full speed support: */

static struct usb_endpoint_descriptor fs_ncm_notify_desc = {
	.bLength =		USB_DT_ENDPOINT_SIZE,
	.bDescriptorType =	USB_DT_ENDPOINT,

	.bEndpointAddress =	USB_DIR_IN,
	.bmAttributes =		USB_ENDPOINT_XFER_INT,
	.wMaxPacketSize =	cpu_to_le16(NCM_STATUS_BYTECOUNT),
	.bInterval =		NCM_STATUS_INTERVAL_MS,
};

static struct usb_endpoint_descriptor fs_ncm_in_desc = {
	.bLength =		USB_DT_ENDPOINT_SIZE,
	.bDescriptorType =	USB_DT_ENDPOINT,

	.bEndpointAddress =	USB_DIR_IN,
	.bmAttributes =		USB_ENDPOINT_XFER_BULK,
};

static struct usb_endpoint_descriptor fs_ncm_out_desc = {
	.bLength =		USB_DT_ENDPOINT_SIZE,
	.bDescriptorType =	USB_DT_ENDPOINT,

	.bEndpointAddress =	USB_DIR_OUT,
	.bmAttributes =		USB_ENDPOINT_XFER_BULK,
};

static struct usb_descriptor_header *ncm_fs_function[] = {
	(struct usb_descriptor_header *) &ncm_iad_desc,
	/* CDC NCM control descriptors */
	(struct usb_descriptor_header *) &ncm_control_intf,
	(struct usb_descriptor_header *) &ncm_header_desc,
	(struct usb_descriptor_header *) &ncm_union_desc,
	(struct usb_descriptor_header *) &ecm_desc,
	(struct usb_descriptor_header *) &ncm_desc,
	(struct usb_descriptor_header *) &fs_ncm_notify_desc,
	/* data interface, altsettings 0 and 1 */
	(struct usb_descriptor_header *) &ncm_data_nop_intf,
	(struct usb_descriptor_header *) &ncm_data_intf,
	(struct usb_descriptor_header *) &fs_ncm_in_desc,
	(struct usb_descriptor_header *) &fs_ncm_out_desc,
	NULL,
};

/* high speed support: */

static struct usb_endpoint_descriptor hs_ncm_notify_desc = {
	.bLength =		USB_DT_ENDPOINT_SIZE,
	.bDescriptorType =	USB_DT_ENDPOINT,

	.bEndpointAddress =	USB_DIR_IN,
	.bmAttributes =		USB_ENDPOINT_XFER_INT,
	.wMaxPacketSize =	cpu_to_le16(NCM_STATUS_BYTECOUNT),
	.bInterval =		USB_MS_TO_HS_INTERVAL(NCM_STATUS_INTERVAL_MS),
};
static struct usb_endpoint_descriptor hs_ncm_in_desc = {
	.bLength =		USB_DT_ENDPOINT_SIZE,
	.bDescriptorType =	USB_DT_ENDPOINT,

	.bEndpointAddress =	USB_DIR_IN,
	.bmAttributes =		USB_ENDPOINT_XFER_BULK,
	.wMaxPacketSize =	cpu_to_le16(512),
};

static struct usb_endpoint_descriptor hs_ncm_out_desc = {
	.bLength =		USB_DT_ENDPOINT_SIZE,
	.bDescriptorType =	USB_DT_ENDPOINT,

	.bEndpointAddress =	USB_DIR_OUT,
	.bmAttributes =		USB_ENDPOINT_XFER_BULK,
	.wMaxPacketSize =	cpu_to_le16(512),
};

static struct usb_descriptor_header *ncm_hs_function[] = {
	(struct usb_descriptor_header *) &ncm_iad_desc,
	/* CDC NCM control descriptors */
	(struct usb_descriptor_header *) &ncm_control_intf,
	(struct usb_descriptor_header *) &ncm_header_desc,
	(struct usb_descriptor_header *) &ncm_union_desc,
	(struct usb_descriptor_header *) &ecm_desc,
	(struct usb_descriptor_header *) &ncm_desc,
	(struct usb_descriptor_header *) &hs_ncm_notify_desc,
	/* data interface, altsettings 0 and 1 */
	(struct usb_descriptor_header *) &ncm_data_nop_intf,
	(struct usb_descriptor_header *) &ncm_data_intf,
	(struct usb_descriptor_header *) &hs_ncm_in_desc,
	(struct usb_descriptor_header *) &hs_ncm_out_desc,
	NULL,
};


/* super speed support: */

static struct usb_endpoint_descriptor ss_ncm_notify_desc = {
	.bLength =		USB_DT_ENDPOINT_SIZE,
	.bDescriptorType =	USB_DT_ENDPOINT,

	.bEndpointAddress =	USB_DIR_IN,
	.bmAttributes =		USB_ENDPOINT_XFER_INT,
	.wMaxPacketSize =	cpu_to_le16(NCM_STATUS_BYTECOUNT),
	.bInterval =		USB_MS_TO_HS_INTERVAL(NCM_STATUS_INTERVAL_MS)
};

static struct usb_ss_ep_comp_descriptor ss_ncm_notify_comp_desc = {
	.bLength =		sizeof(ss_ncm_notify_comp_desc),
	.bDescriptorType =	USB_DT_SS_ENDPOINT_COMP,

	/* the following 3 values can be tweaked if necessary */
	/* .bMaxBurst =		0, */
	/* .bmAttributes =	0, */
	.wBytesPerInterval =	cpu_to_le16(NCM_STATUS_BYTECOUNT),
};

static struct usb_endpoint_descriptor ss_ncm_in_desc = {
	.bLength =		USB_DT_ENDPOINT_SIZE,
	.bDescriptorType =	USB_DT_ENDPOINT,

	.bEndpointAddress =	USB_DIR_IN,
	.bmAttributes =		USB_ENDPOINT_XFER_BULK,
	.wMaxPacketSize =	cpu_to_le16(1024),
};

static struct usb_endpoint_descriptor ss_ncm_out_desc = {
	.bLength =		USB_DT_ENDPOINT_SIZE,
	.bDescriptorType =	USB_DT_ENDPOINT,

	.bEndpointAddress =	USB_DIR_OUT,
	.bmAttributes =		USB_ENDPOINT_XFER_BULK,
	.wMaxPacketSize =	cpu_to_le16(1024),
};

static struct usb_ss_ep_comp_descriptor ss_ncm_bulk_comp_desc = {
	.bLength =		sizeof(ss_ncm_bulk_comp_desc),
	.bDescriptorType =	USB_DT_SS_ENDPOINT_COMP,

	/* the following 2 values can be tweaked if necessary */
	.bMaxBurst =		15,
	/* .bmAttributes =	0, */
};

static struct usb_descriptor_header *ncm_ss_function[] = {
	(struct usb_descriptor_header *) &ncm_iad_desc,
	/* CDC NCM control descriptors */
	(struct usb_descriptor_header *) &ncm_control_intf,
	(struct usb_descriptor_header *) &ncm_header_desc,
	(struct usb_descriptor_header *) &ncm_union_desc,
	(struct usb_descriptor_header *) &ecm_desc,
	(struct usb_descriptor_header *) &ncm_desc,
	(struct usb_descriptor_header *) &ss_ncm_notify_desc,
	(struct usb_descriptor_header *) &ss_ncm_notify_comp_desc,
	/* data interface, altsettings 0 and 1 */
	(struct usb_descriptor_header *) &ncm_data_nop_intf,
	(struct usb_descriptor_header *) &ncm_data_intf,
	(struct usb_descriptor_header *) &ss_ncm_in_desc,
	(struct usb_descriptor_header *) &ss_ncm_bulk_comp_desc,
	(struct usb_descriptor_header *) &ss_ncm_out_desc,
	(struct usb_descriptor_header *) &ss_ncm_bulk_comp_desc,
	NULL,
};

/* string descriptors: */

#define STRING_CTRL_IDX	0
#define STRING_MAC_IDX	1
#define STRING_DATA_IDX	2
#define STRING_IAD_IDX	3

static struct usb_string ncm_string_defs[] = {
	[STRING_CTRL_IDX].s = "CDC Network Control Model (NCM)",
	[STRING_MAC_IDX].s = "",
	[STRING_DATA_IDX].s = "CDC Network Data",
	[STRING_IAD_IDX].s = "CDC NCM",
	{  } /* end of list */
};

static struct usb_gadget_strings ncm_string_table = {
	.language =		0x0409,	/* en-us */
	.strings =		ncm_string_defs,
};

static struct usb_gadget_strings *ncm_strings[] = {
	&ncm_string_table,
	NULL,
};

/*
 * Here are options for NCM Datagram Pointer table (NDP) parser.
 * There are 2 different formats: NDP16 and NDP32 in the spec (ch. 3),
 * in NDP16 offsets and sizes fields are 1 16bit word wide,
 * in NDP32 -- 2 16bit words wide. Also signatures are different.
 * To make the parser code the same, put the differences in the structure,
 * and switch pointers to the structures when the format is changed.
 */

struct ndp_parser_opts {
	u32		nth_sign;
	u32		ndp_sign;
	unsigned	nth_size;
	unsigned	ndp_size;
	unsigned	dpe_size;
	unsigned	ndplen_align;
	/* sizes in u16 units */
	unsigned	dgram_item_len; /* index or length */
	unsigned	block_length;
	unsigned	ndp_index;
	unsigned	reserved1;
	unsigned	reserved2;
	unsigned	next_ndp_index;
};

static const struct ndp_parser_opts ndp16_opts = {
	.nth_sign = USB_CDC_NCM_NTH16_SIGN,
	.ndp_sign = USB_CDC_NCM_NDP16_NOCRC_SIGN,
	.nth_size = sizeof(struct usb_cdc_ncm_nth16),
	.ndp_size = sizeof(struct usb_cdc_ncm_ndp16),
	.dpe_size = sizeof(struct usb_cdc_ncm_dpe16),
	.ndplen_align = 4,
	.dgram_item_len = 1,
	.block_length = 1,
	.ndp_index = 1,
	.reserved1 = 0,
	.reserved2 = 0,
	.next_ndp_index = 1,
};

static const struct ndp_parser_opts ndp32_opts = {
	.nth_sign = USB_CDC_NCM_NTH32_SIGN,
	.ndp_sign = USB_CDC_NCM_NDP32_NOCRC_SIGN,
	.nth_size = sizeof(struct usb_cdc_ncm_nth32),
	.ndp_size = sizeof(struct usb_cdc_ncm_ndp32),
	.dpe_size = sizeof(struct usb_cdc_ncm_dpe32),
	.ndplen_align = 8,
	.dgram_item_len = 2,
	.block_length = 2,
	.ndp_index = 2,
	.reserved1 = 1,
	.reserved2 = 2,
	.next_ndp_index = 2,
};

static inline void put_ncm(__le16 **p, unsigned size, unsigned val)
{
	switch (size) {
	case 1:
		put_unaligned_le16((u16)val, *p);
		break;
	case 2:
		put_unaligned_le32((u32)val, *p);

		break;
	default:
		BUG();
	}

	*p += size;
}

static inline unsigned get_ncm(__le16 **p, unsigned size)
{
	unsigned tmp;

	switch (size) {
	case 1:
		tmp = get_unaligned_le16(*p);
		break;
	case 2:
		tmp = get_unaligned_le32(*p);
		break;
	default:
		BUG();
	}

	*p += size;
	return tmp;
}

/*-------------------------------------------------------------------------*/

static inline void ncm_reset_values(struct f_ncm *ncm)
{
	ncm->parser_opts = &ndp16_opts;
	ncm->is_crc = false;
	ncm->ndp_sign = ncm->parser_opts->ndp_sign;
	ncm->port.cdc_filter = DEFAULT_FILTER;

	/* doesn't make sense for ncm, fixed size used */
	ncm->port.header_len = 0;

	ncm->port.fixed_out_len = le32_to_cpu(ntb_parameters.dwNtbOutMaxSize);
	ncm->port.fixed_in_len = NTB_DEFAULT_IN_SIZE;
}

/*
 * Context: ncm->lock held
 */
static void ncm_do_notify(struct f_ncm *ncm)
{
	struct usb_request		*req = ncm->notify_req;
	struct usb_cdc_notification	*event;
	struct usb_composite_dev	*cdev = ncm->port.func.config->cdev;
	__le32				*data;
	int				status;

	/* notification already in flight? */
	if (atomic_read(&ncm->notify_count))
		return;

	event = req->buf;
	switch (ncm->notify_state) {
	case NCM_NOTIFY_NONE:
		return;

	case NCM_NOTIFY_CONNECT:
		event->bNotificationType = USB_CDC_NOTIFY_NETWORK_CONNECTION;
		if (ncm->is_open)
			event->wValue = cpu_to_le16(1);
		else
			event->wValue = cpu_to_le16(0);
		event->wLength = 0;
		req->length = sizeof *event;

		DBG(cdev, "notify connect %s\n",
				ncm->is_open ? "true" : "false");
		ncm->notify_state = NCM_NOTIFY_NONE;
		break;

	case NCM_NOTIFY_SPEED:
		event->bNotificationType = USB_CDC_NOTIFY_SPEED_CHANGE;
		event->wValue = cpu_to_le16(0);
		event->wLength = cpu_to_le16(8);
		req->length = NCM_STATUS_BYTECOUNT;

		/* SPEED_CHANGE data is up/down speeds in bits/sec */
		data = req->buf + sizeof *event;
		data[0] = cpu_to_le32(gether_bitrate(cdev->gadget));
		data[1] = data[0];

		DBG(cdev, "notify speed %u\n", gether_bitrate(cdev->gadget));
		ncm->notify_state = NCM_NOTIFY_CONNECT;
		break;
	}
	event->bmRequestType = 0xA1;
	event->wIndex = cpu_to_le16(ncm->ctrl_id);

	atomic_inc(&ncm->notify_count);

	/*
	 * In double buffering if there is a space in FIFO,
	 * completion callback can be called right after the call,
	 * so unlocking
	 */
	spin_unlock(&ncm->lock);
	status = usb_ep_queue(ncm->notify, req, GFP_ATOMIC);
	spin_lock(&ncm->lock);
	if (status < 0) {
		atomic_dec(&ncm->notify_count);
		DBG(cdev, "notify --> %d\n", status);
	}
}

/*
 * Context: ncm->lock held
 */
static void ncm_notify(struct f_ncm *ncm)
{
	/*
	 * NOTE on most versions of Linux, host side cdc-ethernet
	 * won't listen for notifications until its netdevice opens.
	 * The first notification then sits in the FIFO for a long
	 * time, and the second one is queued.
	 *
	 * If ncm_notify() is called before the second (CONNECT)
	 * notification is sent, then it will reset to send the SPEED
	 * notificaion again (and again, and again), but it's not a problem
	 */
	ncm->notify_state = NCM_NOTIFY_SPEED;
	ncm_do_notify(ncm);
}

static void ncm_notify_complete(struct usb_ep *ep, struct usb_request *req)
{
	struct f_ncm			*ncm = req->context;
	struct usb_composite_dev	*cdev = ncm->port.func.config->cdev;
	struct usb_cdc_notification	*event = req->buf;

	spin_lock(&ncm->lock);
	switch (req->status) {
	case 0:
		VDBG(cdev, "Notification %02x sent\n",
		     event->bNotificationType);
		atomic_dec(&ncm->notify_count);
		break;
	case -ECONNRESET:
	case -ESHUTDOWN:
		atomic_set(&ncm->notify_count, 0);
		ncm->notify_state = NCM_NOTIFY_NONE;
		break;
	default:
		DBG(cdev, "event %02x --> %d\n",
			event->bNotificationType, req->status);
		atomic_dec(&ncm->notify_count);
		break;
	}
	ncm_do_notify(ncm);
	spin_unlock(&ncm->lock);
}

static void ncm_ep0out_complete(struct usb_ep *ep, struct usb_request *req)
{
	/* now for SET_NTB_INPUT_SIZE only */
	unsigned		in_size;
	struct usb_function	*f = req->context;
	struct f_ncm		*ncm = func_to_ncm(f);
	struct usb_composite_dev *cdev = f->config->cdev;

	req->context = NULL;
	if (req->status || req->actual != req->length) {
		DBG(cdev, "Bad control-OUT transfer\n");
		goto invalid;
	}

	in_size = get_unaligned_le32(req->buf);
	if (in_size < USB_CDC_NCM_NTB_MIN_IN_SIZE ||
	    in_size > le32_to_cpu(ntb_parameters.dwNtbInMaxSize)) {
		DBG(cdev, "Got wrong INPUT SIZE (%d) from host\n", in_size);
		goto invalid;
	}

	ncm->port.fixed_in_len = in_size;
	VDBG(cdev, "Set NTB INPUT SIZE %d\n", in_size);
	return;

invalid:
	usb_ep_set_halt(ep);
	return;
}

static int ncm_setup(struct usb_function *f, const struct usb_ctrlrequest *ctrl)
{
	struct f_ncm		*ncm = func_to_ncm(f);
	struct usb_composite_dev *cdev = f->config->cdev;
	struct usb_request	*req = cdev->req;
	int			value = -EOPNOTSUPP;
	u16			w_index = le16_to_cpu(ctrl->wIndex);
	u16			w_value = le16_to_cpu(ctrl->wValue);
	u16			w_length = le16_to_cpu(ctrl->wLength);

	/*
	 * composite driver infrastructure handles everything except
	 * CDC class messages; interface activation uses set_alt().
	 */
	switch ((ctrl->bRequestType << 8) | ctrl->bRequest) {
	case ((USB_DIR_OUT | USB_TYPE_CLASS | USB_RECIP_INTERFACE) << 8)
			| USB_CDC_SET_ETHERNET_PACKET_FILTER:
		/*
		 * see 6.2.30: no data, wIndex = interface,
		 * wValue = packet filter bitmap
		 */
		if (w_length != 0 || w_index != ncm->ctrl_id)
			goto invalid;
		DBG(cdev, "packet filter %02x\n", w_value);
		/*
		 * REVISIT locking of cdc_filter.  This assumes the UDC
		 * driver won't have a concurrent packet TX irq running on
		 * another CPU; or that if it does, this write is atomic...
		 */
		ncm->port.cdc_filter = w_value;
		value = 0;
		break;
	/*
	 * and optionally:
	 * case USB_CDC_SEND_ENCAPSULATED_COMMAND:
	 * case USB_CDC_GET_ENCAPSULATED_RESPONSE:
	 * case USB_CDC_SET_ETHERNET_MULTICAST_FILTERS:
	 * case USB_CDC_SET_ETHERNET_PM_PATTERN_FILTER:
	 * case USB_CDC_GET_ETHERNET_PM_PATTERN_FILTER:
	 * case USB_CDC_GET_ETHERNET_STATISTIC:
	 */

	case ((USB_DIR_IN | USB_TYPE_CLASS | USB_RECIP_INTERFACE) << 8)
		| USB_CDC_GET_NTB_PARAMETERS:

		if (w_length == 0 || w_value != 0 || w_index != ncm->ctrl_id)
			goto invalid;
		value = w_length > sizeof ntb_parameters ?
			sizeof ntb_parameters : w_length;
		memcpy(req->buf, &ntb_parameters, value);
		VDBG(cdev, "Host asked NTB parameters\n");
		break;

	case ((USB_DIR_IN | USB_TYPE_CLASS | USB_RECIP_INTERFACE) << 8)
		| USB_CDC_GET_NTB_INPUT_SIZE:

		if (w_length < 4 || w_value != 0 || w_index != ncm->ctrl_id)
			goto invalid;
		put_unaligned_le32(ncm->port.fixed_in_len, req->buf);
		value = 4;
		VDBG(cdev, "Host asked INPUT SIZE, sending %d\n",
		     ncm->port.fixed_in_len);
		break;

	case ((USB_DIR_OUT | USB_TYPE_CLASS | USB_RECIP_INTERFACE) << 8)
		| USB_CDC_SET_NTB_INPUT_SIZE:
	{
		if (w_length != 4 || w_value != 0 || w_index != ncm->ctrl_id)
			goto invalid;
		req->complete = ncm_ep0out_complete;
		req->length = w_length;
		req->context = f;

		value = req->length;
		break;
	}

	case ((USB_DIR_IN | USB_TYPE_CLASS | USB_RECIP_INTERFACE) << 8)
		| USB_CDC_GET_NTB_FORMAT:
	{
		uint16_t format;

		if (w_length < 2 || w_value != 0 || w_index != ncm->ctrl_id)
			goto invalid;
		format = (ncm->parser_opts == &ndp16_opts) ? 0x0000 : 0x0001;
		put_unaligned_le16(format, req->buf);
		value = 2;
		VDBG(cdev, "Host asked NTB FORMAT, sending %d\n", format);
		break;
	}

	case ((USB_DIR_OUT | USB_TYPE_CLASS | USB_RECIP_INTERFACE) << 8)
		| USB_CDC_SET_NTB_FORMAT:
	{
		if (w_length != 0 || w_index != ncm->ctrl_id)
			goto invalid;
		switch (w_value) {
		case 0x0000:
			ncm->parser_opts = &ndp16_opts;
			DBG(cdev, "NCM16 selected\n");
			break;
		case 0x0001:
			ncm->parser_opts = &ndp32_opts;
			DBG(cdev, "NCM32 selected\n");
			break;
		default:
			goto invalid;
		}
		value = 0;
		break;
	}
	case ((USB_DIR_IN | USB_TYPE_CLASS | USB_RECIP_INTERFACE) << 8)
		| USB_CDC_GET_CRC_MODE:
	{
		uint16_t is_crc;

		if (w_length < 2 || w_value != 0 || w_index != ncm->ctrl_id)
			goto invalid;
		is_crc = ncm->is_crc ? 0x0001 : 0x0000;
		put_unaligned_le16(is_crc, req->buf);
		value = 2;
		VDBG(cdev, "Host asked CRC MODE, sending %d\n", is_crc);
		break;
	}

	case ((USB_DIR_OUT | USB_TYPE_CLASS | USB_RECIP_INTERFACE) << 8)
		| USB_CDC_SET_CRC_MODE:
	{
		if (w_length != 0 || w_index != ncm->ctrl_id)
			goto invalid;
		switch (w_value) {
		case 0x0000:
			ncm->is_crc = false;
			DBG(cdev, "non-CRC mode selected\n");
			break;
		case 0x0001:
			ncm->is_crc = true;
			DBG(cdev, "CRC mode selected\n");
			break;
		default:
			goto invalid;
		}
		value = 0;
		break;
	}

	/* and disabled in ncm descriptor: */
	/* case USB_CDC_GET_NET_ADDRESS: */
	/* case USB_CDC_SET_NET_ADDRESS: */
	/* case USB_CDC_GET_MAX_DATAGRAM_SIZE: */
	/* case USB_CDC_SET_MAX_DATAGRAM_SIZE: */

	default:
invalid:
		DBG(cdev, "invalid control req%02x.%02x v%04x i%04x l%d\n",
			ctrl->bRequestType, ctrl->bRequest,
			w_value, w_index, w_length);
	}
	ncm->ndp_sign = ncm->parser_opts->ndp_sign |
		(ncm->is_crc ? NCM_NDP_HDR_CRC : 0);

	/* respond with data transfer or status phase? */
	if (value >= 0) {
		DBG(cdev, "ncm req%02x.%02x v%04x i%04x l%d\n",
			ctrl->bRequestType, ctrl->bRequest,
			w_value, w_index, w_length);
		req->zero = 0;
		req->length = value;
		value = usb_ep_queue(cdev->gadget->ep0, req, GFP_ATOMIC);
		if (value < 0)
			ERROR(cdev, "ncm req %02x.%02x response err %d\n",
					ctrl->bRequestType, ctrl->bRequest,
					value);
	}

	/* device either stalls (value < 0) or reports success */
	return value;
}


static int ncm_set_alt(struct usb_function *f, unsigned intf, unsigned alt)
{
	struct f_ncm		*ncm = func_to_ncm(f);
	struct usb_composite_dev *cdev = f->config->cdev;

	/* Control interface has only altsetting 0 */
	if (intf == ncm->ctrl_id) {
		if (alt != 0)
			goto fail;

		DBG(cdev, "reset ncm control %d\n", intf);
		usb_ep_disable(ncm->notify);

		if (!(ncm->notify->desc)) {
			DBG(cdev, "init ncm ctrl %d\n", intf);
			if (config_ep_by_speed(cdev->gadget, f, ncm->notify))
				goto fail;
		}
		usb_ep_enable(ncm->notify);

	/* Data interface has two altsettings, 0 and 1 */
	} else if (intf == ncm->data_id) {
		if (alt > 1)
			goto fail;

		if (ncm->port.in_ep->enabled) {
			DBG(cdev, "reset ncm\n");
			ncm->netdev = NULL;
			gether_disconnect(&ncm->port);
			ncm_reset_values(ncm);
		}

		/*
		 * CDC Network only sends data in non-default altsettings.
		 * Changing altsettings resets filters, statistics, etc.
		 */
		if (alt == 1) {
			struct net_device	*net;

			if (!ncm->port.in_ep->desc ||
			    !ncm->port.out_ep->desc) {
				DBG(cdev, "init ncm\n");
				if (config_ep_by_speed(cdev->gadget, f,
						       ncm->port.in_ep) ||
				    config_ep_by_speed(cdev->gadget, f,
						       ncm->port.out_ep)) {
					ncm->port.in_ep->desc = NULL;
					ncm->port.out_ep->desc = NULL;
					goto fail;
				}
			}

			/* TODO */
			/* Enable zlps by default for NCM conformance;
			 * override for musb_hdrc (avoids txdma ovhead)
			 */
			ncm->port.is_zlp_ok =
				gadget_is_zlp_supported(cdev->gadget);
			ncm->port.cdc_filter = DEFAULT_FILTER;
			DBG(cdev, "activate ncm\n");
			net = gether_connect(&ncm->port);
			if (IS_ERR(net))
				return PTR_ERR(net);
			ncm->netdev = net;
		}

		spin_lock(&ncm->lock);
		ncm_notify(ncm);
		spin_unlock(&ncm->lock);
	} else
		goto fail;

	return 0;
fail:
	return -EINVAL;
}

/*
 * Because the data interface supports multiple altsettings,
 * this NCM function *MUST* implement a get_alt() method.
 */
static int ncm_get_alt(struct usb_function *f, unsigned intf)
{
	struct f_ncm		*ncm = func_to_ncm(f);

	if (intf == ncm->ctrl_id)
		return 0;
	return ncm->port.in_ep->enabled ? 1 : 0;
}

static struct sk_buff *package_for_tx(struct f_ncm *ncm)
{
	__le16		*ntb_iter;
	struct sk_buff	*skb2 = NULL;
	unsigned	ndp_pad;
	unsigned	ndp_index;
	unsigned	new_len;

	const struct ndp_parser_opts *opts = ncm->parser_opts;
	const int ndp_align = le16_to_cpu(ntb_parameters.wNdpInAlignment);
	const int dgram_idx_len = 2 * 2 * opts->dgram_item_len;

	/* Stop the timer */
	hrtimer_try_to_cancel(&ncm->task_timer);

	ndp_pad = ALIGN(ncm->skb_tx_data->len, ndp_align) -
			ncm->skb_tx_data->len;
	ndp_index = ncm->skb_tx_data->len + ndp_pad;
	new_len = ndp_index + dgram_idx_len + ncm->skb_tx_ndp->len;

	/* Set the final BlockLength and wNdpIndex */
	ntb_iter = (void *) ncm->skb_tx_data->data;
	/* Increment pointer to BlockLength */
	ntb_iter += 2 + 1 + 1;
	put_ncm(&ntb_iter, opts->block_length, new_len);
	put_ncm(&ntb_iter, opts->ndp_index, ndp_index);

	/* Set the final NDP wLength */
	new_len = opts->ndp_size +
			(ncm->ndp_dgram_count * dgram_idx_len);
	ncm->ndp_dgram_count = 0;
	/* Increment from start to wLength */
	ntb_iter = (void *) ncm->skb_tx_ndp->data;
	ntb_iter += 2;
	put_unaligned_le16(new_len, ntb_iter);

	/* Merge the skbs */
	swap(skb2, ncm->skb_tx_data);
	if (ncm->skb_tx_data) {
		dev_consume_skb_any(ncm->skb_tx_data);
		ncm->skb_tx_data = NULL;
	}

	/* Insert NDP alignment. */
	skb_put_zero(skb2, ndp_pad);

	/* Copy NTB across. */
	skb_put_data(skb2, ncm->skb_tx_ndp->data, ncm->skb_tx_ndp->len);
	dev_consume_skb_any(ncm->skb_tx_ndp);
	ncm->skb_tx_ndp = NULL;

	/* Insert zero'd datagram. */
	skb_put_zero(skb2, dgram_idx_len);

	return skb2;
}

static struct sk_buff *ncm_wrap_ntb(struct gether *port,
				    struct sk_buff *skb)
{
	struct f_ncm	*ncm = func_to_ncm(&port->func);
	struct sk_buff	*skb2 = NULL;

	if (skb) {
		int		ncb_len = 0;
		__le16		*ntb_data;
		__le16		*ntb_ndp;
		int		dgram_pad;

		unsigned	max_size = ncm->port.fixed_in_len;
		const struct ndp_parser_opts *opts = ncm->parser_opts;
		const int ndp_align = le16_to_cpu(ntb_parameters.wNdpInAlignment);
		const int div = le16_to_cpu(ntb_parameters.wNdpInDivisor);
		const int rem = le16_to_cpu(ntb_parameters.wNdpInPayloadRemainder);
		const int dgram_idx_len = 2 * 2 * opts->dgram_item_len;

		/* Add the CRC if required up front */
		if (ncm->is_crc) {
			uint32_t	crc;
			__le16		*crc_pos;

			crc = ~crc32_le(~0,
					skb->data,
					skb->len);
			crc_pos = skb_put(skb, sizeof(uint32_t));
			put_unaligned_le32(crc, crc_pos);
		}

		/* If the new skb is too big for the current NCM NTB then
		 * set the current stored skb to be sent now and clear it
		 * ready for new data.
		 * NOTE: Assume maximum align for speed of calculation.
		 */
		if (ncm->skb_tx_data
		    && (ncm->ndp_dgram_count >= TX_MAX_NUM_DPE
		    || (ncm->skb_tx_data->len +
		    div + rem + skb->len +
		    ncm->skb_tx_ndp->len + ndp_align + (2 * dgram_idx_len))
		    > max_size)) {
			skb2 = package_for_tx(ncm);
			if (!skb2)
				goto err;
		}

		if (!ncm->skb_tx_data) {
			ncb_len = opts->nth_size;
			dgram_pad = ALIGN(ncb_len, div) + rem - ncb_len;
			ncb_len += dgram_pad;

			/* Create a new skb for the NTH and datagrams. */
			ncm->skb_tx_data = alloc_skb(max_size, GFP_ATOMIC);
			if (!ncm->skb_tx_data)
				goto err;

			ncm->skb_tx_data->dev = ncm->netdev;
			ntb_data = skb_put_zero(ncm->skb_tx_data, ncb_len);
			/* dwSignature */
			put_unaligned_le32(opts->nth_sign, ntb_data);
			ntb_data += 2;
			/* wHeaderLength */
			put_unaligned_le16(opts->nth_size, ntb_data++);

			/* Allocate an skb for storing the NDP,
			 * TX_MAX_NUM_DPE should easily suffice for a
			 * 16k packet.
			 */
			ncm->skb_tx_ndp = alloc_skb((int)(opts->ndp_size
						    + opts->dpe_size
						    * TX_MAX_NUM_DPE),
						    GFP_ATOMIC);
			if (!ncm->skb_tx_ndp)
				goto err;

			ncm->skb_tx_ndp->dev = ncm->netdev;
			ntb_ndp = skb_put(ncm->skb_tx_ndp, opts->ndp_size);
			memset(ntb_ndp, 0, ncb_len);
			/* dwSignature */
			put_unaligned_le32(ncm->ndp_sign, ntb_ndp);
			ntb_ndp += 2;

			/* There is always a zeroed entry */
			ncm->ndp_dgram_count = 1;

			/* Note: we skip opts->next_ndp_index */

			/* Start the timer. */
			hrtimer_start(&ncm->task_timer, TX_TIMEOUT_NSECS,
				      HRTIMER_MODE_REL_SOFT);
		}

		/* Add the datagram position entries */
		ntb_ndp = skb_put_zero(ncm->skb_tx_ndp, dgram_idx_len);

		ncb_len = ncm->skb_tx_data->len;
		dgram_pad = ALIGN(ncb_len, div) + rem - ncb_len;
		ncb_len += dgram_pad;

		/* (d)wDatagramIndex */
		put_ncm(&ntb_ndp, opts->dgram_item_len, ncb_len);
		/* (d)wDatagramLength */
		put_ncm(&ntb_ndp, opts->dgram_item_len, skb->len);
		ncm->ndp_dgram_count++;

		/* Add the new data to the skb */
		skb_put_zero(ncm->skb_tx_data, dgram_pad);
		skb_put_data(ncm->skb_tx_data, skb->data, skb->len);
		dev_consume_skb_any(skb);
		skb = NULL;

	} else if (ncm->skb_tx_data) {
		/* If we get here ncm_wrap_ntb() was called with NULL skb,
		 * because eth_start_xmit() was called with NULL skb by
		 * ncm_tx_timeout() - hence, this is our signal to flush/send.
		 */
		skb2 = package_for_tx(ncm);
		if (!skb2)
			goto err;
	}

	return skb2;

err:
	ncm->netdev->stats.tx_dropped++;

	if (skb)
		dev_kfree_skb_any(skb);
	if (ncm->skb_tx_data)
		dev_kfree_skb_any(ncm->skb_tx_data);
	if (ncm->skb_tx_ndp)
		dev_kfree_skb_any(ncm->skb_tx_ndp);

	return NULL;
}

/*
 * The transmit should only be run if no skb data has been sent
 * for a certain duration.
 */
static enum hrtimer_restart ncm_tx_timeout(struct hrtimer *data)
{
	struct f_ncm *ncm = container_of(data, struct f_ncm, task_timer);
	struct net_device *netdev = READ_ONCE(ncm->netdev);

	if (netdev) {
		/* XXX This allowance of a NULL skb argument to ndo_start_xmit
		 * XXX is not sane.  The gadget layer should be redesigned so
		 * XXX that the dev->wrap() invocations to build SKBs is transparent
		 * XXX and performed in some way outside of the ndo_start_xmit
		 * XXX interface.
		 *
		 * This will call directly into u_ether's eth_start_xmit()
		 */
		netdev->netdev_ops->ndo_start_xmit(NULL, netdev);
	}
	return HRTIMER_NORESTART;
}

static int ncm_unwrap_ntb(struct gether *port,
			  struct sk_buff *skb,
			  struct sk_buff_head *list)
{
	struct f_ncm	*ncm = func_to_ncm(&port->func);
	unsigned char	*ntb_ptr = skb->data;
	__le16		*tmp;
	unsigned	index, index2;
	int		ndp_index;
	unsigned	dg_len, dg_len2;
	unsigned	ndp_len;
	unsigned	block_len;
	struct sk_buff	*skb2;
	int		ret = -EINVAL;
	unsigned	ntb_max = le32_to_cpu(ntb_parameters.dwNtbOutMaxSize);
	unsigned	frame_max = le16_to_cpu(ecm_desc.wMaxSegmentSize);
	const struct ndp_parser_opts *opts = ncm->parser_opts;
	unsigned	crc_len = ncm->is_crc ? sizeof(uint32_t) : 0;
	int		dgram_counter;
	int		to_process = skb->len;

parse_ntb:
	tmp = (__le16 *)ntb_ptr;

	/* dwSignature */
	if (get_unaligned_le32(tmp) != opts->nth_sign) {
		INFO(port->func.config->cdev, "Wrong NTH SIGN, skblen %d\n",
			skb->len);
		print_hex_dump(KERN_INFO, "HEAD:", DUMP_PREFIX_ADDRESS, 32, 1,
			       skb->data, 32, false);

		goto err;
	}
	tmp += 2;
	/* wHeaderLength */
	if (get_unaligned_le16(tmp++) != opts->nth_size) {
		INFO(port->func.config->cdev, "Wrong NTB headersize\n");
		goto err;
	}
	tmp++; /* skip wSequence */

	block_len = get_ncm(&tmp, opts->block_length);
	/* (d)wBlockLength */
	if (block_len > ntb_max) {
		INFO(port->func.config->cdev, "OUT size exceeded\n");
		goto err;
	}

	ndp_index = get_ncm(&tmp, opts->ndp_index);

	/* Run through all the NDP's in the NTB */
	do {
		/*
		 * NCM 3.2
		 * dwNdpIndex
		 */
		if (((ndp_index % 4) != 0) ||
				(ndp_index < opts->nth_size) ||
				(ndp_index > (block_len -
					      opts->ndp_size))) {
			INFO(port->func.config->cdev, "Bad index: %#X\n",
			     ndp_index);
			goto err;
		}

		/*
		 * walk through NDP
		 * dwSignature
		 */
		tmp = (__le16 *)(ntb_ptr + ndp_index);
		if (get_unaligned_le32(tmp) != ncm->ndp_sign) {
			INFO(port->func.config->cdev, "Wrong NDP SIGN\n");
			goto err;
		}
		tmp += 2;

		ndp_len = get_unaligned_le16(tmp++);
		/*
		 * NCM 3.3.1
		 * wLength
		 * entry is 2 items
		 * item size is 16/32 bits, opts->dgram_item_len * 2 bytes
		 * minimal: struct usb_cdc_ncm_ndpX + normal entry + zero entry
		 * Each entry is a dgram index and a dgram length.
		 */
		if ((ndp_len < opts->ndp_size
				+ 2 * 2 * (opts->dgram_item_len * 2)) ||
				(ndp_len % opts->ndplen_align != 0)) {
			INFO(port->func.config->cdev, "Bad NDP length: %#X\n",
			     ndp_len);
			goto err;
		}
		tmp += opts->reserved1;
		/* Check for another NDP (d)wNextNdpIndex */
		ndp_index = get_ncm(&tmp, opts->next_ndp_index);
		tmp += opts->reserved2;

		ndp_len -= opts->ndp_size;
		index2 = get_ncm(&tmp, opts->dgram_item_len);
		dg_len2 = get_ncm(&tmp, opts->dgram_item_len);
		dgram_counter = 0;

		do {
			index = index2;
			/* wDatagramIndex[0] */
			if ((index < opts->nth_size) ||
					(index > block_len - opts->dpe_size)) {
				INFO(port->func.config->cdev,
				     "Bad index: %#X\n", index);
				goto err;
			}

			dg_len = dg_len2;
			/*
			 * wDatagramLength[0]
			 * ethernet hdr + crc or larger than max frame size
			 */
			if ((dg_len < 14 + crc_len) ||
					(dg_len > frame_max)) {
				INFO(port->func.config->cdev,
				     "Bad dgram length: %#X\n", dg_len);
				goto err;
			}
			if (ncm->is_crc) {
				uint32_t crc, crc2;

				crc = get_unaligned_le32(ntb_ptr +
							 index + dg_len -
							 crc_len);
				crc2 = ~crc32_le(~0,
						 ntb_ptr + index,
						 dg_len - crc_len);
				if (crc != crc2) {
					INFO(port->func.config->cdev,
					     "Bad CRC\n");
					goto err;
				}
			}

			index2 = get_ncm(&tmp, opts->dgram_item_len);
			dg_len2 = get_ncm(&tmp, opts->dgram_item_len);

			/* wDatagramIndex[1] */
			if (index2 > block_len - opts->dpe_size) {
				INFO(port->func.config->cdev,
				     "Bad index: %#X\n", index2);
				goto err;
			}

			/*
			 * Copy the data into a new skb.
			 * This ensures the truesize is correct
			 */
			skb2 = netdev_alloc_skb_ip_align(ncm->netdev,
							 dg_len - crc_len);
			if (skb2 == NULL)
				goto err;
			skb_put_data(skb2, ntb_ptr + index,
				     dg_len - crc_len);

			skb_queue_tail(list, skb2);

			ndp_len -= 2 * (opts->dgram_item_len * 2);

			dgram_counter++;
			if (index2 == 0 || dg_len2 == 0)
				break;
		} while (ndp_len > 2 * (opts->dgram_item_len * 2));
	} while (ndp_index);

	VDBG(port->func.config->cdev,
	     "Parsed NTB with %d frames\n", dgram_counter);

	to_process -= block_len;
	if (to_process != 0) {
		ntb_ptr = (unsigned char *)(ntb_ptr + block_len);
		goto parse_ntb;
	}

	dev_consume_skb_any(skb);

	return 0;
err:
	skb_queue_purge(list);
	dev_kfree_skb_any(skb);
	return ret;
}

static void ncm_disable(struct usb_function *f)
{
	struct f_ncm		*ncm = func_to_ncm(f);
	struct usb_composite_dev *cdev = f->config->cdev;

	DBG(cdev, "ncm deactivated\n");

	if (ncm->port.in_ep->enabled) {
		ncm->netdev = NULL;
		gether_disconnect(&ncm->port);
	}

	if (ncm->notify->enabled) {
		usb_ep_disable(ncm->notify);
		ncm->notify->desc = NULL;
	}
}

/*-------------------------------------------------------------------------*/

/*
 * Callbacks let us notify the host about connect/disconnect when the
 * net device is opened or closed.
 *
 * For testing, note that link states on this side include both opened
 * and closed variants of:
 *
 *   - disconnected/unconfigured
 *   - configured but inactive (data alt 0)
 *   - configured and active (data alt 1)
 *
 * Each needs to be tested with unplug, rmmod, SET_CONFIGURATION, and
 * SET_INTERFACE (altsetting).  Remember also that "configured" doesn't
 * imply the host is actually polling the notification endpoint, and
 * likewise that "active" doesn't imply it's actually using the data
 * endpoints for traffic.
 */

static void ncm_open(struct gether *geth)
{
	struct f_ncm		*ncm = func_to_ncm(&geth->func);

	DBG(ncm->port.func.config->cdev, "%s\n", __func__);

	spin_lock(&ncm->lock);
	ncm->is_open = true;
	ncm_notify(ncm);
	spin_unlock(&ncm->lock);
}

static void ncm_close(struct gether *geth)
{
	struct f_ncm		*ncm = func_to_ncm(&geth->func);

	DBG(ncm->port.func.config->cdev, "%s\n", __func__);

	spin_lock(&ncm->lock);
	ncm->is_open = false;
	ncm_notify(ncm);
	spin_unlock(&ncm->lock);
}

/*-------------------------------------------------------------------------*/

/* ethernet function driver setup/binding */

static int ncm_bind(struct usb_configuration *c, struct usb_function *f)
{
	struct usb_composite_dev *cdev = c->cdev;
	struct f_ncm		*ncm = func_to_ncm(f);
	struct usb_string	*us;
	int			status = 0;
	struct usb_ep		*ep;
	struct f_ncm_opts	*ncm_opts;

	if (!can_support_ecm(cdev->gadget))
		return -EINVAL;

	ncm_opts = container_of(f->fi, struct f_ncm_opts, func_inst);

	if (cdev->use_os_string) {
		f->os_desc_table = kzalloc(sizeof(*f->os_desc_table),
					   GFP_KERNEL);
		if (!f->os_desc_table)
			return -ENOMEM;
		f->os_desc_n = 1;
		f->os_desc_table[0].os_desc = &ncm_opts->ncm_os_desc;
	}

	mutex_lock(&ncm_opts->lock);
	gether_set_gadget(ncm_opts->net, cdev->gadget);
	if (!ncm_opts->bound)
		status = gether_register_netdev(ncm_opts->net);
	mutex_unlock(&ncm_opts->lock);

	if (status)
		goto fail;

	ncm_opts->bound = true;

	us = usb_gstrings_attach(cdev, ncm_strings,
				 ARRAY_SIZE(ncm_string_defs));
	if (IS_ERR(us)) {
		status = PTR_ERR(us);
		goto fail;
	}
	ncm_control_intf.iInterface = us[STRING_CTRL_IDX].id;
	ncm_data_nop_intf.iInterface = us[STRING_DATA_IDX].id;
	ncm_data_intf.iInterface = us[STRING_DATA_IDX].id;
	ecm_desc.iMACAddress = us[STRING_MAC_IDX].id;
	ncm_iad_desc.iFunction = us[STRING_IAD_IDX].id;

	/* allocate instance-specific interface IDs */
	status = usb_interface_id(c, f);
	if (status < 0)
		goto fail;
	ncm->ctrl_id = status;
	ncm_iad_desc.bFirstInterface = status;

	ncm_control_intf.bInterfaceNumber = status;
	ncm_union_desc.bMasterInterface0 = status;

	if (cdev->use_os_string)
		f->os_desc_table[0].if_id =
			ncm_iad_desc.bFirstInterface;

	status = usb_interface_id(c, f);
	if (status < 0)
		goto fail;
	ncm->data_id = status;

	ncm_data_nop_intf.bInterfaceNumber = status;
	ncm_data_intf.bInterfaceNumber = status;
	ncm_union_desc.bSlaveInterface0 = status;

	status = -ENODEV;

	/* allocate instance-specific endpoints */
	ep = usb_ep_autoconfig(cdev->gadget, &fs_ncm_in_desc);
	if (!ep)
		goto fail;
	ncm->port.in_ep = ep;

	ep = usb_ep_autoconfig(cdev->gadget, &fs_ncm_out_desc);
	if (!ep)
		goto fail;
	ncm->port.out_ep = ep;

	ep = usb_ep_autoconfig(cdev->gadget, &fs_ncm_notify_desc);
	if (!ep)
		goto fail;
	ncm->notify = ep;

	status = -ENOMEM;

	/* allocate notification request and buffer */
	ncm->notify_req = usb_ep_alloc_request(ep, GFP_KERNEL);
	if (!ncm->notify_req)
		goto fail;
	ncm->notify_req->buf = kmalloc(NCM_STATUS_BYTECOUNT, GFP_KERNEL);
	if (!ncm->notify_req->buf)
		goto fail;
	ncm->notify_req->context = ncm;
	ncm->notify_req->complete = ncm_notify_complete;

	/*
	 * support all relevant hardware speeds... we expect that when
	 * hardware is dual speed, all bulk-capable endpoints work at
	 * both speeds
	 */
	hs_ncm_in_desc.bEndpointAddress = fs_ncm_in_desc.bEndpointAddress;
	hs_ncm_out_desc.bEndpointAddress = fs_ncm_out_desc.bEndpointAddress;
	hs_ncm_notify_desc.bEndpointAddress =
		fs_ncm_notify_desc.bEndpointAddress;

	ss_ncm_in_desc.bEndpointAddress = fs_ncm_in_desc.bEndpointAddress;
	ss_ncm_out_desc.bEndpointAddress = fs_ncm_out_desc.bEndpointAddress;
	ss_ncm_notify_desc.bEndpointAddress =
		fs_ncm_notify_desc.bEndpointAddress;

	status = usb_assign_descriptors(f, ncm_fs_function, ncm_hs_function,
			ncm_ss_function, ncm_ss_function);
	if (status)
		goto fail;

	/*
	 * NOTE:  all that is done without knowing or caring about
	 * the network link ... which is unavailable to this code
	 * until we're activated via set_alt().
	 */

	ncm->port.open = ncm_open;
	ncm->port.close = ncm_close;

	hrtimer_init(&ncm->task_timer, CLOCK_MONOTONIC, HRTIMER_MODE_REL_SOFT);
	ncm->task_timer.function = ncm_tx_timeout;

	DBG(cdev, "CDC Network: IN/%s OUT/%s NOTIFY/%s\n",
			ncm->port.in_ep->name, ncm->port.out_ep->name,
			ncm->notify->name);
	return 0;

fail:
	kfree(f->os_desc_table);
	f->os_desc_n = 0;

	if (ncm->notify_req) {
		kfree(ncm->notify_req->buf);
		usb_ep_free_request(ncm->notify, ncm->notify_req);
	}

	ERROR(cdev, "%s: can't bind, err %d\n", f->name, status);

	return status;
}

static inline struct f_ncm_opts *to_f_ncm_opts(struct config_item *item)
{
	return container_of(to_config_group(item), struct f_ncm_opts,
			    func_inst.group);
}

/* f_ncm_item_ops */
USB_ETHERNET_CONFIGFS_ITEM(ncm);

/* f_ncm_opts_dev_addr */
USB_ETHERNET_CONFIGFS_ITEM_ATTR_DEV_ADDR(ncm);

/* f_ncm_opts_host_addr */
USB_ETHERNET_CONFIGFS_ITEM_ATTR_HOST_ADDR(ncm);

/* f_ncm_opts_qmult */
USB_ETHERNET_CONFIGFS_ITEM_ATTR_QMULT(ncm);

/* f_ncm_opts_ifname */
USB_ETHERNET_CONFIGFS_ITEM_ATTR_IFNAME(ncm);

static struct configfs_attribute *ncm_attrs[] = {
	&ncm_opts_attr_dev_addr,
	&ncm_opts_attr_host_addr,
	&ncm_opts_attr_qmult,
	&ncm_opts_attr_ifname,
	NULL,
};

static const struct config_item_type ncm_func_type = {
	.ct_item_ops	= &ncm_item_ops,
	.ct_attrs	= ncm_attrs,
	.ct_owner	= THIS_MODULE,
};

static void ncm_free_inst(struct usb_function_instance *f)
{
	struct f_ncm_opts *opts;

	opts = container_of(f, struct f_ncm_opts, func_inst);
	if (opts->bound)
		gether_cleanup(netdev_priv(opts->net));
	else
		free_netdev(opts->net);
	kfree(opts->ncm_interf_group);
	kfree(opts);
}

static struct usb_function_instance *ncm_alloc_inst(void)
{
	struct f_ncm_opts *opts;
	struct usb_os_desc *descs[1];
	char *names[1];
	struct config_group *ncm_interf_group;

	opts = kzalloc(sizeof(*opts), GFP_KERNEL);
	if (!opts)
		return ERR_PTR(-ENOMEM);
	opts->ncm_os_desc.ext_compat_id = opts->ncm_ext_compat_id;

	mutex_init(&opts->lock);
	opts->func_inst.free_func_inst = ncm_free_inst;
	opts->net = gether_setup_default();
	if (IS_ERR(opts->net)) {
		struct net_device *net = opts->net;
		kfree(opts);
		return ERR_CAST(net);
	}
	INIT_LIST_HEAD(&opts->ncm_os_desc.ext_prop);

	descs[0] = &opts->ncm_os_desc;
	names[0] = "ncm";

	config_group_init_type_name(&opts->func_inst.group, "", &ncm_func_type);
	ncm_interf_group =
		usb_os_desc_prepare_interf_dir(&opts->func_inst.group, 1, descs,
					       names, THIS_MODULE);
	if (IS_ERR(ncm_interf_group)) {
		ncm_free_inst(&opts->func_inst);
		return ERR_CAST(ncm_interf_group);
	}
	opts->ncm_interf_group = ncm_interf_group;

	return &opts->func_inst;
}

static void ncm_free(struct usb_function *f)
{
	struct f_ncm *ncm;
	struct f_ncm_opts *opts;

	ncm = func_to_ncm(f);
	opts = container_of(f->fi, struct f_ncm_opts, func_inst);
	kfree(ncm);
	mutex_lock(&opts->lock);
	opts->refcnt--;
	mutex_unlock(&opts->lock);
}

static void ncm_unbind(struct usb_configuration *c, struct usb_function *f)
{
	struct f_ncm *ncm = func_to_ncm(f);

	DBG(c->cdev, "ncm unbind\n");

	hrtimer_cancel(&ncm->task_timer);

	kfree(f->os_desc_table);
	f->os_desc_n = 0;

	ncm_string_defs[0].id = 0;
	usb_free_all_descriptors(f);

	if (atomic_read(&ncm->notify_count)) {
		usb_ep_dequeue(ncm->notify, ncm->notify_req);
		atomic_set(&ncm->notify_count, 0);
	}

	kfree(ncm->notify_req->buf);
	usb_ep_free_request(ncm->notify, ncm->notify_req);
}

static struct usb_function *ncm_alloc(struct usb_function_instance *fi)
{
	struct f_ncm		*ncm;
	struct f_ncm_opts	*opts;
	int status;

	/* allocate and initialize one new instance */
	ncm = kzalloc(sizeof(*ncm), GFP_KERNEL);
	if (!ncm)
		return ERR_PTR(-ENOMEM);

	opts = container_of(fi, struct f_ncm_opts, func_inst);
	mutex_lock(&opts->lock);
	opts->refcnt++;

	/* export host's Ethernet address in CDC format */
	status = gether_get_host_addr_cdc(opts->net, ncm->ethaddr,
				      sizeof(ncm->ethaddr));
	if (status < 12) { /* strlen("01234567890a") */
		kfree(ncm);
		mutex_unlock(&opts->lock);
		return ERR_PTR(-EINVAL);
	}
	ncm_string_defs[STRING_MAC_IDX].s = ncm->ethaddr;

	spin_lock_init(&ncm->lock);
	ncm_reset_values(ncm);
	ncm->port.ioport = netdev_priv(opts->net);
	mutex_unlock(&opts->lock);
	ncm->port.is_fixed = true;
	ncm->port.supports_multi_frame = true;

	ncm->port.func.name = "cdc_network";
	/* descriptors are per-instance copies */
	ncm->port.func.bind = ncm_bind;
	ncm->port.func.unbind = ncm_unbind;
	ncm->port.func.set_alt = ncm_set_alt;
	ncm->port.func.get_alt = ncm_get_alt;
	ncm->port.func.setup = ncm_setup;
	ncm->port.func.disable = ncm_disable;
	ncm->port.func.free_func = ncm_free;

	ncm->port.wrap = ncm_wrap_ntb;
	ncm->port.unwrap = ncm_unwrap_ntb;

	return &ncm->port.func;
}

DECLARE_USB_FUNCTION_INIT(ncm, ncm_alloc_inst, ncm_alloc);
MODULE_LICENSE("GPL");
MODULE_AUTHOR("Yauheni Kaliuta");<|MERGE_RESOLUTION|>--- conflicted
+++ resolved
@@ -80,24 +80,6 @@
 	return container_of(f, struct f_ncm, port.func);
 }
 
-<<<<<<< HEAD
-/* peak (theoretical) bulk transfer rate in bits-per-second */
-static inline unsigned ncm_bitrate(struct usb_gadget *g)
-{
-	if (!g)
-		return 0;
-	else if (gadget_is_superspeed(g) && g->speed >= USB_SPEED_SUPER_PLUS)
-		return 4250000000U;
-	else if (gadget_is_superspeed(g) && g->speed == USB_SPEED_SUPER)
-		return 3750000000U;
-	else if (gadget_is_dualspeed(g) && g->speed == USB_SPEED_HIGH)
-		return 13 * 512 * 8 * 1000 * 8;
-	else
-		return 19 *  64 * 1 * 1000 * 8;
-}
-
-=======
->>>>>>> 98817289
 /*-------------------------------------------------------------------------*/
 
 /*
