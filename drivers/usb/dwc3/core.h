/* SPDX-License-Identifier: GPL-2.0 */
/*
 * core.h - DesignWare USB3 DRD Core Header
 *
 * Copyright (C) 2010-2011 Texas Instruments Incorporated - https://www.ti.com
 *
 * Authors: Felipe Balbi <balbi@ti.com>,
 *	    Sebastian Andrzej Siewior <bigeasy@linutronix.de>
 */

#ifndef __DRIVERS_USB_DWC3_CORE_H
#define __DRIVERS_USB_DWC3_CORE_H

#include <linux/device.h>
#include <linux/spinlock.h>
#include <linux/mutex.h>
#include <linux/ioport.h>
#include <linux/list.h>
#include <linux/bitops.h>
#include <linux/dma-mapping.h>
#include <linux/mm.h>
#include <linux/debugfs.h>
#include <linux/wait.h>
#include <linux/workqueue.h>

#include <linux/usb/ch9.h>
#include <linux/usb/gadget.h>
#include <linux/usb/otg.h>
#include <linux/usb/role.h>
#include <linux/ulpi/interface.h>

#include <linux/phy/phy.h>

#include <linux/power_supply.h>

#define DWC3_MSG_MAX	500

/* Global constants */
#define DWC3_PULL_UP_TIMEOUT	500	/* ms */
#define DWC3_BOUNCE_SIZE	1024	/* size of a superspeed bulk */
#define DWC3_EP0_SETUP_SIZE	512
#define DWC3_ENDPOINTS_NUM	32
#define DWC3_XHCI_RESOURCES_NUM	2
#define DWC3_ISOC_MAX_RETRIES	5

#define DWC3_SCRATCHBUF_SIZE	4096	/* each buffer is assumed to be 4KiB */
#define DWC3_EVENT_BUFFERS_SIZE	4096
#define DWC3_EVENT_TYPE_MASK	0xfe

#define DWC3_EVENT_TYPE_DEV	0
#define DWC3_EVENT_TYPE_CARKIT	3
#define DWC3_EVENT_TYPE_I2C	4

#define DWC3_DEVICE_EVENT_DISCONNECT		0
#define DWC3_DEVICE_EVENT_RESET			1
#define DWC3_DEVICE_EVENT_CONNECT_DONE		2
#define DWC3_DEVICE_EVENT_LINK_STATUS_CHANGE	3
#define DWC3_DEVICE_EVENT_WAKEUP		4
#define DWC3_DEVICE_EVENT_HIBER_REQ		5
#define DWC3_DEVICE_EVENT_SUSPEND		6
#define DWC3_DEVICE_EVENT_SOF			7
#define DWC3_DEVICE_EVENT_ERRATIC_ERROR		9
#define DWC3_DEVICE_EVENT_CMD_CMPL		10
#define DWC3_DEVICE_EVENT_OVERFLOW		11

/* Controller's role while using the OTG block */
#define DWC3_OTG_ROLE_IDLE	0
#define DWC3_OTG_ROLE_HOST	1
#define DWC3_OTG_ROLE_DEVICE	2

#define DWC3_GEVNTCOUNT_MASK	0xfffc
#define DWC3_GEVNTCOUNT_EHB	BIT(31)
#define DWC3_GSNPSID_MASK	0xffff0000
#define DWC3_GSNPSREV_MASK	0xffff
#define DWC3_GSNPS_ID(p)	(((p) & DWC3_GSNPSID_MASK) >> 16)

/* DWC3 registers memory space boundries */
#define DWC3_XHCI_REGS_START		0x0
#define DWC3_XHCI_REGS_END		0x7fff
#define DWC3_GLOBALS_REGS_START		0xc100
#define DWC3_GLOBALS_REGS_END		0xc6ff
#define DWC3_DEVICE_REGS_START		0xc700
#define DWC3_DEVICE_REGS_END		0xcbff
#define DWC3_OTG_REGS_START		0xcc00
#define DWC3_OTG_REGS_END		0xccff

/* Global Registers */
#define DWC3_GSBUSCFG0		0xc100
#define DWC3_GSBUSCFG1		0xc104
#define DWC3_GTXTHRCFG		0xc108
#define DWC3_GRXTHRCFG		0xc10c
#define DWC3_GCTL		0xc110
#define DWC3_GEVTEN		0xc114
#define DWC3_GSTS		0xc118
#define DWC3_GUCTL1		0xc11c
#define DWC3_GSNPSID		0xc120
#define DWC3_GGPIO		0xc124
#define DWC3_GUID		0xc128
#define DWC3_GUCTL		0xc12c
#define DWC3_GBUSERRADDR0	0xc130
#define DWC3_GBUSERRADDR1	0xc134
#define DWC3_GPRTBIMAP0		0xc138
#define DWC3_GPRTBIMAP1		0xc13c
#define DWC3_GHWPARAMS0		0xc140
#define DWC3_GHWPARAMS1		0xc144
#define DWC3_GHWPARAMS2		0xc148
#define DWC3_GHWPARAMS3		0xc14c
#define DWC3_GHWPARAMS4		0xc150
#define DWC3_GHWPARAMS5		0xc154
#define DWC3_GHWPARAMS6		0xc158
#define DWC3_GHWPARAMS7		0xc15c
#define DWC3_GDBGFIFOSPACE	0xc160
#define DWC3_GDBGLTSSM		0xc164
#define DWC3_GDBGBMU		0xc16c
#define DWC3_GDBGLSPMUX		0xc170
#define DWC3_GDBGLSP		0xc174
#define DWC3_GDBGEPINFO0	0xc178
#define DWC3_GDBGEPINFO1	0xc17c
#define DWC3_GPRTBIMAP_HS0	0xc180
#define DWC3_GPRTBIMAP_HS1	0xc184
#define DWC3_GPRTBIMAP_FS0	0xc188
#define DWC3_GPRTBIMAP_FS1	0xc18c
#define DWC3_GUCTL2		0xc19c

#define DWC3_VER_NUMBER		0xc1a0
#define DWC3_VER_TYPE		0xc1a4

#define DWC3_GUSB2PHYCFG(n)	(0xc200 + ((n) * 0x04))
#define DWC3_GUSB2I2CCTL(n)	(0xc240 + ((n) * 0x04))

#define DWC3_GUSB2PHYACC(n)	(0xc280 + ((n) * 0x04))

#define DWC3_GUSB3PIPECTL(n)	(0xc2c0 + ((n) * 0x04))

#define DWC3_GTXFIFOSIZ(n)	(0xc300 + ((n) * 0x04))
#define DWC3_GRXFIFOSIZ(n)	(0xc380 + ((n) * 0x04))

#define DWC3_GEVNTADRLO(n)	(0xc400 + ((n) * 0x10))
#define DWC3_GEVNTADRHI(n)	(0xc404 + ((n) * 0x10))
#define DWC3_GEVNTSIZ(n)	(0xc408 + ((n) * 0x10))
#define DWC3_GEVNTCOUNT(n)	(0xc40c + ((n) * 0x10))

#define DWC3_GHWPARAMS8		0xc600
#define DWC3_GUCTL3		0xc60c
#define DWC3_GFLADJ		0xc630
#define DWC3_GHWPARAMS9		0xc6e0

/* Device Registers */
#define DWC3_DCFG		0xc700
#define DWC3_DCTL		0xc704
#define DWC3_DEVTEN		0xc708
#define DWC3_DSTS		0xc70c
#define DWC3_DGCMDPAR		0xc710
#define DWC3_DGCMD		0xc714
#define DWC3_DALEPENA		0xc720
#define DWC3_DCFG1		0xc740 /* DWC_usb32 only */

#define DWC3_DEP_BASE(n)	(0xc800 + ((n) * 0x10))
#define DWC3_DEPCMDPAR2		0x00
#define DWC3_DEPCMDPAR1		0x04
#define DWC3_DEPCMDPAR0		0x08
#define DWC3_DEPCMD		0x0c

#define DWC3_DEV_IMOD(n)	(0xca00 + ((n) * 0x4))

/* OTG Registers */
#define DWC3_OCFG		0xcc00
#define DWC3_OCTL		0xcc04
#define DWC3_OEVT		0xcc08
#define DWC3_OEVTEN		0xcc0C
#define DWC3_OSTS		0xcc10

/* Bit fields */

/* Global SoC Bus Configuration INCRx Register 0 */
#define DWC3_GSBUSCFG0_INCR256BRSTENA	(1 << 7) /* INCR256 burst */
#define DWC3_GSBUSCFG0_INCR128BRSTENA	(1 << 6) /* INCR128 burst */
#define DWC3_GSBUSCFG0_INCR64BRSTENA	(1 << 5) /* INCR64 burst */
#define DWC3_GSBUSCFG0_INCR32BRSTENA	(1 << 4) /* INCR32 burst */
#define DWC3_GSBUSCFG0_INCR16BRSTENA	(1 << 3) /* INCR16 burst */
#define DWC3_GSBUSCFG0_INCR8BRSTENA	(1 << 2) /* INCR8 burst */
#define DWC3_GSBUSCFG0_INCR4BRSTENA	(1 << 1) /* INCR4 burst */
#define DWC3_GSBUSCFG0_INCRBRSTENA	(1 << 0) /* undefined length enable */
#define DWC3_GSBUSCFG0_INCRBRST_MASK	0xff

/* Global Debug LSP MUX Select */
#define DWC3_GDBGLSPMUX_ENDBC		BIT(15)	/* Host only */
#define DWC3_GDBGLSPMUX_HOSTSELECT(n)	((n) & 0x3fff)
#define DWC3_GDBGLSPMUX_DEVSELECT(n)	(((n) & 0xf) << 4)
#define DWC3_GDBGLSPMUX_EPSELECT(n)	((n) & 0xf)

/* Global Debug Queue/FIFO Space Available Register */
#define DWC3_GDBGFIFOSPACE_NUM(n)	((n) & 0x1f)
#define DWC3_GDBGFIFOSPACE_TYPE(n)	(((n) << 5) & 0x1e0)
#define DWC3_GDBGFIFOSPACE_SPACE_AVAILABLE(n) (((n) >> 16) & 0xffff)

#define DWC3_TXFIFO		0
#define DWC3_RXFIFO		1
#define DWC3_TXREQQ		2
#define DWC3_RXREQQ		3
#define DWC3_RXINFOQ		4
#define DWC3_PSTATQ		5
#define DWC3_DESCFETCHQ		6
#define DWC3_EVENTQ		7
#define DWC3_AUXEVENTQ		8

/* Global RX Threshold Configuration Register */
#define DWC3_GRXTHRCFG_MAXRXBURSTSIZE(n) (((n) & 0x1f) << 19)
#define DWC3_GRXTHRCFG_RXPKTCNT(n) (((n) & 0xf) << 24)
#define DWC3_GRXTHRCFG_PKTCNTSEL BIT(29)

/* Global RX Threshold Configuration Register for DWC_usb31 only */
#define DWC31_GRXTHRCFG_MAXRXBURSTSIZE(n)	(((n) & 0x1f) << 16)
#define DWC31_GRXTHRCFG_RXPKTCNT(n)		(((n) & 0x1f) << 21)
#define DWC31_GRXTHRCFG_PKTCNTSEL		BIT(26)
#define DWC31_RXTHRNUMPKTSEL_HS_PRD		BIT(15)
#define DWC31_RXTHRNUMPKT_HS_PRD(n)		(((n) & 0x3) << 13)
#define DWC31_RXTHRNUMPKTSEL_PRD		BIT(10)
#define DWC31_RXTHRNUMPKT_PRD(n)		(((n) & 0x1f) << 5)
#define DWC31_MAXRXBURSTSIZE_PRD(n)		((n) & 0x1f)

/* Global TX Threshold Configuration Register for DWC_usb31 only */
#define DWC31_GTXTHRCFG_MAXTXBURSTSIZE(n)	(((n) & 0x1f) << 16)
#define DWC31_GTXTHRCFG_TXPKTCNT(n)		(((n) & 0x1f) << 21)
#define DWC31_GTXTHRCFG_PKTCNTSEL		BIT(26)
#define DWC31_TXTHRNUMPKTSEL_HS_PRD		BIT(15)
#define DWC31_TXTHRNUMPKT_HS_PRD(n)		(((n) & 0x3) << 13)
#define DWC31_TXTHRNUMPKTSEL_PRD		BIT(10)
#define DWC31_TXTHRNUMPKT_PRD(n)		(((n) & 0x1f) << 5)
#define DWC31_MAXTXBURSTSIZE_PRD(n)		((n) & 0x1f)

/* Global Configuration Register */
#define DWC3_GCTL_PWRDNSCALE(n)	((n) << 19)
#define DWC3_GCTL_PWRDNSCALE_MASK	GENMASK(31, 19)
#define DWC3_GCTL_U2RSTECN	BIT(16)
#define DWC3_GCTL_RAMCLKSEL(x)	(((x) & DWC3_GCTL_CLK_MASK) << 6)
#define DWC3_GCTL_CLK_BUS	(0)
#define DWC3_GCTL_CLK_PIPE	(1)
#define DWC3_GCTL_CLK_PIPEHALF	(2)
#define DWC3_GCTL_CLK_MASK	(3)

#define DWC3_GCTL_PRTCAP(n)	(((n) & (3 << 12)) >> 12)
#define DWC3_GCTL_PRTCAPDIR(n)	((n) << 12)
#define DWC3_GCTL_PRTCAP_HOST	1
#define DWC3_GCTL_PRTCAP_DEVICE	2
#define DWC3_GCTL_PRTCAP_OTG	3

#define DWC3_GCTL_CORESOFTRESET		BIT(11)
#define DWC3_GCTL_SOFITPSYNC		BIT(10)
#define DWC3_GCTL_SCALEDOWN(n)		((n) << 4)
#define DWC3_GCTL_SCALEDOWN_MASK	DWC3_GCTL_SCALEDOWN(3)
#define DWC3_GCTL_DISSCRAMBLE		BIT(3)
#define DWC3_GCTL_U2EXIT_LFPS		BIT(2)
#define DWC3_GCTL_GBLHIBERNATIONEN	BIT(1)
#define DWC3_GCTL_DSBLCLKGTNG		BIT(0)

/* Global User Control Register */
#define DWC3_GUCTL_HSTINAUTORETRY	BIT(14)

/* Global User Control 1 Register */
#define DWC3_GUCTL1_DEV_DECOUPLE_L1L2_EVT	BIT(31)
#define DWC3_GUCTL1_TX_IPGAP_LINECHECK_DIS	BIT(28)
#define DWC3_GUCTL1_DEV_FORCE_20_CLK_FOR_30_CLK	BIT(26)
#define DWC3_GUCTL1_DEV_L1_EXIT_BY_HW		BIT(24)
#define DWC3_GUCTL1_PARKMODE_DISABLE_SS		BIT(17)
#define DWC3_GUCTL1_PARKMODE_DISABLE_HS		BIT(16)
#define DWC3_GUCTL1_RESUME_OPMODE_HS_HOST	BIT(10)

/* Global Status Register */
#define DWC3_GSTS_OTG_IP	BIT(10)
#define DWC3_GSTS_BC_IP		BIT(9)
#define DWC3_GSTS_ADP_IP	BIT(8)
#define DWC3_GSTS_HOST_IP	BIT(7)
#define DWC3_GSTS_DEVICE_IP	BIT(6)
#define DWC3_GSTS_CSR_TIMEOUT	BIT(5)
#define DWC3_GSTS_BUS_ERR_ADDR_VLD	BIT(4)
#define DWC3_GSTS_CURMOD(n)	((n) & 0x3)
#define DWC3_GSTS_CURMOD_DEVICE	0
#define DWC3_GSTS_CURMOD_HOST	1

/* Global USB2 PHY Configuration Register */
#define DWC3_GUSB2PHYCFG_PHYSOFTRST	BIT(31)
#define DWC3_GUSB2PHYCFG_U2_FREECLK_EXISTS	BIT(30)
#define DWC3_GUSB2PHYCFG_ULPIEXTVBUSDRV	BIT(17)
#define DWC3_GUSB2PHYCFG_SUSPHY		BIT(6)
#define DWC3_GUSB2PHYCFG_ULPI_UTMI	BIT(4)
#define DWC3_GUSB2PHYCFG_ENBLSLPM	BIT(8)
#define DWC3_GUSB2PHYCFG_PHYIF(n)	(n << 3)
#define DWC3_GUSB2PHYCFG_PHYIF_MASK	DWC3_GUSB2PHYCFG_PHYIF(1)
#define DWC3_GUSB2PHYCFG_USBTRDTIM(n)	(n << 10)
#define DWC3_GUSB2PHYCFG_USBTRDTIM_MASK	DWC3_GUSB2PHYCFG_USBTRDTIM(0xf)
#define USBTRDTIM_UTMI_8_BIT		9
#define USBTRDTIM_UTMI_16_BIT		5
#define UTMI_PHYIF_16_BIT		1
#define UTMI_PHYIF_8_BIT		0

/* Global USB2 PHY Vendor Control Register */
#define DWC3_GUSB2PHYACC_NEWREGREQ	BIT(25)
#define DWC3_GUSB2PHYACC_DONE		BIT(24)
#define DWC3_GUSB2PHYACC_BUSY		BIT(23)
#define DWC3_GUSB2PHYACC_WRITE		BIT(22)
#define DWC3_GUSB2PHYACC_ADDR(n)	(n << 16)
#define DWC3_GUSB2PHYACC_EXTEND_ADDR(n)	(n << 8)
#define DWC3_GUSB2PHYACC_DATA(n)	(n & 0xff)

/* Global USB3 PIPE Control Register */
#define DWC3_GUSB3PIPECTL_PHYSOFTRST	BIT(31)
#define DWC3_GUSB3PIPECTL_U2SSINP3OK	BIT(29)
#define DWC3_GUSB3PIPECTL_DISRXDETINP3	BIT(28)
#define DWC3_GUSB3PIPECTL_UX_EXIT_PX	BIT(27)
#define DWC3_GUSB3PIPECTL_REQP1P2P3	BIT(24)
#define DWC3_GUSB3PIPECTL_DEP1P2P3(n)	((n) << 19)
#define DWC3_GUSB3PIPECTL_DEP1P2P3_MASK	DWC3_GUSB3PIPECTL_DEP1P2P3(7)
#define DWC3_GUSB3PIPECTL_DEP1P2P3_EN	DWC3_GUSB3PIPECTL_DEP1P2P3(1)
#define DWC3_GUSB3PIPECTL_DEPOCHANGE	BIT(18)
#define DWC3_GUSB3PIPECTL_SUSPHY	BIT(17)
#define DWC3_GUSB3PIPECTL_LFPSFILT	BIT(9)
#define DWC3_GUSB3PIPECTL_RX_DETOPOLL	BIT(8)
#define DWC3_GUSB3PIPECTL_TX_DEEPH_MASK	DWC3_GUSB3PIPECTL_TX_DEEPH(3)
#define DWC3_GUSB3PIPECTL_TX_DEEPH(n)	((n) << 1)

/* Global TX Fifo Size Register */
#define DWC31_GTXFIFOSIZ_TXFRAMNUM	BIT(15)		/* DWC_usb31 only */
#define DWC31_GTXFIFOSIZ_TXFDEP(n)	((n) & 0x7fff)	/* DWC_usb31 only */
#define DWC3_GTXFIFOSIZ_TXFDEP(n)	((n) & 0xffff)
#define DWC3_GTXFIFOSIZ_TXFSTADDR(n)	((n) & 0xffff0000)

/* Global RX Fifo Size Register */
#define DWC31_GRXFIFOSIZ_RXFDEP(n)	((n) & 0x7fff)	/* DWC_usb31 only */
#define DWC3_GRXFIFOSIZ_RXFDEP(n)	((n) & 0xffff)

/* Global Event Size Registers */
#define DWC3_GEVNTSIZ_INTMASK		BIT(31)
#define DWC3_GEVNTSIZ_SIZE(n)		((n) & 0xffff)

/* Global HWPARAMS0 Register */
#define DWC3_GHWPARAMS0_MODE(n)		((n) & 0x3)
#define DWC3_GHWPARAMS0_MODE_GADGET	0
#define DWC3_GHWPARAMS0_MODE_HOST	1
#define DWC3_GHWPARAMS0_MODE_DRD	2
#define DWC3_GHWPARAMS0_MBUS_TYPE(n)	(((n) >> 3) & 0x7)
#define DWC3_GHWPARAMS0_SBUS_TYPE(n)	(((n) >> 6) & 0x3)
#define DWC3_GHWPARAMS0_MDWIDTH(n)	(((n) >> 8) & 0xff)
#define DWC3_GHWPARAMS0_SDWIDTH(n)	(((n) >> 16) & 0xff)
#define DWC3_GHWPARAMS0_AWIDTH(n)	(((n) >> 24) & 0xff)

/* Global HWPARAMS1 Register */
#define DWC3_GHWPARAMS1_EN_PWROPT(n)	(((n) & (3 << 24)) >> 24)
#define DWC3_GHWPARAMS1_EN_PWROPT_NO	0
#define DWC3_GHWPARAMS1_EN_PWROPT_CLK	1
#define DWC3_GHWPARAMS1_EN_PWROPT_HIB	2
#define DWC3_GHWPARAMS1_PWROPT(n)	((n) << 24)
#define DWC3_GHWPARAMS1_PWROPT_MASK	DWC3_GHWPARAMS1_PWROPT(3)
#define DWC3_GHWPARAMS1_ENDBC		BIT(31)

/* Global HWPARAMS3 Register */
#define DWC3_GHWPARAMS3_SSPHY_IFC(n)		((n) & 3)
#define DWC3_GHWPARAMS3_SSPHY_IFC_DIS		0
#define DWC3_GHWPARAMS3_SSPHY_IFC_GEN1		1
#define DWC3_GHWPARAMS3_SSPHY_IFC_GEN2		2 /* DWC_usb31 only */
#define DWC3_GHWPARAMS3_HSPHY_IFC(n)		(((n) & (3 << 2)) >> 2)
#define DWC3_GHWPARAMS3_HSPHY_IFC_DIS		0
#define DWC3_GHWPARAMS3_HSPHY_IFC_UTMI		1
#define DWC3_GHWPARAMS3_HSPHY_IFC_ULPI		2
#define DWC3_GHWPARAMS3_HSPHY_IFC_UTMI_ULPI	3
#define DWC3_GHWPARAMS3_FSPHY_IFC(n)		(((n) & (3 << 4)) >> 4)
#define DWC3_GHWPARAMS3_FSPHY_IFC_DIS		0
#define DWC3_GHWPARAMS3_FSPHY_IFC_ENA		1

/* Global HWPARAMS4 Register */
#define DWC3_GHWPARAMS4_HIBER_SCRATCHBUFS(n)	(((n) & (0x0f << 13)) >> 13)
#define DWC3_MAX_HIBER_SCRATCHBUFS		15

/* Global HWPARAMS6 Register */
#define DWC3_GHWPARAMS6_BCSUPPORT		BIT(14)
#define DWC3_GHWPARAMS6_OTG3SUPPORT		BIT(13)
#define DWC3_GHWPARAMS6_ADPSUPPORT		BIT(12)
#define DWC3_GHWPARAMS6_HNPSUPPORT		BIT(11)
#define DWC3_GHWPARAMS6_SRPSUPPORT		BIT(10)
#define DWC3_GHWPARAMS6_EN_FPGA			BIT(7)

/* DWC_usb32 only */
#define DWC3_GHWPARAMS6_MDWIDTH(n)		((n) & (0x3 << 8))

/* Global HWPARAMS7 Register */
#define DWC3_GHWPARAMS7_RAM1_DEPTH(n)	((n) & 0xffff)
#define DWC3_GHWPARAMS7_RAM2_DEPTH(n)	(((n) >> 16) & 0xffff)

/* Global HWPARAMS9 Register */
#define DWC3_GHWPARAMS9_DEV_TXF_FLUSH_BYPASS	BIT(0)
#define DWC3_GHWPARAMS9_DEV_MST			BIT(1)

/* Global Frame Length Adjustment Register */
#define DWC3_GFLADJ_30MHZ_SDBND_SEL		BIT(7)
#define DWC3_GFLADJ_30MHZ_MASK			0x3f
#define DWC3_GFLADJ_REFCLK_FLADJ_MASK		GENMASK(21, 8)
#define DWC3_GFLADJ_REFCLK_LPM_SEL		BIT(23)
#define DWC3_GFLADJ_240MHZDECR			GENMASK(30, 24)
#define DWC3_GFLADJ_240MHZDECR_PLS1		BIT(31)

/* Global User Control Register*/
#define DWC3_GUCTL_REFCLKPER_MASK		0xffc00000
#define DWC3_GUCTL_REFCLKPER_SEL		22

/* Global User Control Register 2 */
#define DWC3_GUCTL2_RST_ACTBITLATER		BIT(14)

/* Global User Control Register 3 */
#define DWC3_GUCTL3_SPLITDISABLE		BIT(14)

/* Device Configuration Register */
#define DWC3_DCFG_NUMLANES(n)	(((n) & 0x3) << 30) /* DWC_usb32 only */

#define DWC3_DCFG_DEVADDR(addr)	((addr) << 3)
#define DWC3_DCFG_DEVADDR_MASK	DWC3_DCFG_DEVADDR(0x7f)

#define DWC3_DCFG_SPEED_MASK	(7 << 0)
#define DWC3_DCFG_SUPERSPEED_PLUS (5 << 0)  /* DWC_usb31 only */
#define DWC3_DCFG_SUPERSPEED	(4 << 0)
#define DWC3_DCFG_HIGHSPEED	(0 << 0)
#define DWC3_DCFG_FULLSPEED	BIT(0)

#define DWC3_DCFG_NUMP_SHIFT	17
#define DWC3_DCFG_NUMP(n)	(((n) >> DWC3_DCFG_NUMP_SHIFT) & 0x1f)
#define DWC3_DCFG_NUMP_MASK	(0x1f << DWC3_DCFG_NUMP_SHIFT)
#define DWC3_DCFG_LPM_CAP	BIT(22)
#define DWC3_DCFG_IGNSTRMPP	BIT(23)

/* Device Control Register */
#define DWC3_DCTL_RUN_STOP	BIT(31)
#define DWC3_DCTL_CSFTRST	BIT(30)
#define DWC3_DCTL_LSFTRST	BIT(29)

#define DWC3_DCTL_HIRD_THRES_MASK	(0x1f << 24)
#define DWC3_DCTL_HIRD_THRES(n)	((n) << 24)

#define DWC3_DCTL_APPL1RES	BIT(23)

/* These apply for core versions 1.87a and earlier */
#define DWC3_DCTL_TRGTULST_MASK		(0x0f << 17)
#define DWC3_DCTL_TRGTULST(n)		((n) << 17)
#define DWC3_DCTL_TRGTULST_U2		(DWC3_DCTL_TRGTULST(2))
#define DWC3_DCTL_TRGTULST_U3		(DWC3_DCTL_TRGTULST(3))
#define DWC3_DCTL_TRGTULST_SS_DIS	(DWC3_DCTL_TRGTULST(4))
#define DWC3_DCTL_TRGTULST_RX_DET	(DWC3_DCTL_TRGTULST(5))
#define DWC3_DCTL_TRGTULST_SS_INACT	(DWC3_DCTL_TRGTULST(6))

/* These apply for core versions 1.94a and later */
#define DWC3_DCTL_NYET_THRES(n)		(((n) & 0xf) << 20)

#define DWC3_DCTL_KEEP_CONNECT		BIT(19)
#define DWC3_DCTL_L1_HIBER_EN		BIT(18)
#define DWC3_DCTL_CRS			BIT(17)
#define DWC3_DCTL_CSS			BIT(16)

#define DWC3_DCTL_INITU2ENA		BIT(12)
#define DWC3_DCTL_ACCEPTU2ENA		BIT(11)
#define DWC3_DCTL_INITU1ENA		BIT(10)
#define DWC3_DCTL_ACCEPTU1ENA		BIT(9)
#define DWC3_DCTL_TSTCTRL_MASK		(0xf << 1)

#define DWC3_DCTL_ULSTCHNGREQ_MASK	(0x0f << 5)
#define DWC3_DCTL_ULSTCHNGREQ(n) (((n) << 5) & DWC3_DCTL_ULSTCHNGREQ_MASK)

#define DWC3_DCTL_ULSTCHNG_NO_ACTION	(DWC3_DCTL_ULSTCHNGREQ(0))
#define DWC3_DCTL_ULSTCHNG_SS_DISABLED	(DWC3_DCTL_ULSTCHNGREQ(4))
#define DWC3_DCTL_ULSTCHNG_RX_DETECT	(DWC3_DCTL_ULSTCHNGREQ(5))
#define DWC3_DCTL_ULSTCHNG_SS_INACTIVE	(DWC3_DCTL_ULSTCHNGREQ(6))
#define DWC3_DCTL_ULSTCHNG_RECOVERY	(DWC3_DCTL_ULSTCHNGREQ(8))
#define DWC3_DCTL_ULSTCHNG_COMPLIANCE	(DWC3_DCTL_ULSTCHNGREQ(10))
#define DWC3_DCTL_ULSTCHNG_LOOPBACK	(DWC3_DCTL_ULSTCHNGREQ(11))

/* Device Event Enable Register */
#define DWC3_DEVTEN_VNDRDEVTSTRCVEDEN	BIT(12)
#define DWC3_DEVTEN_EVNTOVERFLOWEN	BIT(11)
#define DWC3_DEVTEN_CMDCMPLTEN		BIT(10)
#define DWC3_DEVTEN_ERRTICERREN		BIT(9)
#define DWC3_DEVTEN_SOFEN		BIT(7)
#define DWC3_DEVTEN_U3L2L1SUSPEN	BIT(6)
#define DWC3_DEVTEN_HIBERNATIONREQEVTEN	BIT(5)
#define DWC3_DEVTEN_WKUPEVTEN		BIT(4)
#define DWC3_DEVTEN_ULSTCNGEN		BIT(3)
#define DWC3_DEVTEN_CONNECTDONEEN	BIT(2)
#define DWC3_DEVTEN_USBRSTEN		BIT(1)
#define DWC3_DEVTEN_DISCONNEVTEN	BIT(0)

#define DWC3_DSTS_CONNLANES(n)		(((n) >> 30) & 0x3) /* DWC_usb32 only */

/* Device Status Register */
#define DWC3_DSTS_DCNRD			BIT(29)

/* This applies for core versions 1.87a and earlier */
#define DWC3_DSTS_PWRUPREQ		BIT(24)

/* These apply for core versions 1.94a and later */
#define DWC3_DSTS_RSS			BIT(25)
#define DWC3_DSTS_SSS			BIT(24)

#define DWC3_DSTS_COREIDLE		BIT(23)
#define DWC3_DSTS_DEVCTRLHLT		BIT(22)

#define DWC3_DSTS_USBLNKST_MASK		(0x0f << 18)
#define DWC3_DSTS_USBLNKST(n)		(((n) & DWC3_DSTS_USBLNKST_MASK) >> 18)

#define DWC3_DSTS_RXFIFOEMPTY		BIT(17)

#define DWC3_DSTS_SOFFN_MASK		(0x3fff << 3)
#define DWC3_DSTS_SOFFN(n)		(((n) & DWC3_DSTS_SOFFN_MASK) >> 3)

#define DWC3_DSTS_CONNECTSPD		(7 << 0)

#define DWC3_DSTS_SUPERSPEED_PLUS	(5 << 0) /* DWC_usb31 only */
#define DWC3_DSTS_SUPERSPEED		(4 << 0)
#define DWC3_DSTS_HIGHSPEED		(0 << 0)
#define DWC3_DSTS_FULLSPEED		BIT(0)

/* Device Generic Command Register */
#define DWC3_DGCMD_SET_LMP		0x01
#define DWC3_DGCMD_SET_PERIODIC_PAR	0x02
#define DWC3_DGCMD_XMIT_FUNCTION	0x03

/* These apply for core versions 1.94a and later */
#define DWC3_DGCMD_SET_SCRATCHPAD_ADDR_LO	0x04
#define DWC3_DGCMD_SET_SCRATCHPAD_ADDR_HI	0x05

#define DWC3_DGCMD_SELECTED_FIFO_FLUSH	0x09
#define DWC3_DGCMD_ALL_FIFO_FLUSH	0x0a
#define DWC3_DGCMD_SET_ENDPOINT_NRDY	0x0c
#define DWC3_DGCMD_SET_ENDPOINT_PRIME	0x0d
#define DWC3_DGCMD_RUN_SOC_BUS_LOOPBACK	0x10
#define DWC3_DGCMD_DEV_NOTIFICATION	0x07

#define DWC3_DGCMD_STATUS(n)		(((n) >> 12) & 0x0F)
#define DWC3_DGCMD_CMDACT		BIT(10)
#define DWC3_DGCMD_CMDIOC		BIT(8)

/* Device Generic Command Parameter Register */
#define DWC3_DGCMDPAR_FORCE_LINKPM_ACCEPT	BIT(0)
#define DWC3_DGCMDPAR_FIFO_NUM(n)		((n) << 0)
#define DWC3_DGCMDPAR_RX_FIFO			(0 << 5)
#define DWC3_DGCMDPAR_TX_FIFO			BIT(5)
#define DWC3_DGCMDPAR_LOOPBACK_DIS		(0 << 0)
#define DWC3_DGCMDPAR_LOOPBACK_ENA		BIT(0)
#define DWC3_DGCMDPAR_DN_FUNC_WAKE		BIT(0)
#define DWC3_DGCMDPAR_INTF_SEL(n)		((n) << 4)

/* Device Endpoint Command Register */
#define DWC3_DEPCMD_PARAM_SHIFT		16
#define DWC3_DEPCMD_PARAM(x)		((x) << DWC3_DEPCMD_PARAM_SHIFT)
#define DWC3_DEPCMD_GET_RSC_IDX(x)	(((x) >> DWC3_DEPCMD_PARAM_SHIFT) & 0x7f)
#define DWC3_DEPCMD_STATUS(x)		(((x) >> 12) & 0x0F)
#define DWC3_DEPCMD_HIPRI_FORCERM	BIT(11)
#define DWC3_DEPCMD_CLEARPENDIN		BIT(11)
#define DWC3_DEPCMD_CMDACT		BIT(10)
#define DWC3_DEPCMD_CMDIOC		BIT(8)

#define DWC3_DEPCMD_DEPSTARTCFG		(0x09 << 0)
#define DWC3_DEPCMD_ENDTRANSFER		(0x08 << 0)
#define DWC3_DEPCMD_UPDATETRANSFER	(0x07 << 0)
#define DWC3_DEPCMD_STARTTRANSFER	(0x06 << 0)
#define DWC3_DEPCMD_CLEARSTALL		(0x05 << 0)
#define DWC3_DEPCMD_SETSTALL		(0x04 << 0)
/* This applies for core versions 1.90a and earlier */
#define DWC3_DEPCMD_GETSEQNUMBER	(0x03 << 0)
/* This applies for core versions 1.94a and later */
#define DWC3_DEPCMD_GETEPSTATE		(0x03 << 0)
#define DWC3_DEPCMD_SETTRANSFRESOURCE	(0x02 << 0)
#define DWC3_DEPCMD_SETEPCONFIG		(0x01 << 0)

#define DWC3_DEPCMD_CMD(x)		((x) & 0xf)

/* The EP number goes 0..31 so ep0 is always out and ep1 is always in */
#define DWC3_DALEPENA_EP(n)		BIT(n)

/* DWC_usb32 DCFG1 config */
#define DWC3_DCFG1_DIS_MST_ENH		BIT(1)

#define DWC3_DEPCMD_TYPE_CONTROL	0
#define DWC3_DEPCMD_TYPE_ISOC		1
#define DWC3_DEPCMD_TYPE_BULK		2
#define DWC3_DEPCMD_TYPE_INTR		3

#define DWC3_DEV_IMOD_COUNT_SHIFT	16
#define DWC3_DEV_IMOD_COUNT_MASK	(0xffff << 16)
#define DWC3_DEV_IMOD_INTERVAL_SHIFT	0
#define DWC3_DEV_IMOD_INTERVAL_MASK	(0xffff << 0)

/* OTG Configuration Register */
#define DWC3_OCFG_DISPWRCUTTOFF		BIT(5)
#define DWC3_OCFG_HIBDISMASK		BIT(4)
#define DWC3_OCFG_SFTRSTMASK		BIT(3)
#define DWC3_OCFG_OTGVERSION		BIT(2)
#define DWC3_OCFG_HNPCAP		BIT(1)
#define DWC3_OCFG_SRPCAP		BIT(0)

/* OTG CTL Register */
#define DWC3_OCTL_OTG3GOERR		BIT(7)
#define DWC3_OCTL_PERIMODE		BIT(6)
#define DWC3_OCTL_PRTPWRCTL		BIT(5)
#define DWC3_OCTL_HNPREQ		BIT(4)
#define DWC3_OCTL_SESREQ		BIT(3)
#define DWC3_OCTL_TERMSELIDPULSE	BIT(2)
#define DWC3_OCTL_DEVSETHNPEN		BIT(1)
#define DWC3_OCTL_HSTSETHNPEN		BIT(0)

/* OTG Event Register */
#define DWC3_OEVT_DEVICEMODE		BIT(31)
#define DWC3_OEVT_XHCIRUNSTPSET		BIT(27)
#define DWC3_OEVT_DEVRUNSTPSET		BIT(26)
#define DWC3_OEVT_HIBENTRY		BIT(25)
#define DWC3_OEVT_CONIDSTSCHNG		BIT(24)
#define DWC3_OEVT_HRRCONFNOTIF		BIT(23)
#define DWC3_OEVT_HRRINITNOTIF		BIT(22)
#define DWC3_OEVT_ADEVIDLE		BIT(21)
#define DWC3_OEVT_ADEVBHOSTEND		BIT(20)
#define DWC3_OEVT_ADEVHOST		BIT(19)
#define DWC3_OEVT_ADEVHNPCHNG		BIT(18)
#define DWC3_OEVT_ADEVSRPDET		BIT(17)
#define DWC3_OEVT_ADEVSESSENDDET	BIT(16)
#define DWC3_OEVT_BDEVBHOSTEND		BIT(11)
#define DWC3_OEVT_BDEVHNPCHNG		BIT(10)
#define DWC3_OEVT_BDEVSESSVLDDET	BIT(9)
#define DWC3_OEVT_BDEVVBUSCHNG		BIT(8)
#define DWC3_OEVT_BSESSVLD		BIT(3)
#define DWC3_OEVT_HSTNEGSTS		BIT(2)
#define DWC3_OEVT_SESREQSTS		BIT(1)
#define DWC3_OEVT_ERROR			BIT(0)

/* OTG Event Enable Register */
#define DWC3_OEVTEN_XHCIRUNSTPSETEN	BIT(27)
#define DWC3_OEVTEN_DEVRUNSTPSETEN	BIT(26)
#define DWC3_OEVTEN_HIBENTRYEN		BIT(25)
#define DWC3_OEVTEN_CONIDSTSCHNGEN	BIT(24)
#define DWC3_OEVTEN_HRRCONFNOTIFEN	BIT(23)
#define DWC3_OEVTEN_HRRINITNOTIFEN	BIT(22)
#define DWC3_OEVTEN_ADEVIDLEEN		BIT(21)
#define DWC3_OEVTEN_ADEVBHOSTENDEN	BIT(20)
#define DWC3_OEVTEN_ADEVHOSTEN		BIT(19)
#define DWC3_OEVTEN_ADEVHNPCHNGEN	BIT(18)
#define DWC3_OEVTEN_ADEVSRPDETEN	BIT(17)
#define DWC3_OEVTEN_ADEVSESSENDDETEN	BIT(16)
#define DWC3_OEVTEN_BDEVBHOSTENDEN	BIT(11)
#define DWC3_OEVTEN_BDEVHNPCHNGEN	BIT(10)
#define DWC3_OEVTEN_BDEVSESSVLDDETEN	BIT(9)
#define DWC3_OEVTEN_BDEVVBUSCHNGEN	BIT(8)

/* OTG Status Register */
#define DWC3_OSTS_DEVRUNSTP		BIT(13)
#define DWC3_OSTS_XHCIRUNSTP		BIT(12)
#define DWC3_OSTS_PERIPHERALSTATE	BIT(4)
#define DWC3_OSTS_XHCIPRTPOWER		BIT(3)
#define DWC3_OSTS_BSESVLD		BIT(2)
#define DWC3_OSTS_VBUSVLD		BIT(1)
#define DWC3_OSTS_CONIDSTS		BIT(0)

/* Structures */

struct dwc3_trb;

/**
 * struct dwc3_event_buffer - Software event buffer representation
 * @buf: _THE_ buffer
 * @cache: The buffer cache used in the threaded interrupt
 * @length: size of this buffer
 * @lpos: event offset
 * @count: cache of last read event count register
 * @flags: flags related to this event buffer
 * @dma: dma_addr_t
 * @dwc: pointer to DWC controller
 */
struct dwc3_event_buffer {
	void			*buf;
	void			*cache;
	unsigned int		length;
	unsigned int		lpos;
	unsigned int		count;
	unsigned int		flags;

#define DWC3_EVENT_PENDING	BIT(0)

	dma_addr_t		dma;

	struct dwc3		*dwc;
};

#define DWC3_EP_FLAG_STALLED	BIT(0)
#define DWC3_EP_FLAG_WEDGED	BIT(1)

#define DWC3_EP_DIRECTION_TX	true
#define DWC3_EP_DIRECTION_RX	false

#define DWC3_TRB_NUM		256

/**
 * struct dwc3_ep - device side endpoint representation
 * @endpoint: usb endpoint
 * @cancelled_list: list of cancelled requests for this endpoint
 * @pending_list: list of pending requests for this endpoint
 * @started_list: list of started requests on this endpoint
 * @regs: pointer to first endpoint register
 * @trb_pool: array of transaction buffers
 * @trb_pool_dma: dma address of @trb_pool
 * @trb_enqueue: enqueue 'pointer' into TRB array
 * @trb_dequeue: dequeue 'pointer' into TRB array
 * @dwc: pointer to DWC controller
 * @saved_state: ep state saved during hibernation
 * @flags: endpoint flags (wedged, stalled, ...)
 * @number: endpoint number (1 - 15)
 * @type: set to bmAttributes & USB_ENDPOINT_XFERTYPE_MASK
 * @resource_index: Resource transfer index
 * @frame_number: set to the frame number we want this transfer to start (ISOC)
 * @interval: the interval on which the ISOC transfer is started
 * @name: a human readable name e.g. ep1out-bulk
 * @direction: true for TX, false for RX
 * @stream_capable: true when streams are enabled
 * @combo_num: the test combination BIT[15:14] of the frame number to test
 *		isochronous START TRANSFER command failure workaround
 * @start_cmd_status: the status of testing START TRANSFER command with
 *		combo_num = 'b00
 */
struct dwc3_ep {
	struct usb_ep		endpoint;
	struct list_head	cancelled_list;
	struct list_head	pending_list;
	struct list_head	started_list;

	void __iomem		*regs;

	struct dwc3_trb		*trb_pool;
	dma_addr_t		trb_pool_dma;
	struct dwc3		*dwc;

	u32			saved_state;
	unsigned int		flags;
#define DWC3_EP_ENABLED			BIT(0)
#define DWC3_EP_STALL			BIT(1)
#define DWC3_EP_WEDGE			BIT(2)
#define DWC3_EP_TRANSFER_STARTED	BIT(3)
#define DWC3_EP_END_TRANSFER_PENDING	BIT(4)
#define DWC3_EP_PENDING_REQUEST		BIT(5)
#define DWC3_EP_DELAY_START		BIT(6)
#define DWC3_EP_WAIT_TRANSFER_COMPLETE	BIT(7)
#define DWC3_EP_IGNORE_NEXT_NOSTREAM	BIT(8)
#define DWC3_EP_FORCE_RESTART_STREAM	BIT(9)
#define DWC3_EP_FIRST_STREAM_PRIMED	BIT(10)
#define DWC3_EP_PENDING_CLEAR_STALL	BIT(11)
#define DWC3_EP_TXFIFO_RESIZED		BIT(12)
#define DWC3_EP_DELAY_STOP             BIT(13)

	/* This last one is specific to EP0 */
#define DWC3_EP0_DIR_IN			BIT(31)

	/*
	 * IMPORTANT: we *know* we have 256 TRBs in our @trb_pool, so we will
	 * use a u8 type here. If anybody decides to increase number of TRBs to
	 * anything larger than 256 - I can't see why people would want to do
	 * this though - then this type needs to be changed.
	 *
	 * By using u8 types we ensure that our % operator when incrementing
	 * enqueue and dequeue get optimized away by the compiler.
	 */
	u8			trb_enqueue;
	u8			trb_dequeue;

	u8			number;
	u8			type;
	u8			resource_index;
	u32			frame_number;
	u32			interval;

	char			name[20];

	unsigned		direction:1;
	unsigned		stream_capable:1;

	/* For isochronous START TRANSFER workaround only */
	u8			combo_num;
	int			start_cmd_status;
};

enum dwc3_phy {
	DWC3_PHY_UNKNOWN = 0,
	DWC3_PHY_USB3,
	DWC3_PHY_USB2,
};

enum dwc3_ep0_next {
	DWC3_EP0_UNKNOWN = 0,
	DWC3_EP0_COMPLETE,
	DWC3_EP0_NRDY_DATA,
	DWC3_EP0_NRDY_STATUS,
};

enum dwc3_ep0_state {
	EP0_UNCONNECTED		= 0,
	EP0_SETUP_PHASE,
	EP0_DATA_PHASE,
	EP0_STATUS_PHASE,
};

enum dwc3_link_state {
	/* In SuperSpeed */
	DWC3_LINK_STATE_U0		= 0x00, /* in HS, means ON */
	DWC3_LINK_STATE_U1		= 0x01,
	DWC3_LINK_STATE_U2		= 0x02, /* in HS, means SLEEP */
	DWC3_LINK_STATE_U3		= 0x03, /* in HS, means SUSPEND */
	DWC3_LINK_STATE_SS_DIS		= 0x04,
	DWC3_LINK_STATE_RX_DET		= 0x05, /* in HS, means Early Suspend */
	DWC3_LINK_STATE_SS_INACT	= 0x06,
	DWC3_LINK_STATE_POLL		= 0x07,
	DWC3_LINK_STATE_RECOV		= 0x08,
	DWC3_LINK_STATE_HRESET		= 0x09,
	DWC3_LINK_STATE_CMPLY		= 0x0a,
	DWC3_LINK_STATE_LPBK		= 0x0b,
	DWC3_LINK_STATE_RESET		= 0x0e,
	DWC3_LINK_STATE_RESUME		= 0x0f,
	DWC3_LINK_STATE_MASK		= 0x0f,
};

/* TRB Length, PCM and Status */
#define DWC3_TRB_SIZE_MASK	(0x00ffffff)
#define DWC3_TRB_SIZE_LENGTH(n)	((n) & DWC3_TRB_SIZE_MASK)
#define DWC3_TRB_SIZE_PCM1(n)	(((n) & 0x03) << 24)
#define DWC3_TRB_SIZE_TRBSTS(n)	(((n) & (0x0f << 28)) >> 28)

#define DWC3_TRBSTS_OK			0
#define DWC3_TRBSTS_MISSED_ISOC		1
#define DWC3_TRBSTS_SETUP_PENDING	2
#define DWC3_TRB_STS_XFER_IN_PROG	4

/* TRB Control */
#define DWC3_TRB_CTRL_HWO		BIT(0)
#define DWC3_TRB_CTRL_LST		BIT(1)
#define DWC3_TRB_CTRL_CHN		BIT(2)
#define DWC3_TRB_CTRL_CSP		BIT(3)
#define DWC3_TRB_CTRL_TRBCTL(n)		(((n) & 0x3f) << 4)
#define DWC3_TRB_CTRL_ISP_IMI		BIT(10)
#define DWC3_TRB_CTRL_IOC		BIT(11)
#define DWC3_TRB_CTRL_SID_SOFN(n)	(((n) & 0xffff) << 14)
#define DWC3_TRB_CTRL_GET_SID_SOFN(n)	(((n) & (0xffff << 14)) >> 14)

#define DWC3_TRBCTL_TYPE(n)		((n) & (0x3f << 4))
#define DWC3_TRBCTL_NORMAL		DWC3_TRB_CTRL_TRBCTL(1)
#define DWC3_TRBCTL_CONTROL_SETUP	DWC3_TRB_CTRL_TRBCTL(2)
#define DWC3_TRBCTL_CONTROL_STATUS2	DWC3_TRB_CTRL_TRBCTL(3)
#define DWC3_TRBCTL_CONTROL_STATUS3	DWC3_TRB_CTRL_TRBCTL(4)
#define DWC3_TRBCTL_CONTROL_DATA	DWC3_TRB_CTRL_TRBCTL(5)
#define DWC3_TRBCTL_ISOCHRONOUS_FIRST	DWC3_TRB_CTRL_TRBCTL(6)
#define DWC3_TRBCTL_ISOCHRONOUS		DWC3_TRB_CTRL_TRBCTL(7)
#define DWC3_TRBCTL_LINK_TRB		DWC3_TRB_CTRL_TRBCTL(8)

/**
 * struct dwc3_trb - transfer request block (hw format)
 * @bpl: DW0-3
 * @bph: DW4-7
 * @size: DW8-B
 * @ctrl: DWC-F
 */
struct dwc3_trb {
	u32		bpl;
	u32		bph;
	u32		size;
	u32		ctrl;
} __packed;

/**
 * struct dwc3_hwparams - copy of HWPARAMS registers
 * @hwparams0: GHWPARAMS0
 * @hwparams1: GHWPARAMS1
 * @hwparams2: GHWPARAMS2
 * @hwparams3: GHWPARAMS3
 * @hwparams4: GHWPARAMS4
 * @hwparams5: GHWPARAMS5
 * @hwparams6: GHWPARAMS6
 * @hwparams7: GHWPARAMS7
 * @hwparams8: GHWPARAMS8
 * @hwparams9: GHWPARAMS9
 */
struct dwc3_hwparams {
	u32	hwparams0;
	u32	hwparams1;
	u32	hwparams2;
	u32	hwparams3;
	u32	hwparams4;
	u32	hwparams5;
	u32	hwparams6;
	u32	hwparams7;
	u32	hwparams8;
	u32	hwparams9;
};

/* HWPARAMS0 */
#define DWC3_MODE(n)		((n) & 0x7)

/* HWPARAMS1 */
#define DWC3_NUM_INT(n)		(((n) & (0x3f << 15)) >> 15)

/* HWPARAMS3 */
#define DWC3_NUM_IN_EPS_MASK	(0x1f << 18)
#define DWC3_NUM_EPS_MASK	(0x3f << 12)
#define DWC3_NUM_EPS(p)		(((p)->hwparams3 &		\
			(DWC3_NUM_EPS_MASK)) >> 12)
#define DWC3_NUM_IN_EPS(p)	(((p)->hwparams3 &		\
			(DWC3_NUM_IN_EPS_MASK)) >> 18)

/* HWPARAMS7 */
#define DWC3_RAM1_DEPTH(n)	((n) & 0xffff)

/* HWPARAMS9 */
#define DWC3_MST_CAPABLE(p)	(!!((p)->hwparams9 &		\
			DWC3_GHWPARAMS9_DEV_MST))

/**
 * struct dwc3_request - representation of a transfer request
 * @request: struct usb_request to be transferred
 * @list: a list_head used for request queueing
 * @dep: struct dwc3_ep owning this request
 * @sg: pointer to first incomplete sg
 * @start_sg: pointer to the sg which should be queued next
 * @num_pending_sgs: counter to pending sgs
 * @num_queued_sgs: counter to the number of sgs which already got queued
 * @remaining: amount of data remaining
 * @status: internal dwc3 request status tracking
 * @epnum: endpoint number to which this request refers
 * @trb: pointer to struct dwc3_trb
 * @trb_dma: DMA address of @trb
 * @num_trbs: number of TRBs used by this request
 * @needs_extra_trb: true when request needs one extra TRB (either due to ZLP
 *	or unaligned OUT)
 * @direction: IN or OUT direction flag
 * @mapped: true when request has been dma-mapped
 */
struct dwc3_request {
	struct usb_request	request;
	struct list_head	list;
	struct dwc3_ep		*dep;
	struct scatterlist	*sg;
	struct scatterlist	*start_sg;

	unsigned int		num_pending_sgs;
	unsigned int		num_queued_sgs;
	unsigned int		remaining;

	unsigned int		status;
#define DWC3_REQUEST_STATUS_QUEUED		0
#define DWC3_REQUEST_STATUS_STARTED		1
#define DWC3_REQUEST_STATUS_DISCONNECTED	2
#define DWC3_REQUEST_STATUS_DEQUEUED		3
#define DWC3_REQUEST_STATUS_STALLED		4
#define DWC3_REQUEST_STATUS_COMPLETED		5
#define DWC3_REQUEST_STATUS_UNKNOWN		-1

	u8			epnum;
	struct dwc3_trb		*trb;
	dma_addr_t		trb_dma;

	unsigned int		num_trbs;

	unsigned int		needs_extra_trb:1;
	unsigned int		direction:1;
	unsigned int		mapped:1;
};

/*
 * struct dwc3_scratchpad_array - hibernation scratchpad array
 * (format defined by hw)
 */
struct dwc3_scratchpad_array {
	__le64	dma_adr[DWC3_MAX_HIBER_SCRATCHBUFS];
};

/**
 * struct dwc3 - representation of our controller
 * @drd_work: workqueue used for role swapping
 * @ep0_trb: trb which is used for the ctrl_req
 * @bounce: address of bounce buffer
 * @setup_buf: used while precessing STD USB requests
 * @ep0_trb_addr: dma address of @ep0_trb
 * @bounce_addr: dma address of @bounce
 * @ep0_usb_req: dummy req used while handling STD USB requests
 * @ep0_in_setup: one control transfer is completed and enter setup phase
 * @lock: for synchronizing
 * @mutex: for mode switching
 * @dev: pointer to our struct device
 * @sysdev: pointer to the DMA-capable device
 * @xhci: pointer to our xHCI child
 * @xhci_resources: struct resources for our @xhci child
 * @ev_buf: struct dwc3_event_buffer pointer
 * @eps: endpoint array
 * @gadget: device side representation of the peripheral controller
 * @gadget_driver: pointer to the gadget driver
 * @bus_clk: clock for accessing the registers
 * @ref_clk: reference clock
 * @susp_clk: clock used when the SS phy is in low power (S3) state
 * @reset: reset control
 * @regs: base address for our registers
 * @regs_size: address space size
 * @fladj: frame length adjustment
 * @ref_clk_per: reference clock period configuration
 * @irq_gadget: peripheral controller's IRQ number
 * @otg_irq: IRQ number for OTG IRQs
 * @current_otg_role: current role of operation while using the OTG block
 * @desired_otg_role: desired role of operation while using the OTG block
 * @otg_restart_host: flag that OTG controller needs to restart host
 * @u1u2: only used on revisions <1.83a for workaround
 * @maximum_speed: maximum speed requested (mainly for testing purposes)
 * @max_ssp_rate: SuperSpeed Plus maximum signaling rate and lane count
 * @gadget_max_speed: maximum gadget speed requested
 * @gadget_ssp_rate: Gadget driver's maximum supported SuperSpeed Plus signaling
 *			rate and lane count.
 * @ip: controller's ID
 * @revision: controller's version of an IP
 * @version_type: VERSIONTYPE register contents, a sub release of a revision
 * @dr_mode: requested mode of operation
 * @current_dr_role: current role of operation when in dual-role mode
 * @desired_dr_role: desired role of operation when in dual-role mode
 * @edev: extcon handle
 * @edev_nb: extcon notifier
 * @hsphy_mode: UTMI phy mode, one of following:
 *		- USBPHY_INTERFACE_MODE_UTMI
 *		- USBPHY_INTERFACE_MODE_UTMIW
 * @role_sw: usb_role_switch handle
 * @role_switch_default_mode: default operation mode of controller while
 *			usb role is USB_ROLE_NONE.
 * @usb_psy: pointer to power supply interface.
 * @usb2_phy: pointer to USB2 PHY
 * @usb3_phy: pointer to USB3 PHY
 * @usb2_generic_phy: pointer to USB2 PHY
 * @usb3_generic_phy: pointer to USB3 PHY
 * @phys_ready: flag to indicate that PHYs are ready
 * @ulpi: pointer to ulpi interface
 * @ulpi_ready: flag to indicate that ULPI is initialized
 * @u2sel: parameter from Set SEL request.
 * @u2pel: parameter from Set SEL request.
 * @u1sel: parameter from Set SEL request.
 * @u1pel: parameter from Set SEL request.
 * @num_eps: number of endpoints
 * @ep0_next_event: hold the next expected event
 * @ep0state: state of endpoint zero
 * @link_state: link state
 * @speed: device speed (super, high, full, low)
 * @hwparams: copy of hwparams registers
 * @regset: debugfs pointer to regdump file
 * @dbg_lsp_select: current debug lsp mux register selection
 * @test_mode: true when we're entering a USB test mode
 * @test_mode_nr: test feature selector
 * @lpm_nyet_threshold: LPM NYET response threshold
 * @hird_threshold: HIRD threshold
 * @rx_thr_num_pkt_prd: periodic ESS receive packet count
 * @rx_max_burst_prd: max periodic ESS receive burst size
 * @tx_thr_num_pkt_prd: periodic ESS transmit packet count
 * @tx_max_burst_prd: max periodic ESS transmit burst size
 * @tx_fifo_resize_max_num: max number of fifos allocated during txfifo resize
 * @clear_stall_protocol: endpoint number that requires a delayed status phase
 * @hsphy_interface: "utmi" or "ulpi"
 * @connected: true when we're connected to a host, false otherwise
 * @softconnect: true when gadget connect is called, false when disconnect runs
 * @delayed_status: true when gadget driver asks for delayed status
 * @ep0_bounced: true when we used bounce buffer
 * @ep0_expect_in: true when we expect a DATA IN transfer
 * @sysdev_is_parent: true when dwc3 device has a parent driver
 * @has_lpm_erratum: true when core was configured with LPM Erratum. Note that
 *			there's now way for software to detect this in runtime.
 * @is_utmi_l1_suspend: the core asserts output signal
 *	0	- utmi_sleep_n
 *	1	- utmi_l1_suspend_n
 * @is_fpga: true when we are using the FPGA board
 * @pending_events: true when we have pending IRQs to be handled
 * @do_fifo_resize: true when txfifo resizing is enabled for dwc3 endpoints
 * @pullups_connected: true when Run/Stop bit is set
 * @setup_packet_pending: true when there's a Setup Packet in FIFO. Workaround
 * @three_stage_setup: set if we perform a three phase setup
 * @dis_start_transfer_quirk: set if start_transfer failure SW workaround is
 *			not needed for DWC_usb31 version 1.70a-ea06 and below
 * @usb3_lpm_capable: set if hadrware supports Link Power Management
 * @usb2_lpm_disable: set to disable usb2 lpm for host
 * @usb2_gadget_lpm_disable: set to disable usb2 lpm for gadget
 * @disable_scramble_quirk: set if we enable the disable scramble quirk
 * @u2exit_lfps_quirk: set if we enable u2exit lfps quirk
 * @u2ss_inp3_quirk: set if we enable P3 OK for U2/SS Inactive quirk
 * @req_p1p2p3_quirk: set if we enable request p1p2p3 quirk
 * @del_p1p2p3_quirk: set if we enable delay p1p2p3 quirk
 * @del_phy_power_chg_quirk: set if we enable delay phy power change quirk
 * @lfps_filter_quirk: set if we enable LFPS filter quirk
 * @rx_detect_poll_quirk: set if we enable rx_detect to polling lfps quirk
 * @dis_u3_susphy_quirk: set if we disable usb3 suspend phy
 * @dis_u2_susphy_quirk: set if we disable usb2 suspend phy
 * @dis_enblslpm_quirk: set if we clear enblslpm in GUSB2PHYCFG,
 *                      disabling the suspend signal to the PHY.
 * @dis_u1_entry_quirk: set if link entering into U1 state needs to be disabled.
 * @dis_u2_entry_quirk: set if link entering into U2 state needs to be disabled.
 * @dis_rxdet_inp3_quirk: set if we disable Rx.Detect in P3
 * @async_callbacks: if set, indicate that async callbacks will be used.
 *
 * @dis_u2_freeclk_exists_quirk : set if we clear u2_freeclk_exists
 *			in GUSB2PHYCFG, specify that USB2 PHY doesn't
 *			provide a free-running PHY clock.
 * @dis_del_phy_power_chg_quirk: set if we disable delay phy power
 *			change quirk.
 * @dis_tx_ipgap_linecheck_quirk: set if we disable u2mac linestate
 *			check during HS transmit.
 * @resume_hs_terminations: Set if we enable quirk for fixing improper crc
 *			generation after resume from suspend.
 * @ulpi_ext_vbus_drv: Set to confiure the upli chip to drives CPEN pin
 *			VBUS with an external supply.
 * @parkmode_disable_ss_quirk: set if we need to disable all SuperSpeed
 *			instances in park mode.
 * @parkmode_disable_hs_quirk: set if we need to disable all HishSpeed
 *			instances in park mode.
 * @tx_de_emphasis_quirk: set if we enable Tx de-emphasis quirk
 * @tx_de_emphasis: Tx de-emphasis value
 *	0	- -6dB de-emphasis
 *	1	- -3.5dB de-emphasis
 *	2	- No de-emphasis
 *	3	- Reserved
 * @dis_metastability_quirk: set to disable metastability quirk.
 * @dis_split_quirk: set to disable split boundary.
<<<<<<< HEAD
=======
 * @wakeup_configured: set if the device is configured for remote wakeup.
>>>>>>> 160f4124
 * @suspended: set to track suspend event due to U3/L2.
 * @imod_interval: set the interrupt moderation interval in 250ns
 *			increments or 0 to disable.
 * @max_cfg_eps: current max number of IN eps used across all USB configs.
 * @last_fifo_depth: last fifo depth used to determine next fifo ram start
 *		     address.
 * @num_ep_resized: carries the current number endpoints which have had its tx
 *		    fifo resized.
 * @debug_root: root debugfs directory for this device to put its files in.
 */
struct dwc3 {
	struct work_struct	drd_work;
	struct dwc3_trb		*ep0_trb;
	void			*bounce;
	u8			*setup_buf;
	dma_addr_t		ep0_trb_addr;
	dma_addr_t		bounce_addr;
	struct dwc3_request	ep0_usb_req;
	struct completion	ep0_in_setup;

	/* device lock */
	spinlock_t		lock;

	/* mode switching lock */
	struct mutex		mutex;

	struct device		*dev;
	struct device		*sysdev;

	struct platform_device	*xhci;
	struct resource		xhci_resources[DWC3_XHCI_RESOURCES_NUM];

	struct dwc3_event_buffer *ev_buf;
	struct dwc3_ep		*eps[DWC3_ENDPOINTS_NUM];

	struct usb_gadget	*gadget;
	struct usb_gadget_driver *gadget_driver;

	struct clk		*bus_clk;
	struct clk		*ref_clk;
	struct clk		*susp_clk;

	struct reset_control	*reset;

	struct usb_phy		*usb2_phy;
	struct usb_phy		*usb3_phy;

	struct phy		*usb2_generic_phy;
	struct phy		*usb3_generic_phy;

	bool			phys_ready;

	struct ulpi		*ulpi;
	bool			ulpi_ready;

	void __iomem		*regs;
	size_t			regs_size;

	enum usb_dr_mode	dr_mode;
	u32			current_dr_role;
	u32			desired_dr_role;
	struct extcon_dev	*edev;
	struct notifier_block	edev_nb;
	enum usb_phy_interface	hsphy_mode;
	struct usb_role_switch	*role_sw;
	enum usb_dr_mode	role_switch_default_mode;

	struct power_supply	*usb_psy;

	u32			fladj;
	u32			ref_clk_per;
	u32			irq_gadget;
	u32			otg_irq;
	u32			current_otg_role;
	u32			desired_otg_role;
	bool			otg_restart_host;
	u32			u1u2;
	u32			maximum_speed;
	u32			gadget_max_speed;
	enum usb_ssp_rate	max_ssp_rate;
	enum usb_ssp_rate	gadget_ssp_rate;

	u32			ip;

#define DWC3_IP			0x5533
#define DWC31_IP		0x3331
#define DWC32_IP		0x3332

	u32			revision;

#define DWC3_REVISION_ANY	0x0
#define DWC3_REVISION_173A	0x5533173a
#define DWC3_REVISION_175A	0x5533175a
#define DWC3_REVISION_180A	0x5533180a
#define DWC3_REVISION_183A	0x5533183a
#define DWC3_REVISION_185A	0x5533185a
#define DWC3_REVISION_187A	0x5533187a
#define DWC3_REVISION_188A	0x5533188a
#define DWC3_REVISION_190A	0x5533190a
#define DWC3_REVISION_194A	0x5533194a
#define DWC3_REVISION_200A	0x5533200a
#define DWC3_REVISION_202A	0x5533202a
#define DWC3_REVISION_210A	0x5533210a
#define DWC3_REVISION_220A	0x5533220a
#define DWC3_REVISION_230A	0x5533230a
#define DWC3_REVISION_240A	0x5533240a
#define DWC3_REVISION_250A	0x5533250a
#define DWC3_REVISION_260A	0x5533260a
#define DWC3_REVISION_270A	0x5533270a
#define DWC3_REVISION_280A	0x5533280a
#define DWC3_REVISION_290A	0x5533290a
#define DWC3_REVISION_300A	0x5533300a
#define DWC3_REVISION_310A	0x5533310a
#define DWC3_REVISION_330A	0x5533330a

#define DWC31_REVISION_ANY	0x0
#define DWC31_REVISION_110A	0x3131302a
#define DWC31_REVISION_120A	0x3132302a
#define DWC31_REVISION_160A	0x3136302a
#define DWC31_REVISION_170A	0x3137302a
#define DWC31_REVISION_180A	0x3138302a
#define DWC31_REVISION_190A	0x3139302a

#define DWC32_REVISION_ANY	0x0
#define DWC32_REVISION_100A	0x3130302a

	u32			version_type;

#define DWC31_VERSIONTYPE_ANY		0x0
#define DWC31_VERSIONTYPE_EA01		0x65613031
#define DWC31_VERSIONTYPE_EA02		0x65613032
#define DWC31_VERSIONTYPE_EA03		0x65613033
#define DWC31_VERSIONTYPE_EA04		0x65613034
#define DWC31_VERSIONTYPE_EA05		0x65613035
#define DWC31_VERSIONTYPE_EA06		0x65613036

	enum dwc3_ep0_next	ep0_next_event;
	enum dwc3_ep0_state	ep0state;
	enum dwc3_link_state	link_state;

	u16			u2sel;
	u16			u2pel;
	u8			u1sel;
	u8			u1pel;

	u8			speed;

	u8			num_eps;

	struct dwc3_hwparams	hwparams;
	struct debugfs_regset32	*regset;

	u32			dbg_lsp_select;

	u8			test_mode;
	u8			test_mode_nr;
	u8			lpm_nyet_threshold;
	u8			hird_threshold;
	u8			rx_thr_num_pkt_prd;
	u8			rx_max_burst_prd;
	u8			tx_thr_num_pkt_prd;
	u8			tx_max_burst_prd;
	u8			tx_fifo_resize_max_num;
	u8			clear_stall_protocol;

	const char		*hsphy_interface;

	unsigned		connected:1;
	unsigned		softconnect:1;
	unsigned		delayed_status:1;
	unsigned		ep0_bounced:1;
	unsigned		ep0_expect_in:1;
	unsigned		sysdev_is_parent:1;
	unsigned		has_lpm_erratum:1;
	unsigned		is_utmi_l1_suspend:1;
	unsigned		is_fpga:1;
	unsigned		pending_events:1;
	unsigned		do_fifo_resize:1;
	unsigned		pullups_connected:1;
	unsigned		setup_packet_pending:1;
	unsigned		three_stage_setup:1;
	unsigned		dis_start_transfer_quirk:1;
	unsigned		usb3_lpm_capable:1;
	unsigned		usb2_lpm_disable:1;
	unsigned		usb2_gadget_lpm_disable:1;

	unsigned		disable_scramble_quirk:1;
	unsigned		u2exit_lfps_quirk:1;
	unsigned		u2ss_inp3_quirk:1;
	unsigned		req_p1p2p3_quirk:1;
	unsigned                del_p1p2p3_quirk:1;
	unsigned		del_phy_power_chg_quirk:1;
	unsigned		lfps_filter_quirk:1;
	unsigned		rx_detect_poll_quirk:1;
	unsigned		dis_u3_susphy_quirk:1;
	unsigned		dis_u2_susphy_quirk:1;
	unsigned		dis_enblslpm_quirk:1;
	unsigned		dis_u1_entry_quirk:1;
	unsigned		dis_u2_entry_quirk:1;
	unsigned		dis_rxdet_inp3_quirk:1;
	unsigned		dis_u2_freeclk_exists_quirk:1;
	unsigned		dis_del_phy_power_chg_quirk:1;
	unsigned		dis_tx_ipgap_linecheck_quirk:1;
	unsigned		resume_hs_terminations:1;
	unsigned		ulpi_ext_vbus_drv:1;
	unsigned		parkmode_disable_ss_quirk:1;
	unsigned		parkmode_disable_hs_quirk:1;
	unsigned		gfladj_refclk_lpm_sel:1;

	unsigned		tx_de_emphasis_quirk:1;
	unsigned		tx_de_emphasis:2;

	unsigned		dis_metastability_quirk:1;

	unsigned		dis_split_quirk:1;
	unsigned		async_callbacks:1;
<<<<<<< HEAD
=======
	unsigned		wakeup_configured:1;
>>>>>>> 160f4124
	unsigned		suspended:1;

	u16			imod_interval;

	int			max_cfg_eps;
	int			last_fifo_depth;
	int			num_ep_resized;
	struct dentry		*debug_root;
};

#define INCRX_BURST_MODE 0
#define INCRX_UNDEF_LENGTH_BURST_MODE 1

#define work_to_dwc(w)		(container_of((w), struct dwc3, drd_work))

/* -------------------------------------------------------------------------- */

struct dwc3_event_type {
	u32	is_devspec:1;
	u32	type:7;
	u32	reserved8_31:24;
} __packed;

#define DWC3_DEPEVT_XFERCOMPLETE	0x01
#define DWC3_DEPEVT_XFERINPROGRESS	0x02
#define DWC3_DEPEVT_XFERNOTREADY	0x03
#define DWC3_DEPEVT_RXTXFIFOEVT		0x04
#define DWC3_DEPEVT_STREAMEVT		0x06
#define DWC3_DEPEVT_EPCMDCMPLT		0x07

/**
 * struct dwc3_event_depevt - Device Endpoint Events
 * @one_bit: indicates this is an endpoint event (not used)
 * @endpoint_number: number of the endpoint
 * @endpoint_event: The event we have:
 *	0x00	- Reserved
 *	0x01	- XferComplete
 *	0x02	- XferInProgress
 *	0x03	- XferNotReady
 *	0x04	- RxTxFifoEvt (IN->Underrun, OUT->Overrun)
 *	0x05	- Reserved
 *	0x06	- StreamEvt
 *	0x07	- EPCmdCmplt
 * @reserved11_10: Reserved, don't use.
 * @status: Indicates the status of the event. Refer to databook for
 *	more information.
 * @parameters: Parameters of the current event. Refer to databook for
 *	more information.
 */
struct dwc3_event_depevt {
	u32	one_bit:1;
	u32	endpoint_number:5;
	u32	endpoint_event:4;
	u32	reserved11_10:2;
	u32	status:4;

/* Within XferNotReady */
#define DEPEVT_STATUS_TRANSFER_ACTIVE	BIT(3)

/* Within XferComplete or XferInProgress */
#define DEPEVT_STATUS_BUSERR	BIT(0)
#define DEPEVT_STATUS_SHORT	BIT(1)
#define DEPEVT_STATUS_IOC	BIT(2)
#define DEPEVT_STATUS_LST	BIT(3) /* XferComplete */
#define DEPEVT_STATUS_MISSED_ISOC BIT(3) /* XferInProgress */

/* Stream event only */
#define DEPEVT_STREAMEVT_FOUND		1
#define DEPEVT_STREAMEVT_NOTFOUND	2

/* Stream event parameter */
#define DEPEVT_STREAM_PRIME		0xfffe
#define DEPEVT_STREAM_NOSTREAM		0x0

/* Control-only Status */
#define DEPEVT_STATUS_CONTROL_DATA	1
#define DEPEVT_STATUS_CONTROL_STATUS	2
#define DEPEVT_STATUS_CONTROL_PHASE(n)	((n) & 3)

/* In response to Start Transfer */
#define DEPEVT_TRANSFER_NO_RESOURCE	1
#define DEPEVT_TRANSFER_BUS_EXPIRY	2

	u32	parameters:16;

/* For Command Complete Events */
#define DEPEVT_PARAMETER_CMD(n)	(((n) & (0xf << 8)) >> 8)
} __packed;

/**
 * struct dwc3_event_devt - Device Events
 * @one_bit: indicates this is a non-endpoint event (not used)
 * @device_event: indicates it's a device event. Should read as 0x00
 * @type: indicates the type of device event.
 *	0	- DisconnEvt
 *	1	- USBRst
 *	2	- ConnectDone
 *	3	- ULStChng
 *	4	- WkUpEvt
 *	5	- Reserved
 *	6	- Suspend (EOPF on revisions 2.10a and prior)
 *	7	- SOF
 *	8	- Reserved
 *	9	- ErrticErr
 *	10	- CmdCmplt
 *	11	- EvntOverflow
 *	12	- VndrDevTstRcved
 * @reserved15_12: Reserved, not used
 * @event_info: Information about this event
 * @reserved31_25: Reserved, not used
 */
struct dwc3_event_devt {
	u32	one_bit:1;
	u32	device_event:7;
	u32	type:4;
	u32	reserved15_12:4;
	u32	event_info:9;
	u32	reserved31_25:7;
} __packed;

/**
 * struct dwc3_event_gevt - Other Core Events
 * @one_bit: indicates this is a non-endpoint event (not used)
 * @device_event: indicates it's (0x03) Carkit or (0x04) I2C event.
 * @phy_port_number: self-explanatory
 * @reserved31_12: Reserved, not used.
 */
struct dwc3_event_gevt {
	u32	one_bit:1;
	u32	device_event:7;
	u32	phy_port_number:4;
	u32	reserved31_12:20;
} __packed;

/**
 * union dwc3_event - representation of Event Buffer contents
 * @raw: raw 32-bit event
 * @type: the type of the event
 * @depevt: Device Endpoint Event
 * @devt: Device Event
 * @gevt: Global Event
 */
union dwc3_event {
	u32				raw;
	struct dwc3_event_type		type;
	struct dwc3_event_depevt	depevt;
	struct dwc3_event_devt		devt;
	struct dwc3_event_gevt		gevt;
};

/**
 * struct dwc3_gadget_ep_cmd_params - representation of endpoint command
 * parameters
 * @param2: third parameter
 * @param1: second parameter
 * @param0: first parameter
 */
struct dwc3_gadget_ep_cmd_params {
	u32	param2;
	u32	param1;
	u32	param0;
};

/*
 * DWC3 Features to be used as Driver Data
 */

#define DWC3_HAS_PERIPHERAL		BIT(0)
#define DWC3_HAS_XHCI			BIT(1)
#define DWC3_HAS_OTG			BIT(3)

/* prototypes */
void dwc3_set_prtcap(struct dwc3 *dwc, u32 mode);
void dwc3_set_mode(struct dwc3 *dwc, u32 mode);
u32 dwc3_core_fifo_space(struct dwc3_ep *dep, u8 type);

#define DWC3_IP_IS(_ip)							\
	(dwc->ip == _ip##_IP)

#define DWC3_VER_IS(_ip, _ver)						\
	(DWC3_IP_IS(_ip) && dwc->revision == _ip##_REVISION_##_ver)

#define DWC3_VER_IS_PRIOR(_ip, _ver)					\
	(DWC3_IP_IS(_ip) && dwc->revision < _ip##_REVISION_##_ver)

#define DWC3_VER_IS_WITHIN(_ip, _from, _to)				\
	(DWC3_IP_IS(_ip) &&						\
	 dwc->revision >= _ip##_REVISION_##_from &&			\
	 (!(_ip##_REVISION_##_to) ||					\
	  dwc->revision <= _ip##_REVISION_##_to))

#define DWC3_VER_TYPE_IS_WITHIN(_ip, _ver, _from, _to)			\
	(DWC3_VER_IS(_ip, _ver) &&					\
	 dwc->version_type >= _ip##_VERSIONTYPE_##_from &&		\
	 (!(_ip##_VERSIONTYPE_##_to) ||					\
	  dwc->version_type <= _ip##_VERSIONTYPE_##_to))

/**
 * dwc3_mdwidth - get MDWIDTH value in bits
 * @dwc: pointer to our context structure
 *
 * Return MDWIDTH configuration value in bits.
 */
static inline u32 dwc3_mdwidth(struct dwc3 *dwc)
{
	u32 mdwidth;

	mdwidth = DWC3_GHWPARAMS0_MDWIDTH(dwc->hwparams.hwparams0);
	if (DWC3_IP_IS(DWC32))
		mdwidth += DWC3_GHWPARAMS6_MDWIDTH(dwc->hwparams.hwparams6);

	return mdwidth;
}

bool dwc3_has_imod(struct dwc3 *dwc);

int dwc3_event_buffers_setup(struct dwc3 *dwc);
void dwc3_event_buffers_cleanup(struct dwc3 *dwc);

int dwc3_core_soft_reset(struct dwc3 *dwc);

#if IS_ENABLED(CONFIG_USB_DWC3_HOST) || IS_ENABLED(CONFIG_USB_DWC3_DUAL_ROLE)
int dwc3_host_init(struct dwc3 *dwc);
void dwc3_host_exit(struct dwc3 *dwc);
#else
static inline int dwc3_host_init(struct dwc3 *dwc)
{ return 0; }
static inline void dwc3_host_exit(struct dwc3 *dwc)
{ }
#endif

#if IS_ENABLED(CONFIG_USB_DWC3_GADGET) || IS_ENABLED(CONFIG_USB_DWC3_DUAL_ROLE)
int dwc3_gadget_init(struct dwc3 *dwc);
void dwc3_gadget_exit(struct dwc3 *dwc);
int dwc3_gadget_set_test_mode(struct dwc3 *dwc, int mode);
int dwc3_gadget_get_link_state(struct dwc3 *dwc);
int dwc3_gadget_set_link_state(struct dwc3 *dwc, enum dwc3_link_state state);
int dwc3_send_gadget_ep_cmd(struct dwc3_ep *dep, unsigned int cmd,
		struct dwc3_gadget_ep_cmd_params *params);
int dwc3_send_gadget_generic_command(struct dwc3 *dwc, unsigned int cmd,
		u32 param);
void dwc3_gadget_clear_tx_fifos(struct dwc3 *dwc);
void dwc3_remove_requests(struct dwc3 *dwc, struct dwc3_ep *dep, int status);
#else
static inline int dwc3_gadget_init(struct dwc3 *dwc)
{ return 0; }
static inline void dwc3_gadget_exit(struct dwc3 *dwc)
{ }
static inline int dwc3_gadget_set_test_mode(struct dwc3 *dwc, int mode)
{ return 0; }
static inline int dwc3_gadget_get_link_state(struct dwc3 *dwc)
{ return 0; }
static inline int dwc3_gadget_set_link_state(struct dwc3 *dwc,
		enum dwc3_link_state state)
{ return 0; }

static inline int dwc3_send_gadget_ep_cmd(struct dwc3_ep *dep, unsigned int cmd,
		struct dwc3_gadget_ep_cmd_params *params)
{ return 0; }
static inline int dwc3_send_gadget_generic_command(struct dwc3 *dwc,
		int cmd, u32 param)
{ return 0; }
static inline void dwc3_gadget_clear_tx_fifos(struct dwc3 *dwc)
{ }
#endif

#if IS_ENABLED(CONFIG_USB_DWC3_DUAL_ROLE)
int dwc3_drd_init(struct dwc3 *dwc);
void dwc3_drd_exit(struct dwc3 *dwc);
void dwc3_otg_init(struct dwc3 *dwc);
void dwc3_otg_exit(struct dwc3 *dwc);
void dwc3_otg_update(struct dwc3 *dwc, bool ignore_idstatus);
void dwc3_otg_host_init(struct dwc3 *dwc);
#else
static inline int dwc3_drd_init(struct dwc3 *dwc)
{ return 0; }
static inline void dwc3_drd_exit(struct dwc3 *dwc)
{ }
static inline void dwc3_otg_init(struct dwc3 *dwc)
{ }
static inline void dwc3_otg_exit(struct dwc3 *dwc)
{ }
static inline void dwc3_otg_update(struct dwc3 *dwc, bool ignore_idstatus)
{ }
static inline void dwc3_otg_host_init(struct dwc3 *dwc)
{ }
#endif

/* power management interface */
#if !IS_ENABLED(CONFIG_USB_DWC3_HOST)
int dwc3_gadget_suspend(struct dwc3 *dwc);
int dwc3_gadget_resume(struct dwc3 *dwc);
void dwc3_gadget_process_pending_events(struct dwc3 *dwc);
#else
static inline int dwc3_gadget_suspend(struct dwc3 *dwc)
{
	return 0;
}

static inline int dwc3_gadget_resume(struct dwc3 *dwc)
{
	return 0;
}

static inline void dwc3_gadget_process_pending_events(struct dwc3 *dwc)
{
}
#endif /* !IS_ENABLED(CONFIG_USB_DWC3_HOST) */

#if IS_ENABLED(CONFIG_USB_DWC3_ULPI)
int dwc3_ulpi_init(struct dwc3 *dwc);
void dwc3_ulpi_exit(struct dwc3 *dwc);
#else
static inline int dwc3_ulpi_init(struct dwc3 *dwc)
{ return 0; }
static inline void dwc3_ulpi_exit(struct dwc3 *dwc)
{ }
#endif

#endif /* __DRIVERS_USB_DWC3_CORE_H */<|MERGE_RESOLUTION|>--- conflicted
+++ resolved
@@ -1115,10 +1115,7 @@
  *	3	- Reserved
  * @dis_metastability_quirk: set to disable metastability quirk.
  * @dis_split_quirk: set to disable split boundary.
-<<<<<<< HEAD
-=======
  * @wakeup_configured: set if the device is configured for remote wakeup.
->>>>>>> 160f4124
  * @suspended: set to track suspend event due to U3/L2.
  * @imod_interval: set the interrupt moderation interval in 250ns
  *			increments or 0 to disable.
@@ -1335,10 +1332,7 @@
 
 	unsigned		dis_split_quirk:1;
 	unsigned		async_callbacks:1;
-<<<<<<< HEAD
-=======
 	unsigned		wakeup_configured:1;
->>>>>>> 160f4124
 	unsigned		suspended:1;
 
 	u16			imod_interval;
