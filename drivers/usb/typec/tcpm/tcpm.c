// SPDX-License-Identifier: GPL-2.0+
/*
 * Copyright 2015-2017 Google, Inc
 *
 * USB Power Delivery protocol stack.
 */

#include <linux/completion.h>
#include <linux/debugfs.h>
#include <linux/device.h>
#include <linux/hrtimer.h>
#include <linux/jiffies.h>
#include <linux/kernel.h>
#include <linux/kthread.h>
#include <linux/module.h>
#include <linux/mutex.h>
#include <linux/power_supply.h>
#include <linux/proc_fs.h>
#include <linux/property.h>
#include <linux/sched/clock.h>
#include <linux/seq_file.h>
#include <linux/slab.h>
#include <linux/spinlock.h>
#include <linux/usb.h>
#include <linux/usb/pd.h>
#include <linux/usb/pd_ado.h>
#include <linux/usb/pd_bdo.h>
#include <linux/usb/pd_ext_sdb.h>
#include <linux/usb/pd_vdo.h>
#include <linux/usb/role.h>
#include <linux/usb/tcpm.h>
#include <linux/usb/typec_altmode.h>

#include <uapi/linux/sched/types.h>

#define FOREACH_STATE(S)			\
	S(INVALID_STATE),			\
	S(TOGGLING),			\
	S(SRC_UNATTACHED),			\
	S(SRC_ATTACH_WAIT),			\
	S(SRC_ATTACHED),			\
	S(SRC_STARTUP),				\
	S(SRC_SEND_CAPABILITIES),		\
	S(SRC_SEND_CAPABILITIES_TIMEOUT),	\
	S(SRC_NEGOTIATE_CAPABILITIES),		\
	S(SRC_TRANSITION_SUPPLY),		\
	S(SRC_READY),				\
	S(SRC_WAIT_NEW_CAPABILITIES),		\
						\
	S(SNK_UNATTACHED),			\
	S(SNK_ATTACH_WAIT),			\
	S(SNK_DEBOUNCED),			\
	S(SNK_ATTACHED),			\
	S(SNK_STARTUP),				\
	S(SNK_DISCOVERY),			\
	S(SNK_DISCOVERY_DEBOUNCE),		\
	S(SNK_DISCOVERY_DEBOUNCE_DONE),		\
	S(SNK_WAIT_CAPABILITIES),		\
	S(SNK_NEGOTIATE_CAPABILITIES),		\
	S(SNK_NEGOTIATE_PPS_CAPABILITIES),	\
	S(SNK_TRANSITION_SINK),			\
	S(SNK_TRANSITION_SINK_VBUS),		\
	S(SNK_READY),				\
						\
	S(ACC_UNATTACHED),			\
	S(DEBUG_ACC_ATTACHED),			\
	S(AUDIO_ACC_ATTACHED),			\
	S(AUDIO_ACC_DEBOUNCE),			\
						\
	S(HARD_RESET_SEND),			\
	S(HARD_RESET_START),			\
	S(SRC_HARD_RESET_VBUS_OFF),		\
	S(SRC_HARD_RESET_VBUS_ON),		\
	S(SNK_HARD_RESET_SINK_OFF),		\
	S(SNK_HARD_RESET_WAIT_VBUS),		\
	S(SNK_HARD_RESET_SINK_ON),		\
						\
	S(SOFT_RESET),				\
	S(SRC_SOFT_RESET_WAIT_SNK_TX),		\
	S(SNK_SOFT_RESET),			\
	S(SOFT_RESET_SEND),			\
						\
	S(DR_SWAP_ACCEPT),			\
	S(DR_SWAP_SEND),			\
	S(DR_SWAP_SEND_TIMEOUT),		\
	S(DR_SWAP_CANCEL),			\
	S(DR_SWAP_CHANGE_DR),			\
						\
	S(PR_SWAP_ACCEPT),			\
	S(PR_SWAP_SEND),			\
	S(PR_SWAP_SEND_TIMEOUT),		\
	S(PR_SWAP_CANCEL),			\
	S(PR_SWAP_START),			\
	S(PR_SWAP_SRC_SNK_TRANSITION_OFF),	\
	S(PR_SWAP_SRC_SNK_SOURCE_OFF),		\
	S(PR_SWAP_SRC_SNK_SOURCE_OFF_CC_DEBOUNCED), \
	S(PR_SWAP_SRC_SNK_SINK_ON),		\
	S(PR_SWAP_SNK_SRC_SINK_OFF),		\
	S(PR_SWAP_SNK_SRC_SOURCE_ON),		\
	S(PR_SWAP_SNK_SRC_SOURCE_ON_VBUS_RAMPED_UP),    \
						\
	S(VCONN_SWAP_ACCEPT),			\
	S(VCONN_SWAP_SEND),			\
	S(VCONN_SWAP_SEND_TIMEOUT),		\
	S(VCONN_SWAP_CANCEL),			\
	S(VCONN_SWAP_START),			\
	S(VCONN_SWAP_WAIT_FOR_VCONN),		\
	S(VCONN_SWAP_TURN_ON_VCONN),		\
	S(VCONN_SWAP_TURN_OFF_VCONN),		\
						\
	S(FR_SWAP_SEND),			\
	S(FR_SWAP_SEND_TIMEOUT),		\
	S(FR_SWAP_SNK_SRC_TRANSITION_TO_OFF),			\
	S(FR_SWAP_SNK_SRC_NEW_SINK_READY),		\
	S(FR_SWAP_SNK_SRC_SOURCE_VBUS_APPLIED),	\
	S(FR_SWAP_CANCEL),			\
						\
	S(SNK_TRY),				\
	S(SNK_TRY_WAIT),			\
	S(SNK_TRY_WAIT_DEBOUNCE),               \
	S(SNK_TRY_WAIT_DEBOUNCE_CHECK_VBUS),    \
	S(SRC_TRYWAIT),				\
	S(SRC_TRYWAIT_DEBOUNCE),		\
	S(SRC_TRYWAIT_UNATTACHED),		\
						\
	S(SRC_TRY),				\
	S(SRC_TRY_WAIT),                        \
	S(SRC_TRY_DEBOUNCE),			\
	S(SNK_TRYWAIT),				\
	S(SNK_TRYWAIT_DEBOUNCE),		\
	S(SNK_TRYWAIT_VBUS),			\
	S(BIST_RX),				\
						\
	S(GET_STATUS_SEND),			\
	S(GET_STATUS_SEND_TIMEOUT),		\
	S(GET_PPS_STATUS_SEND),			\
	S(GET_PPS_STATUS_SEND_TIMEOUT),		\
						\
	S(GET_SINK_CAP),			\
	S(GET_SINK_CAP_TIMEOUT),		\
						\
	S(ERROR_RECOVERY),			\
	S(PORT_RESET),				\
	S(PORT_RESET_WAIT_OFF),			\
						\
	S(AMS_START),				\
	S(CHUNK_NOT_SUPP)

#define FOREACH_AMS(S)				\
	S(NONE_AMS),				\
	S(POWER_NEGOTIATION),			\
	S(GOTOMIN),				\
	S(SOFT_RESET_AMS),			\
	S(HARD_RESET),				\
	S(CABLE_RESET),				\
	S(GET_SOURCE_CAPABILITIES),		\
	S(GET_SINK_CAPABILITIES),		\
	S(POWER_ROLE_SWAP),			\
	S(FAST_ROLE_SWAP),			\
	S(DATA_ROLE_SWAP),			\
	S(VCONN_SWAP),				\
	S(SOURCE_ALERT),			\
	S(GETTING_SOURCE_EXTENDED_CAPABILITIES),\
	S(GETTING_SOURCE_SINK_STATUS),		\
	S(GETTING_BATTERY_CAPABILITIES),	\
	S(GETTING_BATTERY_STATUS),		\
	S(GETTING_MANUFACTURER_INFORMATION),	\
	S(SECURITY),				\
	S(FIRMWARE_UPDATE),			\
	S(DISCOVER_IDENTITY),			\
	S(SOURCE_STARTUP_CABLE_PLUG_DISCOVER_IDENTITY),	\
	S(DISCOVER_SVIDS),			\
	S(DISCOVER_MODES),			\
	S(DFP_TO_UFP_ENTER_MODE),		\
	S(DFP_TO_UFP_EXIT_MODE),		\
	S(DFP_TO_CABLE_PLUG_ENTER_MODE),	\
	S(DFP_TO_CABLE_PLUG_EXIT_MODE),		\
	S(ATTENTION),				\
	S(BIST),				\
	S(UNSTRUCTURED_VDMS),			\
	S(STRUCTURED_VDMS),			\
	S(COUNTRY_INFO),			\
	S(COUNTRY_CODES)

#define GENERATE_ENUM(e)	e
#define GENERATE_STRING(s)	#s

enum tcpm_state {
	FOREACH_STATE(GENERATE_ENUM)
};

static const char * const tcpm_states[] = {
	FOREACH_STATE(GENERATE_STRING)
};

enum tcpm_ams {
	FOREACH_AMS(GENERATE_ENUM)
};

static const char * const tcpm_ams_str[] = {
	FOREACH_AMS(GENERATE_STRING)
};

enum vdm_states {
	VDM_STATE_ERR_BUSY = -3,
	VDM_STATE_ERR_SEND = -2,
	VDM_STATE_ERR_TMOUT = -1,
	VDM_STATE_DONE = 0,
	/* Anything >0 represents an active state */
	VDM_STATE_READY = 1,
	VDM_STATE_BUSY = 2,
	VDM_STATE_WAIT_RSP_BUSY = 3,
	VDM_STATE_SEND_MESSAGE = 4,
};

enum pd_msg_request {
	PD_MSG_NONE = 0,
	PD_MSG_CTRL_REJECT,
	PD_MSG_CTRL_WAIT,
	PD_MSG_CTRL_NOT_SUPP,
	PD_MSG_DATA_SINK_CAP,
	PD_MSG_DATA_SOURCE_CAP,
};

enum adev_actions {
	ADEV_NONE = 0,
	ADEV_NOTIFY_USB_AND_QUEUE_VDM,
	ADEV_QUEUE_VDM,
	ADEV_QUEUE_VDM_SEND_EXIT_MODE_ON_FAIL,
	ADEV_ATTENTION,
};

/*
 * Initial current capability of the new source when vSafe5V is applied during PD3.0 Fast Role Swap.
 * Based on "Table 6-14 Fixed Supply PDO - Sink" of "USB Power Delivery Specification Revision 3.0,
 * Version 1.2"
 */
enum frs_typec_current {
	FRS_NOT_SUPPORTED,
	FRS_DEFAULT_POWER,
	FRS_5V_1P5A,
	FRS_5V_3A,
};

/* Events from low level driver */

#define TCPM_CC_EVENT		BIT(0)
#define TCPM_VBUS_EVENT		BIT(1)
#define TCPM_RESET_EVENT	BIT(2)
#define TCPM_FRS_EVENT		BIT(3)
#define TCPM_SOURCING_VBUS	BIT(4)

#define LOG_BUFFER_ENTRIES	1024
#define LOG_BUFFER_ENTRY_SIZE	128

/* Alternate mode support */

#define SVID_DISCOVERY_MAX	16
#define ALTMODE_DISCOVERY_MAX	(SVID_DISCOVERY_MAX * MODE_DISCOVERY_MAX)

#define GET_SINK_CAP_RETRY_MS	100
#define SEND_DISCOVER_RETRY_MS	100

struct pd_mode_data {
	int svid_index;		/* current SVID index		*/
	int nsvids;
	u16 svids[SVID_DISCOVERY_MAX];
	int altmodes;		/* number of alternate modes	*/
	struct typec_altmode_desc altmode_desc[ALTMODE_DISCOVERY_MAX];
};

/*
 * @min_volt: Actual min voltage at the local port
 * @req_min_volt: Requested min voltage to the port partner
 * @max_volt: Actual max voltage at the local port
 * @req_max_volt: Requested max voltage to the port partner
 * @max_curr: Actual max current at the local port
 * @req_max_curr: Requested max current of the port partner
 * @req_out_volt: Requested output voltage to the port partner
 * @req_op_curr: Requested operating current to the port partner
 * @supported: Parter has atleast one APDO hence supports PPS
 * @active: PPS mode is active
 */
struct pd_pps_data {
	u32 min_volt;
	u32 req_min_volt;
	u32 max_volt;
	u32 req_max_volt;
	u32 max_curr;
	u32 req_max_curr;
	u32 req_out_volt;
	u32 req_op_curr;
	bool supported;
	bool active;
};

struct tcpm_port {
	struct device *dev;

	struct mutex lock;		/* tcpm state machine lock */
	struct kthread_worker *wq;

	struct typec_capability typec_caps;
	struct typec_port *typec_port;

	struct tcpc_dev	*tcpc;
	struct usb_role_switch *role_sw;

	enum typec_role vconn_role;
	enum typec_role pwr_role;
	enum typec_data_role data_role;
	enum typec_pwr_opmode pwr_opmode;

	struct usb_pd_identity partner_ident;
	struct typec_partner_desc partner_desc;
	struct typec_partner *partner;

	enum typec_cc_status cc_req;

	enum typec_cc_status cc1;
	enum typec_cc_status cc2;
	enum typec_cc_polarity polarity;

	bool attached;
	bool connected;
	enum typec_port_type port_type;

	/*
	 * Set to true when vbus is greater than VSAFE5V min.
	 * Set to false when vbus falls below vSinkDisconnect max threshold.
	 */
	bool vbus_present;

	/*
	 * Set to true when vbus is less than VSAFE0V max.
	 * Set to false when vbus is greater than VSAFE0V max.
	 */
	bool vbus_vsafe0v;

	bool vbus_never_low;
	bool vbus_source;
	bool vbus_charge;

	/* Set to true when Discover_Identity Command is expected to be sent in Ready states. */
	bool send_discover;
	bool op_vsafe5v;

	int try_role;
	int try_snk_count;
	int try_src_count;

	enum pd_msg_request queued_message;

	enum tcpm_state enter_state;
	enum tcpm_state prev_state;
	enum tcpm_state state;
	enum tcpm_state delayed_state;
	ktime_t delayed_runtime;
	unsigned long delay_ms;

	spinlock_t pd_event_lock;
	u32 pd_events;

	struct kthread_work event_work;
	struct hrtimer state_machine_timer;
	struct kthread_work state_machine;
	struct hrtimer vdm_state_machine_timer;
	struct kthread_work vdm_state_machine;
	struct hrtimer enable_frs_timer;
	struct kthread_work enable_frs;
	struct hrtimer send_discover_timer;
	struct kthread_work send_discover_work;
	bool state_machine_running;
	/* Set to true when VDM State Machine has following actions. */
	bool vdm_sm_running;

	struct completion tx_complete;
	enum tcpm_transmit_status tx_status;

	struct mutex swap_lock;		/* swap command lock */
	bool swap_pending;
	bool non_pd_role_swap;
	struct completion swap_complete;
	int swap_status;

	unsigned int negotiated_rev;
	unsigned int message_id;
	unsigned int caps_count;
	unsigned int hard_reset_count;
	bool pd_capable;
	bool explicit_contract;
	unsigned int rx_msgid;

	/* Partner capabilities/requests */
	u32 sink_request;
	u32 source_caps[PDO_MAX_OBJECTS];
	unsigned int nr_source_caps;
	u32 sink_caps[PDO_MAX_OBJECTS];
	unsigned int nr_sink_caps;

	/* Local capabilities */
	u32 src_pdo[PDO_MAX_OBJECTS];
	unsigned int nr_src_pdo;
	u32 snk_pdo[PDO_MAX_OBJECTS];
	unsigned int nr_snk_pdo;
	u32 snk_vdo_v1[VDO_MAX_OBJECTS];
	unsigned int nr_snk_vdo_v1;
	u32 snk_vdo[VDO_MAX_OBJECTS];
	unsigned int nr_snk_vdo;

	unsigned int operating_snk_mw;
	bool update_sink_caps;

	/* Requested current / voltage to the port partner */
	u32 req_current_limit;
	u32 req_supply_voltage;
	/* Actual current / voltage limit of the local port */
	u32 current_limit;
	u32 supply_voltage;

	/* Used to export TA voltage and current */
	struct power_supply *psy;
	struct power_supply_desc psy_desc;
	enum power_supply_usb_type usb_type;

	u32 bist_request;

	/* PD state for Vendor Defined Messages */
	enum vdm_states vdm_state;
	u32 vdm_retries;
	/* next Vendor Defined Message to send */
	u32 vdo_data[VDO_MAX_SIZE];
	u8 vdo_count;
	/* VDO to retry if UFP responder replied busy */
	u32 vdo_retry;

	/* PPS */
	struct pd_pps_data pps_data;
	struct completion pps_complete;
	bool pps_pending;
	int pps_status;

	/* Alternate mode data */
	struct pd_mode_data mode_data;
	struct typec_altmode *partner_altmode[ALTMODE_DISCOVERY_MAX];
	struct typec_altmode *port_altmode[ALTMODE_DISCOVERY_MAX];

	/* Deadline in jiffies to exit src_try_wait state */
	unsigned long max_wait;

	/* port belongs to a self powered device */
	bool self_powered;

	/* Sink FRS */
	enum frs_typec_current new_source_frs_current;

	/* Sink caps have been queried */
	bool sink_cap_done;

	/* Collision Avoidance and Atomic Message Sequence */
	enum tcpm_state upcoming_state;
	enum tcpm_ams ams;
	enum tcpm_ams next_ams;
	bool in_ams;

	/* Auto vbus discharge status */
	bool auto_vbus_discharge_enabled;

	/*
	 * When set, port requests PD_P_SNK_STDBY_MW upon entering SNK_DISCOVERY and
	 * the actual currrent limit after RX of PD_CTRL_PSRDY for PD link,
	 * SNK_READY for non-pd link.
	 */
	bool slow_charger_loop;
#ifdef CONFIG_DEBUG_FS
	struct dentry *dentry;
	struct mutex logbuffer_lock;	/* log buffer access lock */
	int logbuffer_head;
	int logbuffer_tail;
	u8 *logbuffer[LOG_BUFFER_ENTRIES];
#endif
};

struct pd_rx_event {
	struct kthread_work work;
	struct tcpm_port *port;
	struct pd_message msg;
};

static const char * const pd_rev[] = {
	[PD_REV10]		= "rev1",
	[PD_REV20]		= "rev2",
	[PD_REV30]		= "rev3",
};

#define tcpm_cc_is_sink(cc) \
	((cc) == TYPEC_CC_RP_DEF || (cc) == TYPEC_CC_RP_1_5 || \
	 (cc) == TYPEC_CC_RP_3_0)

#define tcpm_port_is_sink(port) \
	((tcpm_cc_is_sink((port)->cc1) && !tcpm_cc_is_sink((port)->cc2)) || \
	 (tcpm_cc_is_sink((port)->cc2) && !tcpm_cc_is_sink((port)->cc1)))

#define tcpm_cc_is_source(cc) ((cc) == TYPEC_CC_RD)
#define tcpm_cc_is_audio(cc) ((cc) == TYPEC_CC_RA)
#define tcpm_cc_is_open(cc) ((cc) == TYPEC_CC_OPEN)

#define tcpm_port_is_source(port) \
	((tcpm_cc_is_source((port)->cc1) && \
	 !tcpm_cc_is_source((port)->cc2)) || \
	 (tcpm_cc_is_source((port)->cc2) && \
	  !tcpm_cc_is_source((port)->cc1)))

#define tcpm_port_is_debug(port) \
	(tcpm_cc_is_source((port)->cc1) && tcpm_cc_is_source((port)->cc2))

#define tcpm_port_is_audio(port) \
	(tcpm_cc_is_audio((port)->cc1) && tcpm_cc_is_audio((port)->cc2))

#define tcpm_port_is_audio_detached(port) \
	((tcpm_cc_is_audio((port)->cc1) && tcpm_cc_is_open((port)->cc2)) || \
	 (tcpm_cc_is_audio((port)->cc2) && tcpm_cc_is_open((port)->cc1)))

#define tcpm_try_snk(port) \
	((port)->try_snk_count == 0 && (port)->try_role == TYPEC_SINK && \
	(port)->port_type == TYPEC_PORT_DRP)

#define tcpm_try_src(port) \
	((port)->try_src_count == 0 && (port)->try_role == TYPEC_SOURCE && \
	(port)->port_type == TYPEC_PORT_DRP)

#define tcpm_data_role_for_source(port) \
	((port)->typec_caps.data == TYPEC_PORT_UFP ? \
	TYPEC_DEVICE : TYPEC_HOST)

#define tcpm_data_role_for_sink(port) \
	((port)->typec_caps.data == TYPEC_PORT_DFP ? \
	TYPEC_HOST : TYPEC_DEVICE)

#define tcpm_sink_tx_ok(port) \
	(tcpm_port_is_sink(port) && \
	((port)->cc1 == TYPEC_CC_RP_3_0 || (port)->cc2 == TYPEC_CC_RP_3_0))

#define tcpm_wait_for_discharge(port) \
	(((port)->auto_vbus_discharge_enabled && !(port)->vbus_vsafe0v) ? PD_T_SAFE_0V : 0)

static enum tcpm_state tcpm_default_state(struct tcpm_port *port)
{
	if (port->port_type == TYPEC_PORT_DRP) {
		if (port->try_role == TYPEC_SINK)
			return SNK_UNATTACHED;
		else if (port->try_role == TYPEC_SOURCE)
			return SRC_UNATTACHED;
		/* Fall through to return SRC_UNATTACHED */
	} else if (port->port_type == TYPEC_PORT_SNK) {
		return SNK_UNATTACHED;
	}
	return SRC_UNATTACHED;
}

static bool tcpm_port_is_disconnected(struct tcpm_port *port)
{
	return (!port->attached && port->cc1 == TYPEC_CC_OPEN &&
		port->cc2 == TYPEC_CC_OPEN) ||
	       (port->attached && ((port->polarity == TYPEC_POLARITY_CC1 &&
				    port->cc1 == TYPEC_CC_OPEN) ||
				   (port->polarity == TYPEC_POLARITY_CC2 &&
				    port->cc2 == TYPEC_CC_OPEN)));
}

/*
 * Logging
 */

#ifdef CONFIG_DEBUG_FS

static bool tcpm_log_full(struct tcpm_port *port)
{
	return port->logbuffer_tail ==
		(port->logbuffer_head + 1) % LOG_BUFFER_ENTRIES;
}

__printf(2, 0)
static void _tcpm_log(struct tcpm_port *port, const char *fmt, va_list args)
{
	char tmpbuffer[LOG_BUFFER_ENTRY_SIZE];
	u64 ts_nsec = local_clock();
	unsigned long rem_nsec;

	mutex_lock(&port->logbuffer_lock);
	if (!port->logbuffer[port->logbuffer_head]) {
		port->logbuffer[port->logbuffer_head] =
				kzalloc(LOG_BUFFER_ENTRY_SIZE, GFP_KERNEL);
		if (!port->logbuffer[port->logbuffer_head]) {
			mutex_unlock(&port->logbuffer_lock);
			return;
		}
	}

	vsnprintf(tmpbuffer, sizeof(tmpbuffer), fmt, args);

	if (tcpm_log_full(port)) {
		port->logbuffer_head = max(port->logbuffer_head - 1, 0);
		strcpy(tmpbuffer, "overflow");
	}

	if (port->logbuffer_head < 0 ||
	    port->logbuffer_head >= LOG_BUFFER_ENTRIES) {
		dev_warn(port->dev,
			 "Bad log buffer index %d\n", port->logbuffer_head);
		goto abort;
	}

	if (!port->logbuffer[port->logbuffer_head]) {
		dev_warn(port->dev,
			 "Log buffer index %d is NULL\n", port->logbuffer_head);
		goto abort;
	}

	rem_nsec = do_div(ts_nsec, 1000000000);
	scnprintf(port->logbuffer[port->logbuffer_head],
		  LOG_BUFFER_ENTRY_SIZE, "[%5lu.%06lu] %s",
		  (unsigned long)ts_nsec, rem_nsec / 1000,
		  tmpbuffer);
	port->logbuffer_head = (port->logbuffer_head + 1) % LOG_BUFFER_ENTRIES;

abort:
	mutex_unlock(&port->logbuffer_lock);
}

__printf(2, 3)
static void tcpm_log(struct tcpm_port *port, const char *fmt, ...)
{
	va_list args;

	/* Do not log while disconnected and unattached */
	if (tcpm_port_is_disconnected(port) &&
	    (port->state == SRC_UNATTACHED || port->state == SNK_UNATTACHED ||
	     port->state == TOGGLING))
		return;

	va_start(args, fmt);
	_tcpm_log(port, fmt, args);
	va_end(args);
}

__printf(2, 3)
static void tcpm_log_force(struct tcpm_port *port, const char *fmt, ...)
{
	va_list args;

	va_start(args, fmt);
	_tcpm_log(port, fmt, args);
	va_end(args);
}

static void tcpm_log_source_caps(struct tcpm_port *port)
{
	int i;

	for (i = 0; i < port->nr_source_caps; i++) {
		u32 pdo = port->source_caps[i];
		enum pd_pdo_type type = pdo_type(pdo);
		char msg[64];

		switch (type) {
		case PDO_TYPE_FIXED:
			scnprintf(msg, sizeof(msg),
				  "%u mV, %u mA [%s%s%s%s%s%s]",
				  pdo_fixed_voltage(pdo),
				  pdo_max_current(pdo),
				  (pdo & PDO_FIXED_DUAL_ROLE) ?
							"R" : "",
				  (pdo & PDO_FIXED_SUSPEND) ?
							"S" : "",
				  (pdo & PDO_FIXED_HIGHER_CAP) ?
							"H" : "",
				  (pdo & PDO_FIXED_USB_COMM) ?
							"U" : "",
				  (pdo & PDO_FIXED_DATA_SWAP) ?
							"D" : "",
				  (pdo & PDO_FIXED_EXTPOWER) ?
							"E" : "");
			break;
		case PDO_TYPE_VAR:
			scnprintf(msg, sizeof(msg),
				  "%u-%u mV, %u mA",
				  pdo_min_voltage(pdo),
				  pdo_max_voltage(pdo),
				  pdo_max_current(pdo));
			break;
		case PDO_TYPE_BATT:
			scnprintf(msg, sizeof(msg),
				  "%u-%u mV, %u mW",
				  pdo_min_voltage(pdo),
				  pdo_max_voltage(pdo),
				  pdo_max_power(pdo));
			break;
		case PDO_TYPE_APDO:
			if (pdo_apdo_type(pdo) == APDO_TYPE_PPS)
				scnprintf(msg, sizeof(msg),
					  "%u-%u mV, %u mA",
					  pdo_pps_apdo_min_voltage(pdo),
					  pdo_pps_apdo_max_voltage(pdo),
					  pdo_pps_apdo_max_current(pdo));
			else
				strcpy(msg, "undefined APDO");
			break;
		default:
			strcpy(msg, "undefined");
			break;
		}
		tcpm_log(port, " PDO %d: type %d, %s",
			 i, type, msg);
	}
}

static int tcpm_debug_show(struct seq_file *s, void *v)
{
	struct tcpm_port *port = (struct tcpm_port *)s->private;
	int tail;

	mutex_lock(&port->logbuffer_lock);
	tail = port->logbuffer_tail;
	while (tail != port->logbuffer_head) {
		seq_printf(s, "%s\n", port->logbuffer[tail]);
		tail = (tail + 1) % LOG_BUFFER_ENTRIES;
	}
	if (!seq_has_overflowed(s))
		port->logbuffer_tail = tail;
	mutex_unlock(&port->logbuffer_lock);

	return 0;
}
DEFINE_SHOW_ATTRIBUTE(tcpm_debug);

static void tcpm_debugfs_init(struct tcpm_port *port)
{
	char name[NAME_MAX];

	mutex_init(&port->logbuffer_lock);
	snprintf(name, NAME_MAX, "tcpm-%s", dev_name(port->dev));
	port->dentry = debugfs_create_dir(name, usb_debug_root);
	debugfs_create_file("log", S_IFREG | 0444, port->dentry, port,
			    &tcpm_debug_fops);
}

static void tcpm_debugfs_exit(struct tcpm_port *port)
{
	int i;

	mutex_lock(&port->logbuffer_lock);
	for (i = 0; i < LOG_BUFFER_ENTRIES; i++) {
		kfree(port->logbuffer[i]);
		port->logbuffer[i] = NULL;
	}
	mutex_unlock(&port->logbuffer_lock);

	debugfs_remove(port->dentry);
}

#else

__printf(2, 3)
static void tcpm_log(const struct tcpm_port *port, const char *fmt, ...) { }
__printf(2, 3)
static void tcpm_log_force(struct tcpm_port *port, const char *fmt, ...) { }
static void tcpm_log_source_caps(struct tcpm_port *port) { }
static void tcpm_debugfs_init(const struct tcpm_port *port) { }
static void tcpm_debugfs_exit(const struct tcpm_port *port) { }

#endif

static void tcpm_set_cc(struct tcpm_port *port, enum typec_cc_status cc)
{
	tcpm_log(port, "cc:=%d", cc);
	port->cc_req = cc;
	port->tcpc->set_cc(port->tcpc, cc);
}

static int tcpm_enable_auto_vbus_discharge(struct tcpm_port *port, bool enable)
{
	int ret = 0;

	if (port->tcpc->enable_auto_vbus_discharge) {
		ret = port->tcpc->enable_auto_vbus_discharge(port->tcpc, enable);
		tcpm_log_force(port, "%s vbus discharge ret:%d", enable ? "enable" : "disable",
			       ret);
		if (!ret)
			port->auto_vbus_discharge_enabled = enable;
	}

	return ret;
}

static void tcpm_apply_rc(struct tcpm_port *port)
{
	/*
	 * TCPCI: Move to APPLY_RC state to prevent disconnect during PR_SWAP
	 * when Vbus auto discharge on disconnect is enabled.
	 */
	if (port->tcpc->enable_auto_vbus_discharge && port->tcpc->apply_rc) {
		tcpm_log(port, "Apply_RC");
		port->tcpc->apply_rc(port->tcpc, port->cc_req, port->polarity);
		tcpm_enable_auto_vbus_discharge(port, false);
	}
}

/*
 * Determine RP value to set based on maximum current supported
 * by a port if configured as source.
 * Returns CC value to report to link partner.
 */
static enum typec_cc_status tcpm_rp_cc(struct tcpm_port *port)
{
	const u32 *src_pdo = port->src_pdo;
	int nr_pdo = port->nr_src_pdo;
	int i;

	/*
	 * Search for first entry with matching voltage.
	 * It should report the maximum supported current.
	 */
	for (i = 0; i < nr_pdo; i++) {
		const u32 pdo = src_pdo[i];

		if (pdo_type(pdo) == PDO_TYPE_FIXED &&
		    pdo_fixed_voltage(pdo) == 5000) {
			unsigned int curr = pdo_max_current(pdo);

			if (curr >= 3000)
				return TYPEC_CC_RP_3_0;
			else if (curr >= 1500)
				return TYPEC_CC_RP_1_5;
			return TYPEC_CC_RP_DEF;
		}
	}

	return TYPEC_CC_RP_DEF;
}

static void tcpm_ams_finish(struct tcpm_port *port)
{
	tcpm_log(port, "AMS %s finished", tcpm_ams_str[port->ams]);

	if (port->pd_capable && port->pwr_role == TYPEC_SOURCE) {
		if (port->negotiated_rev >= PD_REV30)
			tcpm_set_cc(port, SINK_TX_OK);
		else
			tcpm_set_cc(port, SINK_TX_NG);
	} else if (port->pwr_role == TYPEC_SOURCE) {
		tcpm_set_cc(port, tcpm_rp_cc(port));
	}

	port->in_ams = false;
	port->ams = NONE_AMS;
}

static int tcpm_pd_transmit(struct tcpm_port *port,
			    enum tcpm_transmit_type type,
			    const struct pd_message *msg)
{
	unsigned long timeout;
	int ret;

	if (msg)
		tcpm_log(port, "PD TX, header: %#x", le16_to_cpu(msg->header));
	else
		tcpm_log(port, "PD TX, type: %#x", type);

	reinit_completion(&port->tx_complete);
	ret = port->tcpc->pd_transmit(port->tcpc, type, msg, port->negotiated_rev);
	if (ret < 0)
		return ret;

	mutex_unlock(&port->lock);
	timeout = wait_for_completion_timeout(&port->tx_complete,
				msecs_to_jiffies(PD_T_TCPC_TX_TIMEOUT));
	mutex_lock(&port->lock);
	if (!timeout)
		return -ETIMEDOUT;

	switch (port->tx_status) {
	case TCPC_TX_SUCCESS:
		port->message_id = (port->message_id + 1) & PD_HEADER_ID_MASK;
		/*
		 * USB PD rev 2.0, 8.3.2.2.1:
		 * USB PD rev 3.0, 8.3.2.1.3:
		 * "... Note that every AMS is Interruptible until the first
		 * Message in the sequence has been successfully sent (GoodCRC
		 * Message received)."
		 */
		if (port->ams != NONE_AMS)
			port->in_ams = true;
		break;
	case TCPC_TX_DISCARDED:
		ret = -EAGAIN;
		break;
	case TCPC_TX_FAILED:
	default:
		ret = -EIO;
		break;
	}

	/* Some AMS don't expect responses. Finish them here. */
	if (port->ams == ATTENTION || port->ams == SOURCE_ALERT)
		tcpm_ams_finish(port);

	return ret;
}

void tcpm_pd_transmit_complete(struct tcpm_port *port,
			       enum tcpm_transmit_status status)
{
	tcpm_log(port, "PD TX complete, status: %u", status);
	port->tx_status = status;
	complete(&port->tx_complete);
}
EXPORT_SYMBOL_GPL(tcpm_pd_transmit_complete);

static int tcpm_mux_set(struct tcpm_port *port, int state,
			enum usb_role usb_role,
			enum typec_orientation orientation)
{
	int ret;

	tcpm_log(port, "Requesting mux state %d, usb-role %d, orientation %d",
		 state, usb_role, orientation);

	ret = typec_set_orientation(port->typec_port, orientation);
	if (ret)
		return ret;

	if (port->role_sw) {
		ret = usb_role_switch_set_role(port->role_sw, usb_role);
		if (ret)
			return ret;
	}

	return typec_set_mode(port->typec_port, state);
}

static int tcpm_set_polarity(struct tcpm_port *port,
			     enum typec_cc_polarity polarity)
{
	int ret;

	tcpm_log(port, "polarity %d", polarity);

	ret = port->tcpc->set_polarity(port->tcpc, polarity);
	if (ret < 0)
		return ret;

	port->polarity = polarity;

	return 0;
}

static int tcpm_set_vconn(struct tcpm_port *port, bool enable)
{
	int ret;

	tcpm_log(port, "vconn:=%d", enable);

	ret = port->tcpc->set_vconn(port->tcpc, enable);
	if (!ret) {
		port->vconn_role = enable ? TYPEC_SOURCE : TYPEC_SINK;
		typec_set_vconn_role(port->typec_port, port->vconn_role);
	}

	return ret;
}

static u32 tcpm_get_current_limit(struct tcpm_port *port)
{
	enum typec_cc_status cc;
	u32 limit;

	cc = port->polarity ? port->cc2 : port->cc1;
	switch (cc) {
	case TYPEC_CC_RP_1_5:
		limit = 1500;
		break;
	case TYPEC_CC_RP_3_0:
		limit = 3000;
		break;
	case TYPEC_CC_RP_DEF:
	default:
		if (port->tcpc->get_current_limit)
			limit = port->tcpc->get_current_limit(port->tcpc);
		else
			limit = 0;
		break;
	}

	return limit;
}

static int tcpm_set_current_limit(struct tcpm_port *port, u32 max_ma, u32 mv)
{
	int ret = -EOPNOTSUPP;

	tcpm_log(port, "Setting voltage/current limit %u mV %u mA", mv, max_ma);

	port->supply_voltage = mv;
	port->current_limit = max_ma;
	power_supply_changed(port->psy);

	if (port->tcpc->set_current_limit)
		ret = port->tcpc->set_current_limit(port->tcpc, max_ma, mv);

	return ret;
}

static int tcpm_set_attached_state(struct tcpm_port *port, bool attached)
{
	return port->tcpc->set_roles(port->tcpc, attached, port->pwr_role,
				     port->data_role);
}

static int tcpm_set_roles(struct tcpm_port *port, bool attached,
			  enum typec_role role, enum typec_data_role data)
{
	enum typec_orientation orientation;
	enum usb_role usb_role;
	int ret;

	if (port->polarity == TYPEC_POLARITY_CC1)
		orientation = TYPEC_ORIENTATION_NORMAL;
	else
		orientation = TYPEC_ORIENTATION_REVERSE;

	if (port->typec_caps.data == TYPEC_PORT_DRD) {
		if (data == TYPEC_HOST)
			usb_role = USB_ROLE_HOST;
		else
			usb_role = USB_ROLE_DEVICE;
	} else if (port->typec_caps.data == TYPEC_PORT_DFP) {
		if (data == TYPEC_HOST) {
			if (role == TYPEC_SOURCE)
				usb_role = USB_ROLE_HOST;
			else
				usb_role = USB_ROLE_NONE;
		} else {
			return -ENOTSUPP;
		}
	} else {
		if (data == TYPEC_DEVICE) {
			if (role == TYPEC_SINK)
				usb_role = USB_ROLE_DEVICE;
			else
				usb_role = USB_ROLE_NONE;
		} else {
			return -ENOTSUPP;
		}
	}

	ret = tcpm_mux_set(port, TYPEC_STATE_USB, usb_role, orientation);
	if (ret < 0)
		return ret;

	ret = port->tcpc->set_roles(port->tcpc, attached, role, data);
	if (ret < 0)
		return ret;

	port->pwr_role = role;
	port->data_role = data;
	typec_set_data_role(port->typec_port, data);
	typec_set_pwr_role(port->typec_port, role);

	return 0;
}

static int tcpm_set_pwr_role(struct tcpm_port *port, enum typec_role role)
{
	int ret;

	ret = port->tcpc->set_roles(port->tcpc, true, role,
				    port->data_role);
	if (ret < 0)
		return ret;

	port->pwr_role = role;
	typec_set_pwr_role(port->typec_port, role);

	return 0;
}

/*
 * Transform the PDO to be compliant to PD rev2.0.
 * Return 0 if the PDO type is not defined in PD rev2.0.
 * Otherwise, return the converted PDO.
 */
static u32 tcpm_forge_legacy_pdo(struct tcpm_port *port, u32 pdo, enum typec_role role)
{
	switch (pdo_type(pdo)) {
	case PDO_TYPE_FIXED:
		if (role == TYPEC_SINK)
			return pdo & ~PDO_FIXED_FRS_CURR_MASK;
		else
			return pdo & ~PDO_FIXED_UNCHUNK_EXT;
	case PDO_TYPE_VAR:
	case PDO_TYPE_BATT:
		return pdo;
	case PDO_TYPE_APDO:
	default:
		return 0;
	}
}

static int tcpm_pd_send_source_caps(struct tcpm_port *port)
{
	struct pd_message msg;
	u32 pdo;
	unsigned int i, nr_pdo = 0;

	memset(&msg, 0, sizeof(msg));

	for (i = 0; i < port->nr_src_pdo; i++) {
		if (port->negotiated_rev >= PD_REV30) {
			msg.payload[nr_pdo++] =	cpu_to_le32(port->src_pdo[i]);
		} else {
			pdo = tcpm_forge_legacy_pdo(port, port->src_pdo[i], TYPEC_SOURCE);
			if (pdo)
				msg.payload[nr_pdo++] = cpu_to_le32(pdo);
		}
	}

	if (!nr_pdo) {
		/* No source capabilities defined, sink only */
		msg.header = PD_HEADER_LE(PD_CTRL_REJECT,
					  port->pwr_role,
					  port->data_role,
					  port->negotiated_rev,
					  port->message_id, 0);
	} else {
		msg.header = PD_HEADER_LE(PD_DATA_SOURCE_CAP,
					  port->pwr_role,
					  port->data_role,
					  port->negotiated_rev,
					  port->message_id,
					  nr_pdo);
	}

	return tcpm_pd_transmit(port, TCPC_TX_SOP, &msg);
}

static int tcpm_pd_send_sink_caps(struct tcpm_port *port)
{
	struct pd_message msg;
	u32 pdo;
	unsigned int i, nr_pdo = 0;

	memset(&msg, 0, sizeof(msg));

	for (i = 0; i < port->nr_snk_pdo; i++) {
		if (port->negotiated_rev >= PD_REV30) {
			msg.payload[nr_pdo++] =	cpu_to_le32(port->snk_pdo[i]);
		} else {
			pdo = tcpm_forge_legacy_pdo(port, port->snk_pdo[i], TYPEC_SINK);
			if (pdo)
				msg.payload[nr_pdo++] = cpu_to_le32(pdo);
		}
	}

	if (!nr_pdo) {
		/* No sink capabilities defined, source only */
		msg.header = PD_HEADER_LE(PD_CTRL_REJECT,
					  port->pwr_role,
					  port->data_role,
					  port->negotiated_rev,
					  port->message_id, 0);
	} else {
		msg.header = PD_HEADER_LE(PD_DATA_SINK_CAP,
					  port->pwr_role,
					  port->data_role,
					  port->negotiated_rev,
					  port->message_id,
					  nr_pdo);
	}

	return tcpm_pd_transmit(port, TCPC_TX_SOP, &msg);
}

static void mod_tcpm_delayed_work(struct tcpm_port *port, unsigned int delay_ms)
{
	if (delay_ms) {
		hrtimer_start(&port->state_machine_timer, ms_to_ktime(delay_ms), HRTIMER_MODE_REL);
	} else {
		hrtimer_cancel(&port->state_machine_timer);
		kthread_queue_work(port->wq, &port->state_machine);
	}
}

static void mod_vdm_delayed_work(struct tcpm_port *port, unsigned int delay_ms)
{
	if (delay_ms) {
		hrtimer_start(&port->vdm_state_machine_timer, ms_to_ktime(delay_ms),
			      HRTIMER_MODE_REL);
	} else {
		hrtimer_cancel(&port->vdm_state_machine_timer);
		kthread_queue_work(port->wq, &port->vdm_state_machine);
	}
}

static void mod_enable_frs_delayed_work(struct tcpm_port *port, unsigned int delay_ms)
{
	if (delay_ms) {
		hrtimer_start(&port->enable_frs_timer, ms_to_ktime(delay_ms), HRTIMER_MODE_REL);
	} else {
		hrtimer_cancel(&port->enable_frs_timer);
		kthread_queue_work(port->wq, &port->enable_frs);
	}
}

static void mod_send_discover_delayed_work(struct tcpm_port *port, unsigned int delay_ms)
{
	if (delay_ms) {
		hrtimer_start(&port->send_discover_timer, ms_to_ktime(delay_ms), HRTIMER_MODE_REL);
	} else {
		hrtimer_cancel(&port->send_discover_timer);
		kthread_queue_work(port->wq, &port->send_discover_work);
	}
}

static void tcpm_set_state(struct tcpm_port *port, enum tcpm_state state,
			   unsigned int delay_ms)
{
	if (delay_ms) {
		tcpm_log(port, "pending state change %s -> %s @ %u ms [%s %s]",
			 tcpm_states[port->state], tcpm_states[state], delay_ms,
			 pd_rev[port->negotiated_rev], tcpm_ams_str[port->ams]);
		port->delayed_state = state;
		mod_tcpm_delayed_work(port, delay_ms);
		port->delayed_runtime = ktime_add(ktime_get(), ms_to_ktime(delay_ms));
		port->delay_ms = delay_ms;
	} else {
		tcpm_log(port, "state change %s -> %s [%s %s]",
			 tcpm_states[port->state], tcpm_states[state],
			 pd_rev[port->negotiated_rev], tcpm_ams_str[port->ams]);
		port->delayed_state = INVALID_STATE;
		port->prev_state = port->state;
		port->state = state;
		/*
		 * Don't re-queue the state machine work item if we're currently
		 * in the state machine and we're immediately changing states.
		 * tcpm_state_machine_work() will continue running the state
		 * machine.
		 */
		if (!port->state_machine_running)
			mod_tcpm_delayed_work(port, 0);
	}
}

static void tcpm_set_state_cond(struct tcpm_port *port, enum tcpm_state state,
				unsigned int delay_ms)
{
	if (port->enter_state == port->state)
		tcpm_set_state(port, state, delay_ms);
	else
		tcpm_log(port,
			 "skipped %sstate change %s -> %s [%u ms], context state %s [%s %s]",
			 delay_ms ? "delayed " : "",
			 tcpm_states[port->state], tcpm_states[state],
			 delay_ms, tcpm_states[port->enter_state],
			 pd_rev[port->negotiated_rev], tcpm_ams_str[port->ams]);
}

static void tcpm_queue_message(struct tcpm_port *port,
			       enum pd_msg_request message)
{
	port->queued_message = message;
	mod_tcpm_delayed_work(port, 0);
}

static bool tcpm_vdm_ams(struct tcpm_port *port)
{
	switch (port->ams) {
	case DISCOVER_IDENTITY:
	case SOURCE_STARTUP_CABLE_PLUG_DISCOVER_IDENTITY:
	case DISCOVER_SVIDS:
	case DISCOVER_MODES:
	case DFP_TO_UFP_ENTER_MODE:
	case DFP_TO_UFP_EXIT_MODE:
	case DFP_TO_CABLE_PLUG_ENTER_MODE:
	case DFP_TO_CABLE_PLUG_EXIT_MODE:
	case ATTENTION:
	case UNSTRUCTURED_VDMS:
	case STRUCTURED_VDMS:
		break;
	default:
		return false;
	}

	return true;
}

static bool tcpm_ams_interruptible(struct tcpm_port *port)
{
	switch (port->ams) {
	/* Interruptible AMS */
	case NONE_AMS:
	case SECURITY:
	case FIRMWARE_UPDATE:
	case DISCOVER_IDENTITY:
	case SOURCE_STARTUP_CABLE_PLUG_DISCOVER_IDENTITY:
	case DISCOVER_SVIDS:
	case DISCOVER_MODES:
	case DFP_TO_UFP_ENTER_MODE:
	case DFP_TO_UFP_EXIT_MODE:
	case DFP_TO_CABLE_PLUG_ENTER_MODE:
	case DFP_TO_CABLE_PLUG_EXIT_MODE:
	case UNSTRUCTURED_VDMS:
	case STRUCTURED_VDMS:
	case COUNTRY_INFO:
	case COUNTRY_CODES:
		break;
	/* Non-Interruptible AMS */
	default:
		if (port->in_ams)
			return false;
		break;
	}

	return true;
}

static int tcpm_ams_start(struct tcpm_port *port, enum tcpm_ams ams)
{
	int ret = 0;

	tcpm_log(port, "AMS %s start", tcpm_ams_str[ams]);

	if (!tcpm_ams_interruptible(port) &&
	    !(ams == HARD_RESET || ams == SOFT_RESET_AMS)) {
		port->upcoming_state = INVALID_STATE;
		tcpm_log(port, "AMS %s not interruptible, aborting",
			 tcpm_ams_str[port->ams]);
		return -EAGAIN;
	}

	if (port->pwr_role == TYPEC_SOURCE) {
		enum typec_cc_status cc_req = port->cc_req;

		port->ams = ams;

		if (ams == HARD_RESET) {
			tcpm_set_cc(port, tcpm_rp_cc(port));
			tcpm_pd_transmit(port, TCPC_TX_HARD_RESET, NULL);
			tcpm_set_state(port, HARD_RESET_START, 0);
			return ret;
		} else if (ams == SOFT_RESET_AMS) {
			if (!port->explicit_contract)
				tcpm_set_cc(port, tcpm_rp_cc(port));
			tcpm_set_state(port, SOFT_RESET_SEND, 0);
			return ret;
		} else if (tcpm_vdm_ams(port)) {
			/* tSinkTx is enforced in vdm_run_state_machine */
			if (port->negotiated_rev >= PD_REV30)
				tcpm_set_cc(port, SINK_TX_NG);
			return ret;
		}

		if (port->negotiated_rev >= PD_REV30)
			tcpm_set_cc(port, SINK_TX_NG);

		switch (port->state) {
		case SRC_READY:
		case SRC_STARTUP:
		case SRC_SOFT_RESET_WAIT_SNK_TX:
		case SOFT_RESET:
		case SOFT_RESET_SEND:
			if (port->negotiated_rev >= PD_REV30)
				tcpm_set_state(port, AMS_START,
					       cc_req == SINK_TX_OK ?
					       PD_T_SINK_TX : 0);
			else
				tcpm_set_state(port, AMS_START, 0);
			break;
		default:
			if (port->negotiated_rev >= PD_REV30)
				tcpm_set_state(port, SRC_READY,
					       cc_req == SINK_TX_OK ?
					       PD_T_SINK_TX : 0);
			else
				tcpm_set_state(port, SRC_READY, 0);
			break;
		}
	} else {
		if (port->negotiated_rev >= PD_REV30 &&
		    !tcpm_sink_tx_ok(port) &&
		    ams != SOFT_RESET_AMS &&
		    ams != HARD_RESET) {
			port->upcoming_state = INVALID_STATE;
			tcpm_log(port, "Sink TX No Go");
			return -EAGAIN;
		}

		port->ams = ams;

		if (ams == HARD_RESET) {
			tcpm_pd_transmit(port, TCPC_TX_HARD_RESET, NULL);
			tcpm_set_state(port, HARD_RESET_START, 0);
			return ret;
		} else if (tcpm_vdm_ams(port)) {
			return ret;
		}

		if (port->state == SNK_READY ||
		    port->state == SNK_SOFT_RESET)
			tcpm_set_state(port, AMS_START, 0);
		else
			tcpm_set_state(port, SNK_READY, 0);
	}

	return ret;
}

/*
 * VDM/VDO handling functions
 */
static void tcpm_queue_vdm(struct tcpm_port *port, const u32 header,
			   const u32 *data, int cnt)
{
	WARN_ON(!mutex_is_locked(&port->lock));

	/* Make sure we are not still processing a previous VDM packet */
	WARN_ON(port->vdm_state > VDM_STATE_DONE);

	port->vdo_count = cnt + 1;
	port->vdo_data[0] = header;
	memcpy(&port->vdo_data[1], data, sizeof(u32) * cnt);
	/* Set ready, vdm state machine will actually send */
	port->vdm_retries = 0;
	port->vdm_state = VDM_STATE_READY;
	port->vdm_sm_running = true;

	mod_vdm_delayed_work(port, 0);
}

static void tcpm_queue_vdm_unlocked(struct tcpm_port *port, const u32 header,
				    const u32 *data, int cnt)
{
	mutex_lock(&port->lock);
	tcpm_queue_vdm(port, header, data, cnt);
	mutex_unlock(&port->lock);
}

static void svdm_consume_identity(struct tcpm_port *port, const u32 *p, int cnt)
{
	u32 vdo = p[VDO_INDEX_IDH];
	u32 product = p[VDO_INDEX_PRODUCT];

	memset(&port->mode_data, 0, sizeof(port->mode_data));

	port->partner_ident.id_header = vdo;
	port->partner_ident.cert_stat = p[VDO_INDEX_CSTAT];
	port->partner_ident.product = product;

	typec_partner_set_identity(port->partner);

	tcpm_log(port, "Identity: %04x:%04x.%04x",
		 PD_IDH_VID(vdo),
		 PD_PRODUCT_PID(product), product & 0xffff);
}

static bool svdm_consume_svids(struct tcpm_port *port, const u32 *p, int cnt)
{
	struct pd_mode_data *pmdata = &port->mode_data;
	int i;

	for (i = 1; i < cnt; i++) {
		u16 svid;

		svid = (p[i] >> 16) & 0xffff;
		if (!svid)
			return false;

		if (pmdata->nsvids >= SVID_DISCOVERY_MAX)
			goto abort;

		pmdata->svids[pmdata->nsvids++] = svid;
		tcpm_log(port, "SVID %d: 0x%x", pmdata->nsvids, svid);

		svid = p[i] & 0xffff;
		if (!svid)
			return false;

		if (pmdata->nsvids >= SVID_DISCOVERY_MAX)
			goto abort;

		pmdata->svids[pmdata->nsvids++] = svid;
		tcpm_log(port, "SVID %d: 0x%x", pmdata->nsvids, svid);
	}
	return true;
abort:
	tcpm_log(port, "SVID_DISCOVERY_MAX(%d) too low!", SVID_DISCOVERY_MAX);
	return false;
}

static void svdm_consume_modes(struct tcpm_port *port, const u32 *p, int cnt)
{
	struct pd_mode_data *pmdata = &port->mode_data;
	struct typec_altmode_desc *paltmode;
	int i;

	if (pmdata->altmodes >= ARRAY_SIZE(port->partner_altmode)) {
		/* Already logged in svdm_consume_svids() */
		return;
	}

	for (i = 1; i < cnt; i++) {
		paltmode = &pmdata->altmode_desc[pmdata->altmodes];
		memset(paltmode, 0, sizeof(*paltmode));

		paltmode->svid = pmdata->svids[pmdata->svid_index];
		paltmode->mode = i;
		paltmode->vdo = p[i];

		tcpm_log(port, " Alternate mode %d: SVID 0x%04x, VDO %d: 0x%08x",
			 pmdata->altmodes, paltmode->svid,
			 paltmode->mode, paltmode->vdo);

		pmdata->altmodes++;
	}
}

static void tcpm_register_partner_altmodes(struct tcpm_port *port)
{
	struct pd_mode_data *modep = &port->mode_data;
	struct typec_altmode *altmode;
	int i;

	for (i = 0; i < modep->altmodes; i++) {
		altmode = typec_partner_register_altmode(port->partner,
						&modep->altmode_desc[i]);
		if (IS_ERR(altmode)) {
			tcpm_log(port, "Failed to register partner SVID 0x%04x",
				 modep->altmode_desc[i].svid);
			altmode = NULL;
		}
		port->partner_altmode[i] = altmode;
	}
}

#define supports_modal(port)	PD_IDH_MODAL_SUPP((port)->partner_ident.id_header)

static int tcpm_pd_svdm(struct tcpm_port *port, struct typec_altmode *adev,
			const u32 *p, int cnt, u32 *response,
			enum adev_actions *adev_action)
{
	struct typec_port *typec = port->typec_port;
	struct typec_altmode *pdev;
	struct pd_mode_data *modep;
	int svdm_version;
	int rlen = 0;
	int cmd_type;
	int cmd;
	int i;

	cmd_type = PD_VDO_CMDT(p[0]);
	cmd = PD_VDO_CMD(p[0]);

	tcpm_log(port, "Rx VDM cmd 0x%x type %d cmd %d len %d",
		 p[0], cmd_type, cmd, cnt);

	modep = &port->mode_data;

	pdev = typec_match_altmode(port->partner_altmode, ALTMODE_DISCOVERY_MAX,
				   PD_VDO_VID(p[0]), PD_VDO_OPOS(p[0]));

	svdm_version = typec_get_negotiated_svdm_version(typec);
	if (svdm_version < 0)
		return 0;

	switch (cmd_type) {
	case CMDT_INIT:
		switch (cmd) {
		case CMD_DISCOVER_IDENT:
			if (PD_VDO_VID(p[0]) != USB_SID_PD)
				break;

			if (PD_VDO_SVDM_VER(p[0]) < svdm_version) {
				typec_partner_set_svdm_version(port->partner,
							       PD_VDO_SVDM_VER(p[0]));
				svdm_version = PD_VDO_SVDM_VER(p[0]);
			}

			port->ams = DISCOVER_IDENTITY;
			/*
			 * PD2.0 Spec 6.10.3: respond with NAK as DFP (data host)
			 * PD3.1 Spec 6.4.4.2.5.1: respond with NAK if "invalid field" or
			 * "wrong configuation" or "Unrecognized"
			 */
			if ((port->data_role == TYPEC_DEVICE || svdm_version >= SVDM_VER_2_0) &&
			    port->nr_snk_vdo) {
				if (svdm_version < SVDM_VER_2_0) {
					for (i = 0; i < port->nr_snk_vdo_v1; i++)
						response[i + 1] = port->snk_vdo_v1[i];
					rlen = port->nr_snk_vdo_v1 + 1;

				} else {
					for (i = 0; i < port->nr_snk_vdo; i++)
						response[i + 1] = port->snk_vdo[i];
					rlen = port->nr_snk_vdo + 1;
				}
			}
			break;
		case CMD_DISCOVER_SVID:
			port->ams = DISCOVER_SVIDS;
			break;
		case CMD_DISCOVER_MODES:
			port->ams = DISCOVER_MODES;
			break;
		case CMD_ENTER_MODE:
			port->ams = DFP_TO_UFP_ENTER_MODE;
			break;
		case CMD_EXIT_MODE:
			port->ams = DFP_TO_UFP_EXIT_MODE;
			break;
		case CMD_ATTENTION:
			/* Attention command does not have response */
			*adev_action = ADEV_ATTENTION;
			return 0;
		default:
			break;
		}
		if (rlen >= 1) {
			response[0] = p[0] | VDO_CMDT(CMDT_RSP_ACK);
		} else if (rlen == 0) {
			response[0] = p[0] | VDO_CMDT(CMDT_RSP_NAK);
			rlen = 1;
		} else {
			response[0] = p[0] | VDO_CMDT(CMDT_RSP_BUSY);
			rlen = 1;
		}
		response[0] = (response[0] & ~VDO_SVDM_VERS_MASK) |
			      (VDO_SVDM_VERS(typec_get_negotiated_svdm_version(typec)));
		break;
	case CMDT_RSP_ACK:
		/* silently drop message if we are not connected */
		if (IS_ERR_OR_NULL(port->partner))
			break;

		tcpm_ams_finish(port);

		switch (cmd) {
		case CMD_DISCOVER_IDENT:
			if (PD_VDO_SVDM_VER(p[0]) < svdm_version)
				typec_partner_set_svdm_version(port->partner,
							       PD_VDO_SVDM_VER(p[0]));
			/* 6.4.4.3.1 */
			svdm_consume_identity(port, p, cnt);
			response[0] = VDO(USB_SID_PD, 1, typec_get_negotiated_svdm_version(typec),
					  CMD_DISCOVER_SVID);
			rlen = 1;
			break;
		case CMD_DISCOVER_SVID:
			/* 6.4.4.3.2 */
			if (svdm_consume_svids(port, p, cnt)) {
				response[0] = VDO(USB_SID_PD, 1, svdm_version, CMD_DISCOVER_SVID);
				rlen = 1;
			} else if (modep->nsvids && supports_modal(port)) {
				response[0] = VDO(modep->svids[0], 1, svdm_version,
						  CMD_DISCOVER_MODES);
				rlen = 1;
			}
			break;
		case CMD_DISCOVER_MODES:
			/* 6.4.4.3.3 */
			svdm_consume_modes(port, p, cnt);
			modep->svid_index++;
			if (modep->svid_index < modep->nsvids) {
				u16 svid = modep->svids[modep->svid_index];
				response[0] = VDO(svid, 1, svdm_version, CMD_DISCOVER_MODES);
				rlen = 1;
			} else {
				tcpm_register_partner_altmodes(port);
			}
			break;
		case CMD_ENTER_MODE:
			if (adev && pdev) {
				typec_altmode_update_active(pdev, true);
				*adev_action = ADEV_QUEUE_VDM_SEND_EXIT_MODE_ON_FAIL;
			}
			return 0;
		case CMD_EXIT_MODE:
			if (adev && pdev) {
				typec_altmode_update_active(pdev, false);
				/* Back to USB Operation */
				*adev_action = ADEV_NOTIFY_USB_AND_QUEUE_VDM;
				return 0;
			}
			break;
		case VDO_CMD_VENDOR(0) ... VDO_CMD_VENDOR(15):
			break;
		default:
			/* Unrecognized SVDM */
			response[0] = p[0] | VDO_CMDT(CMDT_RSP_NAK);
			rlen = 1;
			response[0] = (response[0] & ~VDO_SVDM_VERS_MASK) |
				      (VDO_SVDM_VERS(svdm_version));
			break;
		}
		break;
	case CMDT_RSP_NAK:
		tcpm_ams_finish(port);
		switch (cmd) {
		case CMD_DISCOVER_IDENT:
		case CMD_DISCOVER_SVID:
		case CMD_DISCOVER_MODES:
		case VDO_CMD_VENDOR(0) ... VDO_CMD_VENDOR(15):
			break;
		case CMD_ENTER_MODE:
			/* Back to USB Operation */
			*adev_action = ADEV_NOTIFY_USB_AND_QUEUE_VDM;
			return 0;
		default:
			/* Unrecognized SVDM */
			response[0] = p[0] | VDO_CMDT(CMDT_RSP_NAK);
			rlen = 1;
			response[0] = (response[0] & ~VDO_SVDM_VERS_MASK) |
				      (VDO_SVDM_VERS(svdm_version));
			break;
		}
		break;
	default:
		response[0] = p[0] | VDO_CMDT(CMDT_RSP_NAK);
		rlen = 1;
		response[0] = (response[0] & ~VDO_SVDM_VERS_MASK) |
			      (VDO_SVDM_VERS(svdm_version));
		break;
	}

	/* Informing the alternate mode drivers about everything */
	*adev_action = ADEV_QUEUE_VDM;
	return rlen;
}

static void tcpm_pd_handle_msg(struct tcpm_port *port,
			       enum pd_msg_request message,
			       enum tcpm_ams ams);

static void tcpm_handle_vdm_request(struct tcpm_port *port,
				    const __le32 *payload, int cnt)
{
	enum adev_actions adev_action = ADEV_NONE;
	struct typec_altmode *adev;
	u32 p[PD_MAX_PAYLOAD];
	u32 response[8] = { };
	int i, rlen = 0;

	for (i = 0; i < cnt; i++)
		p[i] = le32_to_cpu(payload[i]);

	adev = typec_match_altmode(port->port_altmode, ALTMODE_DISCOVERY_MAX,
				   PD_VDO_VID(p[0]), PD_VDO_OPOS(p[0]));

	if (port->vdm_state == VDM_STATE_BUSY) {
		/* If UFP responded busy retry after timeout */
		if (PD_VDO_CMDT(p[0]) == CMDT_RSP_BUSY) {
			port->vdm_state = VDM_STATE_WAIT_RSP_BUSY;
			port->vdo_retry = (p[0] & ~VDO_CMDT_MASK) |
				CMDT_INIT;
			mod_vdm_delayed_work(port, PD_T_VDM_BUSY);
			return;
		}
		port->vdm_state = VDM_STATE_DONE;
	}

	if (PD_VDO_SVDM(p[0]) && (adev || tcpm_vdm_ams(port) || port->nr_snk_vdo)) {
		/*
		 * Here a SVDM is received (INIT or RSP or unknown). Set the vdm_sm_running in
		 * advance because we are dropping the lock but may send VDMs soon.
		 * For the cases of INIT received:
		 *  - If no response to send, it will be cleared later in this function.
		 *  - If there are responses to send, it will be cleared in the state machine.
		 * For the cases of RSP received:
		 *  - If no further INIT to send, it will be cleared later in this function.
		 *  - Otherwise, it will be cleared in the state machine if timeout or it will go
		 *    back here until no further INIT to send.
		 * For the cases of unknown type received:
		 *  - We will send NAK and the flag will be cleared in the state machine.
		 */
		port->vdm_sm_running = true;
		rlen = tcpm_pd_svdm(port, adev, p, cnt, response, &adev_action);
	} else {
		if (port->negotiated_rev >= PD_REV30)
			tcpm_pd_handle_msg(port, PD_MSG_CTRL_NOT_SUPP, NONE_AMS);
	}

	/*
	 * We are done with any state stored in the port struct now, except
	 * for any port struct changes done by the tcpm_queue_vdm() call
	 * below, which is a separate operation.
	 *
	 * So we can safely release the lock here; and we MUST release the
	 * lock here to avoid an AB BA lock inversion:
	 *
	 * If we keep the lock here then the lock ordering in this path is:
	 * 1. tcpm_pd_rx_handler take the tcpm port lock
	 * 2. One of the typec_altmode_* calls below takes the alt-mode's lock
	 *
	 * And we also have this ordering:
	 * 1. alt-mode driver takes the alt-mode's lock
	 * 2. alt-mode driver calls tcpm_altmode_enter which takes the
	 *    tcpm port lock
	 *
	 * Dropping our lock here avoids this.
	 */
	mutex_unlock(&port->lock);

	if (adev) {
		switch (adev_action) {
		case ADEV_NONE:
			break;
		case ADEV_NOTIFY_USB_AND_QUEUE_VDM:
			WARN_ON(typec_altmode_notify(adev, TYPEC_STATE_USB, NULL));
			typec_altmode_vdm(adev, p[0], &p[1], cnt);
			break;
		case ADEV_QUEUE_VDM:
			typec_altmode_vdm(adev, p[0], &p[1], cnt);
			break;
		case ADEV_QUEUE_VDM_SEND_EXIT_MODE_ON_FAIL:
			if (typec_altmode_vdm(adev, p[0], &p[1], cnt)) {
				int svdm_version = typec_get_negotiated_svdm_version(
									port->typec_port);
				if (svdm_version < 0)
					break;

				response[0] = VDO(adev->svid, 1, svdm_version,
						  CMD_EXIT_MODE);
				response[0] |= VDO_OPOS(adev->mode);
				rlen = 1;
			}
			break;
		case ADEV_ATTENTION:
			typec_altmode_attention(adev, p[1]);
			break;
		}
	}

	/*
	 * We must re-take the lock here to balance the unlock in
	 * tcpm_pd_rx_handler, note that no changes, other then the
	 * tcpm_queue_vdm call, are made while the lock is held again.
	 * All that is done after the call is unwinding the call stack until
	 * we return to tcpm_pd_rx_handler and do the unlock there.
	 */
	mutex_lock(&port->lock);

	if (rlen > 0)
		tcpm_queue_vdm(port, response[0], &response[1], rlen - 1);
	else
		port->vdm_sm_running = false;
}

static void tcpm_send_vdm(struct tcpm_port *port, u32 vid, int cmd,
			  const u32 *data, int count)
{
	int svdm_version = typec_get_negotiated_svdm_version(port->typec_port);
	u32 header;

	if (svdm_version < 0)
		return;

	if (WARN_ON(count > VDO_MAX_SIZE - 1))
		count = VDO_MAX_SIZE - 1;

	/* set VDM header with VID & CMD */
	header = VDO(vid, ((vid & USB_SID_PD) == USB_SID_PD) ?
			1 : (PD_VDO_CMD(cmd) <= CMD_ATTENTION),
			svdm_version, cmd);
	tcpm_queue_vdm(port, header, data, count);
}

static unsigned int vdm_ready_timeout(u32 vdm_hdr)
{
	unsigned int timeout;
	int cmd = PD_VDO_CMD(vdm_hdr);

	/* its not a structured VDM command */
	if (!PD_VDO_SVDM(vdm_hdr))
		return PD_T_VDM_UNSTRUCTURED;

	switch (PD_VDO_CMDT(vdm_hdr)) {
	case CMDT_INIT:
		if (cmd == CMD_ENTER_MODE || cmd == CMD_EXIT_MODE)
			timeout = PD_T_VDM_WAIT_MODE_E;
		else
			timeout = PD_T_VDM_SNDR_RSP;
		break;
	default:
		if (cmd == CMD_ENTER_MODE || cmd == CMD_EXIT_MODE)
			timeout = PD_T_VDM_E_MODE;
		else
			timeout = PD_T_VDM_RCVR_RSP;
		break;
	}
	return timeout;
}

static void vdm_run_state_machine(struct tcpm_port *port)
{
	struct pd_message msg;
	int i, res = 0;
	u32 vdo_hdr = port->vdo_data[0];

	switch (port->vdm_state) {
	case VDM_STATE_READY:
		/* Only transmit VDM if attached */
		if (!port->attached) {
			port->vdm_state = VDM_STATE_ERR_BUSY;
			break;
		}

		/*
		 * if there's traffic or we're not in PDO ready state don't send
		 * a VDM.
		 */
		if (port->state != SRC_READY && port->state != SNK_READY) {
			port->vdm_sm_running = false;
			break;
		}

		/* TODO: AMS operation for Unstructured VDM */
		if (PD_VDO_SVDM(vdo_hdr) && PD_VDO_CMDT(vdo_hdr) == CMDT_INIT) {
			switch (PD_VDO_CMD(vdo_hdr)) {
			case CMD_DISCOVER_IDENT:
				res = tcpm_ams_start(port, DISCOVER_IDENTITY);
				if (res == 0)
					port->send_discover = false;
				else if (res == -EAGAIN)
					mod_send_discover_delayed_work(port,
								       SEND_DISCOVER_RETRY_MS);
				break;
			case CMD_DISCOVER_SVID:
				res = tcpm_ams_start(port, DISCOVER_SVIDS);
				break;
			case CMD_DISCOVER_MODES:
				res = tcpm_ams_start(port, DISCOVER_MODES);
				break;
			case CMD_ENTER_MODE:
				res = tcpm_ams_start(port, DFP_TO_UFP_ENTER_MODE);
				break;
			case CMD_EXIT_MODE:
				res = tcpm_ams_start(port, DFP_TO_UFP_EXIT_MODE);
				break;
			case CMD_ATTENTION:
				res = tcpm_ams_start(port, ATTENTION);
				break;
			case VDO_CMD_VENDOR(0) ... VDO_CMD_VENDOR(15):
				res = tcpm_ams_start(port, STRUCTURED_VDMS);
				break;
			default:
				res = -EOPNOTSUPP;
				break;
			}

			if (res < 0) {
				port->vdm_state = VDM_STATE_ERR_BUSY;
				return;
			}
		}

		port->vdm_state = VDM_STATE_SEND_MESSAGE;
		mod_vdm_delayed_work(port, (port->negotiated_rev >= PD_REV30 &&
					    port->pwr_role == TYPEC_SOURCE &&
					    PD_VDO_SVDM(vdo_hdr) &&
					    PD_VDO_CMDT(vdo_hdr) == CMDT_INIT) ?
					   PD_T_SINK_TX : 0);
		break;
	case VDM_STATE_WAIT_RSP_BUSY:
		port->vdo_data[0] = port->vdo_retry;
		port->vdo_count = 1;
		port->vdm_state = VDM_STATE_READY;
		tcpm_ams_finish(port);
		break;
	case VDM_STATE_BUSY:
		port->vdm_state = VDM_STATE_ERR_TMOUT;
		if (port->ams != NONE_AMS)
			tcpm_ams_finish(port);
		break;
	case VDM_STATE_ERR_SEND:
		/*
		 * A partner which does not support USB PD will not reply,
		 * so this is not a fatal error. At the same time, some
		 * devices may not return GoodCRC under some circumstances,
		 * so we need to retry.
		 */
		if (port->vdm_retries < 3) {
			tcpm_log(port, "VDM Tx error, retry");
			port->vdm_retries++;
			port->vdm_state = VDM_STATE_READY;
			if (PD_VDO_SVDM(vdo_hdr) && PD_VDO_CMDT(vdo_hdr) == CMDT_INIT)
				tcpm_ams_finish(port);
		} else {
			tcpm_ams_finish(port);
		}
		break;
	case VDM_STATE_SEND_MESSAGE:
		/* Prepare and send VDM */
		memset(&msg, 0, sizeof(msg));
		msg.header = PD_HEADER_LE(PD_DATA_VENDOR_DEF,
					  port->pwr_role,
					  port->data_role,
					  port->negotiated_rev,
					  port->message_id, port->vdo_count);
		for (i = 0; i < port->vdo_count; i++)
			msg.payload[i] = cpu_to_le32(port->vdo_data[i]);
		res = tcpm_pd_transmit(port, TCPC_TX_SOP, &msg);
		if (res < 0) {
			port->vdm_state = VDM_STATE_ERR_SEND;
		} else {
			unsigned long timeout;

			port->vdm_retries = 0;
			port->vdm_state = VDM_STATE_BUSY;
			timeout = vdm_ready_timeout(vdo_hdr);
			mod_vdm_delayed_work(port, timeout);
		}
		break;
	default:
		break;
	}
}

static void vdm_state_machine_work(struct kthread_work *work)
{
	struct tcpm_port *port = container_of(work, struct tcpm_port, vdm_state_machine);
	enum vdm_states prev_state;

	mutex_lock(&port->lock);

	/*
	 * Continue running as long as the port is not busy and there was
	 * a state change.
	 */
	do {
		prev_state = port->vdm_state;
		vdm_run_state_machine(port);
	} while (port->vdm_state != prev_state &&
		 port->vdm_state != VDM_STATE_BUSY &&
		 port->vdm_state != VDM_STATE_SEND_MESSAGE);

	if (port->vdm_state < VDM_STATE_READY)
		port->vdm_sm_running = false;

	mutex_unlock(&port->lock);
}

enum pdo_err {
	PDO_NO_ERR,
	PDO_ERR_NO_VSAFE5V,
	PDO_ERR_VSAFE5V_NOT_FIRST,
	PDO_ERR_PDO_TYPE_NOT_IN_ORDER,
	PDO_ERR_FIXED_NOT_SORTED,
	PDO_ERR_VARIABLE_BATT_NOT_SORTED,
	PDO_ERR_DUPE_PDO,
	PDO_ERR_PPS_APDO_NOT_SORTED,
	PDO_ERR_DUPE_PPS_APDO,
};

static const char * const pdo_err_msg[] = {
	[PDO_ERR_NO_VSAFE5V] =
	" err: source/sink caps should atleast have vSafe5V",
	[PDO_ERR_VSAFE5V_NOT_FIRST] =
	" err: vSafe5V Fixed Supply Object Shall always be the first object",
	[PDO_ERR_PDO_TYPE_NOT_IN_ORDER] =
	" err: PDOs should be in the following order: Fixed; Battery; Variable",
	[PDO_ERR_FIXED_NOT_SORTED] =
	" err: Fixed supply pdos should be in increasing order of their fixed voltage",
	[PDO_ERR_VARIABLE_BATT_NOT_SORTED] =
	" err: Variable/Battery supply pdos should be in increasing order of their minimum voltage",
	[PDO_ERR_DUPE_PDO] =
	" err: Variable/Batt supply pdos cannot have same min/max voltage",
	[PDO_ERR_PPS_APDO_NOT_SORTED] =
	" err: Programmable power supply apdos should be in increasing order of their maximum voltage",
	[PDO_ERR_DUPE_PPS_APDO] =
	" err: Programmable power supply apdos cannot have same min/max voltage and max current",
};

static enum pdo_err tcpm_caps_err(struct tcpm_port *port, const u32 *pdo,
				  unsigned int nr_pdo)
{
	unsigned int i;

	/* Should at least contain vSafe5v */
	if (nr_pdo < 1)
		return PDO_ERR_NO_VSAFE5V;

	/* The vSafe5V Fixed Supply Object Shall always be the first object */
	if (pdo_type(pdo[0]) != PDO_TYPE_FIXED ||
	    pdo_fixed_voltage(pdo[0]) != VSAFE5V)
		return PDO_ERR_VSAFE5V_NOT_FIRST;

	for (i = 1; i < nr_pdo; i++) {
		if (pdo_type(pdo[i]) < pdo_type(pdo[i - 1])) {
			return PDO_ERR_PDO_TYPE_NOT_IN_ORDER;
		} else if (pdo_type(pdo[i]) == pdo_type(pdo[i - 1])) {
			enum pd_pdo_type type = pdo_type(pdo[i]);

			switch (type) {
			/*
			 * The remaining Fixed Supply Objects, if
			 * present, shall be sent in voltage order;
			 * lowest to highest.
			 */
			case PDO_TYPE_FIXED:
				if (pdo_fixed_voltage(pdo[i]) <=
				    pdo_fixed_voltage(pdo[i - 1]))
					return PDO_ERR_FIXED_NOT_SORTED;
				break;
			/*
			 * The Battery Supply Objects and Variable
			 * supply, if present shall be sent in Minimum
			 * Voltage order; lowest to highest.
			 */
			case PDO_TYPE_VAR:
			case PDO_TYPE_BATT:
				if (pdo_min_voltage(pdo[i]) <
				    pdo_min_voltage(pdo[i - 1]))
					return PDO_ERR_VARIABLE_BATT_NOT_SORTED;
				else if ((pdo_min_voltage(pdo[i]) ==
					  pdo_min_voltage(pdo[i - 1])) &&
					 (pdo_max_voltage(pdo[i]) ==
					  pdo_max_voltage(pdo[i - 1])))
					return PDO_ERR_DUPE_PDO;
				break;
			/*
			 * The Programmable Power Supply APDOs, if present,
			 * shall be sent in Maximum Voltage order;
			 * lowest to highest.
			 */
			case PDO_TYPE_APDO:
				if (pdo_apdo_type(pdo[i]) != APDO_TYPE_PPS)
					break;

				if (pdo_pps_apdo_max_voltage(pdo[i]) <
				    pdo_pps_apdo_max_voltage(pdo[i - 1]))
					return PDO_ERR_PPS_APDO_NOT_SORTED;
				else if (pdo_pps_apdo_min_voltage(pdo[i]) ==
					  pdo_pps_apdo_min_voltage(pdo[i - 1]) &&
					 pdo_pps_apdo_max_voltage(pdo[i]) ==
					  pdo_pps_apdo_max_voltage(pdo[i - 1]) &&
					 pdo_pps_apdo_max_current(pdo[i]) ==
					  pdo_pps_apdo_max_current(pdo[i - 1]))
					return PDO_ERR_DUPE_PPS_APDO;
				break;
			default:
				tcpm_log_force(port, " Unknown pdo type");
			}
		}
	}

	return PDO_NO_ERR;
}

static int tcpm_validate_caps(struct tcpm_port *port, const u32 *pdo,
			      unsigned int nr_pdo)
{
	enum pdo_err err_index = tcpm_caps_err(port, pdo, nr_pdo);

	if (err_index != PDO_NO_ERR) {
		tcpm_log_force(port, " %s", pdo_err_msg[err_index]);
		return -EINVAL;
	}

	return 0;
}

static int tcpm_altmode_enter(struct typec_altmode *altmode, u32 *vdo)
{
	struct tcpm_port *port = typec_altmode_get_drvdata(altmode);
	int svdm_version;
	u32 header;

	svdm_version = typec_get_negotiated_svdm_version(port->typec_port);
	if (svdm_version < 0)
		return svdm_version;

	header = VDO(altmode->svid, vdo ? 2 : 1, svdm_version, CMD_ENTER_MODE);
	header |= VDO_OPOS(altmode->mode);

	tcpm_queue_vdm_unlocked(port, header, vdo, vdo ? 1 : 0);
	return 0;
}

static int tcpm_altmode_exit(struct typec_altmode *altmode)
{
	struct tcpm_port *port = typec_altmode_get_drvdata(altmode);
	int svdm_version;
	u32 header;

	svdm_version = typec_get_negotiated_svdm_version(port->typec_port);
	if (svdm_version < 0)
		return svdm_version;

	header = VDO(altmode->svid, 1, svdm_version, CMD_EXIT_MODE);
	header |= VDO_OPOS(altmode->mode);

	tcpm_queue_vdm_unlocked(port, header, NULL, 0);
	return 0;
}

static int tcpm_altmode_vdm(struct typec_altmode *altmode,
			    u32 header, const u32 *data, int count)
{
	struct tcpm_port *port = typec_altmode_get_drvdata(altmode);

	tcpm_queue_vdm_unlocked(port, header, data, count - 1);

	return 0;
}

static const struct typec_altmode_ops tcpm_altmode_ops = {
	.enter = tcpm_altmode_enter,
	.exit = tcpm_altmode_exit,
	.vdm = tcpm_altmode_vdm,
};

/*
 * PD (data, control) command handling functions
 */
static inline enum tcpm_state ready_state(struct tcpm_port *port)
{
	if (port->pwr_role == TYPEC_SOURCE)
		return SRC_READY;
	else
		return SNK_READY;
}

static int tcpm_pd_send_control(struct tcpm_port *port,
				enum pd_ctrl_msg_type type);

static void tcpm_handle_alert(struct tcpm_port *port, const __le32 *payload,
			      int cnt)
{
	u32 p0 = le32_to_cpu(payload[0]);
	unsigned int type = usb_pd_ado_type(p0);

	if (!type) {
		tcpm_log(port, "Alert message received with no type");
		tcpm_queue_message(port, PD_MSG_CTRL_NOT_SUPP);
		return;
	}

	/* Just handling non-battery alerts for now */
	if (!(type & USB_PD_ADO_TYPE_BATT_STATUS_CHANGE)) {
		if (port->pwr_role == TYPEC_SOURCE) {
			port->upcoming_state = GET_STATUS_SEND;
			tcpm_ams_start(port, GETTING_SOURCE_SINK_STATUS);
		} else {
			/*
			 * Do not check SinkTxOk here in case the Source doesn't set its Rp to
			 * SinkTxOk in time.
			 */
			port->ams = GETTING_SOURCE_SINK_STATUS;
			tcpm_set_state(port, GET_STATUS_SEND, 0);
		}
	} else {
		tcpm_queue_message(port, PD_MSG_CTRL_NOT_SUPP);
	}
}

static int tcpm_set_auto_vbus_discharge_threshold(struct tcpm_port *port,
						  enum typec_pwr_opmode mode, bool pps_active,
						  u32 requested_vbus_voltage)
{
	int ret;

	if (!port->tcpc->set_auto_vbus_discharge_threshold)
		return 0;

	ret = port->tcpc->set_auto_vbus_discharge_threshold(port->tcpc, mode, pps_active,
							    requested_vbus_voltage);
	tcpm_log_force(port,
		       "set_auto_vbus_discharge_threshold mode:%d pps_active:%c vbus:%u ret:%d",
		       mode, pps_active ? 'y' : 'n', requested_vbus_voltage, ret);

	return ret;
}

static void tcpm_pd_handle_state(struct tcpm_port *port,
				 enum tcpm_state state,
				 enum tcpm_ams ams,
				 unsigned int delay_ms)
{
	switch (port->state) {
	case SRC_READY:
	case SNK_READY:
		port->ams = ams;
		tcpm_set_state(port, state, delay_ms);
		break;
	/* 8.3.3.4.1.1 and 6.8.1 power transitioning */
	case SNK_TRANSITION_SINK:
	case SNK_TRANSITION_SINK_VBUS:
	case SRC_TRANSITION_SUPPLY:
		tcpm_set_state(port, HARD_RESET_SEND, 0);
		break;
	default:
		if (!tcpm_ams_interruptible(port)) {
			tcpm_set_state(port, port->pwr_role == TYPEC_SOURCE ?
				       SRC_SOFT_RESET_WAIT_SNK_TX :
				       SNK_SOFT_RESET,
				       0);
		} else {
			/* process the Message 6.8.1 */
			port->upcoming_state = state;
			port->next_ams = ams;
			tcpm_set_state(port, ready_state(port), delay_ms);
		}
		break;
	}
}

static void tcpm_pd_handle_msg(struct tcpm_port *port,
			       enum pd_msg_request message,
			       enum tcpm_ams ams)
{
	switch (port->state) {
	case SRC_READY:
	case SNK_READY:
		port->ams = ams;
		tcpm_queue_message(port, message);
		break;
	/* PD 3.0 Spec 8.3.3.4.1.1 and 6.8.1 */
	case SNK_TRANSITION_SINK:
	case SNK_TRANSITION_SINK_VBUS:
	case SRC_TRANSITION_SUPPLY:
		tcpm_set_state(port, HARD_RESET_SEND, 0);
		break;
	default:
		if (!tcpm_ams_interruptible(port)) {
			tcpm_set_state(port, port->pwr_role == TYPEC_SOURCE ?
				       SRC_SOFT_RESET_WAIT_SNK_TX :
				       SNK_SOFT_RESET,
				       0);
		} else {
			port->next_ams = ams;
			tcpm_set_state(port, ready_state(port), 0);
			/* 6.8.1 process the Message */
			tcpm_queue_message(port, message);
		}
		break;
	}
}

static void tcpm_pd_data_request(struct tcpm_port *port,
				 const struct pd_message *msg)
{
	enum pd_data_msg_type type = pd_header_type_le(msg->header);
	unsigned int cnt = pd_header_cnt_le(msg->header);
	unsigned int rev = pd_header_rev_le(msg->header);
	unsigned int i;
	enum frs_typec_current partner_frs_current;
	bool frs_enable;
	int ret;

	if (tcpm_vdm_ams(port) && type != PD_DATA_VENDOR_DEF) {
		port->vdm_state = VDM_STATE_ERR_BUSY;
		tcpm_ams_finish(port);
		mod_vdm_delayed_work(port, 0);
	}

	switch (type) {
	case PD_DATA_SOURCE_CAP:
		for (i = 0; i < cnt; i++)
			port->source_caps[i] = le32_to_cpu(msg->payload[i]);

		port->nr_source_caps = cnt;

		tcpm_log_source_caps(port);

		tcpm_validate_caps(port, port->source_caps,
				   port->nr_source_caps);

		/*
		 * Adjust revision in subsequent message headers, as required,
		 * to comply with 6.2.1.1.5 of the USB PD 3.0 spec. We don't
		 * support Rev 1.0 so just do nothing in that scenario.
		 */
		if (rev == PD_REV10) {
			if (port->ams == GET_SOURCE_CAPABILITIES)
				tcpm_ams_finish(port);
			break;
		}

		if (rev < PD_MAX_REV)
			port->negotiated_rev = rev;

		if (port->pwr_role == TYPEC_SOURCE) {
			if (port->ams == GET_SOURCE_CAPABILITIES)
				tcpm_pd_handle_state(port, SRC_READY, NONE_AMS, 0);
			/* Unexpected Source Capabilities */
			else
				tcpm_pd_handle_msg(port,
						   port->negotiated_rev < PD_REV30 ?
						   PD_MSG_CTRL_REJECT :
						   PD_MSG_CTRL_NOT_SUPP,
						   NONE_AMS);
		} else if (port->state == SNK_WAIT_CAPABILITIES) {
		/*
		 * This message may be received even if VBUS is not
		 * present. This is quite unexpected; see USB PD
		 * specification, sections 8.3.3.6.3.1 and 8.3.3.6.3.2.
		 * However, at the same time, we must be ready to
		 * receive this message and respond to it 15ms after
		 * receiving PS_RDY during power swap operations, no matter
		 * if VBUS is available or not (USB PD specification,
		 * section 6.5.9.2).
		 * So we need to accept the message either way,
		 * but be prepared to keep waiting for VBUS after it was
		 * handled.
		 */
			port->ams = POWER_NEGOTIATION;
			port->in_ams = true;
			tcpm_set_state(port, SNK_NEGOTIATE_CAPABILITIES, 0);
		} else {
			if (port->ams == GET_SOURCE_CAPABILITIES)
				tcpm_ams_finish(port);
			tcpm_pd_handle_state(port, SNK_NEGOTIATE_CAPABILITIES,
					     POWER_NEGOTIATION, 0);
		}
		break;
	case PD_DATA_REQUEST:
		/*
		 * Adjust revision in subsequent message headers, as required,
		 * to comply with 6.2.1.1.5 of the USB PD 3.0 spec. We don't
		 * support Rev 1.0 so just reject in that scenario.
		 */
		if (rev == PD_REV10) {
			tcpm_pd_handle_msg(port,
					   port->negotiated_rev < PD_REV30 ?
					   PD_MSG_CTRL_REJECT :
					   PD_MSG_CTRL_NOT_SUPP,
					   NONE_AMS);
			break;
		}

		if (rev < PD_MAX_REV)
			port->negotiated_rev = rev;

		if (port->pwr_role != TYPEC_SOURCE || cnt != 1) {
			tcpm_pd_handle_msg(port,
					   port->negotiated_rev < PD_REV30 ?
					   PD_MSG_CTRL_REJECT :
					   PD_MSG_CTRL_NOT_SUPP,
					   NONE_AMS);
			break;
		}

		port->sink_request = le32_to_cpu(msg->payload[0]);

		if (port->vdm_sm_running && port->explicit_contract) {
			tcpm_pd_handle_msg(port, PD_MSG_CTRL_WAIT, port->ams);
			break;
		}

		if (port->state == SRC_SEND_CAPABILITIES)
			tcpm_set_state(port, SRC_NEGOTIATE_CAPABILITIES, 0);
		else
			tcpm_pd_handle_state(port, SRC_NEGOTIATE_CAPABILITIES,
					     POWER_NEGOTIATION, 0);
		break;
	case PD_DATA_SINK_CAP:
		/* We don't do anything with this at the moment... */
		for (i = 0; i < cnt; i++)
			port->sink_caps[i] = le32_to_cpu(msg->payload[i]);

		partner_frs_current = (port->sink_caps[0] & PDO_FIXED_FRS_CURR_MASK) >>
			PDO_FIXED_FRS_CURR_SHIFT;
		frs_enable = partner_frs_current && (partner_frs_current <=
						     port->new_source_frs_current);
		tcpm_log(port,
			 "Port partner FRS capable partner_frs_current:%u port_frs_current:%u enable:%c",
			 partner_frs_current, port->new_source_frs_current, frs_enable ? 'y' : 'n');
		if (frs_enable) {
			ret  = port->tcpc->enable_frs(port->tcpc, true);
			tcpm_log(port, "Enable FRS %s, ret:%d\n", ret ? "fail" : "success", ret);
		}

		port->nr_sink_caps = cnt;
		port->sink_cap_done = true;
		if (port->ams == GET_SINK_CAPABILITIES)
			tcpm_set_state(port, ready_state(port), 0);
		/* Unexpected Sink Capabilities */
		else
			tcpm_pd_handle_msg(port,
					   port->negotiated_rev < PD_REV30 ?
					   PD_MSG_CTRL_REJECT :
					   PD_MSG_CTRL_NOT_SUPP,
					   NONE_AMS);
		break;
	case PD_DATA_VENDOR_DEF:
		tcpm_handle_vdm_request(port, msg->payload, cnt);
		break;
	case PD_DATA_BIST:
		port->bist_request = le32_to_cpu(msg->payload[0]);
		tcpm_pd_handle_state(port, BIST_RX, BIST, 0);
		break;
	case PD_DATA_ALERT:
		if (port->state != SRC_READY && port->state != SNK_READY)
			tcpm_pd_handle_state(port, port->pwr_role == TYPEC_SOURCE ?
					     SRC_SOFT_RESET_WAIT_SNK_TX : SNK_SOFT_RESET,
					     NONE_AMS, 0);
		else
			tcpm_handle_alert(port, msg->payload, cnt);
		break;
	case PD_DATA_BATT_STATUS:
	case PD_DATA_GET_COUNTRY_INFO:
		/* Currently unsupported */
		tcpm_pd_handle_msg(port, port->negotiated_rev < PD_REV30 ?
				   PD_MSG_CTRL_REJECT :
				   PD_MSG_CTRL_NOT_SUPP,
				   NONE_AMS);
		break;
	default:
		tcpm_pd_handle_msg(port, port->negotiated_rev < PD_REV30 ?
				   PD_MSG_CTRL_REJECT :
				   PD_MSG_CTRL_NOT_SUPP,
				   NONE_AMS);
		tcpm_log(port, "Unrecognized data message type %#x", type);
		break;
	}
}

static void tcpm_pps_complete(struct tcpm_port *port, int result)
{
	if (port->pps_pending) {
		port->pps_status = result;
		port->pps_pending = false;
		complete(&port->pps_complete);
	}
}

static void tcpm_pd_ctrl_request(struct tcpm_port *port,
				 const struct pd_message *msg)
{
	enum pd_ctrl_msg_type type = pd_header_type_le(msg->header);
	enum tcpm_state next_state;

	/*
	 * Stop VDM state machine if interrupted by other Messages while NOT_SUPP is allowed in
	 * VDM AMS if waiting for VDM responses and will be handled later.
	 */
	if (tcpm_vdm_ams(port) && type != PD_CTRL_NOT_SUPP && type != PD_CTRL_GOOD_CRC) {
		port->vdm_state = VDM_STATE_ERR_BUSY;
		tcpm_ams_finish(port);
		mod_vdm_delayed_work(port, 0);
	}

	switch (type) {
	case PD_CTRL_GOOD_CRC:
	case PD_CTRL_PING:
		break;
	case PD_CTRL_GET_SOURCE_CAP:
		tcpm_pd_handle_msg(port, PD_MSG_DATA_SOURCE_CAP, GET_SOURCE_CAPABILITIES);
		break;
	case PD_CTRL_GET_SINK_CAP:
		tcpm_pd_handle_msg(port, PD_MSG_DATA_SINK_CAP, GET_SINK_CAPABILITIES);
		break;
	case PD_CTRL_GOTO_MIN:
		break;
	case PD_CTRL_PS_RDY:
		switch (port->state) {
		case SNK_TRANSITION_SINK:
			if (port->vbus_present) {
				tcpm_set_current_limit(port,
						       port->req_current_limit,
						       port->req_supply_voltage);
				port->explicit_contract = true;
				tcpm_set_auto_vbus_discharge_threshold(port,
								       TYPEC_PWR_MODE_PD,
								       port->pps_data.active,
								       port->supply_voltage);
				tcpm_set_state(port, SNK_READY, 0);
			} else {
				/*
				 * Seen after power swap. Keep waiting for VBUS
				 * in a transitional state.
				 */
				tcpm_set_state(port,
					       SNK_TRANSITION_SINK_VBUS, 0);
			}
			break;
		case PR_SWAP_SRC_SNK_SOURCE_OFF_CC_DEBOUNCED:
			tcpm_set_state(port, PR_SWAP_SRC_SNK_SINK_ON, 0);
			break;
		case PR_SWAP_SNK_SRC_SINK_OFF:
			tcpm_set_state(port, PR_SWAP_SNK_SRC_SOURCE_ON, 0);
			break;
		case VCONN_SWAP_WAIT_FOR_VCONN:
			tcpm_set_state(port, VCONN_SWAP_TURN_OFF_VCONN, 0);
			break;
		case FR_SWAP_SNK_SRC_TRANSITION_TO_OFF:
			tcpm_set_state(port, FR_SWAP_SNK_SRC_NEW_SINK_READY, 0);
			break;
		default:
			tcpm_pd_handle_state(port,
					     port->pwr_role == TYPEC_SOURCE ?
					     SRC_SOFT_RESET_WAIT_SNK_TX :
					     SNK_SOFT_RESET,
					     NONE_AMS, 0);
			break;
		}
		break;
	case PD_CTRL_REJECT:
	case PD_CTRL_WAIT:
	case PD_CTRL_NOT_SUPP:
		switch (port->state) {
		case SNK_NEGOTIATE_CAPABILITIES:
			/* USB PD specification, Figure 8-43 */
			if (port->explicit_contract)
				next_state = SNK_READY;
			else
				next_state = SNK_WAIT_CAPABILITIES;

			/* Threshold was relaxed before sending Request. Restore it back. */
			tcpm_set_auto_vbus_discharge_threshold(port, TYPEC_PWR_MODE_PD,
							       port->pps_data.active,
							       port->supply_voltage);
			tcpm_set_state(port, next_state, 0);
			break;
		case SNK_NEGOTIATE_PPS_CAPABILITIES:
			/* Revert data back from any requested PPS updates */
			port->pps_data.req_out_volt = port->supply_voltage;
			port->pps_data.req_op_curr = port->current_limit;
			port->pps_status = (type == PD_CTRL_WAIT ?
					    -EAGAIN : -EOPNOTSUPP);

			/* Threshold was relaxed before sending Request. Restore it back. */
			tcpm_set_auto_vbus_discharge_threshold(port, TYPEC_PWR_MODE_PD,
							       port->pps_data.active,
							       port->supply_voltage);

			tcpm_set_state(port, SNK_READY, 0);
			break;
		case DR_SWAP_SEND:
			port->swap_status = (type == PD_CTRL_WAIT ?
					     -EAGAIN : -EOPNOTSUPP);
			tcpm_set_state(port, DR_SWAP_CANCEL, 0);
			break;
		case PR_SWAP_SEND:
			port->swap_status = (type == PD_CTRL_WAIT ?
					     -EAGAIN : -EOPNOTSUPP);
			tcpm_set_state(port, PR_SWAP_CANCEL, 0);
			break;
		case VCONN_SWAP_SEND:
			port->swap_status = (type == PD_CTRL_WAIT ?
					     -EAGAIN : -EOPNOTSUPP);
			tcpm_set_state(port, VCONN_SWAP_CANCEL, 0);
			break;
		case FR_SWAP_SEND:
			tcpm_set_state(port, FR_SWAP_CANCEL, 0);
			break;
		case GET_SINK_CAP:
			port->sink_cap_done = true;
			tcpm_set_state(port, ready_state(port), 0);
			break;
		case SRC_READY:
		case SNK_READY:
			if (port->vdm_state > VDM_STATE_READY) {
				port->vdm_state = VDM_STATE_DONE;
				if (tcpm_vdm_ams(port))
					tcpm_ams_finish(port);
				mod_vdm_delayed_work(port, 0);
				break;
			}
			fallthrough;
		default:
			tcpm_pd_handle_state(port,
					     port->pwr_role == TYPEC_SOURCE ?
					     SRC_SOFT_RESET_WAIT_SNK_TX :
					     SNK_SOFT_RESET,
					     NONE_AMS, 0);
			break;
		}
		break;
	case PD_CTRL_ACCEPT:
		switch (port->state) {
		case SNK_NEGOTIATE_CAPABILITIES:
			port->pps_data.active = false;
			tcpm_set_state(port, SNK_TRANSITION_SINK, 0);
			break;
		case SNK_NEGOTIATE_PPS_CAPABILITIES:
			port->pps_data.active = true;
			port->pps_data.min_volt = port->pps_data.req_min_volt;
			port->pps_data.max_volt = port->pps_data.req_max_volt;
			port->pps_data.max_curr = port->pps_data.req_max_curr;
			port->req_supply_voltage = port->pps_data.req_out_volt;
			port->req_current_limit = port->pps_data.req_op_curr;
			power_supply_changed(port->psy);
			tcpm_set_state(port, SNK_TRANSITION_SINK, 0);
			break;
		case SOFT_RESET_SEND:
			if (port->ams == SOFT_RESET_AMS)
				tcpm_ams_finish(port);
			if (port->pwr_role == TYPEC_SOURCE) {
				port->upcoming_state = SRC_SEND_CAPABILITIES;
				tcpm_ams_start(port, POWER_NEGOTIATION);
			} else {
				tcpm_set_state(port, SNK_WAIT_CAPABILITIES, 0);
			}
			break;
		case DR_SWAP_SEND:
			tcpm_set_state(port, DR_SWAP_CHANGE_DR, 0);
			break;
		case PR_SWAP_SEND:
			tcpm_set_state(port, PR_SWAP_START, 0);
			break;
		case VCONN_SWAP_SEND:
			tcpm_set_state(port, VCONN_SWAP_START, 0);
			break;
		case FR_SWAP_SEND:
			tcpm_set_state(port, FR_SWAP_SNK_SRC_TRANSITION_TO_OFF, 0);
			break;
		default:
			tcpm_pd_handle_state(port,
					     port->pwr_role == TYPEC_SOURCE ?
					     SRC_SOFT_RESET_WAIT_SNK_TX :
					     SNK_SOFT_RESET,
					     NONE_AMS, 0);
			break;
		}
		break;
	case PD_CTRL_SOFT_RESET:
		port->ams = SOFT_RESET_AMS;
		tcpm_set_state(port, SOFT_RESET, 0);
		break;
	case PD_CTRL_DR_SWAP:
		/*
		 * XXX
		 * 6.3.9: If an alternate mode is active, a request to swap
		 * alternate modes shall trigger a port reset.
		 */
		if (port->typec_caps.data != TYPEC_PORT_DRD) {
			tcpm_pd_handle_msg(port,
					   port->negotiated_rev < PD_REV30 ?
					   PD_MSG_CTRL_REJECT :
					   PD_MSG_CTRL_NOT_SUPP,
					   NONE_AMS);
		} else {
			if (port->send_discover) {
				tcpm_queue_message(port, PD_MSG_CTRL_WAIT);
				break;
			}

			tcpm_pd_handle_state(port, DR_SWAP_ACCEPT, DATA_ROLE_SWAP, 0);
		}
		break;
	case PD_CTRL_PR_SWAP:
		if (port->port_type != TYPEC_PORT_DRP) {
			tcpm_pd_handle_msg(port,
					   port->negotiated_rev < PD_REV30 ?
					   PD_MSG_CTRL_REJECT :
					   PD_MSG_CTRL_NOT_SUPP,
					   NONE_AMS);
		} else {
			if (port->send_discover) {
				tcpm_queue_message(port, PD_MSG_CTRL_WAIT);
				break;
			}

			tcpm_pd_handle_state(port, PR_SWAP_ACCEPT, POWER_ROLE_SWAP, 0);
		}
		break;
	case PD_CTRL_VCONN_SWAP:
		if (port->send_discover) {
			tcpm_queue_message(port, PD_MSG_CTRL_WAIT);
			break;
		}

		tcpm_pd_handle_state(port, VCONN_SWAP_ACCEPT, VCONN_SWAP, 0);
		break;
	case PD_CTRL_GET_SOURCE_CAP_EXT:
	case PD_CTRL_GET_STATUS:
	case PD_CTRL_FR_SWAP:
	case PD_CTRL_GET_PPS_STATUS:
	case PD_CTRL_GET_COUNTRY_CODES:
		/* Currently not supported */
		tcpm_pd_handle_msg(port,
				   port->negotiated_rev < PD_REV30 ?
				   PD_MSG_CTRL_REJECT :
				   PD_MSG_CTRL_NOT_SUPP,
				   NONE_AMS);
		break;
	default:
		tcpm_pd_handle_msg(port,
				   port->negotiated_rev < PD_REV30 ?
				   PD_MSG_CTRL_REJECT :
				   PD_MSG_CTRL_NOT_SUPP,
				   NONE_AMS);
		tcpm_log(port, "Unrecognized ctrl message type %#x", type);
		break;
	}
}

static void tcpm_pd_ext_msg_request(struct tcpm_port *port,
				    const struct pd_message *msg)
{
	enum pd_ext_msg_type type = pd_header_type_le(msg->header);
	unsigned int data_size = pd_ext_header_data_size_le(msg->ext_msg.header);

	/* stopping VDM state machine if interrupted by other Messages */
	if (tcpm_vdm_ams(port)) {
		port->vdm_state = VDM_STATE_ERR_BUSY;
		tcpm_ams_finish(port);
		mod_vdm_delayed_work(port, 0);
	}

	if (!(le16_to_cpu(msg->ext_msg.header) & PD_EXT_HDR_CHUNKED)) {
		tcpm_pd_handle_msg(port, PD_MSG_CTRL_NOT_SUPP, NONE_AMS);
		tcpm_log(port, "Unchunked extended messages unsupported");
		return;
	}

	if (data_size > PD_EXT_MAX_CHUNK_DATA) {
		tcpm_pd_handle_state(port, CHUNK_NOT_SUPP, NONE_AMS, PD_T_CHUNK_NOT_SUPP);
		tcpm_log(port, "Chunk handling not yet supported");
		return;
	}

	switch (type) {
	case PD_EXT_STATUS:
	case PD_EXT_PPS_STATUS:
		if (port->ams == GETTING_SOURCE_SINK_STATUS) {
			tcpm_ams_finish(port);
			tcpm_set_state(port, ready_state(port), 0);
		} else {
			/* unexpected Status or PPS_Status Message */
			tcpm_pd_handle_state(port, port->pwr_role == TYPEC_SOURCE ?
					     SRC_SOFT_RESET_WAIT_SNK_TX : SNK_SOFT_RESET,
					     NONE_AMS, 0);
		}
		break;
	case PD_EXT_SOURCE_CAP_EXT:
	case PD_EXT_GET_BATT_CAP:
	case PD_EXT_GET_BATT_STATUS:
	case PD_EXT_BATT_CAP:
	case PD_EXT_GET_MANUFACTURER_INFO:
	case PD_EXT_MANUFACTURER_INFO:
	case PD_EXT_SECURITY_REQUEST:
	case PD_EXT_SECURITY_RESPONSE:
	case PD_EXT_FW_UPDATE_REQUEST:
	case PD_EXT_FW_UPDATE_RESPONSE:
	case PD_EXT_COUNTRY_INFO:
	case PD_EXT_COUNTRY_CODES:
		tcpm_pd_handle_msg(port, PD_MSG_CTRL_NOT_SUPP, NONE_AMS);
		break;
	default:
		tcpm_pd_handle_msg(port, PD_MSG_CTRL_NOT_SUPP, NONE_AMS);
		tcpm_log(port, "Unrecognized extended message type %#x", type);
		break;
	}
}

static void tcpm_pd_rx_handler(struct kthread_work *work)
{
	struct pd_rx_event *event = container_of(work,
						 struct pd_rx_event, work);
	const struct pd_message *msg = &event->msg;
	unsigned int cnt = pd_header_cnt_le(msg->header);
	struct tcpm_port *port = event->port;

	mutex_lock(&port->lock);

	tcpm_log(port, "PD RX, header: %#x [%d]", le16_to_cpu(msg->header),
		 port->attached);

	if (port->attached) {
		enum pd_ctrl_msg_type type = pd_header_type_le(msg->header);
		unsigned int msgid = pd_header_msgid_le(msg->header);

		/*
		 * USB PD standard, 6.6.1.2:
		 * "... if MessageID value in a received Message is the
		 * same as the stored value, the receiver shall return a
		 * GoodCRC Message with that MessageID value and drop
		 * the Message (this is a retry of an already received
		 * Message). Note: this shall not apply to the Soft_Reset
		 * Message which always has a MessageID value of zero."
		 */
		if (msgid == port->rx_msgid && type != PD_CTRL_SOFT_RESET)
			goto done;
		port->rx_msgid = msgid;

		/*
		 * If both ends believe to be DFP/host, we have a data role
		 * mismatch.
		 */
		if (!!(le16_to_cpu(msg->header) & PD_HEADER_DATA_ROLE) ==
		    (port->data_role == TYPEC_HOST)) {
			tcpm_log(port,
				 "Data role mismatch, initiating error recovery");
			tcpm_set_state(port, ERROR_RECOVERY, 0);
		} else {
			if (le16_to_cpu(msg->header) & PD_HEADER_EXT_HDR)
				tcpm_pd_ext_msg_request(port, msg);
			else if (cnt)
				tcpm_pd_data_request(port, msg);
			else
				tcpm_pd_ctrl_request(port, msg);
		}
	}

done:
	mutex_unlock(&port->lock);
	kfree(event);
}

void tcpm_pd_receive(struct tcpm_port *port, const struct pd_message *msg)
{
	struct pd_rx_event *event;

	event = kzalloc(sizeof(*event), GFP_ATOMIC);
	if (!event)
		return;

	kthread_init_work(&event->work, tcpm_pd_rx_handler);
	event->port = port;
	memcpy(&event->msg, msg, sizeof(*msg));
	kthread_queue_work(port->wq, &event->work);
}
EXPORT_SYMBOL_GPL(tcpm_pd_receive);

static int tcpm_pd_send_control(struct tcpm_port *port,
				enum pd_ctrl_msg_type type)
{
	struct pd_message msg;

	memset(&msg, 0, sizeof(msg));
	msg.header = PD_HEADER_LE(type, port->pwr_role,
				  port->data_role,
				  port->negotiated_rev,
				  port->message_id, 0);

	return tcpm_pd_transmit(port, TCPC_TX_SOP, &msg);
}

/*
 * Send queued message without affecting state.
 * Return true if state machine should go back to sleep,
 * false otherwise.
 */
static bool tcpm_send_queued_message(struct tcpm_port *port)
{
	enum pd_msg_request queued_message;
	int ret;

	do {
		queued_message = port->queued_message;
		port->queued_message = PD_MSG_NONE;

		switch (queued_message) {
		case PD_MSG_CTRL_WAIT:
			tcpm_pd_send_control(port, PD_CTRL_WAIT);
			break;
		case PD_MSG_CTRL_REJECT:
			tcpm_pd_send_control(port, PD_CTRL_REJECT);
			break;
		case PD_MSG_CTRL_NOT_SUPP:
			tcpm_pd_send_control(port, PD_CTRL_NOT_SUPP);
			break;
		case PD_MSG_DATA_SINK_CAP:
			ret = tcpm_pd_send_sink_caps(port);
			if (ret < 0) {
				tcpm_log(port, "Unable to send snk caps, ret=%d", ret);
				tcpm_set_state(port, SNK_SOFT_RESET, 0);
			}
			tcpm_ams_finish(port);
			break;
		case PD_MSG_DATA_SOURCE_CAP:
			ret = tcpm_pd_send_source_caps(port);
			if (ret < 0) {
				tcpm_log(port,
					 "Unable to send src caps, ret=%d",
					 ret);
				tcpm_set_state(port, SOFT_RESET_SEND, 0);
			} else if (port->pwr_role == TYPEC_SOURCE) {
				tcpm_ams_finish(port);
				tcpm_set_state(port, HARD_RESET_SEND,
					       PD_T_SENDER_RESPONSE);
			} else {
				tcpm_ams_finish(port);
			}
			break;
		default:
			break;
		}
	} while (port->queued_message != PD_MSG_NONE);

	if (port->delayed_state != INVALID_STATE) {
		if (ktime_after(port->delayed_runtime, ktime_get())) {
			mod_tcpm_delayed_work(port, ktime_to_ms(ktime_sub(port->delayed_runtime,
									  ktime_get())));
			return true;
		}
		port->delayed_state = INVALID_STATE;
	}
	return false;
}

static int tcpm_pd_check_request(struct tcpm_port *port)
{
	u32 pdo, rdo = port->sink_request;
	unsigned int max, op, pdo_max, index;
	enum pd_pdo_type type;

	index = rdo_index(rdo);
	if (!index || index > port->nr_src_pdo)
		return -EINVAL;

	pdo = port->src_pdo[index - 1];
	type = pdo_type(pdo);
	switch (type) {
	case PDO_TYPE_FIXED:
	case PDO_TYPE_VAR:
		max = rdo_max_current(rdo);
		op = rdo_op_current(rdo);
		pdo_max = pdo_max_current(pdo);

		if (op > pdo_max)
			return -EINVAL;
		if (max > pdo_max && !(rdo & RDO_CAP_MISMATCH))
			return -EINVAL;

		if (type == PDO_TYPE_FIXED)
			tcpm_log(port,
				 "Requested %u mV, %u mA for %u / %u mA",
				 pdo_fixed_voltage(pdo), pdo_max, op, max);
		else
			tcpm_log(port,
				 "Requested %u -> %u mV, %u mA for %u / %u mA",
				 pdo_min_voltage(pdo), pdo_max_voltage(pdo),
				 pdo_max, op, max);
		break;
	case PDO_TYPE_BATT:
		max = rdo_max_power(rdo);
		op = rdo_op_power(rdo);
		pdo_max = pdo_max_power(pdo);

		if (op > pdo_max)
			return -EINVAL;
		if (max > pdo_max && !(rdo & RDO_CAP_MISMATCH))
			return -EINVAL;
		tcpm_log(port,
			 "Requested %u -> %u mV, %u mW for %u / %u mW",
			 pdo_min_voltage(pdo), pdo_max_voltage(pdo),
			 pdo_max, op, max);
		break;
	default:
		return -EINVAL;
	}

	port->op_vsafe5v = index == 1;

	return 0;
}

#define min_power(x, y) min(pdo_max_power(x), pdo_max_power(y))
#define min_current(x, y) min(pdo_max_current(x), pdo_max_current(y))

static int tcpm_pd_select_pdo(struct tcpm_port *port, int *sink_pdo,
			      int *src_pdo)
{
	unsigned int i, j, max_src_mv = 0, min_src_mv = 0, max_mw = 0,
		     max_mv = 0, src_mw = 0, src_ma = 0, max_snk_mv = 0,
		     min_snk_mv = 0;
	int ret = -EINVAL;

	port->pps_data.supported = false;
	port->usb_type = POWER_SUPPLY_USB_TYPE_PD;
	power_supply_changed(port->psy);

	/*
	 * Select the source PDO providing the most power which has a
	 * matchig sink cap.
	 */
	for (i = 0; i < port->nr_source_caps; i++) {
		u32 pdo = port->source_caps[i];
		enum pd_pdo_type type = pdo_type(pdo);

		switch (type) {
		case PDO_TYPE_FIXED:
			max_src_mv = pdo_fixed_voltage(pdo);
			min_src_mv = max_src_mv;
			break;
		case PDO_TYPE_BATT:
		case PDO_TYPE_VAR:
			max_src_mv = pdo_max_voltage(pdo);
			min_src_mv = pdo_min_voltage(pdo);
			break;
		case PDO_TYPE_APDO:
			if (pdo_apdo_type(pdo) == APDO_TYPE_PPS) {
				port->pps_data.supported = true;
				port->usb_type =
					POWER_SUPPLY_USB_TYPE_PD_PPS;
				power_supply_changed(port->psy);
			}
			continue;
		default:
			tcpm_log(port, "Invalid source PDO type, ignoring");
			continue;
		}

		switch (type) {
		case PDO_TYPE_FIXED:
		case PDO_TYPE_VAR:
			src_ma = pdo_max_current(pdo);
			src_mw = src_ma * min_src_mv / 1000;
			break;
		case PDO_TYPE_BATT:
			src_mw = pdo_max_power(pdo);
			break;
		case PDO_TYPE_APDO:
			continue;
		default:
			tcpm_log(port, "Invalid source PDO type, ignoring");
			continue;
		}

		for (j = 0; j < port->nr_snk_pdo; j++) {
			pdo = port->snk_pdo[j];

			switch (pdo_type(pdo)) {
			case PDO_TYPE_FIXED:
				max_snk_mv = pdo_fixed_voltage(pdo);
				min_snk_mv = max_snk_mv;
				break;
			case PDO_TYPE_BATT:
			case PDO_TYPE_VAR:
				max_snk_mv = pdo_max_voltage(pdo);
				min_snk_mv = pdo_min_voltage(pdo);
				break;
			case PDO_TYPE_APDO:
				continue;
			default:
				tcpm_log(port, "Invalid sink PDO type, ignoring");
				continue;
			}

			if (max_src_mv <= max_snk_mv &&
				min_src_mv >= min_snk_mv) {
				/* Prefer higher voltages if available */
				if ((src_mw == max_mw && min_src_mv > max_mv) ||
							src_mw > max_mw) {
					*src_pdo = i;
					*sink_pdo = j;
					max_mw = src_mw;
					max_mv = min_src_mv;
					ret = 0;
				}
			}
		}
	}

	return ret;
}

#define min_pps_apdo_current(x, y)	\
	min(pdo_pps_apdo_max_current(x), pdo_pps_apdo_max_current(y))

static unsigned int tcpm_pd_select_pps_apdo(struct tcpm_port *port)
{
	unsigned int i, j, max_mw = 0, max_mv = 0;
	unsigned int min_src_mv, max_src_mv, src_ma, src_mw;
	unsigned int min_snk_mv, max_snk_mv;
	unsigned int max_op_mv;
	u32 pdo, src, snk;
	unsigned int src_pdo = 0, snk_pdo = 0;

	/*
	 * Select the source PPS APDO providing the most power while staying
	 * within the board's limits. We skip the first PDO as this is always
	 * 5V 3A.
	 */
	for (i = 1; i < port->nr_source_caps; ++i) {
		pdo = port->source_caps[i];

		switch (pdo_type(pdo)) {
		case PDO_TYPE_APDO:
			if (pdo_apdo_type(pdo) != APDO_TYPE_PPS) {
				tcpm_log(port, "Not PPS APDO (source), ignoring");
				continue;
			}

			min_src_mv = pdo_pps_apdo_min_voltage(pdo);
			max_src_mv = pdo_pps_apdo_max_voltage(pdo);
			src_ma = pdo_pps_apdo_max_current(pdo);
			src_mw = (src_ma * max_src_mv) / 1000;

			/*
			 * Now search through the sink PDOs to find a matching
			 * PPS APDO. Again skip the first sink PDO as this will
			 * always be 5V 3A.
			 */
			for (j = 1; j < port->nr_snk_pdo; j++) {
				pdo = port->snk_pdo[j];

				switch (pdo_type(pdo)) {
				case PDO_TYPE_APDO:
					if (pdo_apdo_type(pdo) != APDO_TYPE_PPS) {
						tcpm_log(port,
							 "Not PPS APDO (sink), ignoring");
						continue;
					}

					min_snk_mv =
						pdo_pps_apdo_min_voltage(pdo);
					max_snk_mv =
						pdo_pps_apdo_max_voltage(pdo);
					break;
				default:
					tcpm_log(port,
						 "Not APDO type (sink), ignoring");
					continue;
				}

				if (min_src_mv <= max_snk_mv &&
				    max_src_mv >= min_snk_mv) {
					max_op_mv = min(max_src_mv, max_snk_mv);
					src_mw = (max_op_mv * src_ma) / 1000;
					/* Prefer higher voltages if available */
					if ((src_mw == max_mw &&
					     max_op_mv > max_mv) ||
					    src_mw > max_mw) {
						src_pdo = i;
						snk_pdo = j;
						max_mw = src_mw;
						max_mv = max_op_mv;
					}
				}
			}

			break;
		default:
			tcpm_log(port, "Not APDO type (source), ignoring");
			continue;
		}
	}

	if (src_pdo) {
		src = port->source_caps[src_pdo];
		snk = port->snk_pdo[snk_pdo];

		port->pps_data.req_min_volt = max(pdo_pps_apdo_min_voltage(src),
						  pdo_pps_apdo_min_voltage(snk));
		port->pps_data.req_max_volt = min(pdo_pps_apdo_max_voltage(src),
						  pdo_pps_apdo_max_voltage(snk));
		port->pps_data.req_max_curr = min_pps_apdo_current(src, snk);
		port->pps_data.req_out_volt = min(port->pps_data.req_max_volt,
						  max(port->pps_data.req_min_volt,
						      port->pps_data.req_out_volt));
		port->pps_data.req_op_curr = min(port->pps_data.req_max_curr,
						 port->pps_data.req_op_curr);
	}

	return src_pdo;
}

static int tcpm_pd_build_request(struct tcpm_port *port, u32 *rdo)
{
	unsigned int mv, ma, mw, flags;
	unsigned int max_ma, max_mw;
	enum pd_pdo_type type;
	u32 pdo, matching_snk_pdo;
	int src_pdo_index = 0;
	int snk_pdo_index = 0;
	int ret;

	ret = tcpm_pd_select_pdo(port, &snk_pdo_index, &src_pdo_index);
	if (ret < 0)
		return ret;

	pdo = port->source_caps[src_pdo_index];
	matching_snk_pdo = port->snk_pdo[snk_pdo_index];
	type = pdo_type(pdo);

	switch (type) {
	case PDO_TYPE_FIXED:
		mv = pdo_fixed_voltage(pdo);
		break;
	case PDO_TYPE_BATT:
	case PDO_TYPE_VAR:
		mv = pdo_min_voltage(pdo);
		break;
	default:
		tcpm_log(port, "Invalid PDO selected!");
		return -EINVAL;
	}

	/* Select maximum available current within the sink pdo's limit */
	if (type == PDO_TYPE_BATT) {
		mw = min_power(pdo, matching_snk_pdo);
		ma = 1000 * mw / mv;
	} else {
		ma = min_current(pdo, matching_snk_pdo);
		mw = ma * mv / 1000;
	}

	flags = RDO_USB_COMM | RDO_NO_SUSPEND;

	/* Set mismatch bit if offered power is less than operating power */
	max_ma = ma;
	max_mw = mw;
	if (mw < port->operating_snk_mw) {
		flags |= RDO_CAP_MISMATCH;
		if (type == PDO_TYPE_BATT &&
		    (pdo_max_power(matching_snk_pdo) > pdo_max_power(pdo)))
			max_mw = pdo_max_power(matching_snk_pdo);
		else if (pdo_max_current(matching_snk_pdo) >
			 pdo_max_current(pdo))
			max_ma = pdo_max_current(matching_snk_pdo);
	}

	tcpm_log(port, "cc=%d cc1=%d cc2=%d vbus=%d vconn=%s polarity=%d",
		 port->cc_req, port->cc1, port->cc2, port->vbus_source,
		 port->vconn_role == TYPEC_SOURCE ? "source" : "sink",
		 port->polarity);

	if (type == PDO_TYPE_BATT) {
		*rdo = RDO_BATT(src_pdo_index + 1, mw, max_mw, flags);

		tcpm_log(port, "Requesting PDO %d: %u mV, %u mW%s",
			 src_pdo_index, mv, mw,
			 flags & RDO_CAP_MISMATCH ? " [mismatch]" : "");
	} else {
		*rdo = RDO_FIXED(src_pdo_index + 1, ma, max_ma, flags);

		tcpm_log(port, "Requesting PDO %d: %u mV, %u mA%s",
			 src_pdo_index, mv, ma,
			 flags & RDO_CAP_MISMATCH ? " [mismatch]" : "");
	}

	port->req_current_limit = ma;
	port->req_supply_voltage = mv;

	return 0;
}

static int tcpm_pd_send_request(struct tcpm_port *port)
{
	struct pd_message msg;
	int ret;
	u32 rdo;

	ret = tcpm_pd_build_request(port, &rdo);
	if (ret < 0)
		return ret;

	/*
	 * Relax the threshold as voltage will be adjusted after Accept Message plus tSrcTransition.
	 * It is safer to modify the threshold here.
	 */
	tcpm_set_auto_vbus_discharge_threshold(port, TYPEC_PWR_MODE_USB, false, 0);

	memset(&msg, 0, sizeof(msg));
	msg.header = PD_HEADER_LE(PD_DATA_REQUEST,
				  port->pwr_role,
				  port->data_role,
				  port->negotiated_rev,
				  port->message_id, 1);
	msg.payload[0] = cpu_to_le32(rdo);

	return tcpm_pd_transmit(port, TCPC_TX_SOP, &msg);
}

static int tcpm_pd_build_pps_request(struct tcpm_port *port, u32 *rdo)
{
	unsigned int out_mv, op_ma, op_mw, max_mv, max_ma, flags;
	enum pd_pdo_type type;
	unsigned int src_pdo_index;
	u32 pdo;

	src_pdo_index = tcpm_pd_select_pps_apdo(port);
	if (!src_pdo_index)
		return -EOPNOTSUPP;

	pdo = port->source_caps[src_pdo_index];
	type = pdo_type(pdo);

	switch (type) {
	case PDO_TYPE_APDO:
		if (pdo_apdo_type(pdo) != APDO_TYPE_PPS) {
			tcpm_log(port, "Invalid APDO selected!");
			return -EINVAL;
		}
		max_mv = port->pps_data.req_max_volt;
		max_ma = port->pps_data.req_max_curr;
		out_mv = port->pps_data.req_out_volt;
		op_ma = port->pps_data.req_op_curr;
		break;
	default:
		tcpm_log(port, "Invalid PDO selected!");
		return -EINVAL;
	}

	flags = RDO_USB_COMM | RDO_NO_SUSPEND;

	op_mw = (op_ma * out_mv) / 1000;
	if (op_mw < port->operating_snk_mw) {
		/*
		 * Try raising current to meet power needs. If that's not enough
		 * then try upping the voltage. If that's still not enough
		 * then we've obviously chosen a PPS APDO which really isn't
		 * suitable so abandon ship.
		 */
		op_ma = (port->operating_snk_mw * 1000) / out_mv;
		if ((port->operating_snk_mw * 1000) % out_mv)
			++op_ma;
		op_ma += RDO_PROG_CURR_MA_STEP - (op_ma % RDO_PROG_CURR_MA_STEP);

		if (op_ma > max_ma) {
			op_ma = max_ma;
			out_mv = (port->operating_snk_mw * 1000) / op_ma;
			if ((port->operating_snk_mw * 1000) % op_ma)
				++out_mv;
			out_mv += RDO_PROG_VOLT_MV_STEP -
				  (out_mv % RDO_PROG_VOLT_MV_STEP);

			if (out_mv > max_mv) {
				tcpm_log(port, "Invalid PPS APDO selected!");
				return -EINVAL;
			}
		}
	}

	tcpm_log(port, "cc=%d cc1=%d cc2=%d vbus=%d vconn=%s polarity=%d",
		 port->cc_req, port->cc1, port->cc2, port->vbus_source,
		 port->vconn_role == TYPEC_SOURCE ? "source" : "sink",
		 port->polarity);

	*rdo = RDO_PROG(src_pdo_index + 1, out_mv, op_ma, flags);

	tcpm_log(port, "Requesting APDO %d: %u mV, %u mA",
		 src_pdo_index, out_mv, op_ma);

	port->pps_data.req_op_curr = op_ma;
	port->pps_data.req_out_volt = out_mv;

	return 0;
}

static int tcpm_pd_send_pps_request(struct tcpm_port *port)
{
	struct pd_message msg;
	int ret;
	u32 rdo;

	ret = tcpm_pd_build_pps_request(port, &rdo);
	if (ret < 0)
		return ret;

	/* Relax the threshold as voltage will be adjusted right after Accept Message. */
	tcpm_set_auto_vbus_discharge_threshold(port, TYPEC_PWR_MODE_USB, false, 0);

	memset(&msg, 0, sizeof(msg));
	msg.header = PD_HEADER_LE(PD_DATA_REQUEST,
				  port->pwr_role,
				  port->data_role,
				  port->negotiated_rev,
				  port->message_id, 1);
	msg.payload[0] = cpu_to_le32(rdo);

	return tcpm_pd_transmit(port, TCPC_TX_SOP, &msg);
}

static int tcpm_set_vbus(struct tcpm_port *port, bool enable)
{
	int ret;

	if (enable && port->vbus_charge)
		return -EINVAL;

	tcpm_log(port, "vbus:=%d charge=%d", enable, port->vbus_charge);

	ret = port->tcpc->set_vbus(port->tcpc, enable, port->vbus_charge);
	if (ret < 0)
		return ret;

	port->vbus_source = enable;
	return 0;
}

static int tcpm_set_charge(struct tcpm_port *port, bool charge)
{
	int ret;

	if (charge && port->vbus_source)
		return -EINVAL;

	if (charge != port->vbus_charge) {
		tcpm_log(port, "vbus=%d charge:=%d", port->vbus_source, charge);
		ret = port->tcpc->set_vbus(port->tcpc, port->vbus_source,
					   charge);
		if (ret < 0)
			return ret;
	}
	port->vbus_charge = charge;
	power_supply_changed(port->psy);
	return 0;
}

static bool tcpm_start_toggling(struct tcpm_port *port, enum typec_cc_status cc)
{
	int ret;

	if (!port->tcpc->start_toggling)
		return false;

	tcpm_log_force(port, "Start toggling");
	ret = port->tcpc->start_toggling(port->tcpc, port->port_type, cc);
	return ret == 0;
}

static int tcpm_init_vbus(struct tcpm_port *port)
{
	int ret;

	ret = port->tcpc->set_vbus(port->tcpc, false, false);
	port->vbus_source = false;
	port->vbus_charge = false;
	return ret;
}

static int tcpm_init_vconn(struct tcpm_port *port)
{
	int ret;

	ret = port->tcpc->set_vconn(port->tcpc, false);
	port->vconn_role = TYPEC_SINK;
	return ret;
}

static void tcpm_typec_connect(struct tcpm_port *port)
{
	if (!port->connected) {
		/* Make sure we don't report stale identity information */
		memset(&port->partner_ident, 0, sizeof(port->partner_ident));
		port->partner_desc.usb_pd = port->pd_capable;
		if (tcpm_port_is_debug(port))
			port->partner_desc.accessory = TYPEC_ACCESSORY_DEBUG;
		else if (tcpm_port_is_audio(port))
			port->partner_desc.accessory = TYPEC_ACCESSORY_AUDIO;
		else
			port->partner_desc.accessory = TYPEC_ACCESSORY_NONE;
		port->partner = typec_register_partner(port->typec_port,
						       &port->partner_desc);
		port->connected = true;
	}
}

static int tcpm_src_attach(struct tcpm_port *port)
{
	enum typec_cc_polarity polarity =
				port->cc2 == TYPEC_CC_RD ? TYPEC_POLARITY_CC2
							 : TYPEC_POLARITY_CC1;
	int ret;

	if (port->attached)
		return 0;

	ret = tcpm_set_polarity(port, polarity);
	if (ret < 0)
		return ret;

	tcpm_enable_auto_vbus_discharge(port, true);

	ret = tcpm_set_roles(port, true, TYPEC_SOURCE, tcpm_data_role_for_source(port));
	if (ret < 0)
		return ret;

	ret = port->tcpc->set_pd_rx(port->tcpc, true);
	if (ret < 0)
		goto out_disable_mux;

	/*
	 * USB Type-C specification, version 1.2,
	 * chapter 4.5.2.2.8.1 (Attached.SRC Requirements)
	 * Enable VCONN only if the non-RD port is set to RA.
	 */
	if ((polarity == TYPEC_POLARITY_CC1 && port->cc2 == TYPEC_CC_RA) ||
	    (polarity == TYPEC_POLARITY_CC2 && port->cc1 == TYPEC_CC_RA)) {
		ret = tcpm_set_vconn(port, true);
		if (ret < 0)
			goto out_disable_pd;
	}

	ret = tcpm_set_vbus(port, true);
	if (ret < 0)
		goto out_disable_vconn;

	port->pd_capable = false;

	port->partner = NULL;

	port->attached = true;
	port->send_discover = true;

	return 0;

out_disable_vconn:
	tcpm_set_vconn(port, false);
out_disable_pd:
	port->tcpc->set_pd_rx(port->tcpc, false);
out_disable_mux:
	tcpm_mux_set(port, TYPEC_STATE_SAFE, USB_ROLE_NONE,
		     TYPEC_ORIENTATION_NONE);
	return ret;
}

static void tcpm_typec_disconnect(struct tcpm_port *port)
{
	if (port->connected) {
		typec_unregister_partner(port->partner);
		port->partner = NULL;
		port->connected = false;
	}
}

static void tcpm_unregister_altmodes(struct tcpm_port *port)
{
	struct pd_mode_data *modep = &port->mode_data;
	int i;

	for (i = 0; i < modep->altmodes; i++) {
		typec_unregister_altmode(port->partner_altmode[i]);
		port->partner_altmode[i] = NULL;
	}

	memset(modep, 0, sizeof(*modep));
}

static void tcpm_set_partner_usb_comm_capable(struct tcpm_port *port, bool capable)
{
	tcpm_log(port, "Setting usb_comm capable %s", capable ? "true" : "false");

	if (port->tcpc->set_partner_usb_comm_capable)
		port->tcpc->set_partner_usb_comm_capable(port->tcpc, capable);
}

static void tcpm_reset_port(struct tcpm_port *port)
{
	tcpm_enable_auto_vbus_discharge(port, false);
	port->in_ams = false;
	port->ams = NONE_AMS;
	port->vdm_sm_running = false;
	tcpm_unregister_altmodes(port);
	tcpm_typec_disconnect(port);
	port->attached = false;
	port->pd_capable = false;
	port->pps_data.supported = false;
	tcpm_set_partner_usb_comm_capable(port, false);

	/*
	 * First Rx ID should be 0; set this to a sentinel of -1 so that
	 * we can check tcpm_pd_rx_handler() if we had seen it before.
	 */
	port->rx_msgid = -1;

	port->tcpc->set_pd_rx(port->tcpc, false);
	tcpm_init_vbus(port);	/* also disables charging */
	tcpm_init_vconn(port);
	tcpm_set_current_limit(port, 0, 0);
	tcpm_set_polarity(port, TYPEC_POLARITY_CC1);
	tcpm_mux_set(port, TYPEC_STATE_SAFE, USB_ROLE_NONE,
		     TYPEC_ORIENTATION_NONE);
	tcpm_set_attached_state(port, false);
	port->try_src_count = 0;
	port->try_snk_count = 0;
	port->usb_type = POWER_SUPPLY_USB_TYPE_C;
	power_supply_changed(port->psy);
	port->nr_sink_caps = 0;
	port->sink_cap_done = false;
	if (port->tcpc->enable_frs)
		port->tcpc->enable_frs(port->tcpc, false);
}

static void tcpm_detach(struct tcpm_port *port)
{
	if (tcpm_port_is_disconnected(port))
		port->hard_reset_count = 0;

	if (!port->attached)
		return;

	if (port->tcpc->set_bist_data) {
		tcpm_log(port, "disable BIST MODE TESTDATA");
		port->tcpc->set_bist_data(port->tcpc, false);
	}

	tcpm_reset_port(port);
}

static void tcpm_src_detach(struct tcpm_port *port)
{
	tcpm_detach(port);
}

static int tcpm_snk_attach(struct tcpm_port *port)
{
	int ret;

	if (port->attached)
		return 0;

	ret = tcpm_set_polarity(port, port->cc2 != TYPEC_CC_OPEN ?
				TYPEC_POLARITY_CC2 : TYPEC_POLARITY_CC1);
	if (ret < 0)
		return ret;

	tcpm_enable_auto_vbus_discharge(port, true);

	ret = tcpm_set_roles(port, true, TYPEC_SINK, tcpm_data_role_for_sink(port));
	if (ret < 0)
		return ret;

	port->pd_capable = false;

	port->partner = NULL;

	port->attached = true;
	port->send_discover = true;

	return 0;
}

static void tcpm_snk_detach(struct tcpm_port *port)
{
	tcpm_detach(port);
}

static int tcpm_acc_attach(struct tcpm_port *port)
{
	int ret;

	if (port->attached)
		return 0;

	ret = tcpm_set_roles(port, true, TYPEC_SOURCE,
			     tcpm_data_role_for_source(port));
	if (ret < 0)
		return ret;

	port->partner = NULL;

	tcpm_typec_connect(port);

	port->attached = true;

	return 0;
}

static void tcpm_acc_detach(struct tcpm_port *port)
{
	tcpm_detach(port);
}

static inline enum tcpm_state hard_reset_state(struct tcpm_port *port)
{
	if (port->hard_reset_count < PD_N_HARD_RESET_COUNT)
		return HARD_RESET_SEND;
	if (port->pd_capable)
		return ERROR_RECOVERY;
	if (port->pwr_role == TYPEC_SOURCE)
		return SRC_UNATTACHED;
	if (port->state == SNK_WAIT_CAPABILITIES)
		return SNK_READY;
	return SNK_UNATTACHED;
}

static inline enum tcpm_state unattached_state(struct tcpm_port *port)
{
	if (port->port_type == TYPEC_PORT_DRP) {
		if (port->pwr_role == TYPEC_SOURCE)
			return SRC_UNATTACHED;
		else
			return SNK_UNATTACHED;
	} else if (port->port_type == TYPEC_PORT_SRC) {
		return SRC_UNATTACHED;
	}

	return SNK_UNATTACHED;
}

static void tcpm_swap_complete(struct tcpm_port *port, int result)
{
	if (port->swap_pending) {
		port->swap_status = result;
		port->swap_pending = false;
		port->non_pd_role_swap = false;
		complete(&port->swap_complete);
	}
}

static enum typec_pwr_opmode tcpm_get_pwr_opmode(enum typec_cc_status cc)
{
	switch (cc) {
	case TYPEC_CC_RP_1_5:
		return TYPEC_PWR_MODE_1_5A;
	case TYPEC_CC_RP_3_0:
		return TYPEC_PWR_MODE_3_0A;
	case TYPEC_CC_RP_DEF:
	default:
		return TYPEC_PWR_MODE_USB;
	}
}

static void run_state_machine(struct tcpm_port *port)
{
	int ret;
	enum typec_pwr_opmode opmode;
	unsigned int msecs;
	enum tcpm_state upcoming_state;

	port->enter_state = port->state;
	switch (port->state) {
	case TOGGLING:
		break;
	/* SRC states */
	case SRC_UNATTACHED:
		if (!port->non_pd_role_swap)
			tcpm_swap_complete(port, -ENOTCONN);
		tcpm_src_detach(port);
		if (tcpm_start_toggling(port, tcpm_rp_cc(port))) {
			tcpm_set_state(port, TOGGLING, 0);
			break;
		}
		tcpm_set_cc(port, tcpm_rp_cc(port));
		if (port->port_type == TYPEC_PORT_DRP)
			tcpm_set_state(port, SNK_UNATTACHED, PD_T_DRP_SNK);
		break;
	case SRC_ATTACH_WAIT:
		if (tcpm_port_is_debug(port))
			tcpm_set_state(port, DEBUG_ACC_ATTACHED,
				       PD_T_CC_DEBOUNCE);
		else if (tcpm_port_is_audio(port))
			tcpm_set_state(port, AUDIO_ACC_ATTACHED,
				       PD_T_CC_DEBOUNCE);
		else if (tcpm_port_is_source(port) && port->vbus_vsafe0v)
			tcpm_set_state(port,
				       tcpm_try_snk(port) ? SNK_TRY
							  : SRC_ATTACHED,
				       PD_T_CC_DEBOUNCE);
		break;

	case SNK_TRY:
		port->try_snk_count++;
		/*
		 * Requirements:
		 * - Do not drive vconn or vbus
		 * - Terminate CC pins (both) to Rd
		 * Action:
		 * - Wait for tDRPTry (PD_T_DRP_TRY).
		 *   Until then, ignore any state changes.
		 */
		tcpm_set_cc(port, TYPEC_CC_RD);
		tcpm_set_state(port, SNK_TRY_WAIT, PD_T_DRP_TRY);
		break;
	case SNK_TRY_WAIT:
		if (tcpm_port_is_sink(port)) {
			tcpm_set_state(port, SNK_TRY_WAIT_DEBOUNCE, 0);
		} else {
			tcpm_set_state(port, SRC_TRYWAIT, 0);
			port->max_wait = 0;
		}
		break;
	case SNK_TRY_WAIT_DEBOUNCE:
		tcpm_set_state(port, SNK_TRY_WAIT_DEBOUNCE_CHECK_VBUS,
			       PD_T_TRY_CC_DEBOUNCE);
		break;
	case SNK_TRY_WAIT_DEBOUNCE_CHECK_VBUS:
		if (port->vbus_present && tcpm_port_is_sink(port))
			tcpm_set_state(port, SNK_ATTACHED, 0);
		else
			port->max_wait = 0;
		break;
	case SRC_TRYWAIT:
		tcpm_set_cc(port, tcpm_rp_cc(port));
		if (port->max_wait == 0) {
			port->max_wait = jiffies +
					 msecs_to_jiffies(PD_T_DRP_TRY);
			tcpm_set_state(port, SRC_TRYWAIT_UNATTACHED,
				       PD_T_DRP_TRY);
		} else {
			if (time_is_after_jiffies(port->max_wait))
				tcpm_set_state(port, SRC_TRYWAIT_UNATTACHED,
					       jiffies_to_msecs(port->max_wait -
								jiffies));
			else
				tcpm_set_state(port, SNK_UNATTACHED, 0);
		}
		break;
	case SRC_TRYWAIT_DEBOUNCE:
		tcpm_set_state(port, SRC_ATTACHED, PD_T_CC_DEBOUNCE);
		break;
	case SRC_TRYWAIT_UNATTACHED:
		tcpm_set_state(port, SNK_UNATTACHED, 0);
		break;

	case SRC_ATTACHED:
		ret = tcpm_src_attach(port);
		tcpm_set_state(port, SRC_UNATTACHED,
			       ret < 0 ? 0 : PD_T_PS_SOURCE_ON);
		break;
	case SRC_STARTUP:
		opmode =  tcpm_get_pwr_opmode(tcpm_rp_cc(port));
		typec_set_pwr_opmode(port->typec_port, opmode);
		port->pwr_opmode = TYPEC_PWR_MODE_USB;
		port->caps_count = 0;
		port->negotiated_rev = PD_MAX_REV;
		port->message_id = 0;
		port->rx_msgid = -1;
		port->explicit_contract = false;
		/* SNK -> SRC POWER/FAST_ROLE_SWAP finished */
		if (port->ams == POWER_ROLE_SWAP ||
		    port->ams == FAST_ROLE_SWAP)
			tcpm_ams_finish(port);
		port->upcoming_state = SRC_SEND_CAPABILITIES;
		tcpm_ams_start(port, POWER_NEGOTIATION);
		break;
	case SRC_SEND_CAPABILITIES:
		port->caps_count++;
		if (port->caps_count > PD_N_CAPS_COUNT) {
			tcpm_set_state(port, SRC_READY, 0);
			break;
		}
		ret = tcpm_pd_send_source_caps(port);
		if (ret < 0) {
			tcpm_set_state(port, SRC_SEND_CAPABILITIES,
				       PD_T_SEND_SOURCE_CAP);
		} else {
			/*
			 * Per standard, we should clear the reset counter here.
			 * However, that can result in state machine hang-ups.
			 * Reset it only in READY state to improve stability.
			 */
			/* port->hard_reset_count = 0; */
			port->caps_count = 0;
			port->pd_capable = true;
			tcpm_set_state_cond(port, SRC_SEND_CAPABILITIES_TIMEOUT,
					    PD_T_SEND_SOURCE_CAP);
		}
		break;
	case SRC_SEND_CAPABILITIES_TIMEOUT:
		/*
		 * Error recovery for a PD_DATA_SOURCE_CAP reply timeout.
		 *
		 * PD 2.0 sinks are supposed to accept src-capabilities with a
		 * 3.0 header and simply ignore any src PDOs which the sink does
		 * not understand such as PPS but some 2.0 sinks instead ignore
		 * the entire PD_DATA_SOURCE_CAP message, causing contract
		 * negotiation to fail.
		 *
		 * After PD_N_HARD_RESET_COUNT hard-reset attempts, we try
		 * sending src-capabilities with a lower PD revision to
		 * make these broken sinks work.
		 */
		if (port->hard_reset_count < PD_N_HARD_RESET_COUNT) {
			tcpm_set_state(port, HARD_RESET_SEND, 0);
		} else if (port->negotiated_rev > PD_REV20) {
			port->negotiated_rev--;
			port->hard_reset_count = 0;
			tcpm_set_state(port, SRC_SEND_CAPABILITIES, 0);
		} else {
			tcpm_set_state(port, hard_reset_state(port), 0);
		}
		break;
	case SRC_NEGOTIATE_CAPABILITIES:
		ret = tcpm_pd_check_request(port);
		if (ret < 0) {
			tcpm_pd_send_control(port, PD_CTRL_REJECT);
			if (!port->explicit_contract) {
				tcpm_set_state(port,
					       SRC_WAIT_NEW_CAPABILITIES, 0);
			} else {
				tcpm_set_state(port, SRC_READY, 0);
			}
		} else {
			tcpm_pd_send_control(port, PD_CTRL_ACCEPT);
			tcpm_set_partner_usb_comm_capable(port,
							  !!(port->sink_request & RDO_USB_COMM));
			tcpm_set_state(port, SRC_TRANSITION_SUPPLY,
				       PD_T_SRC_TRANSITION);
		}
		break;
	case SRC_TRANSITION_SUPPLY:
		/* XXX: regulator_set_voltage(vbus, ...) */
		tcpm_pd_send_control(port, PD_CTRL_PS_RDY);
		port->explicit_contract = true;
		typec_set_pwr_opmode(port->typec_port, TYPEC_PWR_MODE_PD);
		port->pwr_opmode = TYPEC_PWR_MODE_PD;
		tcpm_set_state_cond(port, SRC_READY, 0);
		break;
	case SRC_READY:
#if 1
		port->hard_reset_count = 0;
#endif
		port->try_src_count = 0;

		tcpm_swap_complete(port, 0);
		tcpm_typec_connect(port);

		if (port->ams != NONE_AMS)
			tcpm_ams_finish(port);
		if (port->next_ams != NONE_AMS) {
			port->ams = port->next_ams;
			port->next_ams = NONE_AMS;
		}

		/*
		 * If previous AMS is interrupted, switch to the upcoming
		 * state.
		 */
		if (port->upcoming_state != INVALID_STATE) {
			upcoming_state = port->upcoming_state;
			port->upcoming_state = INVALID_STATE;
			tcpm_set_state(port, upcoming_state, 0);
			break;
		}

		/*
		 * 6.4.4.3.1 Discover Identity
		 * "The Discover Identity Command Shall only be sent to SOP when there is an
		 * Explicit Contract."
		 * For now, this driver only supports SOP for DISCOVER_IDENTITY, thus using
		 * port->explicit_contract to decide whether to send the command.
		 */
		if (port->explicit_contract)
			mod_send_discover_delayed_work(port, 0);
		else
			port->send_discover = false;

		/*
		 * 6.3.5
		 * Sending ping messages is not necessary if
		 * - the source operates at vSafe5V
		 * or
		 * - The system is not operating in PD mode
		 * or
		 * - Both partners are connected using a Type-C connector
		 *
		 * There is no actual need to send PD messages since the local
		 * port type-c and the spec does not clearly say whether PD is
		 * possible when type-c is connected to Type-A/B
		 */
		break;
	case SRC_WAIT_NEW_CAPABILITIES:
		/* Nothing to do... */
		break;

	/* SNK states */
	case SNK_UNATTACHED:
		if (!port->non_pd_role_swap)
			tcpm_swap_complete(port, -ENOTCONN);
		tcpm_pps_complete(port, -ENOTCONN);
		tcpm_snk_detach(port);
		if (tcpm_start_toggling(port, TYPEC_CC_RD)) {
			tcpm_set_state(port, TOGGLING, 0);
			break;
		}
		tcpm_set_cc(port, TYPEC_CC_RD);
		if (port->port_type == TYPEC_PORT_DRP)
			tcpm_set_state(port, SRC_UNATTACHED, PD_T_DRP_SRC);
		break;
	case SNK_ATTACH_WAIT:
		if ((port->cc1 == TYPEC_CC_OPEN &&
		     port->cc2 != TYPEC_CC_OPEN) ||
		    (port->cc1 != TYPEC_CC_OPEN &&
		     port->cc2 == TYPEC_CC_OPEN))
			tcpm_set_state(port, SNK_DEBOUNCED,
				       PD_T_CC_DEBOUNCE);
		else if (tcpm_port_is_disconnected(port))
			tcpm_set_state(port, SNK_UNATTACHED,
				       PD_T_PD_DEBOUNCE);
		break;
	case SNK_DEBOUNCED:
		if (tcpm_port_is_disconnected(port))
			tcpm_set_state(port, SNK_UNATTACHED,
				       PD_T_PD_DEBOUNCE);
		else if (port->vbus_present)
			tcpm_set_state(port,
				       tcpm_try_src(port) ? SRC_TRY
							  : SNK_ATTACHED,
				       0);
		else
			/* Wait for VBUS, but not forever */
			tcpm_set_state(port, PORT_RESET, PD_T_PS_SOURCE_ON);
		break;

	case SRC_TRY:
		port->try_src_count++;
		tcpm_set_cc(port, tcpm_rp_cc(port));
		port->max_wait = 0;
		tcpm_set_state(port, SRC_TRY_WAIT, 0);
		break;
	case SRC_TRY_WAIT:
		if (port->max_wait == 0) {
			port->max_wait = jiffies +
					 msecs_to_jiffies(PD_T_DRP_TRY);
			msecs = PD_T_DRP_TRY;
		} else {
			if (time_is_after_jiffies(port->max_wait))
				msecs = jiffies_to_msecs(port->max_wait -
							 jiffies);
			else
				msecs = 0;
		}
		tcpm_set_state(port, SNK_TRYWAIT, msecs);
		break;
	case SRC_TRY_DEBOUNCE:
		tcpm_set_state(port, SRC_ATTACHED, PD_T_PD_DEBOUNCE);
		break;
	case SNK_TRYWAIT:
		tcpm_set_cc(port, TYPEC_CC_RD);
		tcpm_set_state(port, SNK_TRYWAIT_VBUS, PD_T_CC_DEBOUNCE);
		break;
	case SNK_TRYWAIT_VBUS:
		/*
		 * TCPM stays in this state indefinitely until VBUS
		 * is detected as long as Rp is not detected for
		 * more than a time period of tPDDebounce.
		 */
		if (port->vbus_present && tcpm_port_is_sink(port)) {
			tcpm_set_state(port, SNK_ATTACHED, 0);
			break;
		}
		if (!tcpm_port_is_sink(port))
			tcpm_set_state(port, SNK_TRYWAIT_DEBOUNCE, 0);
		break;
	case SNK_TRYWAIT_DEBOUNCE:
		tcpm_set_state(port, SNK_UNATTACHED, PD_T_PD_DEBOUNCE);
		break;
	case SNK_ATTACHED:
		ret = tcpm_snk_attach(port);
		if (ret < 0)
			tcpm_set_state(port, SNK_UNATTACHED, 0);
		else
			tcpm_set_state(port, SNK_STARTUP, 0);
		break;
	case SNK_STARTUP:
		opmode =  tcpm_get_pwr_opmode(port->polarity ?
					      port->cc2 : port->cc1);
		typec_set_pwr_opmode(port->typec_port, opmode);
		port->pwr_opmode = TYPEC_PWR_MODE_USB;
		port->negotiated_rev = PD_MAX_REV;
		port->message_id = 0;
		port->rx_msgid = -1;
		port->explicit_contract = false;

		if (port->ams == POWER_ROLE_SWAP ||
		    port->ams == FAST_ROLE_SWAP)
			/* SRC -> SNK POWER/FAST_ROLE_SWAP finished */
			tcpm_ams_finish(port);

		tcpm_set_state(port, SNK_DISCOVERY, 0);
		break;
	case SNK_DISCOVERY:
		if (port->vbus_present) {
			u32 current_lim = tcpm_get_current_limit(port);

			if (port->slow_charger_loop && (current_lim > PD_P_SNK_STDBY_MW / 5))
				current_lim = PD_P_SNK_STDBY_MW / 5;
			tcpm_set_current_limit(port, current_lim, 5000);
			tcpm_set_charge(port, true);
			tcpm_set_state(port, SNK_WAIT_CAPABILITIES, 0);
			break;
		}
		/*
		 * For DRP, timeouts differ. Also, handling is supposed to be
		 * different and much more complex (dead battery detection;
		 * see USB power delivery specification, section 8.3.3.6.1.5.1).
		 */
		tcpm_set_state(port, hard_reset_state(port),
			       port->port_type == TYPEC_PORT_DRP ?
					PD_T_DB_DETECT : PD_T_NO_RESPONSE);
		break;
	case SNK_DISCOVERY_DEBOUNCE:
		tcpm_set_state(port, SNK_DISCOVERY_DEBOUNCE_DONE,
			       PD_T_CC_DEBOUNCE);
		break;
	case SNK_DISCOVERY_DEBOUNCE_DONE:
		if (!tcpm_port_is_disconnected(port) &&
		    tcpm_port_is_sink(port) &&
		    ktime_after(port->delayed_runtime, ktime_get())) {
			tcpm_set_state(port, SNK_DISCOVERY,
				       ktime_to_ms(ktime_sub(port->delayed_runtime, ktime_get())));
			break;
		}
		tcpm_set_state(port, unattached_state(port), 0);
		break;
	case SNK_WAIT_CAPABILITIES:
		ret = port->tcpc->set_pd_rx(port->tcpc, true);
		if (ret < 0) {
			tcpm_set_state(port, SNK_READY, 0);
			break;
		}
		/*
		 * If VBUS has never been low, and we time out waiting
		 * for source cap, try a soft reset first, in case we
		 * were already in a stable contract before this boot.
		 * Do this only once.
		 */
		if (port->vbus_never_low) {
			port->vbus_never_low = false;
			tcpm_set_state(port, SNK_SOFT_RESET,
				       PD_T_SINK_WAIT_CAP);
		} else {
			tcpm_set_state(port, hard_reset_state(port),
				       PD_T_SINK_WAIT_CAP);
		}
		break;
	case SNK_NEGOTIATE_CAPABILITIES:
		port->pd_capable = true;
		tcpm_set_partner_usb_comm_capable(port,
						  !!(port->source_caps[0] & PDO_FIXED_USB_COMM));
		port->hard_reset_count = 0;
		ret = tcpm_pd_send_request(port);
		if (ret < 0) {
			/* Restore back to the original state */
			tcpm_set_auto_vbus_discharge_threshold(port, TYPEC_PWR_MODE_PD,
							       port->pps_data.active,
							       port->supply_voltage);
			/* Let the Source send capabilities again. */
			tcpm_set_state(port, SNK_WAIT_CAPABILITIES, 0);
		} else {
			tcpm_set_state_cond(port, hard_reset_state(port),
					    PD_T_SENDER_RESPONSE);
		}
		break;
	case SNK_NEGOTIATE_PPS_CAPABILITIES:
		ret = tcpm_pd_send_pps_request(port);
		if (ret < 0) {
			/* Restore back to the original state */
			tcpm_set_auto_vbus_discharge_threshold(port, TYPEC_PWR_MODE_PD,
							       port->pps_data.active,
							       port->supply_voltage);
			port->pps_status = ret;
			/*
			 * If this was called due to updates to sink
			 * capabilities, and pps is no longer valid, we should
			 * safely fall back to a standard PDO.
			 */
			if (port->update_sink_caps)
				tcpm_set_state(port, SNK_NEGOTIATE_CAPABILITIES, 0);
			else
				tcpm_set_state(port, SNK_READY, 0);
		} else {
			tcpm_set_state_cond(port, hard_reset_state(port),
					    PD_T_SENDER_RESPONSE);
		}
		break;
	case SNK_TRANSITION_SINK:
		/* From the USB PD spec:
		 * "The Sink Shall transition to Sink Standby before a positive or
		 * negative voltage transition of VBUS. During Sink Standby
		 * the Sink Shall reduce its power draw to pSnkStdby."
		 *
		 * This is not applicable to PPS though as the port can continue
		 * to draw negotiated power without switching to standby.
		 */
		if (port->supply_voltage != port->req_supply_voltage && !port->pps_data.active &&
		    port->current_limit * port->supply_voltage / 1000 > PD_P_SNK_STDBY_MW) {
			u32 stdby_ma = PD_P_SNK_STDBY_MW * 1000 / port->supply_voltage;

			tcpm_log(port, "Setting standby current %u mV @ %u mA",
				 port->supply_voltage, stdby_ma);
			tcpm_set_current_limit(port, stdby_ma, port->supply_voltage);
		}
		fallthrough;
	case SNK_TRANSITION_SINK_VBUS:
		tcpm_set_state(port, hard_reset_state(port),
			       PD_T_PS_TRANSITION);
		break;
	case SNK_READY:
		port->try_snk_count = 0;
		port->update_sink_caps = false;
		if (port->explicit_contract) {
			typec_set_pwr_opmode(port->typec_port,
					     TYPEC_PWR_MODE_PD);
			port->pwr_opmode = TYPEC_PWR_MODE_PD;
		}

		if (!port->pd_capable && port->slow_charger_loop)
			tcpm_set_current_limit(port, tcpm_get_current_limit(port), 5000);
		tcpm_swap_complete(port, 0);
		tcpm_typec_connect(port);
		mod_enable_frs_delayed_work(port, 0);
		tcpm_pps_complete(port, port->pps_status);

		if (port->ams != NONE_AMS)
			tcpm_ams_finish(port);
		if (port->next_ams != NONE_AMS) {
			port->ams = port->next_ams;
			port->next_ams = NONE_AMS;
		}

		/*
		 * If previous AMS is interrupted, switch to the upcoming
		 * state.
		 */
		if (port->upcoming_state != INVALID_STATE) {
			upcoming_state = port->upcoming_state;
			port->upcoming_state = INVALID_STATE;
			tcpm_set_state(port, upcoming_state, 0);
			break;
		}

		/*
		 * 6.4.4.3.1 Discover Identity
		 * "The Discover Identity Command Shall only be sent to SOP when there is an
		 * Explicit Contract."
		 * For now, this driver only supports SOP for DISCOVER_IDENTITY, thus using
		 * port->explicit_contract.
		 */
		if (port->explicit_contract)
			mod_send_discover_delayed_work(port, 0);
		else
			port->send_discover = false;

		power_supply_changed(port->psy);
		break;

	/* Accessory states */
	case ACC_UNATTACHED:
		tcpm_acc_detach(port);
		tcpm_set_state(port, SRC_UNATTACHED, 0);
		break;
	case DEBUG_ACC_ATTACHED:
	case AUDIO_ACC_ATTACHED:
		ret = tcpm_acc_attach(port);
		if (ret < 0)
			tcpm_set_state(port, ACC_UNATTACHED, 0);
		break;
	case AUDIO_ACC_DEBOUNCE:
		tcpm_set_state(port, ACC_UNATTACHED, PD_T_CC_DEBOUNCE);
		break;

	/* Hard_Reset states */
	case HARD_RESET_SEND:
		if (port->ams != NONE_AMS)
			tcpm_ams_finish(port);
		/*
		 * State machine will be directed to HARD_RESET_START,
		 * thus set upcoming_state to INVALID_STATE.
		 */
		port->upcoming_state = INVALID_STATE;
		tcpm_ams_start(port, HARD_RESET);
		break;
	case HARD_RESET_START:
		port->sink_cap_done = false;
		if (port->tcpc->enable_frs)
			port->tcpc->enable_frs(port->tcpc, false);
		port->hard_reset_count++;
		port->tcpc->set_pd_rx(port->tcpc, false);
		tcpm_unregister_altmodes(port);
		port->nr_sink_caps = 0;
		port->send_discover = true;
		if (port->pwr_role == TYPEC_SOURCE)
			tcpm_set_state(port, SRC_HARD_RESET_VBUS_OFF,
				       PD_T_PS_HARD_RESET);
		else
			tcpm_set_state(port, SNK_HARD_RESET_SINK_OFF, 0);
		break;
	case SRC_HARD_RESET_VBUS_OFF:
		/*
		 * 7.1.5 Response to Hard Resets
		 * Hard Reset Signaling indicates a communication failure has occurred and the
		 * Source Shall stop driving VCONN, Shall remove Rp from the VCONN pin and Shall
		 * drive VBUS to vSafe0V as shown in Figure 7-9.
		 */
		tcpm_set_vconn(port, false);
		tcpm_set_vbus(port, false);
		tcpm_set_roles(port, port->self_powered, TYPEC_SOURCE,
			       tcpm_data_role_for_source(port));
		/*
		 * If tcpc fails to notify vbus off, TCPM will wait for PD_T_SAFE_0V +
		 * PD_T_SRC_RECOVER before turning vbus back on.
		 * From Table 7-12 Sequence Description for a Source Initiated Hard Reset:
		 * 4. Policy Engine waits tPSHardReset after sending Hard Reset Signaling and then
		 * tells the Device Policy Manager to instruct the power supply to perform a
		 * Hard Reset. The transition to vSafe0V Shall occur within tSafe0V (t2).
		 * 5. After tSrcRecover the Source applies power to VBUS in an attempt to
		 * re-establish communication with the Sink and resume USB Default Operation.
		 * The transition to vSafe5V Shall occur within tSrcTurnOn(t4).
		 */
		tcpm_set_state(port, SRC_HARD_RESET_VBUS_ON, PD_T_SAFE_0V + PD_T_SRC_RECOVER);
		break;
	case SRC_HARD_RESET_VBUS_ON:
		tcpm_set_vconn(port, true);
		tcpm_set_vbus(port, true);
		if (port->ams == HARD_RESET)
			tcpm_ams_finish(port);
		port->tcpc->set_pd_rx(port->tcpc, true);
		tcpm_set_attached_state(port, true);
		tcpm_set_state(port, SRC_UNATTACHED, PD_T_PS_SOURCE_ON);
		break;
	case SNK_HARD_RESET_SINK_OFF:
		/* Do not discharge/disconnect during hard reseet */
		tcpm_set_auto_vbus_discharge_threshold(port, TYPEC_PWR_MODE_USB, false, 0);
		memset(&port->pps_data, 0, sizeof(port->pps_data));
		tcpm_set_vconn(port, false);
		if (port->pd_capable)
			tcpm_set_charge(port, false);
		tcpm_set_roles(port, port->self_powered, TYPEC_SINK,
			       tcpm_data_role_for_sink(port));
		/*
		 * VBUS may or may not toggle, depending on the adapter.
		 * If it doesn't toggle, transition to SNK_HARD_RESET_SINK_ON
		 * directly after timeout.
		 */
		tcpm_set_state(port, SNK_HARD_RESET_SINK_ON, PD_T_SAFE_0V);
		break;
	case SNK_HARD_RESET_WAIT_VBUS:
		if (port->ams == HARD_RESET)
			tcpm_ams_finish(port);
		/* Assume we're disconnected if VBUS doesn't come back. */
		tcpm_set_state(port, SNK_UNATTACHED,
			       PD_T_SRC_RECOVER_MAX + PD_T_SRC_TURN_ON);
		break;
	case SNK_HARD_RESET_SINK_ON:
		/* Note: There is no guarantee that VBUS is on in this state */
		/*
		 * XXX:
		 * The specification suggests that dual mode ports in sink
		 * mode should transition to state PE_SRC_Transition_to_default.
		 * See USB power delivery specification chapter 8.3.3.6.1.3.
		 * This would mean to to
		 * - turn off VCONN, reset power supply
		 * - request hardware reset
		 * - turn on VCONN
		 * - Transition to state PE_Src_Startup
		 * SNK only ports shall transition to state Snk_Startup
		 * (see chapter 8.3.3.3.8).
		 * Similar, dual-mode ports in source mode should transition
		 * to PE_SNK_Transition_to_default.
		 */
		if (port->pd_capable) {
			tcpm_set_current_limit(port,
					       tcpm_get_current_limit(port),
					       5000);
			tcpm_set_charge(port, true);
		}
		if (port->ams == HARD_RESET)
			tcpm_ams_finish(port);
		tcpm_set_attached_state(port, true);
		tcpm_set_auto_vbus_discharge_threshold(port, TYPEC_PWR_MODE_USB, false, VSAFE5V);
		tcpm_set_state(port, SNK_STARTUP, 0);
		break;

	/* Soft_Reset states */
	case SOFT_RESET:
		port->message_id = 0;
		port->rx_msgid = -1;
		tcpm_pd_send_control(port, PD_CTRL_ACCEPT);
		tcpm_ams_finish(port);
		if (port->pwr_role == TYPEC_SOURCE) {
			port->upcoming_state = SRC_SEND_CAPABILITIES;
			tcpm_ams_start(port, POWER_NEGOTIATION);
		} else {
			tcpm_set_state(port, SNK_WAIT_CAPABILITIES, 0);
		}
		break;
	case SRC_SOFT_RESET_WAIT_SNK_TX:
	case SNK_SOFT_RESET:
		if (port->ams != NONE_AMS)
			tcpm_ams_finish(port);
		port->upcoming_state = SOFT_RESET_SEND;
		tcpm_ams_start(port, SOFT_RESET_AMS);
		break;
	case SOFT_RESET_SEND:
		port->message_id = 0;
		port->rx_msgid = -1;
		if (tcpm_pd_send_control(port, PD_CTRL_SOFT_RESET))
			tcpm_set_state_cond(port, hard_reset_state(port), 0);
		else
			tcpm_set_state_cond(port, hard_reset_state(port),
					    PD_T_SENDER_RESPONSE);
		break;

	/* DR_Swap states */
	case DR_SWAP_SEND:
		tcpm_pd_send_control(port, PD_CTRL_DR_SWAP);
		if (port->data_role == TYPEC_DEVICE || port->negotiated_rev > PD_REV20)
			port->send_discover = true;
		tcpm_set_state_cond(port, DR_SWAP_SEND_TIMEOUT,
				    PD_T_SENDER_RESPONSE);
		break;
	case DR_SWAP_ACCEPT:
		tcpm_pd_send_control(port, PD_CTRL_ACCEPT);
		if (port->data_role == TYPEC_DEVICE || port->negotiated_rev > PD_REV20)
			port->send_discover = true;
		tcpm_set_state_cond(port, DR_SWAP_CHANGE_DR, 0);
		break;
	case DR_SWAP_SEND_TIMEOUT:
		tcpm_swap_complete(port, -ETIMEDOUT);
		port->send_discover = false;
		tcpm_ams_finish(port);
		tcpm_set_state(port, ready_state(port), 0);
		break;
	case DR_SWAP_CHANGE_DR:
		if (port->data_role == TYPEC_HOST) {
			tcpm_unregister_altmodes(port);
			tcpm_set_roles(port, true, port->pwr_role,
				       TYPEC_DEVICE);
		} else {
			tcpm_set_roles(port, true, port->pwr_role,
				       TYPEC_HOST);
		}
		tcpm_ams_finish(port);
		tcpm_set_state(port, ready_state(port), 0);
		break;

	case FR_SWAP_SEND:
		if (tcpm_pd_send_control(port, PD_CTRL_FR_SWAP)) {
			tcpm_set_state(port, ERROR_RECOVERY, 0);
			break;
		}
		tcpm_set_state_cond(port, FR_SWAP_SEND_TIMEOUT, PD_T_SENDER_RESPONSE);
		break;
	case FR_SWAP_SEND_TIMEOUT:
		tcpm_set_state(port, ERROR_RECOVERY, 0);
		break;
	case FR_SWAP_SNK_SRC_TRANSITION_TO_OFF:
		tcpm_set_state(port, ERROR_RECOVERY, PD_T_PS_SOURCE_OFF);
		break;
	case FR_SWAP_SNK_SRC_NEW_SINK_READY:
		if (port->vbus_source)
			tcpm_set_state(port, FR_SWAP_SNK_SRC_SOURCE_VBUS_APPLIED, 0);
		else
			tcpm_set_state(port, ERROR_RECOVERY, PD_T_RECEIVER_RESPONSE);
		break;
	case FR_SWAP_SNK_SRC_SOURCE_VBUS_APPLIED:
		tcpm_set_pwr_role(port, TYPEC_SOURCE);
		if (tcpm_pd_send_control(port, PD_CTRL_PS_RDY)) {
			tcpm_set_state(port, ERROR_RECOVERY, 0);
			break;
		}
		tcpm_set_cc(port, tcpm_rp_cc(port));
		tcpm_set_state(port, SRC_STARTUP, PD_T_SWAP_SRC_START);
		break;

	/* PR_Swap states */
	case PR_SWAP_ACCEPT:
		tcpm_pd_send_control(port, PD_CTRL_ACCEPT);
		tcpm_set_state(port, PR_SWAP_START, 0);
		break;
	case PR_SWAP_SEND:
		tcpm_pd_send_control(port, PD_CTRL_PR_SWAP);
		tcpm_set_state_cond(port, PR_SWAP_SEND_TIMEOUT,
				    PD_T_SENDER_RESPONSE);
		break;
	case PR_SWAP_SEND_TIMEOUT:
		tcpm_swap_complete(port, -ETIMEDOUT);
		tcpm_set_state(port, ready_state(port), 0);
		break;
	case PR_SWAP_START:
		tcpm_apply_rc(port);
		if (port->pwr_role == TYPEC_SOURCE)
			tcpm_set_state(port, PR_SWAP_SRC_SNK_TRANSITION_OFF,
				       PD_T_SRC_TRANSITION);
		else
			tcpm_set_state(port, PR_SWAP_SNK_SRC_SINK_OFF, 0);
		break;
	case PR_SWAP_SRC_SNK_TRANSITION_OFF:
		/*
		 * Prevent vbus discharge circuit from turning on during PR_SWAP
		 * as this is not a disconnect.
		 */
		tcpm_set_vbus(port, false);
		port->explicit_contract = false;
		/* allow time for Vbus discharge, must be < tSrcSwapStdby */
		tcpm_set_state(port, PR_SWAP_SRC_SNK_SOURCE_OFF,
			       PD_T_SRCSWAPSTDBY);
		break;
	case PR_SWAP_SRC_SNK_SOURCE_OFF:
		tcpm_set_cc(port, TYPEC_CC_RD);
		/* allow CC debounce */
		tcpm_set_state(port, PR_SWAP_SRC_SNK_SOURCE_OFF_CC_DEBOUNCED,
			       PD_T_CC_DEBOUNCE);
		break;
	case PR_SWAP_SRC_SNK_SOURCE_OFF_CC_DEBOUNCED:
		/*
		 * USB-PD standard, 6.2.1.4, Port Power Role:
		 * "During the Power Role Swap Sequence, for the initial Source
		 * Port, the Port Power Role field shall be set to Sink in the
		 * PS_RDY Message indicating that the initial Source’s power
		 * supply is turned off"
		 */
		tcpm_set_pwr_role(port, TYPEC_SINK);
		if (tcpm_pd_send_control(port, PD_CTRL_PS_RDY)) {
			tcpm_set_state(port, ERROR_RECOVERY, 0);
			break;
		}
		tcpm_set_state(port, ERROR_RECOVERY, PD_T_PS_SOURCE_ON_PRS);
		break;
	case PR_SWAP_SRC_SNK_SINK_ON:
		tcpm_enable_auto_vbus_discharge(port, true);
		/* Set the vbus disconnect threshold for implicit contract */
		tcpm_set_auto_vbus_discharge_threshold(port, TYPEC_PWR_MODE_USB, false, VSAFE5V);
		tcpm_set_state(port, SNK_STARTUP, 0);
		break;
	case PR_SWAP_SNK_SRC_SINK_OFF:
		/*
		 * Prevent vbus discharge circuit from turning on during PR_SWAP
		 * as this is not a disconnect.
		 */
		tcpm_set_auto_vbus_discharge_threshold(port, TYPEC_PWR_MODE_USB,
						       port->pps_data.active, 0);
		tcpm_set_charge(port, false);
		tcpm_set_state(port, hard_reset_state(port),
			       PD_T_PS_SOURCE_OFF);
		break;
	case PR_SWAP_SNK_SRC_SOURCE_ON:
		tcpm_enable_auto_vbus_discharge(port, true);
		tcpm_set_cc(port, tcpm_rp_cc(port));
		tcpm_set_vbus(port, true);
		/*
		 * allow time VBUS ramp-up, must be < tNewSrc
		 * Also, this window overlaps with CC debounce as well.
		 * So, Wait for the max of two which is PD_T_NEWSRC
		 */
		tcpm_set_state(port, PR_SWAP_SNK_SRC_SOURCE_ON_VBUS_RAMPED_UP,
			       PD_T_NEWSRC);
		break;
	case PR_SWAP_SNK_SRC_SOURCE_ON_VBUS_RAMPED_UP:
		/*
		 * USB PD standard, 6.2.1.4:
		 * "Subsequent Messages initiated by the Policy Engine,
		 * such as the PS_RDY Message sent to indicate that Vbus
		 * is ready, will have the Port Power Role field set to
		 * Source."
		 */
		tcpm_set_pwr_role(port, TYPEC_SOURCE);
		tcpm_pd_send_control(port, PD_CTRL_PS_RDY);
		tcpm_set_state(port, SRC_STARTUP, PD_T_SWAP_SRC_START);
		break;

	case VCONN_SWAP_ACCEPT:
		tcpm_pd_send_control(port, PD_CTRL_ACCEPT);
		tcpm_ams_finish(port);
		tcpm_set_state(port, VCONN_SWAP_START, 0);
		break;
	case VCONN_SWAP_SEND:
		tcpm_pd_send_control(port, PD_CTRL_VCONN_SWAP);
		tcpm_set_state(port, VCONN_SWAP_SEND_TIMEOUT,
			       PD_T_SENDER_RESPONSE);
		break;
	case VCONN_SWAP_SEND_TIMEOUT:
		tcpm_swap_complete(port, -ETIMEDOUT);
		tcpm_set_state(port, ready_state(port), 0);
		break;
	case VCONN_SWAP_START:
		if (port->vconn_role == TYPEC_SOURCE)
			tcpm_set_state(port, VCONN_SWAP_WAIT_FOR_VCONN, 0);
		else
			tcpm_set_state(port, VCONN_SWAP_TURN_ON_VCONN, 0);
		break;
	case VCONN_SWAP_WAIT_FOR_VCONN:
		tcpm_set_state(port, hard_reset_state(port),
			       PD_T_VCONN_SOURCE_ON);
		break;
	case VCONN_SWAP_TURN_ON_VCONN:
		tcpm_set_vconn(port, true);
		tcpm_pd_send_control(port, PD_CTRL_PS_RDY);
		tcpm_set_state(port, ready_state(port), 0);
		break;
	case VCONN_SWAP_TURN_OFF_VCONN:
		tcpm_set_vconn(port, false);
		tcpm_set_state(port, ready_state(port), 0);
		break;

	case DR_SWAP_CANCEL:
	case PR_SWAP_CANCEL:
	case VCONN_SWAP_CANCEL:
		tcpm_swap_complete(port, port->swap_status);
		if (port->pwr_role == TYPEC_SOURCE)
			tcpm_set_state(port, SRC_READY, 0);
		else
			tcpm_set_state(port, SNK_READY, 0);
		break;
	case FR_SWAP_CANCEL:
		if (port->pwr_role == TYPEC_SOURCE)
			tcpm_set_state(port, SRC_READY, 0);
		else
			tcpm_set_state(port, SNK_READY, 0);
		break;

	case BIST_RX:
		switch (BDO_MODE_MASK(port->bist_request)) {
		case BDO_MODE_CARRIER2:
			tcpm_pd_transmit(port, TCPC_TX_BIST_MODE_2, NULL);
			tcpm_set_state(port, unattached_state(port),
				       PD_T_BIST_CONT_MODE);
			break;
		case BDO_MODE_TESTDATA:
			if (port->tcpc->set_bist_data) {
				tcpm_log(port, "Enable BIST MODE TESTDATA");
				port->tcpc->set_bist_data(port->tcpc, true);
			}
			break;
		default:
			break;
		}
		break;
	case GET_STATUS_SEND:
		tcpm_pd_send_control(port, PD_CTRL_GET_STATUS);
		tcpm_set_state(port, GET_STATUS_SEND_TIMEOUT,
			       PD_T_SENDER_RESPONSE);
		break;
	case GET_STATUS_SEND_TIMEOUT:
		tcpm_set_state(port, ready_state(port), 0);
		break;
	case GET_PPS_STATUS_SEND:
		tcpm_pd_send_control(port, PD_CTRL_GET_PPS_STATUS);
		tcpm_set_state(port, GET_PPS_STATUS_SEND_TIMEOUT,
			       PD_T_SENDER_RESPONSE);
		break;
	case GET_PPS_STATUS_SEND_TIMEOUT:
		tcpm_set_state(port, ready_state(port), 0);
		break;
	case GET_SINK_CAP:
		tcpm_pd_send_control(port, PD_CTRL_GET_SINK_CAP);
		tcpm_set_state(port, GET_SINK_CAP_TIMEOUT, PD_T_SENDER_RESPONSE);
		break;
	case GET_SINK_CAP_TIMEOUT:
		port->sink_cap_done = true;
		tcpm_set_state(port, ready_state(port), 0);
		break;
	case ERROR_RECOVERY:
		tcpm_swap_complete(port, -EPROTO);
		tcpm_pps_complete(port, -EPROTO);
		tcpm_set_state(port, PORT_RESET, 0);
		break;
	case PORT_RESET:
		tcpm_reset_port(port);
		tcpm_set_cc(port, TYPEC_CC_OPEN);
		tcpm_set_state(port, PORT_RESET_WAIT_OFF,
			       PD_T_ERROR_RECOVERY);
		break;
	case PORT_RESET_WAIT_OFF:
		tcpm_set_state(port,
			       tcpm_default_state(port),
			       port->vbus_present ? PD_T_PS_SOURCE_OFF : 0);
		break;

	/* AMS intermediate state */
	case AMS_START:
		if (port->upcoming_state == INVALID_STATE) {
			tcpm_set_state(port, port->pwr_role == TYPEC_SOURCE ?
				       SRC_READY : SNK_READY, 0);
			break;
		}

		upcoming_state = port->upcoming_state;
		port->upcoming_state = INVALID_STATE;
		tcpm_set_state(port, upcoming_state, 0);
		break;

	/* Chunk state */
	case CHUNK_NOT_SUPP:
		tcpm_pd_send_control(port, PD_CTRL_NOT_SUPP);
		tcpm_set_state(port, port->pwr_role == TYPEC_SOURCE ? SRC_READY : SNK_READY, 0);
		break;
	default:
		WARN(1, "Unexpected port state %d\n", port->state);
		break;
	}
}

static void tcpm_state_machine_work(struct kthread_work *work)
{
	struct tcpm_port *port = container_of(work, struct tcpm_port, state_machine);
	enum tcpm_state prev_state;

	mutex_lock(&port->lock);
	port->state_machine_running = true;

	if (port->queued_message && tcpm_send_queued_message(port))
		goto done;

	/* If we were queued due to a delayed state change, update it now */
	if (port->delayed_state) {
		tcpm_log(port, "state change %s -> %s [delayed %ld ms]",
			 tcpm_states[port->state],
			 tcpm_states[port->delayed_state], port->delay_ms);
		port->prev_state = port->state;
		port->state = port->delayed_state;
		port->delayed_state = INVALID_STATE;
	}

	/*
	 * Continue running as long as we have (non-delayed) state changes
	 * to make.
	 */
	do {
		prev_state = port->state;
		run_state_machine(port);
		if (port->queued_message)
			tcpm_send_queued_message(port);
	} while (port->state != prev_state && !port->delayed_state);

done:
	port->state_machine_running = false;
	mutex_unlock(&port->lock);
}

static void _tcpm_cc_change(struct tcpm_port *port, enum typec_cc_status cc1,
			    enum typec_cc_status cc2)
{
	enum typec_cc_status old_cc1, old_cc2;
	enum tcpm_state new_state;

	old_cc1 = port->cc1;
	old_cc2 = port->cc2;
	port->cc1 = cc1;
	port->cc2 = cc2;

	tcpm_log_force(port,
		       "CC1: %u -> %u, CC2: %u -> %u [state %s, polarity %d, %s]",
		       old_cc1, cc1, old_cc2, cc2, tcpm_states[port->state],
		       port->polarity,
		       tcpm_port_is_disconnected(port) ? "disconnected"
						       : "connected");

	switch (port->state) {
	case TOGGLING:
		if (tcpm_port_is_debug(port) || tcpm_port_is_audio(port) ||
		    tcpm_port_is_source(port))
			tcpm_set_state(port, SRC_ATTACH_WAIT, 0);
		else if (tcpm_port_is_sink(port))
			tcpm_set_state(port, SNK_ATTACH_WAIT, 0);
		break;
	case SRC_UNATTACHED:
	case ACC_UNATTACHED:
		if (tcpm_port_is_debug(port) || tcpm_port_is_audio(port) ||
		    tcpm_port_is_source(port))
			tcpm_set_state(port, SRC_ATTACH_WAIT, 0);
		break;
	case SRC_ATTACH_WAIT:
		if (tcpm_port_is_disconnected(port) ||
		    tcpm_port_is_audio_detached(port))
			tcpm_set_state(port, SRC_UNATTACHED, 0);
		else if (cc1 != old_cc1 || cc2 != old_cc2)
			tcpm_set_state(port, SRC_ATTACH_WAIT, 0);
		break;
	case SRC_ATTACHED:
	case SRC_SEND_CAPABILITIES:
	case SRC_READY:
		if (tcpm_port_is_disconnected(port) ||
		    !tcpm_port_is_source(port)) {
			if (port->port_type == TYPEC_PORT_SRC)
				tcpm_set_state(port, SRC_UNATTACHED, tcpm_wait_for_discharge(port));
			else
				tcpm_set_state(port, SNK_UNATTACHED, tcpm_wait_for_discharge(port));
		}
		break;
	case SNK_UNATTACHED:
		if (tcpm_port_is_sink(port))
			tcpm_set_state(port, SNK_ATTACH_WAIT, 0);
		break;
	case SNK_ATTACH_WAIT:
		if ((port->cc1 == TYPEC_CC_OPEN &&
		     port->cc2 != TYPEC_CC_OPEN) ||
		    (port->cc1 != TYPEC_CC_OPEN &&
		     port->cc2 == TYPEC_CC_OPEN))
			new_state = SNK_DEBOUNCED;
		else if (tcpm_port_is_disconnected(port))
			new_state = SNK_UNATTACHED;
		else
			break;
		if (new_state != port->delayed_state)
			tcpm_set_state(port, SNK_ATTACH_WAIT, 0);
		break;
	case SNK_DEBOUNCED:
		if (tcpm_port_is_disconnected(port))
			new_state = SNK_UNATTACHED;
		else if (port->vbus_present)
			new_state = tcpm_try_src(port) ? SRC_TRY : SNK_ATTACHED;
		else
			new_state = SNK_UNATTACHED;
		if (new_state != port->delayed_state)
			tcpm_set_state(port, SNK_DEBOUNCED, 0);
		break;
	case SNK_READY:
		/*
		 * EXIT condition is based primarily on vbus disconnect and CC is secondary.
		 * "A port that has entered into USB PD communications with the Source and
		 * has seen the CC voltage exceed vRd-USB may monitor the CC pin to detect
		 * cable disconnect in addition to monitoring VBUS.
		 *
		 * A port that is monitoring the CC voltage for disconnect (but is not in
		 * the process of a USB PD PR_Swap or USB PD FR_Swap) shall transition to
		 * Unattached.SNK within tSinkDisconnect after the CC voltage remains below
		 * vRd-USB for tPDDebounce."
		 *
		 * When set_auto_vbus_discharge_threshold is enabled, CC pins go
		 * away before vbus decays to disconnect threshold. Allow
		 * disconnect to be driven by vbus disconnect when auto vbus
		 * discharge is enabled.
		 */
		if (!port->auto_vbus_discharge_enabled && tcpm_port_is_disconnected(port))
			tcpm_set_state(port, unattached_state(port), 0);
		else if (!port->pd_capable &&
			 (cc1 != old_cc1 || cc2 != old_cc2))
			tcpm_set_current_limit(port,
					       tcpm_get_current_limit(port),
					       5000);
		break;

	case AUDIO_ACC_ATTACHED:
		if (cc1 == TYPEC_CC_OPEN || cc2 == TYPEC_CC_OPEN)
			tcpm_set_state(port, AUDIO_ACC_DEBOUNCE, 0);
		break;
	case AUDIO_ACC_DEBOUNCE:
		if (tcpm_port_is_audio(port))
			tcpm_set_state(port, AUDIO_ACC_ATTACHED, 0);
		break;

	case DEBUG_ACC_ATTACHED:
		if (cc1 == TYPEC_CC_OPEN || cc2 == TYPEC_CC_OPEN)
			tcpm_set_state(port, ACC_UNATTACHED, 0);
		break;

	case SNK_TRY:
		/* Do nothing, waiting for timeout */
		break;

	case SNK_DISCOVERY:
		/* CC line is unstable, wait for debounce */
		if (tcpm_port_is_disconnected(port))
			tcpm_set_state(port, SNK_DISCOVERY_DEBOUNCE, 0);
		break;
	case SNK_DISCOVERY_DEBOUNCE:
		break;

	case SRC_TRYWAIT:
		/* Hand over to state machine if needed */
		if (!port->vbus_present && tcpm_port_is_source(port))
			tcpm_set_state(port, SRC_TRYWAIT_DEBOUNCE, 0);
		break;
	case SRC_TRYWAIT_DEBOUNCE:
		if (port->vbus_present || !tcpm_port_is_source(port))
			tcpm_set_state(port, SRC_TRYWAIT, 0);
		break;
	case SNK_TRY_WAIT_DEBOUNCE:
		if (!tcpm_port_is_sink(port)) {
			port->max_wait = 0;
			tcpm_set_state(port, SRC_TRYWAIT, 0);
		}
		break;
	case SRC_TRY_WAIT:
		if (tcpm_port_is_source(port))
			tcpm_set_state(port, SRC_TRY_DEBOUNCE, 0);
		break;
	case SRC_TRY_DEBOUNCE:
		tcpm_set_state(port, SRC_TRY_WAIT, 0);
		break;
	case SNK_TRYWAIT_DEBOUNCE:
		if (tcpm_port_is_sink(port))
			tcpm_set_state(port, SNK_TRYWAIT_VBUS, 0);
		break;
	case SNK_TRYWAIT_VBUS:
		if (!tcpm_port_is_sink(port))
			tcpm_set_state(port, SNK_TRYWAIT_DEBOUNCE, 0);
		break;
	case SNK_TRY_WAIT_DEBOUNCE_CHECK_VBUS:
		if (!tcpm_port_is_sink(port))
			tcpm_set_state(port, SRC_TRYWAIT, PD_T_TRY_CC_DEBOUNCE);
		else
			tcpm_set_state(port, SNK_TRY_WAIT_DEBOUNCE_CHECK_VBUS, 0);
		break;
	case SNK_TRYWAIT:
		/* Do nothing, waiting for tCCDebounce */
		break;
	case PR_SWAP_SNK_SRC_SINK_OFF:
	case PR_SWAP_SRC_SNK_TRANSITION_OFF:
	case PR_SWAP_SRC_SNK_SOURCE_OFF:
	case PR_SWAP_SRC_SNK_SOURCE_OFF_CC_DEBOUNCED:
	case PR_SWAP_SNK_SRC_SOURCE_ON:
		/*
		 * CC state change is expected in PR_SWAP
		 * Ignore it.
		 */
		break;
	case FR_SWAP_SEND:
	case FR_SWAP_SEND_TIMEOUT:
	case FR_SWAP_SNK_SRC_TRANSITION_TO_OFF:
	case FR_SWAP_SNK_SRC_NEW_SINK_READY:
	case FR_SWAP_SNK_SRC_SOURCE_VBUS_APPLIED:
		/* Do nothing, CC change expected */
		break;

	case PORT_RESET:
	case PORT_RESET_WAIT_OFF:
		/*
		 * State set back to default mode once the timer completes.
		 * Ignore CC changes here.
		 */
		break;
	default:
		/*
		 * While acting as sink and auto vbus discharge is enabled, Allow disconnect
		 * to be driven by vbus disconnect.
		 */
		if (tcpm_port_is_disconnected(port) && !(port->pwr_role == TYPEC_SINK &&
							 port->auto_vbus_discharge_enabled))
			tcpm_set_state(port, unattached_state(port), 0);
		break;
	}
}

static void _tcpm_pd_vbus_on(struct tcpm_port *port)
{
	tcpm_log_force(port, "VBUS on");
	port->vbus_present = true;
	/*
	 * When vbus_present is true i.e. Voltage at VBUS is greater than VSAFE5V implicitly
	 * states that vbus is not at VSAFE0V, hence clear the vbus_vsafe0v flag here.
	 */
	port->vbus_vsafe0v = false;

	switch (port->state) {
	case SNK_TRANSITION_SINK_VBUS:
		port->explicit_contract = true;
		tcpm_set_state(port, SNK_READY, 0);
		break;
	case SNK_DISCOVERY:
		tcpm_set_state(port, SNK_DISCOVERY, 0);
		break;

	case SNK_DEBOUNCED:
		tcpm_set_state(port, tcpm_try_src(port) ? SRC_TRY
							: SNK_ATTACHED,
				       0);
		break;
	case SNK_HARD_RESET_WAIT_VBUS:
		tcpm_set_state(port, SNK_HARD_RESET_SINK_ON, 0);
		break;
	case SRC_ATTACHED:
		tcpm_set_state(port, SRC_STARTUP, 0);
		break;
	case SRC_HARD_RESET_VBUS_ON:
		tcpm_set_state(port, SRC_STARTUP, 0);
		break;

	case SNK_TRY:
		/* Do nothing, waiting for timeout */
		break;
	case SRC_TRYWAIT:
		/* Do nothing, Waiting for Rd to be detected */
		break;
	case SRC_TRYWAIT_DEBOUNCE:
		tcpm_set_state(port, SRC_TRYWAIT, 0);
		break;
	case SNK_TRY_WAIT_DEBOUNCE:
		/* Do nothing, waiting for PD_DEBOUNCE to do be done */
		break;
	case SNK_TRYWAIT:
		/* Do nothing, waiting for tCCDebounce */
		break;
	case SNK_TRYWAIT_VBUS:
		if (tcpm_port_is_sink(port))
			tcpm_set_state(port, SNK_ATTACHED, 0);
		break;
	case SNK_TRYWAIT_DEBOUNCE:
		/* Do nothing, waiting for Rp */
		break;
	case SNK_TRY_WAIT_DEBOUNCE_CHECK_VBUS:
		if (port->vbus_present && tcpm_port_is_sink(port))
			tcpm_set_state(port, SNK_ATTACHED, 0);
		break;
	case SRC_TRY_WAIT:
	case SRC_TRY_DEBOUNCE:
		/* Do nothing, waiting for sink detection */
		break;
	case FR_SWAP_SEND:
	case FR_SWAP_SEND_TIMEOUT:
	case FR_SWAP_SNK_SRC_TRANSITION_TO_OFF:
	case FR_SWAP_SNK_SRC_SOURCE_VBUS_APPLIED:
		if (port->tcpc->frs_sourcing_vbus)
			port->tcpc->frs_sourcing_vbus(port->tcpc);
		break;
	case FR_SWAP_SNK_SRC_NEW_SINK_READY:
		if (port->tcpc->frs_sourcing_vbus)
			port->tcpc->frs_sourcing_vbus(port->tcpc);
		tcpm_set_state(port, FR_SWAP_SNK_SRC_SOURCE_VBUS_APPLIED, 0);
		break;

	case PORT_RESET:
	case PORT_RESET_WAIT_OFF:
		/*
		 * State set back to default mode once the timer completes.
		 * Ignore vbus changes here.
		 */
		break;

	default:
		break;
	}
}

static void _tcpm_pd_vbus_off(struct tcpm_port *port)
{
	tcpm_log_force(port, "VBUS off");
	port->vbus_present = false;
	port->vbus_never_low = false;
	switch (port->state) {
	case SNK_HARD_RESET_SINK_OFF:
		tcpm_set_state(port, SNK_HARD_RESET_WAIT_VBUS, 0);
		break;
	case HARD_RESET_SEND:
		break;
	case SNK_TRY:
		/* Do nothing, waiting for timeout */
		break;
	case SRC_TRYWAIT:
		/* Hand over to state machine if needed */
		if (tcpm_port_is_source(port))
			tcpm_set_state(port, SRC_TRYWAIT_DEBOUNCE, 0);
		break;
	case SNK_TRY_WAIT_DEBOUNCE:
		/* Do nothing, waiting for PD_DEBOUNCE to do be done */
		break;
	case SNK_TRYWAIT:
	case SNK_TRYWAIT_VBUS:
	case SNK_TRYWAIT_DEBOUNCE:
		break;
	case SNK_ATTACH_WAIT:
		tcpm_set_state(port, SNK_UNATTACHED, 0);
		break;

	case SNK_NEGOTIATE_CAPABILITIES:
		break;

	case PR_SWAP_SRC_SNK_TRANSITION_OFF:
		tcpm_set_state(port, PR_SWAP_SRC_SNK_SOURCE_OFF, 0);
		break;

	case PR_SWAP_SNK_SRC_SINK_OFF:
		/* Do nothing, expected */
		break;

	case PR_SWAP_SNK_SRC_SOURCE_ON:
		/*
		 * Do nothing when vbus off notification is received.
		 * TCPM can wait for PD_T_NEWSRC in PR_SWAP_SNK_SRC_SOURCE_ON
		 * for the vbus source to ramp up.
		 */
		break;

	case PORT_RESET_WAIT_OFF:
		tcpm_set_state(port, tcpm_default_state(port), 0);
		break;

	case SRC_TRY_WAIT:
	case SRC_TRY_DEBOUNCE:
		/* Do nothing, waiting for sink detection */
		break;

	case SRC_STARTUP:
	case SRC_SEND_CAPABILITIES:
	case SRC_SEND_CAPABILITIES_TIMEOUT:
	case SRC_NEGOTIATE_CAPABILITIES:
	case SRC_TRANSITION_SUPPLY:
	case SRC_READY:
	case SRC_WAIT_NEW_CAPABILITIES:
		/*
		 * Force to unattached state to re-initiate connection.
		 * DRP port should move to Unattached.SNK instead of Unattached.SRC if
		 * sink removed. Although sink removal here is due to source's vbus collapse,
		 * treat it the same way for consistency.
		 */
		if (port->port_type == TYPEC_PORT_SRC)
			tcpm_set_state(port, SRC_UNATTACHED, tcpm_wait_for_discharge(port));
		else
			tcpm_set_state(port, SNK_UNATTACHED, tcpm_wait_for_discharge(port));
		break;

	case PORT_RESET:
		/*
		 * State set back to default mode once the timer completes.
		 * Ignore vbus changes here.
		 */
		break;

	case FR_SWAP_SEND:
	case FR_SWAP_SEND_TIMEOUT:
	case FR_SWAP_SNK_SRC_TRANSITION_TO_OFF:
	case FR_SWAP_SNK_SRC_NEW_SINK_READY:
	case FR_SWAP_SNK_SRC_SOURCE_VBUS_APPLIED:
		/* Do nothing, vbus drop expected */
		break;

	default:
		if (port->pwr_role == TYPEC_SINK && port->attached)
			tcpm_set_state(port, SNK_UNATTACHED, tcpm_wait_for_discharge(port));
		break;
	}
}

static void _tcpm_pd_vbus_vsafe0v(struct tcpm_port *port)
{
	tcpm_log_force(port, "VBUS VSAFE0V");
	port->vbus_vsafe0v = true;
	switch (port->state) {
	case SRC_HARD_RESET_VBUS_OFF:
		/*
		 * After establishing the vSafe0V voltage condition on VBUS, the Source Shall wait
		 * tSrcRecover before re-applying VCONN and restoring VBUS to vSafe5V.
		 */
		tcpm_set_state(port, SRC_HARD_RESET_VBUS_ON, PD_T_SRC_RECOVER);
		break;
	case SRC_ATTACH_WAIT:
		if (tcpm_port_is_source(port))
			tcpm_set_state(port, tcpm_try_snk(port) ? SNK_TRY : SRC_ATTACHED,
				       PD_T_CC_DEBOUNCE);
		break;
	case SRC_STARTUP:
	case SRC_SEND_CAPABILITIES:
	case SRC_SEND_CAPABILITIES_TIMEOUT:
	case SRC_NEGOTIATE_CAPABILITIES:
	case SRC_TRANSITION_SUPPLY:
	case SRC_READY:
	case SRC_WAIT_NEW_CAPABILITIES:
		if (port->auto_vbus_discharge_enabled) {
			if (port->port_type == TYPEC_PORT_SRC)
				tcpm_set_state(port, SRC_UNATTACHED, 0);
			else
				tcpm_set_state(port, SNK_UNATTACHED, 0);
		}
		break;
	case PR_SWAP_SNK_SRC_SINK_OFF:
<<<<<<< HEAD
=======
	case PR_SWAP_SNK_SRC_SOURCE_ON:
>>>>>>> d92805b6
		/* Do nothing, vsafe0v is expected during transition */
		break;
	default:
		if (port->pwr_role == TYPEC_SINK && port->auto_vbus_discharge_enabled)
			tcpm_set_state(port, SNK_UNATTACHED, 0);
		break;
	}
}

static void _tcpm_pd_hard_reset(struct tcpm_port *port)
{
	tcpm_log_force(port, "Received hard reset");
	if (port->bist_request == BDO_MODE_TESTDATA && port->tcpc->set_bist_data)
		port->tcpc->set_bist_data(port->tcpc, false);

	if (port->ams != NONE_AMS)
		port->ams = NONE_AMS;
	if (port->hard_reset_count < PD_N_HARD_RESET_COUNT)
		port->ams = HARD_RESET;
	/*
	 * If we keep receiving hard reset requests, executing the hard reset
	 * must have failed. Revert to error recovery if that happens.
	 */
	tcpm_set_state(port,
		       port->hard_reset_count < PD_N_HARD_RESET_COUNT ?
				HARD_RESET_START : ERROR_RECOVERY,
		       0);
}

static void tcpm_pd_event_handler(struct kthread_work *work)
{
	struct tcpm_port *port = container_of(work, struct tcpm_port,
					      event_work);
	u32 events;

	mutex_lock(&port->lock);

	spin_lock(&port->pd_event_lock);
	while (port->pd_events) {
		events = port->pd_events;
		port->pd_events = 0;
		spin_unlock(&port->pd_event_lock);
		if (events & TCPM_RESET_EVENT)
			_tcpm_pd_hard_reset(port);
		if (events & TCPM_VBUS_EVENT) {
			bool vbus;

			vbus = port->tcpc->get_vbus(port->tcpc);
			if (vbus) {
				_tcpm_pd_vbus_on(port);
			} else {
				_tcpm_pd_vbus_off(port);
				/*
				 * When TCPC does not support detecting vsafe0v voltage level,
				 * treat vbus absent as vsafe0v. Else invoke is_vbus_vsafe0v
				 * to see if vbus has discharge to VSAFE0V.
				 */
				if (!port->tcpc->is_vbus_vsafe0v ||
				    port->tcpc->is_vbus_vsafe0v(port->tcpc))
					_tcpm_pd_vbus_vsafe0v(port);
			}
		}
		if (events & TCPM_CC_EVENT) {
			enum typec_cc_status cc1, cc2;

			if (port->tcpc->get_cc(port->tcpc, &cc1, &cc2) == 0)
				_tcpm_cc_change(port, cc1, cc2);
		}
		if (events & TCPM_FRS_EVENT) {
			if (port->state == SNK_READY) {
				int ret;

				port->upcoming_state = FR_SWAP_SEND;
				ret = tcpm_ams_start(port, FAST_ROLE_SWAP);
				if (ret == -EAGAIN)
					port->upcoming_state = INVALID_STATE;
			} else {
				tcpm_log(port, "Discarding FRS_SIGNAL! Not in sink ready");
			}
		}
		if (events & TCPM_SOURCING_VBUS) {
			tcpm_log(port, "sourcing vbus");
			/*
			 * In fast role swap case TCPC autonomously sources vbus. Set vbus_source
			 * true as TCPM wouldn't have called tcpm_set_vbus.
			 *
			 * When vbus is sourced on the command on TCPM i.e. TCPM called
			 * tcpm_set_vbus to source vbus, vbus_source would already be true.
			 */
			port->vbus_source = true;
			_tcpm_pd_vbus_on(port);
		}

		spin_lock(&port->pd_event_lock);
	}
	spin_unlock(&port->pd_event_lock);
	mutex_unlock(&port->lock);
}

void tcpm_cc_change(struct tcpm_port *port)
{
	spin_lock(&port->pd_event_lock);
	port->pd_events |= TCPM_CC_EVENT;
	spin_unlock(&port->pd_event_lock);
	kthread_queue_work(port->wq, &port->event_work);
}
EXPORT_SYMBOL_GPL(tcpm_cc_change);

void tcpm_vbus_change(struct tcpm_port *port)
{
	spin_lock(&port->pd_event_lock);
	port->pd_events |= TCPM_VBUS_EVENT;
	spin_unlock(&port->pd_event_lock);
	kthread_queue_work(port->wq, &port->event_work);
}
EXPORT_SYMBOL_GPL(tcpm_vbus_change);

void tcpm_pd_hard_reset(struct tcpm_port *port)
{
	spin_lock(&port->pd_event_lock);
	port->pd_events = TCPM_RESET_EVENT;
	spin_unlock(&port->pd_event_lock);
	kthread_queue_work(port->wq, &port->event_work);
}
EXPORT_SYMBOL_GPL(tcpm_pd_hard_reset);

void tcpm_sink_frs(struct tcpm_port *port)
{
	spin_lock(&port->pd_event_lock);
	port->pd_events |= TCPM_FRS_EVENT;
	spin_unlock(&port->pd_event_lock);
	kthread_queue_work(port->wq, &port->event_work);
}
EXPORT_SYMBOL_GPL(tcpm_sink_frs);

void tcpm_sourcing_vbus(struct tcpm_port *port)
{
	spin_lock(&port->pd_event_lock);
	port->pd_events |= TCPM_SOURCING_VBUS;
	spin_unlock(&port->pd_event_lock);
	kthread_queue_work(port->wq, &port->event_work);
}
EXPORT_SYMBOL_GPL(tcpm_sourcing_vbus);

static void tcpm_enable_frs_work(struct kthread_work *work)
{
	struct tcpm_port *port = container_of(work, struct tcpm_port, enable_frs);
	int ret;

	mutex_lock(&port->lock);
	/* Not FRS capable */
	if (!port->connected || port->port_type != TYPEC_PORT_DRP ||
	    port->pwr_opmode != TYPEC_PWR_MODE_PD ||
	    !port->tcpc->enable_frs ||
	    /* Sink caps queried */
	    port->sink_cap_done || port->negotiated_rev < PD_REV30)
		goto unlock;

	/* Send when the state machine is idle */
	if (port->state != SNK_READY || port->vdm_sm_running || port->send_discover)
		goto resched;

	port->upcoming_state = GET_SINK_CAP;
	ret = tcpm_ams_start(port, GET_SINK_CAPABILITIES);
	if (ret == -EAGAIN) {
		port->upcoming_state = INVALID_STATE;
	} else {
		port->sink_cap_done = true;
		goto unlock;
	}
resched:
	mod_enable_frs_delayed_work(port, GET_SINK_CAP_RETRY_MS);
unlock:
	mutex_unlock(&port->lock);
}

static void tcpm_send_discover_work(struct kthread_work *work)
{
	struct tcpm_port *port = container_of(work, struct tcpm_port, send_discover_work);

	mutex_lock(&port->lock);
	/* No need to send DISCOVER_IDENTITY anymore */
	if (!port->send_discover)
		goto unlock;

	if (port->data_role == TYPEC_DEVICE && port->negotiated_rev < PD_REV30) {
		port->send_discover = false;
		goto unlock;
	}

	/* Retry if the port is not idle */
	if ((port->state != SRC_READY && port->state != SNK_READY) || port->vdm_sm_running) {
		mod_send_discover_delayed_work(port, SEND_DISCOVER_RETRY_MS);
		goto unlock;
	}

	tcpm_send_vdm(port, USB_SID_PD, CMD_DISCOVER_IDENT, NULL, 0);

unlock:
	mutex_unlock(&port->lock);
}

static int tcpm_dr_set(struct typec_port *p, enum typec_data_role data)
{
	struct tcpm_port *port = typec_get_drvdata(p);
	int ret;

	mutex_lock(&port->swap_lock);
	mutex_lock(&port->lock);

	if (port->typec_caps.data != TYPEC_PORT_DRD) {
		ret = -EINVAL;
		goto port_unlock;
	}
	if (port->state != SRC_READY && port->state != SNK_READY) {
		ret = -EAGAIN;
		goto port_unlock;
	}

	if (port->data_role == data) {
		ret = 0;
		goto port_unlock;
	}

	/*
	 * XXX
	 * 6.3.9: If an alternate mode is active, a request to swap
	 * alternate modes shall trigger a port reset.
	 * Reject data role swap request in this case.
	 */

	if (!port->pd_capable) {
		/*
		 * If the partner is not PD capable, reset the port to
		 * trigger a role change. This can only work if a preferred
		 * role is configured, and if it matches the requested role.
		 */
		if (port->try_role == TYPEC_NO_PREFERRED_ROLE ||
		    port->try_role == port->pwr_role) {
			ret = -EINVAL;
			goto port_unlock;
		}
		port->non_pd_role_swap = true;
		tcpm_set_state(port, PORT_RESET, 0);
	} else {
		port->upcoming_state = DR_SWAP_SEND;
		ret = tcpm_ams_start(port, DATA_ROLE_SWAP);
		if (ret == -EAGAIN) {
			port->upcoming_state = INVALID_STATE;
			goto port_unlock;
		}
	}

	port->swap_status = 0;
	port->swap_pending = true;
	reinit_completion(&port->swap_complete);
	mutex_unlock(&port->lock);

	if (!wait_for_completion_timeout(&port->swap_complete,
				msecs_to_jiffies(PD_ROLE_SWAP_TIMEOUT)))
		ret = -ETIMEDOUT;
	else
		ret = port->swap_status;

	port->non_pd_role_swap = false;
	goto swap_unlock;

port_unlock:
	mutex_unlock(&port->lock);
swap_unlock:
	mutex_unlock(&port->swap_lock);
	return ret;
}

static int tcpm_pr_set(struct typec_port *p, enum typec_role role)
{
	struct tcpm_port *port = typec_get_drvdata(p);
	int ret;

	mutex_lock(&port->swap_lock);
	mutex_lock(&port->lock);

	if (port->port_type != TYPEC_PORT_DRP) {
		ret = -EINVAL;
		goto port_unlock;
	}
	if (port->state != SRC_READY && port->state != SNK_READY) {
		ret = -EAGAIN;
		goto port_unlock;
	}

	if (role == port->pwr_role) {
		ret = 0;
		goto port_unlock;
	}

	port->upcoming_state = PR_SWAP_SEND;
	ret = tcpm_ams_start(port, POWER_ROLE_SWAP);
	if (ret == -EAGAIN) {
		port->upcoming_state = INVALID_STATE;
		goto port_unlock;
	}

	port->swap_status = 0;
	port->swap_pending = true;
	reinit_completion(&port->swap_complete);
	mutex_unlock(&port->lock);

	if (!wait_for_completion_timeout(&port->swap_complete,
				msecs_to_jiffies(PD_ROLE_SWAP_TIMEOUT)))
		ret = -ETIMEDOUT;
	else
		ret = port->swap_status;

	goto swap_unlock;

port_unlock:
	mutex_unlock(&port->lock);
swap_unlock:
	mutex_unlock(&port->swap_lock);
	return ret;
}

static int tcpm_vconn_set(struct typec_port *p, enum typec_role role)
{
	struct tcpm_port *port = typec_get_drvdata(p);
	int ret;

	mutex_lock(&port->swap_lock);
	mutex_lock(&port->lock);

	if (port->state != SRC_READY && port->state != SNK_READY) {
		ret = -EAGAIN;
		goto port_unlock;
	}

	if (role == port->vconn_role) {
		ret = 0;
		goto port_unlock;
	}

	port->upcoming_state = VCONN_SWAP_SEND;
	ret = tcpm_ams_start(port, VCONN_SWAP);
	if (ret == -EAGAIN) {
		port->upcoming_state = INVALID_STATE;
		goto port_unlock;
	}

	port->swap_status = 0;
	port->swap_pending = true;
	reinit_completion(&port->swap_complete);
	mutex_unlock(&port->lock);

	if (!wait_for_completion_timeout(&port->swap_complete,
				msecs_to_jiffies(PD_ROLE_SWAP_TIMEOUT)))
		ret = -ETIMEDOUT;
	else
		ret = port->swap_status;

	goto swap_unlock;

port_unlock:
	mutex_unlock(&port->lock);
swap_unlock:
	mutex_unlock(&port->swap_lock);
	return ret;
}

static int tcpm_try_role(struct typec_port *p, int role)
{
	struct tcpm_port *port = typec_get_drvdata(p);
	struct tcpc_dev	*tcpc = port->tcpc;
	int ret = 0;

	mutex_lock(&port->lock);
	if (tcpc->try_role)
		ret = tcpc->try_role(tcpc, role);
	if (!ret)
		port->try_role = role;
	port->try_src_count = 0;
	port->try_snk_count = 0;
	mutex_unlock(&port->lock);

	return ret;
}

static int tcpm_pps_set_op_curr(struct tcpm_port *port, u16 req_op_curr)
{
	unsigned int target_mw;
	int ret;

	mutex_lock(&port->swap_lock);
	mutex_lock(&port->lock);

	if (!port->pps_data.active) {
		ret = -EOPNOTSUPP;
		goto port_unlock;
	}

	if (port->state != SNK_READY) {
		ret = -EAGAIN;
		goto port_unlock;
	}

	if (req_op_curr > port->pps_data.max_curr) {
		ret = -EINVAL;
		goto port_unlock;
	}

	target_mw = (req_op_curr * port->supply_voltage) / 1000;
	if (target_mw < port->operating_snk_mw) {
		ret = -EINVAL;
		goto port_unlock;
	}

	port->upcoming_state = SNK_NEGOTIATE_PPS_CAPABILITIES;
	ret = tcpm_ams_start(port, POWER_NEGOTIATION);
	if (ret == -EAGAIN) {
		port->upcoming_state = INVALID_STATE;
		goto port_unlock;
	}

	/* Round down operating current to align with PPS valid steps */
	req_op_curr = req_op_curr - (req_op_curr % RDO_PROG_CURR_MA_STEP);

	reinit_completion(&port->pps_complete);
	port->pps_data.req_op_curr = req_op_curr;
	port->pps_status = 0;
	port->pps_pending = true;
	mutex_unlock(&port->lock);

	if (!wait_for_completion_timeout(&port->pps_complete,
				msecs_to_jiffies(PD_PPS_CTRL_TIMEOUT)))
		ret = -ETIMEDOUT;
	else
		ret = port->pps_status;

	goto swap_unlock;

port_unlock:
	mutex_unlock(&port->lock);
swap_unlock:
	mutex_unlock(&port->swap_lock);

	return ret;
}

static int tcpm_pps_set_out_volt(struct tcpm_port *port, u16 req_out_volt)
{
	unsigned int target_mw;
	int ret;

	mutex_lock(&port->swap_lock);
	mutex_lock(&port->lock);

	if (!port->pps_data.active) {
		ret = -EOPNOTSUPP;
		goto port_unlock;
	}

	if (port->state != SNK_READY) {
		ret = -EAGAIN;
		goto port_unlock;
	}

	if (req_out_volt < port->pps_data.min_volt ||
	    req_out_volt > port->pps_data.max_volt) {
		ret = -EINVAL;
		goto port_unlock;
	}

	target_mw = (port->current_limit * req_out_volt) / 1000;
	if (target_mw < port->operating_snk_mw) {
		ret = -EINVAL;
		goto port_unlock;
	}

	port->upcoming_state = SNK_NEGOTIATE_PPS_CAPABILITIES;
	ret = tcpm_ams_start(port, POWER_NEGOTIATION);
	if (ret == -EAGAIN) {
		port->upcoming_state = INVALID_STATE;
		goto port_unlock;
	}

	/* Round down output voltage to align with PPS valid steps */
	req_out_volt = req_out_volt - (req_out_volt % RDO_PROG_VOLT_MV_STEP);

	reinit_completion(&port->pps_complete);
	port->pps_data.req_out_volt = req_out_volt;
	port->pps_status = 0;
	port->pps_pending = true;
	mutex_unlock(&port->lock);

	if (!wait_for_completion_timeout(&port->pps_complete,
				msecs_to_jiffies(PD_PPS_CTRL_TIMEOUT)))
		ret = -ETIMEDOUT;
	else
		ret = port->pps_status;

	goto swap_unlock;

port_unlock:
	mutex_unlock(&port->lock);
swap_unlock:
	mutex_unlock(&port->swap_lock);

	return ret;
}

static int tcpm_pps_activate(struct tcpm_port *port, bool activate)
{
	int ret = 0;

	mutex_lock(&port->swap_lock);
	mutex_lock(&port->lock);

	if (!port->pps_data.supported) {
		ret = -EOPNOTSUPP;
		goto port_unlock;
	}

	/* Trying to deactivate PPS when already deactivated so just bail */
	if (!port->pps_data.active && !activate)
		goto port_unlock;

	if (port->state != SNK_READY) {
		ret = -EAGAIN;
		goto port_unlock;
	}

	if (activate)
		port->upcoming_state = SNK_NEGOTIATE_PPS_CAPABILITIES;
	else
		port->upcoming_state = SNK_NEGOTIATE_CAPABILITIES;
	ret = tcpm_ams_start(port, POWER_NEGOTIATION);
	if (ret == -EAGAIN) {
		port->upcoming_state = INVALID_STATE;
		goto port_unlock;
	}

	reinit_completion(&port->pps_complete);
	port->pps_status = 0;
	port->pps_pending = true;

	/* Trigger PPS request or move back to standard PDO contract */
	if (activate) {
		port->pps_data.req_out_volt = port->supply_voltage;
		port->pps_data.req_op_curr = port->current_limit;
	}
	mutex_unlock(&port->lock);

	if (!wait_for_completion_timeout(&port->pps_complete,
				msecs_to_jiffies(PD_PPS_CTRL_TIMEOUT)))
		ret = -ETIMEDOUT;
	else
		ret = port->pps_status;

	goto swap_unlock;

port_unlock:
	mutex_unlock(&port->lock);
swap_unlock:
	mutex_unlock(&port->swap_lock);

	return ret;
}

static void tcpm_init(struct tcpm_port *port)
{
	enum typec_cc_status cc1, cc2;

	port->tcpc->init(port->tcpc);

	tcpm_reset_port(port);

	/*
	 * XXX
	 * Should possibly wait for VBUS to settle if it was enabled locally
	 * since tcpm_reset_port() will disable VBUS.
	 */
	port->vbus_present = port->tcpc->get_vbus(port->tcpc);
	if (port->vbus_present)
		port->vbus_never_low = true;

	/*
	 * 1. When vbus_present is true, voltage on VBUS is already at VSAFE5V.
	 * So implicitly vbus_vsafe0v = false.
	 *
	 * 2. When vbus_present is false and TCPC does NOT support querying
	 * vsafe0v status, then, it's best to assume vbus is at VSAFE0V i.e.
	 * vbus_vsafe0v is true.
	 *
	 * 3. When vbus_present is false and TCPC does support querying vsafe0v,
	 * then, query tcpc for vsafe0v status.
	 */
	if (port->vbus_present)
		port->vbus_vsafe0v = false;
	else if (!port->tcpc->is_vbus_vsafe0v)
		port->vbus_vsafe0v = true;
	else
		port->vbus_vsafe0v = port->tcpc->is_vbus_vsafe0v(port->tcpc);

	tcpm_set_state(port, tcpm_default_state(port), 0);

	if (port->tcpc->get_cc(port->tcpc, &cc1, &cc2) == 0)
		_tcpm_cc_change(port, cc1, cc2);

	/*
	 * Some adapters need a clean slate at startup, and won't recover
	 * otherwise. So do not try to be fancy and force a clean disconnect.
	 */
	tcpm_set_state(port, PORT_RESET, 0);
}

static int tcpm_port_type_set(struct typec_port *p, enum typec_port_type type)
{
	struct tcpm_port *port = typec_get_drvdata(p);

	mutex_lock(&port->lock);
	if (type == port->port_type)
		goto port_unlock;

	port->port_type = type;

	if (!port->connected) {
		tcpm_set_state(port, PORT_RESET, 0);
	} else if (type == TYPEC_PORT_SNK) {
		if (!(port->pwr_role == TYPEC_SINK &&
		      port->data_role == TYPEC_DEVICE))
			tcpm_set_state(port, PORT_RESET, 0);
	} else if (type == TYPEC_PORT_SRC) {
		if (!(port->pwr_role == TYPEC_SOURCE &&
		      port->data_role == TYPEC_HOST))
			tcpm_set_state(port, PORT_RESET, 0);
	}

port_unlock:
	mutex_unlock(&port->lock);
	return 0;
}

static const struct typec_operations tcpm_ops = {
	.try_role = tcpm_try_role,
	.dr_set = tcpm_dr_set,
	.pr_set = tcpm_pr_set,
	.vconn_set = tcpm_vconn_set,
	.port_type_set = tcpm_port_type_set
};

void tcpm_tcpc_reset(struct tcpm_port *port)
{
	mutex_lock(&port->lock);
	/* XXX: Maintain PD connection if possible? */
	tcpm_init(port);
	mutex_unlock(&port->lock);
}
EXPORT_SYMBOL_GPL(tcpm_tcpc_reset);

static int tcpm_fw_get_caps(struct tcpm_port *port,
			    struct fwnode_handle *fwnode)
{
	const char *cap_str;
	int ret;
	u32 mw, frs_current;

	if (!fwnode)
		return -EINVAL;

	/*
	 * This fwnode has a "compatible" property, but is never populated as a
	 * struct device. Instead we simply parse it to read the properties.
	 * This it breaks fw_devlink=on. To maintain backward compatibility
	 * with existing DT files, we work around this by deleting any
	 * fwnode_links to/from this fwnode.
	 */
	fw_devlink_purge_absent_suppliers(fwnode);

	/* USB data support is optional */
	ret = fwnode_property_read_string(fwnode, "data-role", &cap_str);
	if (ret == 0) {
		ret = typec_find_port_data_role(cap_str);
		if (ret < 0)
			return ret;
		port->typec_caps.data = ret;
	}

	ret = fwnode_property_read_string(fwnode, "power-role", &cap_str);
	if (ret < 0)
		return ret;

	ret = typec_find_port_power_role(cap_str);
	if (ret < 0)
		return ret;
	port->typec_caps.type = ret;
	port->port_type = port->typec_caps.type;

	port->slow_charger_loop = fwnode_property_read_bool(fwnode, "slow-charger-loop");
	if (port->port_type == TYPEC_PORT_SNK)
		goto sink;

	/* Get source pdos */
	ret = fwnode_property_count_u32(fwnode, "source-pdos");
	if (ret <= 0)
		return -EINVAL;

	port->nr_src_pdo = min(ret, PDO_MAX_OBJECTS);
	ret = fwnode_property_read_u32_array(fwnode, "source-pdos",
					     port->src_pdo, port->nr_src_pdo);
	if ((ret < 0) || tcpm_validate_caps(port, port->src_pdo,
					    port->nr_src_pdo))
		return -EINVAL;

	if (port->port_type == TYPEC_PORT_SRC)
		return 0;

	/* Get the preferred power role for DRP */
	ret = fwnode_property_read_string(fwnode, "try-power-role", &cap_str);
	if (ret < 0)
		return ret;

	port->typec_caps.prefer_role = typec_find_power_role(cap_str);
	if (port->typec_caps.prefer_role < 0)
		return -EINVAL;
sink:
	/* Get sink pdos */
	ret = fwnode_property_count_u32(fwnode, "sink-pdos");
	if (ret <= 0)
		return -EINVAL;

	port->nr_snk_pdo = min(ret, PDO_MAX_OBJECTS);
	ret = fwnode_property_read_u32_array(fwnode, "sink-pdos",
					     port->snk_pdo, port->nr_snk_pdo);
	if ((ret < 0) || tcpm_validate_caps(port, port->snk_pdo,
					    port->nr_snk_pdo))
		return -EINVAL;

	if (fwnode_property_read_u32(fwnode, "op-sink-microwatt", &mw) < 0)
		return -EINVAL;
	port->operating_snk_mw = mw / 1000;

	port->self_powered = fwnode_property_read_bool(fwnode, "self-powered");

	/* FRS can only be supported byb DRP ports */
	if (port->port_type == TYPEC_PORT_DRP) {
		ret = fwnode_property_read_u32(fwnode, "new-source-frs-typec-current",
					       &frs_current);
		if (ret >= 0 && frs_current <= FRS_5V_3A)
			port->new_source_frs_current = frs_current;
	}

	/* sink-vdos is optional */
	ret = fwnode_property_count_u32(fwnode, "sink-vdos");
	if (ret < 0)
		ret = 0;

	port->nr_snk_vdo = min(ret, VDO_MAX_OBJECTS);
	if (port->nr_snk_vdo) {
		ret = fwnode_property_read_u32_array(fwnode, "sink-vdos",
						     port->snk_vdo,
						     port->nr_snk_vdo);
		if (ret < 0)
			return ret;
	}

	/* If sink-vdos is found, sink-vdos-v1 is expected for backward compatibility. */
	if (port->nr_snk_vdo) {
		ret = fwnode_property_count_u32(fwnode, "sink-vdos-v1");
		if (ret < 0)
			return ret;
		else if (ret == 0)
			return -ENODATA;

		port->nr_snk_vdo_v1 = min(ret, VDO_MAX_OBJECTS);
		ret = fwnode_property_read_u32_array(fwnode, "sink-vdos-v1",
						     port->snk_vdo_v1,
						     port->nr_snk_vdo_v1);
		if (ret < 0)
			return ret;
	}

	return 0;
}

/* Power Supply access to expose source power information */
enum tcpm_psy_online_states {
	TCPM_PSY_OFFLINE = 0,
	TCPM_PSY_FIXED_ONLINE,
	TCPM_PSY_PROG_ONLINE,
};

static enum power_supply_property tcpm_psy_props[] = {
	POWER_SUPPLY_PROP_USB_TYPE,
	POWER_SUPPLY_PROP_ONLINE,
	POWER_SUPPLY_PROP_VOLTAGE_MIN,
	POWER_SUPPLY_PROP_VOLTAGE_MAX,
	POWER_SUPPLY_PROP_VOLTAGE_NOW,
	POWER_SUPPLY_PROP_CURRENT_MAX,
	POWER_SUPPLY_PROP_CURRENT_NOW,
};

static int tcpm_psy_get_online(struct tcpm_port *port,
			       union power_supply_propval *val)
{
	if (port->vbus_charge) {
		if (port->pps_data.active)
			val->intval = TCPM_PSY_PROG_ONLINE;
		else
			val->intval = TCPM_PSY_FIXED_ONLINE;
	} else {
		val->intval = TCPM_PSY_OFFLINE;
	}

	return 0;
}

static int tcpm_psy_get_voltage_min(struct tcpm_port *port,
				    union power_supply_propval *val)
{
	if (port->pps_data.active)
		val->intval = port->pps_data.min_volt * 1000;
	else
		val->intval = port->supply_voltage * 1000;

	return 0;
}

static int tcpm_psy_get_voltage_max(struct tcpm_port *port,
				    union power_supply_propval *val)
{
	if (port->pps_data.active)
		val->intval = port->pps_data.max_volt * 1000;
	else
		val->intval = port->supply_voltage * 1000;

	return 0;
}

static int tcpm_psy_get_voltage_now(struct tcpm_port *port,
				    union power_supply_propval *val)
{
	val->intval = port->supply_voltage * 1000;

	return 0;
}

static int tcpm_psy_get_current_max(struct tcpm_port *port,
				    union power_supply_propval *val)
{
	if (port->pps_data.active)
		val->intval = port->pps_data.max_curr * 1000;
	else
		val->intval = port->current_limit * 1000;

	return 0;
}

static int tcpm_psy_get_current_now(struct tcpm_port *port,
				    union power_supply_propval *val)
{
	val->intval = port->current_limit * 1000;

	return 0;
}

static int tcpm_psy_get_prop(struct power_supply *psy,
			     enum power_supply_property psp,
			     union power_supply_propval *val)
{
	struct tcpm_port *port = power_supply_get_drvdata(psy);
	int ret = 0;

	switch (psp) {
	case POWER_SUPPLY_PROP_USB_TYPE:
		val->intval = port->usb_type;
		break;
	case POWER_SUPPLY_PROP_ONLINE:
		ret = tcpm_psy_get_online(port, val);
		break;
	case POWER_SUPPLY_PROP_VOLTAGE_MIN:
		ret = tcpm_psy_get_voltage_min(port, val);
		break;
	case POWER_SUPPLY_PROP_VOLTAGE_MAX:
		ret = tcpm_psy_get_voltage_max(port, val);
		break;
	case POWER_SUPPLY_PROP_VOLTAGE_NOW:
		ret = tcpm_psy_get_voltage_now(port, val);
		break;
	case POWER_SUPPLY_PROP_CURRENT_MAX:
		ret = tcpm_psy_get_current_max(port, val);
		break;
	case POWER_SUPPLY_PROP_CURRENT_NOW:
		ret = tcpm_psy_get_current_now(port, val);
		break;
	default:
		ret = -EINVAL;
		break;
	}

	return ret;
}

static int tcpm_psy_set_online(struct tcpm_port *port,
			       const union power_supply_propval *val)
{
	int ret;

	switch (val->intval) {
	case TCPM_PSY_FIXED_ONLINE:
		ret = tcpm_pps_activate(port, false);
		break;
	case TCPM_PSY_PROG_ONLINE:
		ret = tcpm_pps_activate(port, true);
		break;
	default:
		ret = -EINVAL;
		break;
	}

	return ret;
}

static int tcpm_psy_set_prop(struct power_supply *psy,
			     enum power_supply_property psp,
			     const union power_supply_propval *val)
{
	struct tcpm_port *port = power_supply_get_drvdata(psy);
	int ret;

	switch (psp) {
	case POWER_SUPPLY_PROP_ONLINE:
		ret = tcpm_psy_set_online(port, val);
		break;
	case POWER_SUPPLY_PROP_VOLTAGE_NOW:
		if (val->intval < port->pps_data.min_volt * 1000 ||
		    val->intval > port->pps_data.max_volt * 1000)
			ret = -EINVAL;
		else
			ret = tcpm_pps_set_out_volt(port, val->intval / 1000);
		break;
	case POWER_SUPPLY_PROP_CURRENT_NOW:
		if (val->intval > port->pps_data.max_curr * 1000)
			ret = -EINVAL;
		else
			ret = tcpm_pps_set_op_curr(port, val->intval / 1000);
		break;
	default:
		ret = -EINVAL;
		break;
	}
	power_supply_changed(port->psy);
	return ret;
}

static int tcpm_psy_prop_writeable(struct power_supply *psy,
				   enum power_supply_property psp)
{
	switch (psp) {
	case POWER_SUPPLY_PROP_ONLINE:
	case POWER_SUPPLY_PROP_VOLTAGE_NOW:
	case POWER_SUPPLY_PROP_CURRENT_NOW:
		return 1;
	default:
		return 0;
	}
}

static enum power_supply_usb_type tcpm_psy_usb_types[] = {
	POWER_SUPPLY_USB_TYPE_C,
	POWER_SUPPLY_USB_TYPE_PD,
	POWER_SUPPLY_USB_TYPE_PD_PPS,
};

static const char *tcpm_psy_name_prefix = "tcpm-source-psy-";

static int devm_tcpm_psy_register(struct tcpm_port *port)
{
	struct power_supply_config psy_cfg = {};
	const char *port_dev_name = dev_name(port->dev);
	size_t psy_name_len = strlen(tcpm_psy_name_prefix) +
				     strlen(port_dev_name) + 1;
	char *psy_name;

	psy_cfg.drv_data = port;
	psy_cfg.fwnode = dev_fwnode(port->dev);
	psy_name = devm_kzalloc(port->dev, psy_name_len, GFP_KERNEL);
	if (!psy_name)
		return -ENOMEM;

	snprintf(psy_name, psy_name_len, "%s%s", tcpm_psy_name_prefix,
		 port_dev_name);
	port->psy_desc.name = psy_name;
	port->psy_desc.type = POWER_SUPPLY_TYPE_USB;
	port->psy_desc.usb_types = tcpm_psy_usb_types;
	port->psy_desc.num_usb_types = ARRAY_SIZE(tcpm_psy_usb_types);
	port->psy_desc.properties = tcpm_psy_props;
	port->psy_desc.num_properties = ARRAY_SIZE(tcpm_psy_props);
	port->psy_desc.get_property = tcpm_psy_get_prop;
	port->psy_desc.set_property = tcpm_psy_set_prop;
	port->psy_desc.property_is_writeable = tcpm_psy_prop_writeable;

	port->usb_type = POWER_SUPPLY_USB_TYPE_C;

	port->psy = devm_power_supply_register(port->dev, &port->psy_desc,
					       &psy_cfg);

	return PTR_ERR_OR_ZERO(port->psy);
}

static enum hrtimer_restart state_machine_timer_handler(struct hrtimer *timer)
{
	struct tcpm_port *port = container_of(timer, struct tcpm_port, state_machine_timer);

	kthread_queue_work(port->wq, &port->state_machine);
	return HRTIMER_NORESTART;
}

static enum hrtimer_restart vdm_state_machine_timer_handler(struct hrtimer *timer)
{
	struct tcpm_port *port = container_of(timer, struct tcpm_port, vdm_state_machine_timer);

	kthread_queue_work(port->wq, &port->vdm_state_machine);
	return HRTIMER_NORESTART;
}

static enum hrtimer_restart enable_frs_timer_handler(struct hrtimer *timer)
{
	struct tcpm_port *port = container_of(timer, struct tcpm_port, enable_frs_timer);

	kthread_queue_work(port->wq, &port->enable_frs);
	return HRTIMER_NORESTART;
}

static enum hrtimer_restart send_discover_timer_handler(struct hrtimer *timer)
{
	struct tcpm_port *port = container_of(timer, struct tcpm_port, send_discover_timer);

	kthread_queue_work(port->wq, &port->send_discover_work);
	return HRTIMER_NORESTART;
}

struct tcpm_port *tcpm_register_port(struct device *dev, struct tcpc_dev *tcpc)
{
	struct tcpm_port *port;
	int err;

	if (!dev || !tcpc ||
	    !tcpc->get_vbus || !tcpc->set_cc || !tcpc->get_cc ||
	    !tcpc->set_polarity || !tcpc->set_vconn || !tcpc->set_vbus ||
	    !tcpc->set_pd_rx || !tcpc->set_roles || !tcpc->pd_transmit)
		return ERR_PTR(-EINVAL);

	port = devm_kzalloc(dev, sizeof(*port), GFP_KERNEL);
	if (!port)
		return ERR_PTR(-ENOMEM);

	port->dev = dev;
	port->tcpc = tcpc;

	mutex_init(&port->lock);
	mutex_init(&port->swap_lock);

	port->wq = kthread_create_worker(0, dev_name(dev));
	if (IS_ERR(port->wq))
		return ERR_CAST(port->wq);
	sched_set_fifo(port->wq->task);

	kthread_init_work(&port->state_machine, tcpm_state_machine_work);
	kthread_init_work(&port->vdm_state_machine, vdm_state_machine_work);
	kthread_init_work(&port->event_work, tcpm_pd_event_handler);
	kthread_init_work(&port->enable_frs, tcpm_enable_frs_work);
	kthread_init_work(&port->send_discover_work, tcpm_send_discover_work);
	hrtimer_init(&port->state_machine_timer, CLOCK_MONOTONIC, HRTIMER_MODE_REL);
	port->state_machine_timer.function = state_machine_timer_handler;
	hrtimer_init(&port->vdm_state_machine_timer, CLOCK_MONOTONIC, HRTIMER_MODE_REL);
	port->vdm_state_machine_timer.function = vdm_state_machine_timer_handler;
	hrtimer_init(&port->enable_frs_timer, CLOCK_MONOTONIC, HRTIMER_MODE_REL);
	port->enable_frs_timer.function = enable_frs_timer_handler;
	hrtimer_init(&port->send_discover_timer, CLOCK_MONOTONIC, HRTIMER_MODE_REL);
	port->send_discover_timer.function = send_discover_timer_handler;

	spin_lock_init(&port->pd_event_lock);

	init_completion(&port->tx_complete);
	init_completion(&port->swap_complete);
	init_completion(&port->pps_complete);
	tcpm_debugfs_init(port);

	err = tcpm_fw_get_caps(port, tcpc->fwnode);
	if (err < 0)
		goto out_destroy_wq;

	port->try_role = port->typec_caps.prefer_role;

	port->typec_caps.fwnode = tcpc->fwnode;
	port->typec_caps.revision = 0x0120;	/* Type-C spec release 1.2 */
	port->typec_caps.pd_revision = 0x0300;	/* USB-PD spec release 3.0 */
	port->typec_caps.svdm_version = SVDM_VER_2_0;
	port->typec_caps.driver_data = port;
	port->typec_caps.ops = &tcpm_ops;
	port->typec_caps.orientation_aware = 1;

	port->partner_desc.identity = &port->partner_ident;
	port->port_type = port->typec_caps.type;

	port->role_sw = usb_role_switch_get(port->dev);
	if (IS_ERR(port->role_sw)) {
		err = PTR_ERR(port->role_sw);
		goto out_destroy_wq;
	}

	err = devm_tcpm_psy_register(port);
	if (err)
		goto out_role_sw_put;
	power_supply_changed(port->psy);

	port->typec_port = typec_register_port(port->dev, &port->typec_caps);
	if (IS_ERR(port->typec_port)) {
		err = PTR_ERR(port->typec_port);
		goto out_role_sw_put;
	}

	typec_port_register_altmodes(port->typec_port,
				     &tcpm_altmode_ops, port,
				     port->port_altmode, ALTMODE_DISCOVERY_MAX);

	mutex_lock(&port->lock);
	tcpm_init(port);
	mutex_unlock(&port->lock);

	tcpm_log(port, "%s: registered", dev_name(dev));
	return port;

out_role_sw_put:
	usb_role_switch_put(port->role_sw);
out_destroy_wq:
	tcpm_debugfs_exit(port);
	kthread_destroy_worker(port->wq);
	return ERR_PTR(err);
}
EXPORT_SYMBOL_GPL(tcpm_register_port);

void tcpm_unregister_port(struct tcpm_port *port)
{
	int i;

	hrtimer_cancel(&port->send_discover_timer);
	hrtimer_cancel(&port->enable_frs_timer);
	hrtimer_cancel(&port->vdm_state_machine_timer);
	hrtimer_cancel(&port->state_machine_timer);

	tcpm_reset_port(port);
	for (i = 0; i < ARRAY_SIZE(port->port_altmode); i++)
		typec_unregister_altmode(port->port_altmode[i]);
	typec_unregister_port(port->typec_port);
	usb_role_switch_put(port->role_sw);
	tcpm_debugfs_exit(port);
	kthread_destroy_worker(port->wq);
}
EXPORT_SYMBOL_GPL(tcpm_unregister_port);

MODULE_AUTHOR("Guenter Roeck <groeck@chromium.org>");
MODULE_DESCRIPTION("USB Type-C Port Manager");
MODULE_LICENSE("GPL");<|MERGE_RESOLUTION|>--- conflicted
+++ resolved
@@ -5232,10 +5232,7 @@
 		}
 		break;
 	case PR_SWAP_SNK_SRC_SINK_OFF:
-<<<<<<< HEAD
-=======
 	case PR_SWAP_SNK_SRC_SOURCE_ON:
->>>>>>> d92805b6
 		/* Do nothing, vsafe0v is expected during transition */
 		break;
 	default:
