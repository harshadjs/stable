--- conflicted
+++ resolved
@@ -5359,11 +5359,8 @@
 			drv->reset_bandwidth = over->reset_bandwidth;
 		if (over->update_hub_device)
 			drv->update_hub_device = over->update_hub_device;
-<<<<<<< HEAD
-=======
 		if (over->hub_control)
 			drv->hub_control = over->hub_control;
->>>>>>> 98817289
 	}
 }
 EXPORT_SYMBOL_GPL(xhci_init_driver);
