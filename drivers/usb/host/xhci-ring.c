--- conflicted
+++ resolved
@@ -3018,14 +3018,7 @@
 		return -ENODEV;
 	}
 
-<<<<<<< HEAD
-	/* Are there more items on the event ring?  Caller will call us again to
-	 * check.
-	 */
-	return 1;
-=======
 	return 0;
->>>>>>> 1b4861e3
 }
 
 /*
@@ -3075,11 +3068,6 @@
 	}
 }
 
-<<<<<<< HEAD
-static int xhci_handle_events(struct xhci_hcd *xhci, struct xhci_interrupter *ir)
-{
-	int event_loop = 0;
-=======
 /*
  * Handle all OS-owned events on an interrupter event ring. It may drop
  * and reaquire xhci->lock between event processing.
@@ -3088,20 +3076,16 @@
 {
 	int event_loop = 0;
 	int err;
->>>>>>> 1b4861e3
 	u64 temp;
 
 	xhci_clear_interrupt_pending(xhci, ir);
 
-<<<<<<< HEAD
-=======
 	/* Event ring hasn't been allocated yet. */
 	if (!ir->event_ring || !ir->event_ring->dequeue) {
 		xhci_err(xhci, "ERROR interrupter event ring not ready\n");
 		return -ENOMEM;
 	}
 
->>>>>>> 1b4861e3
 	if (xhci->xhc_state & XHCI_STATE_DYING ||
 	    xhci->xhc_state & XHCI_STATE_HALTED) {
 		xhci_dbg(xhci, "xHCI dying, ignoring interrupt. Shouldn't IRQs be disabled?\n");
@@ -3112,14 +3096,10 @@
 		return -ENODEV;
 	}
 
-<<<<<<< HEAD
-	while (xhci_handle_event(xhci, ir) > 0) {
-=======
 	/* Process all OS owned event TRBs on this event ring */
 	while (unhandled_event_trb(ir->event_ring)) {
 		err = xhci_handle_event_trb(xhci, ir, ir->event_ring->dequeue);
 
->>>>>>> 1b4861e3
 		/*
 		 * If half a segment of events have been handled in one go then
 		 * update ERDP, and force isoc trbs to interrupt more often
@@ -3135,12 +3115,9 @@
 
 		/* Update SW event ring dequeue pointer */
 		inc_deq(xhci, ir->event_ring);
-<<<<<<< HEAD
-=======
 
 		if (err)
 			break;
->>>>>>> 1b4861e3
 	}
 
 	xhci_update_erst_dequeue(xhci, ir, true);
