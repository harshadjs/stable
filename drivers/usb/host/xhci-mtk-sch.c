--- conflicted
+++ resolved
@@ -461,23 +461,14 @@
 		for (j = 0; j < sch_ep->cs_count; j++) {
 			tmp = tt->fs_bus_bw[base + j] + sch_ep->bw_cost_per_microframe;
 			if (tmp > FS_PAYLOAD_MAX)
-<<<<<<< HEAD
-				return -ERANGE;
-=======
 				return -ESCH_BW_OVERFLOW;
->>>>>>> 25423f4b
 		}
 	}
 
 	return 0;
 }
 
-<<<<<<< HEAD
-static int check_sch_tt(struct usb_device *udev,
-	struct mu3h_sch_ep_info *sch_ep, u32 offset)
-=======
 static int check_sch_tt(struct mu3h_sch_ep_info *sch_ep, u32 offset)
->>>>>>> 25423f4b
 {
 	struct mu3h_sch_tt *tt = sch_ep->sch_tt;
 	u32 extra_cs_count;
@@ -499,11 +490,7 @@
 
 		for (i = 0; i < sch_ep->cs_count; i++)
 			if (test_bit(offset + i, tt->ss_bit_map))
-<<<<<<< HEAD
-				return -ERANGE;
-=======
 				return -ESCH_SS_OVERLAP;
->>>>>>> 25423f4b
 
 	} else {
 		u32 cs_count = DIV_ROUND_UP(sch_ep->maxpkt, FS_PAYLOAD_MAX);
@@ -531,15 +518,8 @@
 		if (cs_count > 7)
 			cs_count = 7; /* HW limit */
 
-<<<<<<< HEAD
-		for (i = 0; i < cs_count + 2; i++) {
-			if (test_bit(offset + i, tt->ss_bit_map))
-				return -ERANGE;
-		}
-=======
 		if (test_bit(offset, tt->ss_bit_map))
 			return -ESCH_SS_OVERLAP;
->>>>>>> 25423f4b
 
 		sch_ep->cs_count = cs_count;
 		/* one for ss, the other for idle */
@@ -556,12 +536,7 @@
 	return check_fs_bus_bw(sch_ep, offset);
 }
 
-<<<<<<< HEAD
-static void update_sch_tt(struct usb_device *udev,
-	struct mu3h_sch_ep_info *sch_ep, bool used)
-=======
 static void update_sch_tt(struct mu3h_sch_ep_info *sch_ep, bool used)
->>>>>>> 25423f4b
 {
 	struct mu3h_sch_tt *tt = sch_ep->sch_tt;
 	u32 base, num_esit;
@@ -677,38 +652,15 @@
 	sch_ep->cs_count = min_cs_count;
 	sch_ep->num_budget_microframes = min_num_budget;
 
-<<<<<<< HEAD
-	if (is_fs_or_ls(udev->speed)) {
-		/* all offset for tt is not ok*/
-		if (!tt_offset_ok)
-			return -ERANGE;
-
-		update_sch_tt(udev, sch_ep, 1);
-	}
-
-	/* update bus bandwidth info */
-	update_bus_bw(sch_bw, sch_ep, 1);
-
-	return 0;
-=======
 	return load_ep_bw(sch_bw, sch_ep, true);
->>>>>>> 25423f4b
 }
 
 static void destroy_sch_ep(struct usb_device *udev,
 	struct mu3h_sch_bw_info *sch_bw, struct mu3h_sch_ep_info *sch_ep)
 {
 	/* only release ep bw check passed by check_sch_bw() */
-<<<<<<< HEAD
-	if (sch_ep->allocated) {
-		update_bus_bw(sch_bw, sch_ep, 0);
-		if (sch_ep->sch_tt)
-			update_sch_tt(udev, sch_ep, 0);
-	}
-=======
 	if (sch_ep->allocated)
 		load_ep_bw(sch_bw, sch_ep, false);
->>>>>>> 25423f4b
 
 	if (sch_ep->sch_tt)
 		drop_tt(udev);
