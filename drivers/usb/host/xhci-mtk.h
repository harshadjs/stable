/* SPDX-License-Identifier: GPL-2.0 */
/*
 * Copyright (c) 2015 MediaTek Inc.
 * Author:
 *  Zhigang.Wei <zhigang.wei@mediatek.com>
 *  Chunfeng.Yun <chunfeng.yun@mediatek.com>
 */

#ifndef _XHCI_MTK_H_
#define _XHCI_MTK_H_

#include <linux/clk.h>
#include <linux/hashtable.h>

#include "xhci.h"

#define BULK_CLKS_NUM	5

/* support at most 64 ep, use 32 size hash table */
#define SCH_EP_HASH_BITS	5

/**
 * To simplify scheduler algorithm, set a upper limit for ESIT,
 * if a synchromous ep's ESIT is larger than @XHCI_MTK_MAX_ESIT,
 * round down to the limit value, that means allocating more
 * bandwidth to it.
 */
#define XHCI_MTK_MAX_ESIT	(1 << 6)
#define XHCI_MTK_BW_INDEX(x)	((x) & (XHCI_MTK_MAX_ESIT - 1))

/**
<<<<<<< HEAD
 * @ss_bit_map: used to avoid start split microframes overlay
=======
>>>>>>> 3b17187f
 * @fs_bus_bw: array to keep track of bandwidth already used for FS
 * @ep_list: Endpoints using this TT
 */
struct mu3h_sch_tt {
<<<<<<< HEAD
	DECLARE_BITMAP(ss_bit_map, XHCI_MTK_MAX_ESIT);
=======
>>>>>>> 3b17187f
	u32 fs_bus_bw[XHCI_MTK_MAX_ESIT];
	struct list_head ep_list;
};

/**
 * struct mu3h_sch_bw_info: schedule information for bandwidth domain
 *
 * @bus_bw: array to keep track of bandwidth already used at each uframes
 *
 * treat a HS root port as a bandwidth domain, but treat a SS root port as
 * two bandwidth domains, one for IN eps and another for OUT eps.
 */
struct mu3h_sch_bw_info {
	u32 bus_bw[XHCI_MTK_MAX_ESIT];
};

/**
 * struct mu3h_sch_ep_info: schedule information for endpoint
 *
 * @esit: unit is 125us, equal to 2 << Interval field in ep-context
 * @num_esit: number of @esit in a period
 * @num_budget_microframes: number of continuous uframes
 *		(@repeat==1) scheduled within the interval
 * @bw_cost_per_microframe: bandwidth cost per microframe
 * @hentry: hash table entry
 * @endpoint: linked into bandwidth domain which it belongs to
 * @tt_endpoint: linked into mu3h_sch_tt's list which it belongs to
 * @bw_info: bandwidth domain which this endpoint belongs
 * @sch_tt: mu3h_sch_tt linked into
 * @ep_type: endpoint type
 * @maxpkt: max packet size of endpoint
 * @ep: address of usb_host_endpoint struct
 * @allocated: the bandwidth is aready allocated from bus_bw
 * @offset: which uframe of the interval that transfer should be
 *		scheduled first time within the interval
 * @repeat: the time gap between two uframes that transfers are
 *		scheduled within a interval. in the simple algorithm, only
 *		assign 0 or 1 to it; 0 means using only one uframe in a
 *		interval, and 1 means using @num_budget_microframes
 *		continuous uframes
 * @pkts: number of packets to be transferred in the scheduled uframes
 * @cs_count: number of CS that host will trigger
 * @burst_mode: burst mode for scheduling. 0: normal burst mode,
 *		distribute the bMaxBurst+1 packets for a single burst
 *		according to @pkts and @repeat, repeate the burst multiple
 *		times; 1: distribute the (bMaxBurst+1)*(Mult+1) packets
 *		according to @pkts and @repeat. normal mode is used by
 *		default
 * @bw_budget_table: table to record bandwidth budget per microframe
 */
struct mu3h_sch_ep_info {
	u32 esit;
	u32 num_esit;
	u32 num_budget_microframes;
	u32 bw_cost_per_microframe;
	struct list_head endpoint;
	struct hlist_node hentry;
	struct list_head tt_endpoint;
	struct mu3h_sch_bw_info *bw_info;
	struct mu3h_sch_tt *sch_tt;
	u32 ep_type;
	u32 maxpkt;
<<<<<<< HEAD
	void *ep;
=======
	struct usb_host_endpoint *ep;
	enum usb_device_speed speed;
>>>>>>> 3b17187f
	bool allocated;
	/*
	 * mtk xHCI scheduling information put into reserved DWs
	 * in ep context
	 */
	u32 offset;
	u32 repeat;
	u32 pkts;
	u32 cs_count;
	u32 burst_mode;
	u32 bw_budget_table[];
};

#define MU3C_U3_PORT_MAX 4
#define MU3C_U2_PORT_MAX 5

/**
 * struct mu3c_ippc_regs: MTK ssusb ip port control registers
 * @ip_pw_ctr0~3: ip power and clock control registers
 * @ip_pw_sts1~2: ip power and clock status registers
 * @ip_xhci_cap: ip xHCI capability register
 * @u3_ctrl_p[x]: ip usb3 port x control register, only low 4bytes are used
 * @u2_ctrl_p[x]: ip usb2 port x control register, only low 4bytes are used
 * @u2_phy_pll: usb2 phy pll control register
 */
struct mu3c_ippc_regs {
	__le32 ip_pw_ctr0;
	__le32 ip_pw_ctr1;
	__le32 ip_pw_ctr2;
	__le32 ip_pw_ctr3;
	__le32 ip_pw_sts1;
	__le32 ip_pw_sts2;
	__le32 reserved0[3];
	__le32 ip_xhci_cap;
	__le32 reserved1[2];
	__le64 u3_ctrl_p[MU3C_U3_PORT_MAX];
	__le64 u2_ctrl_p[MU3C_U2_PORT_MAX];
	__le32 reserved2;
	__le32 u2_phy_pll;
	__le32 reserved3[33]; /* 0x80 ~ 0xff */
};

struct xhci_hcd_mtk {
	struct device *dev;
	struct usb_hcd *hcd;
	struct mu3h_sch_bw_info *sch_array;
	struct list_head bw_ep_chk_list;
<<<<<<< HEAD
=======
	DECLARE_HASHTABLE(sch_ep_hash, SCH_EP_HASH_BITS);
>>>>>>> 3b17187f
	struct mu3c_ippc_regs __iomem *ippc_regs;
	int num_u2_ports;
	int num_u3_ports;
	int u2p_dis_msk;
	int u3p_dis_msk;
	struct regulator *vusb33;
	struct regulator *vbus;
<<<<<<< HEAD
	struct clk *sys_clk;	/* sys and mac clock */
	struct clk *xhci_clk;
	struct clk *ref_clk;
	struct clk *mcu_clk;
	struct clk *dma_clk;
	struct regmap *pericfg;
	struct phy **phys;
	int num_phys;
	bool lpm_support;
	bool u2_lpm_disable;
=======
	struct clk_bulk_data clks[BULK_CLKS_NUM];
	unsigned int has_ippc:1;
	unsigned int lpm_support:1;
	unsigned int u2_lpm_disable:1;
>>>>>>> 3b17187f
	/* usb remote wakeup */
	unsigned int uwk_en:1;
	struct regmap *uwk;
	u32 uwk_reg_base;
	u32 uwk_vers;
};

static inline struct xhci_hcd_mtk *hcd_to_mtk(struct usb_hcd *hcd)
{
	return dev_get_drvdata(hcd->self.controller);
}

int xhci_mtk_sch_init(struct xhci_hcd_mtk *mtk);
void xhci_mtk_sch_exit(struct xhci_hcd_mtk *mtk);
<<<<<<< HEAD
int xhci_mtk_add_ep_quirk(struct usb_hcd *hcd, struct usb_device *udev,
		struct usb_host_endpoint *ep);
void xhci_mtk_drop_ep_quirk(struct usb_hcd *hcd, struct usb_device *udev,
		struct usb_host_endpoint *ep);
int xhci_mtk_check_bandwidth(struct usb_hcd *hcd, struct usb_device *udev);
void xhci_mtk_reset_bandwidth(struct usb_hcd *hcd, struct usb_device *udev);

#else
static inline int xhci_mtk_add_ep_quirk(struct usb_hcd *hcd,
	struct usb_device *udev, struct usb_host_endpoint *ep)
{
	return 0;
}

static inline void xhci_mtk_drop_ep_quirk(struct usb_hcd *hcd,
	struct usb_device *udev, struct usb_host_endpoint *ep)
{
}

static inline int xhci_mtk_check_bandwidth(struct usb_hcd *hcd,
		struct usb_device *udev)
{
	return 0;
}

static inline void xhci_mtk_reset_bandwidth(struct usb_hcd *hcd,
		struct usb_device *udev)
{
}
#endif
=======
int xhci_mtk_add_ep(struct usb_hcd *hcd, struct usb_device *udev,
		    struct usb_host_endpoint *ep);
int xhci_mtk_drop_ep(struct usb_hcd *hcd, struct usb_device *udev,
		     struct usb_host_endpoint *ep);
int xhci_mtk_check_bandwidth(struct usb_hcd *hcd, struct usb_device *udev);
void xhci_mtk_reset_bandwidth(struct usb_hcd *hcd, struct usb_device *udev);
>>>>>>> 3b17187f

#endif		/* _XHCI_MTK_H_ */<|MERGE_RESOLUTION|>--- conflicted
+++ resolved
@@ -29,18 +29,10 @@
 #define XHCI_MTK_BW_INDEX(x)	((x) & (XHCI_MTK_MAX_ESIT - 1))
 
 /**
-<<<<<<< HEAD
- * @ss_bit_map: used to avoid start split microframes overlay
-=======
->>>>>>> 3b17187f
  * @fs_bus_bw: array to keep track of bandwidth already used for FS
  * @ep_list: Endpoints using this TT
  */
 struct mu3h_sch_tt {
-<<<<<<< HEAD
-	DECLARE_BITMAP(ss_bit_map, XHCI_MTK_MAX_ESIT);
-=======
->>>>>>> 3b17187f
 	u32 fs_bus_bw[XHCI_MTK_MAX_ESIT];
 	struct list_head ep_list;
 };
@@ -103,12 +95,8 @@
 	struct mu3h_sch_tt *sch_tt;
 	u32 ep_type;
 	u32 maxpkt;
-<<<<<<< HEAD
-	void *ep;
-=======
 	struct usb_host_endpoint *ep;
 	enum usb_device_speed speed;
->>>>>>> 3b17187f
 	bool allocated;
 	/*
 	 * mtk xHCI scheduling information put into reserved DWs
@@ -156,10 +144,7 @@
 	struct usb_hcd *hcd;
 	struct mu3h_sch_bw_info *sch_array;
 	struct list_head bw_ep_chk_list;
-<<<<<<< HEAD
-=======
 	DECLARE_HASHTABLE(sch_ep_hash, SCH_EP_HASH_BITS);
->>>>>>> 3b17187f
 	struct mu3c_ippc_regs __iomem *ippc_regs;
 	int num_u2_ports;
 	int num_u3_ports;
@@ -167,23 +152,10 @@
 	int u3p_dis_msk;
 	struct regulator *vusb33;
 	struct regulator *vbus;
-<<<<<<< HEAD
-	struct clk *sys_clk;	/* sys and mac clock */
-	struct clk *xhci_clk;
-	struct clk *ref_clk;
-	struct clk *mcu_clk;
-	struct clk *dma_clk;
-	struct regmap *pericfg;
-	struct phy **phys;
-	int num_phys;
-	bool lpm_support;
-	bool u2_lpm_disable;
-=======
 	struct clk_bulk_data clks[BULK_CLKS_NUM];
 	unsigned int has_ippc:1;
 	unsigned int lpm_support:1;
 	unsigned int u2_lpm_disable:1;
->>>>>>> 3b17187f
 	/* usb remote wakeup */
 	unsigned int uwk_en:1;
 	struct regmap *uwk;
@@ -198,44 +170,11 @@
 
 int xhci_mtk_sch_init(struct xhci_hcd_mtk *mtk);
 void xhci_mtk_sch_exit(struct xhci_hcd_mtk *mtk);
-<<<<<<< HEAD
-int xhci_mtk_add_ep_quirk(struct usb_hcd *hcd, struct usb_device *udev,
-		struct usb_host_endpoint *ep);
-void xhci_mtk_drop_ep_quirk(struct usb_hcd *hcd, struct usb_device *udev,
-		struct usb_host_endpoint *ep);
-int xhci_mtk_check_bandwidth(struct usb_hcd *hcd, struct usb_device *udev);
-void xhci_mtk_reset_bandwidth(struct usb_hcd *hcd, struct usb_device *udev);
-
-#else
-static inline int xhci_mtk_add_ep_quirk(struct usb_hcd *hcd,
-	struct usb_device *udev, struct usb_host_endpoint *ep)
-{
-	return 0;
-}
-
-static inline void xhci_mtk_drop_ep_quirk(struct usb_hcd *hcd,
-	struct usb_device *udev, struct usb_host_endpoint *ep)
-{
-}
-
-static inline int xhci_mtk_check_bandwidth(struct usb_hcd *hcd,
-		struct usb_device *udev)
-{
-	return 0;
-}
-
-static inline void xhci_mtk_reset_bandwidth(struct usb_hcd *hcd,
-		struct usb_device *udev)
-{
-}
-#endif
-=======
 int xhci_mtk_add_ep(struct usb_hcd *hcd, struct usb_device *udev,
 		    struct usb_host_endpoint *ep);
 int xhci_mtk_drop_ep(struct usb_hcd *hcd, struct usb_device *udev,
 		     struct usb_host_endpoint *ep);
 int xhci_mtk_check_bandwidth(struct usb_hcd *hcd, struct usb_device *udev);
 void xhci_mtk_reset_bandwidth(struct usb_hcd *hcd, struct usb_device *udev);
->>>>>>> 3b17187f
 
 #endif		/* _XHCI_MTK_H_ */