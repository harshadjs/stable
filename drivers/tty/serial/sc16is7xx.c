// SPDX-License-Identifier: GPL-2.0+
/*
 * SC16IS7xx tty serial driver - Copyright (C) 2014 GridPoint
 * Author: Jon Ringle <jringle@gridpoint.com>
 *
 *  Based on max310x.c, by Alexander Shiyan <shc_work@mail.ru>
 */

#define pr_fmt(fmt) KBUILD_MODNAME ": " fmt

#include <linux/bitops.h>
#include <linux/clk.h>
#include <linux/delay.h>
#include <linux/device.h>
#include <linux/gpio/driver.h>
#include <linux/i2c.h>
#include <linux/mod_devicetable.h>
#include <linux/module.h>
#include <linux/property.h>
#include <linux/regmap.h>
#include <linux/serial_core.h>
#include <linux/serial.h>
#include <linux/tty.h>
#include <linux/tty_flip.h>
#include <linux/spi/spi.h>
#include <linux/uaccess.h>
#include <uapi/linux/sched/types.h>

#define SC16IS7XX_NAME			"sc16is7xx"
#define SC16IS7XX_MAX_DEVS		8

/* SC16IS7XX register definitions */
#define SC16IS7XX_RHR_REG		(0x00) /* RX FIFO */
#define SC16IS7XX_THR_REG		(0x00) /* TX FIFO */
#define SC16IS7XX_IER_REG		(0x01) /* Interrupt enable */
#define SC16IS7XX_IIR_REG		(0x02) /* Interrupt Identification */
#define SC16IS7XX_FCR_REG		(0x02) /* FIFO control */
#define SC16IS7XX_LCR_REG		(0x03) /* Line Control */
#define SC16IS7XX_MCR_REG		(0x04) /* Modem Control */
#define SC16IS7XX_LSR_REG		(0x05) /* Line Status */
#define SC16IS7XX_MSR_REG		(0x06) /* Modem Status */
#define SC16IS7XX_SPR_REG		(0x07) /* Scratch Pad */
#define SC16IS7XX_TXLVL_REG		(0x08) /* TX FIFO level */
#define SC16IS7XX_RXLVL_REG		(0x09) /* RX FIFO level */
#define SC16IS7XX_IODIR_REG		(0x0a) /* I/O Direction
						* - only on 75x/76x
						*/
#define SC16IS7XX_IOSTATE_REG		(0x0b) /* I/O State
						* - only on 75x/76x
						*/
#define SC16IS7XX_IOINTENA_REG		(0x0c) /* I/O Interrupt Enable
						* - only on 75x/76x
						*/
#define SC16IS7XX_IOCONTROL_REG		(0x0e) /* I/O Control
						* - only on 75x/76x
						*/
#define SC16IS7XX_EFCR_REG		(0x0f) /* Extra Features Control */

/* TCR/TLR Register set: Only if ((MCR[2] == 1) && (EFR[4] == 1)) */
#define SC16IS7XX_TCR_REG		(0x06) /* Transmit control */
#define SC16IS7XX_TLR_REG		(0x07) /* Trigger level */

/* Special Register set: Only if ((LCR[7] == 1) && (LCR != 0xBF)) */
#define SC16IS7XX_DLL_REG		(0x00) /* Divisor Latch Low */
#define SC16IS7XX_DLH_REG		(0x01) /* Divisor Latch High */

/* Enhanced Register set: Only if (LCR == 0xBF) */
#define SC16IS7XX_EFR_REG		(0x02) /* Enhanced Features */
#define SC16IS7XX_XON1_REG		(0x04) /* Xon1 word */
#define SC16IS7XX_XON2_REG		(0x05) /* Xon2 word */
#define SC16IS7XX_XOFF1_REG		(0x06) /* Xoff1 word */
#define SC16IS7XX_XOFF2_REG		(0x07) /* Xoff2 word */

/* IER register bits */
#define SC16IS7XX_IER_RDI_BIT		(1 << 0) /* Enable RX data interrupt */
#define SC16IS7XX_IER_THRI_BIT		(1 << 1) /* Enable TX holding register
						  * interrupt */
#define SC16IS7XX_IER_RLSI_BIT		(1 << 2) /* Enable RX line status
						  * interrupt */
#define SC16IS7XX_IER_MSI_BIT		(1 << 3) /* Enable Modem status
						  * interrupt */

/* IER register bits - write only if (EFR[4] == 1) */
#define SC16IS7XX_IER_SLEEP_BIT		(1 << 4) /* Enable Sleep mode */
#define SC16IS7XX_IER_XOFFI_BIT		(1 << 5) /* Enable Xoff interrupt */
#define SC16IS7XX_IER_RTSI_BIT		(1 << 6) /* Enable nRTS interrupt */
#define SC16IS7XX_IER_CTSI_BIT		(1 << 7) /* Enable nCTS interrupt */

/* FCR register bits */
#define SC16IS7XX_FCR_FIFO_BIT		(1 << 0) /* Enable FIFO */
#define SC16IS7XX_FCR_RXRESET_BIT	(1 << 1) /* Reset RX FIFO */
#define SC16IS7XX_FCR_TXRESET_BIT	(1 << 2) /* Reset TX FIFO */
#define SC16IS7XX_FCR_RXLVLL_BIT	(1 << 6) /* RX Trigger level LSB */
#define SC16IS7XX_FCR_RXLVLH_BIT	(1 << 7) /* RX Trigger level MSB */

/* FCR register bits - write only if (EFR[4] == 1) */
#define SC16IS7XX_FCR_TXLVLL_BIT	(1 << 4) /* TX Trigger level LSB */
#define SC16IS7XX_FCR_TXLVLH_BIT	(1 << 5) /* TX Trigger level MSB */

/* IIR register bits */
#define SC16IS7XX_IIR_NO_INT_BIT	(1 << 0) /* No interrupts pending */
#define SC16IS7XX_IIR_ID_MASK		0x3e     /* Mask for the interrupt ID */
#define SC16IS7XX_IIR_THRI_SRC		0x02     /* TX holding register empty */
#define SC16IS7XX_IIR_RDI_SRC		0x04     /* RX data interrupt */
#define SC16IS7XX_IIR_RLSE_SRC		0x06     /* RX line status error */
#define SC16IS7XX_IIR_RTOI_SRC		0x0c     /* RX time-out interrupt */
#define SC16IS7XX_IIR_MSI_SRC		0x00     /* Modem status interrupt
						  * - only on 75x/76x
						  */
#define SC16IS7XX_IIR_INPIN_SRC		0x30     /* Input pin change of state
						  * - only on 75x/76x
						  */
#define SC16IS7XX_IIR_XOFFI_SRC		0x10     /* Received Xoff */
#define SC16IS7XX_IIR_CTSRTS_SRC	0x20     /* nCTS,nRTS change of state
						  * from active (LOW)
						  * to inactive (HIGH)
						  */
/* LCR register bits */
#define SC16IS7XX_LCR_LENGTH0_BIT	(1 << 0) /* Word length bit 0 */
#define SC16IS7XX_LCR_LENGTH1_BIT	(1 << 1) /* Word length bit 1
						  *
						  * Word length bits table:
						  * 00 -> 5 bit words
						  * 01 -> 6 bit words
						  * 10 -> 7 bit words
						  * 11 -> 8 bit words
						  */
#define SC16IS7XX_LCR_STOPLEN_BIT	(1 << 2) /* STOP length bit
						  *
						  * STOP length bit table:
						  * 0 -> 1 stop bit
						  * 1 -> 1-1.5 stop bits if
						  *      word length is 5,
						  *      2 stop bits otherwise
						  */
#define SC16IS7XX_LCR_PARITY_BIT	(1 << 3) /* Parity bit enable */
#define SC16IS7XX_LCR_EVENPARITY_BIT	(1 << 4) /* Even parity bit enable */
#define SC16IS7XX_LCR_FORCEPARITY_BIT	(1 << 5) /* 9-bit multidrop parity */
#define SC16IS7XX_LCR_TXBREAK_BIT	(1 << 6) /* TX break enable */
#define SC16IS7XX_LCR_DLAB_BIT		(1 << 7) /* Divisor Latch enable */
#define SC16IS7XX_LCR_WORD_LEN_5	(0x00)
#define SC16IS7XX_LCR_WORD_LEN_6	(0x01)
#define SC16IS7XX_LCR_WORD_LEN_7	(0x02)
#define SC16IS7XX_LCR_WORD_LEN_8	(0x03)
#define SC16IS7XX_LCR_CONF_MODE_A	SC16IS7XX_LCR_DLAB_BIT /* Special
								* reg set */
#define SC16IS7XX_LCR_CONF_MODE_B	0xBF                   /* Enhanced
								* reg set */

/* MCR register bits */
#define SC16IS7XX_MCR_DTR_BIT		(1 << 0) /* DTR complement
						  * - only on 75x/76x
						  */
#define SC16IS7XX_MCR_RTS_BIT		(1 << 1) /* RTS complement */
#define SC16IS7XX_MCR_TCRTLR_BIT	(1 << 2) /* TCR/TLR register enable */
#define SC16IS7XX_MCR_LOOP_BIT		(1 << 4) /* Enable loopback test mode */
#define SC16IS7XX_MCR_XONANY_BIT	(1 << 5) /* Enable Xon Any
						  * - write enabled
						  * if (EFR[4] == 1)
						  */
#define SC16IS7XX_MCR_IRDA_BIT		(1 << 6) /* Enable IrDA mode
						  * - write enabled
						  * if (EFR[4] == 1)
						  */
#define SC16IS7XX_MCR_CLKSEL_BIT	(1 << 7) /* Divide clock by 4
						  * - write enabled
						  * if (EFR[4] == 1)
						  */

/* LSR register bits */
#define SC16IS7XX_LSR_DR_BIT		(1 << 0) /* Receiver data ready */
#define SC16IS7XX_LSR_OE_BIT		(1 << 1) /* Overrun Error */
#define SC16IS7XX_LSR_PE_BIT		(1 << 2) /* Parity Error */
#define SC16IS7XX_LSR_FE_BIT		(1 << 3) /* Frame Error */
#define SC16IS7XX_LSR_BI_BIT		(1 << 4) /* Break Interrupt */
#define SC16IS7XX_LSR_BRK_ERROR_MASK	0x1E     /* BI, FE, PE, OE bits */
#define SC16IS7XX_LSR_THRE_BIT		(1 << 5) /* TX holding register empty */
#define SC16IS7XX_LSR_TEMT_BIT		(1 << 6) /* Transmitter empty */
#define SC16IS7XX_LSR_FIFOE_BIT		(1 << 7) /* Fifo Error */

/* MSR register bits */
#define SC16IS7XX_MSR_DCTS_BIT		(1 << 0) /* Delta CTS Clear To Send */
#define SC16IS7XX_MSR_DDSR_BIT		(1 << 1) /* Delta DSR Data Set Ready
						  * or (IO4)
						  * - only on 75x/76x
						  */
#define SC16IS7XX_MSR_DRI_BIT		(1 << 2) /* Delta RI Ring Indicator
						  * or (IO7)
						  * - only on 75x/76x
						  */
#define SC16IS7XX_MSR_DCD_BIT		(1 << 3) /* Delta CD Carrier Detect
						  * or (IO6)
						  * - only on 75x/76x
						  */
#define SC16IS7XX_MSR_CTS_BIT		(1 << 4) /* CTS */
#define SC16IS7XX_MSR_DSR_BIT		(1 << 5) /* DSR (IO4)
						  * - only on 75x/76x
						  */
#define SC16IS7XX_MSR_RI_BIT		(1 << 6) /* RI (IO7)
						  * - only on 75x/76x
						  */
#define SC16IS7XX_MSR_CD_BIT		(1 << 7) /* CD (IO6)
						  * - only on 75x/76x
						  */
#define SC16IS7XX_MSR_DELTA_MASK	0x0F     /* Any of the delta bits! */

/*
 * TCR register bits
 * TCR trigger levels are available from 0 to 60 characters with a granularity
 * of four.
 * The programmer must program the TCR such that TCR[3:0] > TCR[7:4]. There is
 * no built-in hardware check to make sure this condition is met. Also, the TCR
 * must be programmed with this condition before auto RTS or software flow
 * control is enabled to avoid spurious operation of the device.
 */
#define SC16IS7XX_TCR_RX_HALT(words)	((((words) / 4) & 0x0f) << 0)
#define SC16IS7XX_TCR_RX_RESUME(words)	((((words) / 4) & 0x0f) << 4)

/*
 * TLR register bits
 * If TLR[3:0] or TLR[7:4] are logical 0, the selectable trigger levels via the
 * FIFO Control Register (FCR) are used for the transmit and receive FIFO
 * trigger levels. Trigger levels from 4 characters to 60 characters are
 * available with a granularity of four.
 *
 * When the trigger level setting in TLR is zero, the SC16IS740/750/760 uses the
 * trigger level setting defined in FCR. If TLR has non-zero trigger level value
 * the trigger level defined in FCR is discarded. This applies to both transmit
 * FIFO and receive FIFO trigger level setting.
 *
 * When TLR is used for RX trigger level control, FCR[7:6] should be left at the
 * default state, that is, '00'.
 */
#define SC16IS7XX_TLR_TX_TRIGGER(words)	((((words) / 4) & 0x0f) << 0)
#define SC16IS7XX_TLR_RX_TRIGGER(words)	((((words) / 4) & 0x0f) << 4)

/* IOControl register bits (Only 750/760) */
#define SC16IS7XX_IOCONTROL_LATCH_BIT	(1 << 0) /* Enable input latching */
#define SC16IS7XX_IOCONTROL_MODEM_A_BIT	(1 << 1) /* Enable GPIO[7:4] as modem A pins */
#define SC16IS7XX_IOCONTROL_MODEM_B_BIT	(1 << 2) /* Enable GPIO[3:0] as modem B pins */
#define SC16IS7XX_IOCONTROL_SRESET_BIT	(1 << 3) /* Software Reset */

/* EFCR register bits */
#define SC16IS7XX_EFCR_9BIT_MODE_BIT	(1 << 0) /* Enable 9-bit or Multidrop
						  * mode (RS485) */
#define SC16IS7XX_EFCR_RXDISABLE_BIT	(1 << 1) /* Disable receiver */
#define SC16IS7XX_EFCR_TXDISABLE_BIT	(1 << 2) /* Disable transmitter */
#define SC16IS7XX_EFCR_AUTO_RS485_BIT	(1 << 4) /* Auto RS485 RTS direction */
#define SC16IS7XX_EFCR_RTS_INVERT_BIT	(1 << 5) /* RTS output inversion */
#define SC16IS7XX_EFCR_IRDA_MODE_BIT	(1 << 7) /* IrDA mode
						  * 0 = rate upto 115.2 kbit/s
						  *   - Only 750/760
						  * 1 = rate upto 1.152 Mbit/s
						  *   - Only 760
						  */

/* EFR register bits */
#define SC16IS7XX_EFR_AUTORTS_BIT	(1 << 6) /* Auto RTS flow ctrl enable */
#define SC16IS7XX_EFR_AUTOCTS_BIT	(1 << 7) /* Auto CTS flow ctrl enable */
#define SC16IS7XX_EFR_XOFF2_DETECT_BIT	(1 << 5) /* Enable Xoff2 detection */
#define SC16IS7XX_EFR_ENABLE_BIT	(1 << 4) /* Enable enhanced functions
						  * and writing to IER[7:4],
						  * FCR[5:4], MCR[7:5]
						  */
#define SC16IS7XX_EFR_SWFLOW3_BIT	(1 << 3) /* SWFLOW bit 3 */
#define SC16IS7XX_EFR_SWFLOW2_BIT	(1 << 2) /* SWFLOW bit 2
						  *
						  * SWFLOW bits 3 & 2 table:
						  * 00 -> no transmitter flow
						  *       control
						  * 01 -> transmitter generates
						  *       XON2 and XOFF2
						  * 10 -> transmitter generates
						  *       XON1 and XOFF1
						  * 11 -> transmitter generates
						  *       XON1, XON2, XOFF1 and
						  *       XOFF2
						  */
#define SC16IS7XX_EFR_SWFLOW1_BIT	(1 << 1) /* SWFLOW bit 2 */
#define SC16IS7XX_EFR_SWFLOW0_BIT	(1 << 0) /* SWFLOW bit 3
						  *
						  * SWFLOW bits 3 & 2 table:
						  * 00 -> no received flow
						  *       control
						  * 01 -> receiver compares
						  *       XON2 and XOFF2
						  * 10 -> receiver compares
						  *       XON1 and XOFF1
						  * 11 -> receiver compares
						  *       XON1, XON2, XOFF1 and
						  *       XOFF2
						  */
#define SC16IS7XX_EFR_FLOWCTRL_BITS	(SC16IS7XX_EFR_AUTORTS_BIT | \
					SC16IS7XX_EFR_AUTOCTS_BIT | \
					SC16IS7XX_EFR_XOFF2_DETECT_BIT | \
					SC16IS7XX_EFR_SWFLOW3_BIT | \
					SC16IS7XX_EFR_SWFLOW2_BIT | \
					SC16IS7XX_EFR_SWFLOW1_BIT | \
					SC16IS7XX_EFR_SWFLOW0_BIT)


/* Misc definitions */
#define SC16IS7XX_FIFO_SIZE		(64)
#define SC16IS7XX_REG_SHIFT		2
#define SC16IS7XX_GPIOS_PER_BANK	4

struct sc16is7xx_devtype {
	char	name[10];
	int	nr_gpio;
	int	nr_uart;
};

#define SC16IS7XX_RECONF_MD		(1 << 0)
#define SC16IS7XX_RECONF_IER		(1 << 1)
#define SC16IS7XX_RECONF_RS485		(1 << 2)

struct sc16is7xx_one_config {
	unsigned int			flags;
	u8				ier_mask;
	u8				ier_val;
};

struct sc16is7xx_one {
	struct uart_port		port;
	u8				line;
	struct kthread_work		tx_work;
	struct kthread_work		reg_work;
	struct kthread_delayed_work	ms_work;
	struct sc16is7xx_one_config	config;
	bool				irda_mode;
	unsigned int			old_mctrl;
};

struct sc16is7xx_port {
	const struct sc16is7xx_devtype	*devtype;
	struct regmap			*regmap;
	struct clk			*clk;
#ifdef CONFIG_GPIOLIB
	struct gpio_chip		gpio;
	unsigned long			gpio_valid_mask;
#endif
	u8				mctrl_mask;
	unsigned char			buf[SC16IS7XX_FIFO_SIZE];
	struct kthread_worker		kworker;
	struct task_struct		*kworker_task;
	struct mutex			efr_lock;
	struct sc16is7xx_one		p[];
};

static unsigned long sc16is7xx_lines;

static struct uart_driver sc16is7xx_uart = {
	.owner		= THIS_MODULE,
	.dev_name	= "ttySC",
	.nr		= SC16IS7XX_MAX_DEVS,
};

static void sc16is7xx_ier_set(struct uart_port *port, u8 bit);
static void sc16is7xx_stop_tx(struct uart_port *port);

#define to_sc16is7xx_port(p,e)	((container_of((p), struct sc16is7xx_port, e)))
#define to_sc16is7xx_one(p,e)	((container_of((p), struct sc16is7xx_one, e)))

static int sc16is7xx_line(struct uart_port *port)
{
	struct sc16is7xx_one *one = to_sc16is7xx_one(port, port);

	return one->line;
}

static u8 sc16is7xx_port_read(struct uart_port *port, u8 reg)
{
	struct sc16is7xx_port *s = dev_get_drvdata(port->dev);
	unsigned int val = 0;
	const u8 line = sc16is7xx_line(port);

	regmap_read(s->regmap, (reg << SC16IS7XX_REG_SHIFT) | line, &val);

	return val;
}

static void sc16is7xx_port_write(struct uart_port *port, u8 reg, u8 val)
{
	struct sc16is7xx_port *s = dev_get_drvdata(port->dev);
	const u8 line = sc16is7xx_line(port);

	regmap_write(s->regmap, (reg << SC16IS7XX_REG_SHIFT) | line, val);
}

static void sc16is7xx_fifo_read(struct uart_port *port, unsigned int rxlen)
{
	struct sc16is7xx_port *s = dev_get_drvdata(port->dev);
	const u8 line = sc16is7xx_line(port);
	u8 addr = (SC16IS7XX_RHR_REG << SC16IS7XX_REG_SHIFT) | line;

	regcache_cache_bypass(s->regmap, true);
	regmap_raw_read(s->regmap, addr, s->buf, rxlen);
	regcache_cache_bypass(s->regmap, false);
}

static void sc16is7xx_fifo_write(struct uart_port *port, u8 to_send)
{
	struct sc16is7xx_port *s = dev_get_drvdata(port->dev);
	const u8 line = sc16is7xx_line(port);
	u8 addr = (SC16IS7XX_THR_REG << SC16IS7XX_REG_SHIFT) | line;

	/*
	 * Don't send zero-length data, at least on SPI it confuses the chip
	 * delivering wrong TXLVL data.
	 */
	if (unlikely(!to_send))
		return;

	regcache_cache_bypass(s->regmap, true);
	regmap_raw_write(s->regmap, addr, s->buf, to_send);
	regcache_cache_bypass(s->regmap, false);
}

static void sc16is7xx_port_update(struct uart_port *port, u8 reg,
				  u8 mask, u8 val)
{
	struct sc16is7xx_port *s = dev_get_drvdata(port->dev);
	const u8 line = sc16is7xx_line(port);

	regmap_update_bits(s->regmap, (reg << SC16IS7XX_REG_SHIFT) | line,
			   mask, val);
}

static int sc16is7xx_alloc_line(void)
{
	int i;

	BUILD_BUG_ON(SC16IS7XX_MAX_DEVS > BITS_PER_LONG);

	for (i = 0; i < SC16IS7XX_MAX_DEVS; i++)
		if (!test_and_set_bit(i, &sc16is7xx_lines))
			break;

	return i;
}

static void sc16is7xx_power(struct uart_port *port, int on)
{
	sc16is7xx_port_update(port, SC16IS7XX_IER_REG,
			      SC16IS7XX_IER_SLEEP_BIT,
			      on ? 0 : SC16IS7XX_IER_SLEEP_BIT);
}

static const struct sc16is7xx_devtype sc16is74x_devtype = {
	.name		= "SC16IS74X",
	.nr_gpio	= 0,
	.nr_uart	= 1,
};

static const struct sc16is7xx_devtype sc16is750_devtype = {
	.name		= "SC16IS750",
	.nr_gpio	= 8,
	.nr_uart	= 1,
};

static const struct sc16is7xx_devtype sc16is752_devtype = {
	.name		= "SC16IS752",
	.nr_gpio	= 8,
	.nr_uart	= 2,
};

static const struct sc16is7xx_devtype sc16is760_devtype = {
	.name		= "SC16IS760",
	.nr_gpio	= 8,
	.nr_uart	= 1,
};

static const struct sc16is7xx_devtype sc16is762_devtype = {
	.name		= "SC16IS762",
	.nr_gpio	= 8,
	.nr_uart	= 2,
};

static bool sc16is7xx_regmap_volatile(struct device *dev, unsigned int reg)
{
	switch (reg >> SC16IS7XX_REG_SHIFT) {
	case SC16IS7XX_RHR_REG:
	case SC16IS7XX_IIR_REG:
	case SC16IS7XX_LSR_REG:
	case SC16IS7XX_MSR_REG:
	case SC16IS7XX_TXLVL_REG:
	case SC16IS7XX_RXLVL_REG:
	case SC16IS7XX_IOSTATE_REG:
	case SC16IS7XX_IOCONTROL_REG:
		return true;
	default:
		break;
	}

	return false;
}

static bool sc16is7xx_regmap_precious(struct device *dev, unsigned int reg)
{
	switch (reg >> SC16IS7XX_REG_SHIFT) {
	case SC16IS7XX_RHR_REG:
		return true;
	default:
		break;
	}

	return false;
}

static int sc16is7xx_set_baud(struct uart_port *port, int baud)
{
	struct sc16is7xx_port *s = dev_get_drvdata(port->dev);
	u8 lcr;
	u8 prescaler = 0;
	unsigned long clk = port->uartclk, div = clk / 16 / baud;

	if (div > 0xffff) {
		prescaler = SC16IS7XX_MCR_CLKSEL_BIT;
		div /= 4;
	}

	/* In an amazing feat of design, the Enhanced Features Register shares
	 * the address of the Interrupt Identification Register, and is
	 * switched in by writing a magic value (0xbf) to the Line Control
	 * Register. Any interrupt firing during this time will see the EFR
	 * where it expects the IIR to be, leading to "Unexpected interrupt"
	 * messages.
	 *
	 * Prevent this possibility by claiming a mutex while accessing the
	 * EFR, and claiming the same mutex from within the interrupt handler.
	 * This is similar to disabling the interrupt, but that doesn't work
	 * because the bulk of the interrupt processing is run as a workqueue
	 * job in thread context.
	 */
	mutex_lock(&s->efr_lock);

	lcr = sc16is7xx_port_read(port, SC16IS7XX_LCR_REG);

	/* Open the LCR divisors for configuration */
	sc16is7xx_port_write(port, SC16IS7XX_LCR_REG,
			     SC16IS7XX_LCR_CONF_MODE_B);

	/* Enable enhanced features */
	regcache_cache_bypass(s->regmap, true);
	sc16is7xx_port_update(port, SC16IS7XX_EFR_REG,
			      SC16IS7XX_EFR_ENABLE_BIT,
			      SC16IS7XX_EFR_ENABLE_BIT);

	regcache_cache_bypass(s->regmap, false);

	/* Put LCR back to the normal mode */
	sc16is7xx_port_write(port, SC16IS7XX_LCR_REG, lcr);

	mutex_unlock(&s->efr_lock);

	sc16is7xx_port_update(port, SC16IS7XX_MCR_REG,
			      SC16IS7XX_MCR_CLKSEL_BIT,
			      prescaler);

	/* Open the LCR divisors for configuration */
	sc16is7xx_port_write(port, SC16IS7XX_LCR_REG,
			     SC16IS7XX_LCR_CONF_MODE_A);

	/* Write the new divisor */
	regcache_cache_bypass(s->regmap, true);
	sc16is7xx_port_write(port, SC16IS7XX_DLH_REG, div / 256);
	sc16is7xx_port_write(port, SC16IS7XX_DLL_REG, div % 256);
	regcache_cache_bypass(s->regmap, false);

	/* Put LCR back to the normal mode */
	sc16is7xx_port_write(port, SC16IS7XX_LCR_REG, lcr);

	return DIV_ROUND_CLOSEST(clk / 16, div);
}

static void sc16is7xx_handle_rx(struct uart_port *port, unsigned int rxlen,
				unsigned int iir)
{
	struct sc16is7xx_port *s = dev_get_drvdata(port->dev);
	unsigned int lsr = 0, bytes_read, i;
	bool read_lsr = (iir == SC16IS7XX_IIR_RLSE_SRC) ? true : false;
	u8 ch, flag;

	if (unlikely(rxlen >= sizeof(s->buf))) {
		dev_warn_ratelimited(port->dev,
				     "ttySC%i: Possible RX FIFO overrun: %d\n",
				     port->line, rxlen);
		port->icount.buf_overrun++;
		/* Ensure sanity of RX level */
		rxlen = sizeof(s->buf);
	}

	while (rxlen) {
		/* Only read lsr if there are possible errors in FIFO */
		if (read_lsr) {
			lsr = sc16is7xx_port_read(port, SC16IS7XX_LSR_REG);
			if (!(lsr & SC16IS7XX_LSR_FIFOE_BIT))
				read_lsr = false; /* No errors left in FIFO */
		} else
			lsr = 0;

		if (read_lsr) {
			s->buf[0] = sc16is7xx_port_read(port, SC16IS7XX_RHR_REG);
			bytes_read = 1;
		} else {
			sc16is7xx_fifo_read(port, rxlen);
			bytes_read = rxlen;
		}

		lsr &= SC16IS7XX_LSR_BRK_ERROR_MASK;

		port->icount.rx++;
		flag = TTY_NORMAL;

		if (unlikely(lsr)) {
			if (lsr & SC16IS7XX_LSR_BI_BIT) {
				port->icount.brk++;
				if (uart_handle_break(port))
					continue;
			} else if (lsr & SC16IS7XX_LSR_PE_BIT)
				port->icount.parity++;
			else if (lsr & SC16IS7XX_LSR_FE_BIT)
				port->icount.frame++;
			else if (lsr & SC16IS7XX_LSR_OE_BIT)
				port->icount.overrun++;

			lsr &= port->read_status_mask;
			if (lsr & SC16IS7XX_LSR_BI_BIT)
				flag = TTY_BREAK;
			else if (lsr & SC16IS7XX_LSR_PE_BIT)
				flag = TTY_PARITY;
			else if (lsr & SC16IS7XX_LSR_FE_BIT)
				flag = TTY_FRAME;
			else if (lsr & SC16IS7XX_LSR_OE_BIT)
				flag = TTY_OVERRUN;
		}

		for (i = 0; i < bytes_read; ++i) {
			ch = s->buf[i];
			if (uart_handle_sysrq_char(port, ch))
				continue;

			if (lsr & port->ignore_status_mask)
				continue;

			uart_insert_char(port, lsr, SC16IS7XX_LSR_OE_BIT, ch,
					 flag);
		}
		rxlen -= bytes_read;
	}

	tty_flip_buffer_push(&port->state->port);
}

static void sc16is7xx_handle_tx(struct uart_port *port)
{
	struct sc16is7xx_port *s = dev_get_drvdata(port->dev);
	struct circ_buf *xmit = &port->state->xmit;
	unsigned int txlen, to_send, i;
	unsigned long flags;

	if (unlikely(port->x_char)) {
		sc16is7xx_port_write(port, SC16IS7XX_THR_REG, port->x_char);
		port->icount.tx++;
		port->x_char = 0;
		return;
	}

	if (uart_circ_empty(xmit) || uart_tx_stopped(port)) {
		spin_lock_irqsave(&port->lock, flags);
		sc16is7xx_stop_tx(port);
		spin_unlock_irqrestore(&port->lock, flags);
		return;
	}

	/* Get length of data pending in circular buffer */
	to_send = uart_circ_chars_pending(xmit);
	if (likely(to_send)) {
		/* Limit to size of TX FIFO */
		txlen = sc16is7xx_port_read(port, SC16IS7XX_TXLVL_REG);
		if (txlen > SC16IS7XX_FIFO_SIZE) {
			dev_err_ratelimited(port->dev,
				"chip reports %d free bytes in TX fifo, but it only has %d",
				txlen, SC16IS7XX_FIFO_SIZE);
			txlen = 0;
		}
		to_send = (to_send > txlen) ? txlen : to_send;

		/* Convert to linear buffer */
		for (i = 0; i < to_send; ++i) {
			s->buf[i] = xmit->buf[xmit->tail];
			uart_xmit_advance(port, 1);
		}

		sc16is7xx_fifo_write(port, to_send);
	}

	spin_lock_irqsave(&port->lock, flags);
	if (uart_circ_chars_pending(xmit) < WAKEUP_CHARS)
		uart_write_wakeup(port);

	if (uart_circ_empty(xmit))
		sc16is7xx_stop_tx(port);
	spin_unlock_irqrestore(&port->lock, flags);
}

static unsigned int sc16is7xx_get_hwmctrl(struct uart_port *port)
{
	u8 msr = sc16is7xx_port_read(port, SC16IS7XX_MSR_REG);
	unsigned int mctrl = 0;

	mctrl |= (msr & SC16IS7XX_MSR_CTS_BIT) ? TIOCM_CTS : 0;
	mctrl |= (msr & SC16IS7XX_MSR_DSR_BIT) ? TIOCM_DSR : 0;
	mctrl |= (msr & SC16IS7XX_MSR_CD_BIT)  ? TIOCM_CAR : 0;
	mctrl |= (msr & SC16IS7XX_MSR_RI_BIT)  ? TIOCM_RNG : 0;
	return mctrl;
}

static void sc16is7xx_update_mlines(struct sc16is7xx_one *one)
{
	struct uart_port *port = &one->port;
	struct sc16is7xx_port *s = dev_get_drvdata(port->dev);
	unsigned long flags;
	unsigned int status, changed;

	lockdep_assert_held_once(&s->efr_lock);

	status = sc16is7xx_get_hwmctrl(port);
	changed = status ^ one->old_mctrl;

	if (changed == 0)
		return;

	one->old_mctrl = status;

	spin_lock_irqsave(&port->lock, flags);
	if ((changed & TIOCM_RNG) && (status & TIOCM_RNG))
		port->icount.rng++;
	if (changed & TIOCM_DSR)
		port->icount.dsr++;
	if (changed & TIOCM_CAR)
		uart_handle_dcd_change(port, status & TIOCM_CAR);
	if (changed & TIOCM_CTS)
		uart_handle_cts_change(port, status & TIOCM_CTS);

	wake_up_interruptible(&port->state->port.delta_msr_wait);
	spin_unlock_irqrestore(&port->lock, flags);
}

static bool sc16is7xx_port_irq(struct sc16is7xx_port *s, int portno)
{
	struct uart_port *port = &s->p[portno].port;

	do {
		unsigned int iir, rxlen;
		struct sc16is7xx_one *one = to_sc16is7xx_one(port, port);

		iir = sc16is7xx_port_read(port, SC16IS7XX_IIR_REG);
		if (iir & SC16IS7XX_IIR_NO_INT_BIT)
			return false;

		iir &= SC16IS7XX_IIR_ID_MASK;

		switch (iir) {
		case SC16IS7XX_IIR_RDI_SRC:
		case SC16IS7XX_IIR_RLSE_SRC:
		case SC16IS7XX_IIR_RTOI_SRC:
		case SC16IS7XX_IIR_XOFFI_SRC:
			rxlen = sc16is7xx_port_read(port, SC16IS7XX_RXLVL_REG);
			if (rxlen)
				sc16is7xx_handle_rx(port, rxlen, iir);
			break;
		/* CTSRTS interrupt comes only when CTS goes inactive */
		case SC16IS7XX_IIR_CTSRTS_SRC:
		case SC16IS7XX_IIR_MSI_SRC:
			sc16is7xx_update_mlines(one);
			break;
		case SC16IS7XX_IIR_THRI_SRC:
			sc16is7xx_handle_tx(port);
			break;
		default:
			dev_err_ratelimited(port->dev,
					    "ttySC%i: Unexpected interrupt: %x",
					    port->line, iir);
			break;
		}
	} while (0);
	return true;
}

static irqreturn_t sc16is7xx_irq(int irq, void *dev_id)
{
	struct sc16is7xx_port *s = (struct sc16is7xx_port *)dev_id;

	mutex_lock(&s->efr_lock);

	while (1) {
		bool keep_polling = false;
		int i;

		for (i = 0; i < s->devtype->nr_uart; ++i)
			keep_polling |= sc16is7xx_port_irq(s, i);
		if (!keep_polling)
			break;
	}

	mutex_unlock(&s->efr_lock);

	return IRQ_HANDLED;
}

static void sc16is7xx_tx_proc(struct kthread_work *ws)
{
	struct uart_port *port = &(to_sc16is7xx_one(ws, tx_work)->port);
	struct sc16is7xx_port *s = dev_get_drvdata(port->dev);
	unsigned long flags;

	if ((port->rs485.flags & SER_RS485_ENABLED) &&
	    (port->rs485.delay_rts_before_send > 0))
		msleep(port->rs485.delay_rts_before_send);

	mutex_lock(&s->efr_lock);
	sc16is7xx_handle_tx(port);
	mutex_unlock(&s->efr_lock);

	spin_lock_irqsave(&port->lock, flags);
	sc16is7xx_ier_set(port, SC16IS7XX_IER_THRI_BIT);
	spin_unlock_irqrestore(&port->lock, flags);
}

static void sc16is7xx_reconf_rs485(struct uart_port *port)
{
	const u32 mask = SC16IS7XX_EFCR_AUTO_RS485_BIT |
			 SC16IS7XX_EFCR_RTS_INVERT_BIT;
	u32 efcr = 0;
	struct serial_rs485 *rs485 = &port->rs485;
	unsigned long irqflags;

	spin_lock_irqsave(&port->lock, irqflags);
	if (rs485->flags & SER_RS485_ENABLED) {
		efcr |=	SC16IS7XX_EFCR_AUTO_RS485_BIT;

		if (rs485->flags & SER_RS485_RTS_AFTER_SEND)
			efcr |= SC16IS7XX_EFCR_RTS_INVERT_BIT;
	}
	spin_unlock_irqrestore(&port->lock, irqflags);

	sc16is7xx_port_update(port, SC16IS7XX_EFCR_REG, mask, efcr);
}

static void sc16is7xx_reg_proc(struct kthread_work *ws)
{
	struct sc16is7xx_one *one = to_sc16is7xx_one(ws, reg_work);
	struct sc16is7xx_one_config config;
	unsigned long irqflags;

	spin_lock_irqsave(&one->port.lock, irqflags);
	config = one->config;
	memset(&one->config, 0, sizeof(one->config));
	spin_unlock_irqrestore(&one->port.lock, irqflags);

	if (config.flags & SC16IS7XX_RECONF_MD) {
		u8 mcr = 0;

		/* Device ignores RTS setting when hardware flow is enabled */
		if (one->port.mctrl & TIOCM_RTS)
			mcr |= SC16IS7XX_MCR_RTS_BIT;

		if (one->port.mctrl & TIOCM_DTR)
			mcr |= SC16IS7XX_MCR_DTR_BIT;

		if (one->port.mctrl & TIOCM_LOOP)
			mcr |= SC16IS7XX_MCR_LOOP_BIT;
		sc16is7xx_port_update(&one->port, SC16IS7XX_MCR_REG,
				      SC16IS7XX_MCR_RTS_BIT |
				      SC16IS7XX_MCR_DTR_BIT |
				      SC16IS7XX_MCR_LOOP_BIT,
				      mcr);
	}

	if (config.flags & SC16IS7XX_RECONF_IER)
		sc16is7xx_port_update(&one->port, SC16IS7XX_IER_REG,
				      config.ier_mask, config.ier_val);

	if (config.flags & SC16IS7XX_RECONF_RS485)
		sc16is7xx_reconf_rs485(&one->port);
}

static void sc16is7xx_ier_clear(struct uart_port *port, u8 bit)
{
	struct sc16is7xx_port *s = dev_get_drvdata(port->dev);
	struct sc16is7xx_one *one = to_sc16is7xx_one(port, port);

	lockdep_assert_held_once(&port->lock);

	one->config.flags |= SC16IS7XX_RECONF_IER;
	one->config.ier_mask |= bit;
	one->config.ier_val &= ~bit;
	kthread_queue_work(&s->kworker, &one->reg_work);
}

static void sc16is7xx_ier_set(struct uart_port *port, u8 bit)
{
	struct sc16is7xx_port *s = dev_get_drvdata(port->dev);
	struct sc16is7xx_one *one = to_sc16is7xx_one(port, port);

	lockdep_assert_held_once(&port->lock);

	one->config.flags |= SC16IS7XX_RECONF_IER;
	one->config.ier_mask |= bit;
	one->config.ier_val |= bit;
	kthread_queue_work(&s->kworker, &one->reg_work);
}

static void sc16is7xx_stop_tx(struct uart_port *port)
{
	sc16is7xx_ier_clear(port, SC16IS7XX_IER_THRI_BIT);
}

static void sc16is7xx_stop_rx(struct uart_port *port)
{
	sc16is7xx_ier_clear(port, SC16IS7XX_IER_RDI_BIT);
}

static void sc16is7xx_ms_proc(struct kthread_work *ws)
{
	struct sc16is7xx_one *one = to_sc16is7xx_one(ws, ms_work.work);
	struct sc16is7xx_port *s = dev_get_drvdata(one->port.dev);

	if (one->port.state) {
		mutex_lock(&s->efr_lock);
		sc16is7xx_update_mlines(one);
		mutex_unlock(&s->efr_lock);

		kthread_queue_delayed_work(&s->kworker, &one->ms_work, HZ);
	}
}

static void sc16is7xx_enable_ms(struct uart_port *port)
{
	struct sc16is7xx_one *one = to_sc16is7xx_one(port, port);
	struct sc16is7xx_port *s = dev_get_drvdata(port->dev);

	lockdep_assert_held_once(&port->lock);

	kthread_queue_delayed_work(&s->kworker, &one->ms_work, 0);
}

static void sc16is7xx_start_tx(struct uart_port *port)
{
	struct sc16is7xx_port *s = dev_get_drvdata(port->dev);
	struct sc16is7xx_one *one = to_sc16is7xx_one(port, port);

	kthread_queue_work(&s->kworker, &one->tx_work);
}

static void sc16is7xx_throttle(struct uart_port *port)
{
	unsigned long flags;

	/*
	 * Hardware flow control is enabled and thus the device ignores RTS
	 * value set in MCR register. Stop reading data from RX FIFO so the
	 * AutoRTS feature will de-activate RTS output.
	 */
	spin_lock_irqsave(&port->lock, flags);
	sc16is7xx_ier_clear(port, SC16IS7XX_IER_RDI_BIT);
	spin_unlock_irqrestore(&port->lock, flags);
}

static void sc16is7xx_unthrottle(struct uart_port *port)
{
	unsigned long flags;

	spin_lock_irqsave(&port->lock, flags);
	sc16is7xx_ier_set(port, SC16IS7XX_IER_RDI_BIT);
	spin_unlock_irqrestore(&port->lock, flags);
}

static unsigned int sc16is7xx_tx_empty(struct uart_port *port)
{
	unsigned int lsr;

	lsr = sc16is7xx_port_read(port, SC16IS7XX_LSR_REG);

	return (lsr & SC16IS7XX_LSR_TEMT_BIT) ? TIOCSER_TEMT : 0;
}

static unsigned int sc16is7xx_get_mctrl(struct uart_port *port)
{
	struct sc16is7xx_one *one = to_sc16is7xx_one(port, port);

	/* Called with port lock taken so we can only return cached value */
	return one->old_mctrl;
}

static void sc16is7xx_set_mctrl(struct uart_port *port, unsigned int mctrl)
{
	struct sc16is7xx_port *s = dev_get_drvdata(port->dev);
	struct sc16is7xx_one *one = to_sc16is7xx_one(port, port);

	one->config.flags |= SC16IS7XX_RECONF_MD;
	kthread_queue_work(&s->kworker, &one->reg_work);
}

static void sc16is7xx_break_ctl(struct uart_port *port, int break_state)
{
	sc16is7xx_port_update(port, SC16IS7XX_LCR_REG,
			      SC16IS7XX_LCR_TXBREAK_BIT,
			      break_state ? SC16IS7XX_LCR_TXBREAK_BIT : 0);
}

static void sc16is7xx_set_termios(struct uart_port *port,
				  struct ktermios *termios,
				  const struct ktermios *old)
{
	struct sc16is7xx_port *s = dev_get_drvdata(port->dev);
	struct sc16is7xx_one *one = to_sc16is7xx_one(port, port);
	unsigned int lcr, flow = 0;
	int baud;
	unsigned long flags;

	kthread_cancel_delayed_work_sync(&one->ms_work);

	/* Mask termios capabilities we don't support */
	termios->c_cflag &= ~CMSPAR;

	/* Word size */
	switch (termios->c_cflag & CSIZE) {
	case CS5:
		lcr = SC16IS7XX_LCR_WORD_LEN_5;
		break;
	case CS6:
		lcr = SC16IS7XX_LCR_WORD_LEN_6;
		break;
	case CS7:
		lcr = SC16IS7XX_LCR_WORD_LEN_7;
		break;
	case CS8:
		lcr = SC16IS7XX_LCR_WORD_LEN_8;
		break;
	default:
		lcr = SC16IS7XX_LCR_WORD_LEN_8;
		termios->c_cflag &= ~CSIZE;
		termios->c_cflag |= CS8;
		break;
	}

	/* Parity */
	if (termios->c_cflag & PARENB) {
		lcr |= SC16IS7XX_LCR_PARITY_BIT;
		if (!(termios->c_cflag & PARODD))
			lcr |= SC16IS7XX_LCR_EVENPARITY_BIT;
	}

	/* Stop bits */
	if (termios->c_cflag & CSTOPB)
		lcr |= SC16IS7XX_LCR_STOPLEN_BIT; /* 2 stops */

	/* Set read status mask */
	port->read_status_mask = SC16IS7XX_LSR_OE_BIT;
	if (termios->c_iflag & INPCK)
		port->read_status_mask |= SC16IS7XX_LSR_PE_BIT |
					  SC16IS7XX_LSR_FE_BIT;
	if (termios->c_iflag & (BRKINT | PARMRK))
		port->read_status_mask |= SC16IS7XX_LSR_BI_BIT;

	/* Set status ignore mask */
	port->ignore_status_mask = 0;
	if (termios->c_iflag & IGNBRK)
		port->ignore_status_mask |= SC16IS7XX_LSR_BI_BIT;
	if (!(termios->c_cflag & CREAD))
		port->ignore_status_mask |= SC16IS7XX_LSR_BRK_ERROR_MASK;

	/* As above, claim the mutex while accessing the EFR. */
	mutex_lock(&s->efr_lock);

	sc16is7xx_port_write(port, SC16IS7XX_LCR_REG,
			     SC16IS7XX_LCR_CONF_MODE_B);

	/* Configure flow control */
	regcache_cache_bypass(s->regmap, true);
	sc16is7xx_port_write(port, SC16IS7XX_XON1_REG, termios->c_cc[VSTART]);
	sc16is7xx_port_write(port, SC16IS7XX_XOFF1_REG, termios->c_cc[VSTOP]);

	port->status &= ~(UPSTAT_AUTOCTS | UPSTAT_AUTORTS);
	if (termios->c_cflag & CRTSCTS) {
		flow |= SC16IS7XX_EFR_AUTOCTS_BIT |
			SC16IS7XX_EFR_AUTORTS_BIT;
		port->status |= UPSTAT_AUTOCTS | UPSTAT_AUTORTS;
	}
	if (termios->c_iflag & IXON)
		flow |= SC16IS7XX_EFR_SWFLOW3_BIT;
	if (termios->c_iflag & IXOFF)
		flow |= SC16IS7XX_EFR_SWFLOW1_BIT;

	sc16is7xx_port_update(port,
			      SC16IS7XX_EFR_REG,
			      SC16IS7XX_EFR_FLOWCTRL_BITS,
			      flow);
	regcache_cache_bypass(s->regmap, false);

	/* Update LCR register */
	sc16is7xx_port_write(port, SC16IS7XX_LCR_REG, lcr);

	mutex_unlock(&s->efr_lock);

	/* Get baud rate generator configuration */
	baud = uart_get_baud_rate(port, termios, old,
				  port->uartclk / 16 / 4 / 0xffff,
				  port->uartclk / 16);

	/* Setup baudrate generator */
	baud = sc16is7xx_set_baud(port, baud);

	spin_lock_irqsave(&port->lock, flags);

	/* Update timeout according to new baud rate */
	uart_update_timeout(port, termios->c_cflag, baud);

	if (UART_ENABLE_MS(port, termios->c_cflag))
		sc16is7xx_enable_ms(port);

	spin_unlock_irqrestore(&port->lock, flags);
}

static int sc16is7xx_config_rs485(struct uart_port *port, struct ktermios *termios,
				  struct serial_rs485 *rs485)
{
	struct sc16is7xx_port *s = dev_get_drvdata(port->dev);
	struct sc16is7xx_one *one = to_sc16is7xx_one(port, port);

	if (rs485->flags & SER_RS485_ENABLED) {
		/*
		 * RTS signal is handled by HW, it's timing can't be influenced.
		 * However, it's sometimes useful to delay TX even without RTS
		 * control therefore we try to handle .delay_rts_before_send.
		 */
		if (rs485->delay_rts_after_send)
			return -EINVAL;
	}

	one->config.flags |= SC16IS7XX_RECONF_RS485;
	kthread_queue_work(&s->kworker, &one->reg_work);

	return 0;
}

static int sc16is7xx_startup(struct uart_port *port)
{
	struct sc16is7xx_one *one = to_sc16is7xx_one(port, port);
	struct sc16is7xx_port *s = dev_get_drvdata(port->dev);
	unsigned int val;
	unsigned long flags;

	sc16is7xx_power(port, 1);

	/* Reset FIFOs*/
	val = SC16IS7XX_FCR_RXRESET_BIT | SC16IS7XX_FCR_TXRESET_BIT;
	sc16is7xx_port_write(port, SC16IS7XX_FCR_REG, val);
	udelay(5);
	sc16is7xx_port_write(port, SC16IS7XX_FCR_REG,
			     SC16IS7XX_FCR_FIFO_BIT);

	/* Enable EFR */
	sc16is7xx_port_write(port, SC16IS7XX_LCR_REG,
			     SC16IS7XX_LCR_CONF_MODE_B);

	regcache_cache_bypass(s->regmap, true);

	/* Enable write access to enhanced features and internal clock div */
	sc16is7xx_port_update(port, SC16IS7XX_EFR_REG,
			      SC16IS7XX_EFR_ENABLE_BIT,
			      SC16IS7XX_EFR_ENABLE_BIT);

	/* Enable TCR/TLR */
	sc16is7xx_port_update(port, SC16IS7XX_MCR_REG,
			      SC16IS7XX_MCR_TCRTLR_BIT,
			      SC16IS7XX_MCR_TCRTLR_BIT);

	/* Configure flow control levels */
	/* Flow control halt level 48, resume level 24 */
	sc16is7xx_port_write(port, SC16IS7XX_TCR_REG,
			     SC16IS7XX_TCR_RX_RESUME(24) |
			     SC16IS7XX_TCR_RX_HALT(48));

	regcache_cache_bypass(s->regmap, false);

	/* Now, initialize the UART */
	sc16is7xx_port_write(port, SC16IS7XX_LCR_REG, SC16IS7XX_LCR_WORD_LEN_8);

	/* Enable IrDA mode if requested in DT */
	/* This bit must be written with LCR[7] = 0 */
	sc16is7xx_port_update(port, SC16IS7XX_MCR_REG,
			      SC16IS7XX_MCR_IRDA_BIT,
			      one->irda_mode ?
				SC16IS7XX_MCR_IRDA_BIT : 0);

	/* Enable the Rx and Tx FIFO */
	sc16is7xx_port_update(port, SC16IS7XX_EFCR_REG,
			      SC16IS7XX_EFCR_RXDISABLE_BIT |
			      SC16IS7XX_EFCR_TXDISABLE_BIT,
			      0);

	/* Enable RX, CTS change and modem lines interrupts */
	val = SC16IS7XX_IER_RDI_BIT | SC16IS7XX_IER_CTSI_BIT |
	      SC16IS7XX_IER_MSI_BIT;
	sc16is7xx_port_write(port, SC16IS7XX_IER_REG, val);

	/* Enable modem status polling */
	spin_lock_irqsave(&port->lock, flags);
	sc16is7xx_enable_ms(port);
	spin_unlock_irqrestore(&port->lock, flags);

	return 0;
}

static void sc16is7xx_shutdown(struct uart_port *port)
{
	struct sc16is7xx_port *s = dev_get_drvdata(port->dev);
	struct sc16is7xx_one *one = to_sc16is7xx_one(port, port);

	kthread_cancel_delayed_work_sync(&one->ms_work);

	/* Disable all interrupts */
	sc16is7xx_port_write(port, SC16IS7XX_IER_REG, 0);
	/* Disable TX/RX */
	sc16is7xx_port_update(port, SC16IS7XX_EFCR_REG,
			      SC16IS7XX_EFCR_RXDISABLE_BIT |
			      SC16IS7XX_EFCR_TXDISABLE_BIT,
			      SC16IS7XX_EFCR_RXDISABLE_BIT |
			      SC16IS7XX_EFCR_TXDISABLE_BIT);

	sc16is7xx_power(port, 0);

	kthread_flush_worker(&s->kworker);
}

static const char *sc16is7xx_type(struct uart_port *port)
{
	struct sc16is7xx_port *s = dev_get_drvdata(port->dev);

	return (port->type == PORT_SC16IS7XX) ? s->devtype->name : NULL;
}

static int sc16is7xx_request_port(struct uart_port *port)
{
	/* Do nothing */
	return 0;
}

static void sc16is7xx_config_port(struct uart_port *port, int flags)
{
	if (flags & UART_CONFIG_TYPE)
		port->type = PORT_SC16IS7XX;
}

static int sc16is7xx_verify_port(struct uart_port *port,
				 struct serial_struct *s)
{
	if ((s->type != PORT_UNKNOWN) && (s->type != PORT_SC16IS7XX))
		return -EINVAL;
	if (s->irq != port->irq)
		return -EINVAL;

	return 0;
}

static void sc16is7xx_pm(struct uart_port *port, unsigned int state,
			 unsigned int oldstate)
{
	sc16is7xx_power(port, (state == UART_PM_STATE_ON) ? 1 : 0);
}

static void sc16is7xx_null_void(struct uart_port *port)
{
	/* Do nothing */
}

static const struct uart_ops sc16is7xx_ops = {
	.tx_empty	= sc16is7xx_tx_empty,
	.set_mctrl	= sc16is7xx_set_mctrl,
	.get_mctrl	= sc16is7xx_get_mctrl,
	.stop_tx	= sc16is7xx_stop_tx,
	.start_tx	= sc16is7xx_start_tx,
	.throttle	= sc16is7xx_throttle,
	.unthrottle	= sc16is7xx_unthrottle,
	.stop_rx	= sc16is7xx_stop_rx,
	.enable_ms	= sc16is7xx_enable_ms,
	.break_ctl	= sc16is7xx_break_ctl,
	.startup	= sc16is7xx_startup,
	.shutdown	= sc16is7xx_shutdown,
	.set_termios	= sc16is7xx_set_termios,
	.type		= sc16is7xx_type,
	.request_port	= sc16is7xx_request_port,
	.release_port	= sc16is7xx_null_void,
	.config_port	= sc16is7xx_config_port,
	.verify_port	= sc16is7xx_verify_port,
	.pm		= sc16is7xx_pm,
};

#ifdef CONFIG_GPIOLIB
static int sc16is7xx_gpio_get(struct gpio_chip *chip, unsigned offset)
{
	unsigned int val;
	struct sc16is7xx_port *s = gpiochip_get_data(chip);
	struct uart_port *port = &s->p[0].port;

	val = sc16is7xx_port_read(port, SC16IS7XX_IOSTATE_REG);

	return !!(val & BIT(offset));
}

static void sc16is7xx_gpio_set(struct gpio_chip *chip, unsigned offset, int val)
{
	struct sc16is7xx_port *s = gpiochip_get_data(chip);
	struct uart_port *port = &s->p[0].port;

	sc16is7xx_port_update(port, SC16IS7XX_IOSTATE_REG, BIT(offset),
			      val ? BIT(offset) : 0);
}

static int sc16is7xx_gpio_direction_input(struct gpio_chip *chip,
					  unsigned offset)
{
	struct sc16is7xx_port *s = gpiochip_get_data(chip);
	struct uart_port *port = &s->p[0].port;

	sc16is7xx_port_update(port, SC16IS7XX_IODIR_REG, BIT(offset), 0);

	return 0;
}

static int sc16is7xx_gpio_direction_output(struct gpio_chip *chip,
					   unsigned offset, int val)
{
	struct sc16is7xx_port *s = gpiochip_get_data(chip);
	struct uart_port *port = &s->p[0].port;
	u8 state = sc16is7xx_port_read(port, SC16IS7XX_IOSTATE_REG);

	if (val)
		state |= BIT(offset);
	else
		state &= ~BIT(offset);

	/*
	 * If we write IOSTATE first, and then IODIR, the output value is not
	 * transferred to the corresponding I/O pin.
	 * The datasheet states that each register bit will be transferred to
	 * the corresponding I/O pin programmed as output when writing to
	 * IOSTATE. Therefore, configure direction first with IODIR, and then
	 * set value after with IOSTATE.
	 */
	sc16is7xx_port_update(port, SC16IS7XX_IODIR_REG, BIT(offset),
			      BIT(offset));
	sc16is7xx_port_write(port, SC16IS7XX_IOSTATE_REG, state);
<<<<<<< HEAD

	return 0;
}

static int sc16is7xx_gpio_init_valid_mask(struct gpio_chip *chip,
					  unsigned long *valid_mask,
					  unsigned int ngpios)
{
	struct sc16is7xx_port *s = gpiochip_get_data(chip);

	*valid_mask = s->gpio_valid_mask;
=======
>>>>>>> bd3a9e57

	return 0;
}

<<<<<<< HEAD
=======
static int sc16is7xx_gpio_init_valid_mask(struct gpio_chip *chip,
					  unsigned long *valid_mask,
					  unsigned int ngpios)
{
	struct sc16is7xx_port *s = gpiochip_get_data(chip);

	*valid_mask = s->gpio_valid_mask;

	return 0;
}

>>>>>>> bd3a9e57
static int sc16is7xx_setup_gpio_chip(struct sc16is7xx_port *s)
{
	struct device *dev = s->p[0].port.dev;

	if (!s->devtype->nr_gpio)
		return 0;

	switch (s->mctrl_mask) {
	case 0:
		s->gpio_valid_mask = GENMASK(7, 0);
		break;
	case SC16IS7XX_IOCONTROL_MODEM_A_BIT:
		s->gpio_valid_mask = GENMASK(3, 0);
		break;
	case SC16IS7XX_IOCONTROL_MODEM_B_BIT:
		s->gpio_valid_mask = GENMASK(7, 4);
		break;
	default:
		break;
	}

	if (s->gpio_valid_mask == 0)
		return 0;

	s->gpio.owner		 = THIS_MODULE;
	s->gpio.parent		 = dev;
	s->gpio.label		 = dev_name(dev);
	s->gpio.init_valid_mask	 = sc16is7xx_gpio_init_valid_mask;
	s->gpio.direction_input	 = sc16is7xx_gpio_direction_input;
	s->gpio.get		 = sc16is7xx_gpio_get;
	s->gpio.direction_output = sc16is7xx_gpio_direction_output;
	s->gpio.set		 = sc16is7xx_gpio_set;
	s->gpio.base		 = -1;
	s->gpio.ngpio		 = s->devtype->nr_gpio;
	s->gpio.can_sleep	 = 1;

	return gpiochip_add_data(&s->gpio, s);
}
#endif

/*
 * Configure ports designated to operate as modem control lines.
 */
static int sc16is7xx_setup_mctrl_ports(struct sc16is7xx_port *s)
{
	int i;
	int ret;
	int count;
	u32 mctrl_port[2];
	struct device *dev = s->p[0].port.dev;

	count = device_property_count_u32(dev, "nxp,modem-control-line-ports");
	if (count < 0 || count > ARRAY_SIZE(mctrl_port))
		return 0;

	ret = device_property_read_u32_array(dev, "nxp,modem-control-line-ports",
					     mctrl_port, count);
	if (ret)
		return ret;

	s->mctrl_mask = 0;

	for (i = 0; i < count; i++) {
		/* Use GPIO lines as modem control lines */
		if (mctrl_port[i] == 0)
			s->mctrl_mask |= SC16IS7XX_IOCONTROL_MODEM_A_BIT;
		else if (mctrl_port[i] == 1)
			s->mctrl_mask |= SC16IS7XX_IOCONTROL_MODEM_B_BIT;
	}

	if (s->mctrl_mask)
		regmap_update_bits(
			s->regmap,
			SC16IS7XX_IOCONTROL_REG << SC16IS7XX_REG_SHIFT,
			SC16IS7XX_IOCONTROL_MODEM_A_BIT |
			SC16IS7XX_IOCONTROL_MODEM_B_BIT, s->mctrl_mask);

	return 0;
}

static const struct serial_rs485 sc16is7xx_rs485_supported = {
	.flags = SER_RS485_ENABLED | SER_RS485_RTS_AFTER_SEND,
	.delay_rts_before_send = 1,
	.delay_rts_after_send = 1,	/* Not supported but keep returning -EINVAL */
};

static int sc16is7xx_probe(struct device *dev,
			   const struct sc16is7xx_devtype *devtype,
			   struct regmap *regmap, int irq)
{
	unsigned long freq = 0, *pfreq = dev_get_platdata(dev);
	unsigned int val;
	u32 uartclk = 0;
	int i, ret;
	struct sc16is7xx_port *s;

	if (IS_ERR(regmap))
		return PTR_ERR(regmap);

	/*
	 * This device does not have an identification register that would
	 * tell us if we are really connected to the correct device.
	 * The best we can do is to check if communication is at all possible.
	 */
	ret = regmap_read(regmap,
			  SC16IS7XX_LSR_REG << SC16IS7XX_REG_SHIFT, &val);
	if (ret < 0)
		return -EPROBE_DEFER;

	/* Alloc port structure */
	s = devm_kzalloc(dev, struct_size(s, p, devtype->nr_uart), GFP_KERNEL);
	if (!s) {
		dev_err(dev, "Error allocating port structure\n");
		return -ENOMEM;
	}

	/* Always ask for fixed clock rate from a property. */
	device_property_read_u32(dev, "clock-frequency", &uartclk);

	s->clk = devm_clk_get_optional(dev, NULL);
	if (IS_ERR(s->clk))
		return PTR_ERR(s->clk);

	ret = clk_prepare_enable(s->clk);
	if (ret)
		return ret;

	freq = clk_get_rate(s->clk);
	if (freq == 0) {
		if (uartclk)
			freq = uartclk;
		if (pfreq)
			freq = *pfreq;
		if (freq)
			dev_dbg(dev, "Clock frequency: %luHz\n", freq);
		else
			return -EINVAL;
	}

	s->regmap = regmap;
	s->devtype = devtype;
	dev_set_drvdata(dev, s);
	mutex_init(&s->efr_lock);

	kthread_init_worker(&s->kworker);
	s->kworker_task = kthread_run(kthread_worker_fn, &s->kworker,
				      "sc16is7xx");
	if (IS_ERR(s->kworker_task)) {
		ret = PTR_ERR(s->kworker_task);
		goto out_clk;
	}
	sched_set_fifo(s->kworker_task);

	/* reset device, purging any pending irq / data */
	regmap_write(s->regmap, SC16IS7XX_IOCONTROL_REG << SC16IS7XX_REG_SHIFT,
			SC16IS7XX_IOCONTROL_SRESET_BIT);

	for (i = 0; i < devtype->nr_uart; ++i) {
		s->p[i].line		= i;
		/* Initialize port data */
		s->p[i].port.dev	= dev;
		s->p[i].port.irq	= irq;
		s->p[i].port.type	= PORT_SC16IS7XX;
		s->p[i].port.fifosize	= SC16IS7XX_FIFO_SIZE;
		s->p[i].port.flags	= UPF_FIXED_TYPE | UPF_LOW_LATENCY;
		s->p[i].port.iobase	= i;
		/*
		 * Use all ones as membase to make sure uart_configure_port() in
		 * serial_core.c does not abort for SPI/I2C devices where the
		 * membase address is not applicable.
		 */
		s->p[i].port.membase	= (void __iomem *)~0;
		s->p[i].port.iotype	= UPIO_PORT;
		s->p[i].port.uartclk	= freq;
		s->p[i].port.rs485_config = sc16is7xx_config_rs485;
		s->p[i].port.rs485_supported = sc16is7xx_rs485_supported;
		s->p[i].port.ops	= &sc16is7xx_ops;
		s->p[i].old_mctrl	= 0;
		s->p[i].port.line	= sc16is7xx_alloc_line();

		if (s->p[i].port.line >= SC16IS7XX_MAX_DEVS) {
			ret = -ENOMEM;
			goto out_ports;
		}

		ret = uart_get_rs485_mode(&s->p[i].port);
		if (ret)
			goto out_ports;

		/* Disable all interrupts */
		sc16is7xx_port_write(&s->p[i].port, SC16IS7XX_IER_REG, 0);
		/* Disable TX/RX */
		sc16is7xx_port_write(&s->p[i].port, SC16IS7XX_EFCR_REG,
				     SC16IS7XX_EFCR_RXDISABLE_BIT |
				     SC16IS7XX_EFCR_TXDISABLE_BIT);

		/* Initialize kthread work structs */
		kthread_init_work(&s->p[i].tx_work, sc16is7xx_tx_proc);
		kthread_init_work(&s->p[i].reg_work, sc16is7xx_reg_proc);
		kthread_init_delayed_work(&s->p[i].ms_work, sc16is7xx_ms_proc);
		/* Register port */
		uart_add_one_port(&sc16is7xx_uart, &s->p[i].port);

		/* Enable EFR */
		sc16is7xx_port_write(&s->p[i].port, SC16IS7XX_LCR_REG,
				     SC16IS7XX_LCR_CONF_MODE_B);

		regcache_cache_bypass(s->regmap, true);

		/* Enable write access to enhanced features */
		sc16is7xx_port_write(&s->p[i].port, SC16IS7XX_EFR_REG,
				     SC16IS7XX_EFR_ENABLE_BIT);

		regcache_cache_bypass(s->regmap, false);

		/* Restore access to general registers */
		sc16is7xx_port_write(&s->p[i].port, SC16IS7XX_LCR_REG, 0x00);

		/* Go to suspend mode */
		sc16is7xx_power(&s->p[i].port, 0);
	}

	if (dev->of_node) {
		struct property *prop;
		const __be32 *p;
		u32 u;

		of_property_for_each_u32(dev->of_node, "irda-mode-ports",
					 prop, p, u)
			if (u < devtype->nr_uart)
				s->p[u].irda_mode = true;
	}

	ret = sc16is7xx_setup_mctrl_ports(s);
	if (ret)
		goto out_ports;

#ifdef CONFIG_GPIOLIB
	ret = sc16is7xx_setup_gpio_chip(s);
	if (ret)
		goto out_ports;
#endif

	/*
	 * Setup interrupt. We first try to acquire the IRQ line as level IRQ.
	 * If that succeeds, we can allow sharing the interrupt as well.
	 * In case the interrupt controller doesn't support that, we fall
	 * back to a non-shared falling-edge trigger.
	 */
	ret = devm_request_threaded_irq(dev, irq, NULL, sc16is7xx_irq,
					IRQF_TRIGGER_LOW | IRQF_SHARED |
					IRQF_ONESHOT,
					dev_name(dev), s);
	if (!ret)
		return 0;

	ret = devm_request_threaded_irq(dev, irq, NULL, sc16is7xx_irq,
					IRQF_TRIGGER_FALLING | IRQF_ONESHOT,
					dev_name(dev), s);
	if (!ret)
		return 0;

#ifdef CONFIG_GPIOLIB
	if (s->gpio_valid_mask)
		gpiochip_remove(&s->gpio);
#endif

out_ports:
	for (i--; i >= 0; i--) {
		uart_remove_one_port(&sc16is7xx_uart, &s->p[i].port);
		clear_bit(s->p[i].port.line, &sc16is7xx_lines);
	}

	kthread_stop(s->kworker_task);

out_clk:
	clk_disable_unprepare(s->clk);

	return ret;
}

static void sc16is7xx_remove(struct device *dev)
{
	struct sc16is7xx_port *s = dev_get_drvdata(dev);
	int i;

#ifdef CONFIG_GPIOLIB
	if (s->gpio_valid_mask)
		gpiochip_remove(&s->gpio);
#endif

	for (i = 0; i < s->devtype->nr_uart; i++) {
		kthread_cancel_delayed_work_sync(&s->p[i].ms_work);
		uart_remove_one_port(&sc16is7xx_uart, &s->p[i].port);
		clear_bit(s->p[i].port.line, &sc16is7xx_lines);
		sc16is7xx_power(&s->p[i].port, 0);
	}

	kthread_flush_worker(&s->kworker);
	kthread_stop(s->kworker_task);

	clk_disable_unprepare(s->clk);
}

static const struct of_device_id __maybe_unused sc16is7xx_dt_ids[] = {
	{ .compatible = "nxp,sc16is740",	.data = &sc16is74x_devtype, },
	{ .compatible = "nxp,sc16is741",	.data = &sc16is74x_devtype, },
	{ .compatible = "nxp,sc16is750",	.data = &sc16is750_devtype, },
	{ .compatible = "nxp,sc16is752",	.data = &sc16is752_devtype, },
	{ .compatible = "nxp,sc16is760",	.data = &sc16is760_devtype, },
	{ .compatible = "nxp,sc16is762",	.data = &sc16is762_devtype, },
	{ }
};
MODULE_DEVICE_TABLE(of, sc16is7xx_dt_ids);

static struct regmap_config regcfg = {
	.reg_bits = 7,
	.pad_bits = 1,
	.val_bits = 8,
	.cache_type = REGCACHE_RBTREE,
	.volatile_reg = sc16is7xx_regmap_volatile,
	.precious_reg = sc16is7xx_regmap_precious,
};

#ifdef CONFIG_SERIAL_SC16IS7XX_SPI
static int sc16is7xx_spi_probe(struct spi_device *spi)
{
	const struct sc16is7xx_devtype *devtype;
	struct regmap *regmap;
	int ret;

	/* Setup SPI bus */
	spi->bits_per_word	= 8;
	/* only supports mode 0 on SC16IS762 */
	spi->mode		= spi->mode ? : SPI_MODE_0;
	spi->max_speed_hz	= spi->max_speed_hz ? : 15000000;
	ret = spi_setup(spi);
	if (ret)
		return ret;

	if (spi->dev.of_node) {
		devtype = device_get_match_data(&spi->dev);
		if (!devtype)
			return -ENODEV;
	} else {
		const struct spi_device_id *id_entry = spi_get_device_id(spi);

		devtype = (struct sc16is7xx_devtype *)id_entry->driver_data;
	}

	regcfg.max_register = (0xf << SC16IS7XX_REG_SHIFT) |
			      (devtype->nr_uart - 1);
	regmap = devm_regmap_init_spi(spi, &regcfg);

	return sc16is7xx_probe(&spi->dev, devtype, regmap, spi->irq);
}

static void sc16is7xx_spi_remove(struct spi_device *spi)
{
	sc16is7xx_remove(&spi->dev);
}

static const struct spi_device_id sc16is7xx_spi_id_table[] = {
	{ "sc16is74x",	(kernel_ulong_t)&sc16is74x_devtype, },
	{ "sc16is740",	(kernel_ulong_t)&sc16is74x_devtype, },
	{ "sc16is741",	(kernel_ulong_t)&sc16is74x_devtype, },
	{ "sc16is750",	(kernel_ulong_t)&sc16is750_devtype, },
	{ "sc16is752",	(kernel_ulong_t)&sc16is752_devtype, },
	{ "sc16is760",	(kernel_ulong_t)&sc16is760_devtype, },
	{ "sc16is762",	(kernel_ulong_t)&sc16is762_devtype, },
	{ }
};

MODULE_DEVICE_TABLE(spi, sc16is7xx_spi_id_table);

static struct spi_driver sc16is7xx_spi_uart_driver = {
	.driver = {
		.name		= SC16IS7XX_NAME,
		.of_match_table	= sc16is7xx_dt_ids,
	},
	.probe		= sc16is7xx_spi_probe,
	.remove		= sc16is7xx_spi_remove,
	.id_table	= sc16is7xx_spi_id_table,
};

MODULE_ALIAS("spi:sc16is7xx");
#endif

#ifdef CONFIG_SERIAL_SC16IS7XX_I2C
static int sc16is7xx_i2c_probe(struct i2c_client *i2c)
{
	const struct i2c_device_id *id = i2c_client_get_device_id(i2c);
	const struct sc16is7xx_devtype *devtype;
	struct regmap *regmap;

	if (i2c->dev.of_node) {
		devtype = device_get_match_data(&i2c->dev);
		if (!devtype)
			return -ENODEV;
	} else {
		devtype = (struct sc16is7xx_devtype *)id->driver_data;
	}

	regcfg.max_register = (0xf << SC16IS7XX_REG_SHIFT) |
			      (devtype->nr_uart - 1);
	regmap = devm_regmap_init_i2c(i2c, &regcfg);

	return sc16is7xx_probe(&i2c->dev, devtype, regmap, i2c->irq);
}

static void sc16is7xx_i2c_remove(struct i2c_client *client)
{
	sc16is7xx_remove(&client->dev);
}

static const struct i2c_device_id sc16is7xx_i2c_id_table[] = {
	{ "sc16is74x",	(kernel_ulong_t)&sc16is74x_devtype, },
	{ "sc16is740",	(kernel_ulong_t)&sc16is74x_devtype, },
	{ "sc16is741",	(kernel_ulong_t)&sc16is74x_devtype, },
	{ "sc16is750",	(kernel_ulong_t)&sc16is750_devtype, },
	{ "sc16is752",	(kernel_ulong_t)&sc16is752_devtype, },
	{ "sc16is760",	(kernel_ulong_t)&sc16is760_devtype, },
	{ "sc16is762",	(kernel_ulong_t)&sc16is762_devtype, },
	{ }
};
MODULE_DEVICE_TABLE(i2c, sc16is7xx_i2c_id_table);

static struct i2c_driver sc16is7xx_i2c_uart_driver = {
	.driver = {
		.name		= SC16IS7XX_NAME,
		.of_match_table	= sc16is7xx_dt_ids,
	},
	.probe		= sc16is7xx_i2c_probe,
	.remove		= sc16is7xx_i2c_remove,
	.id_table	= sc16is7xx_i2c_id_table,
};

#endif

static int __init sc16is7xx_init(void)
{
	int ret;

	ret = uart_register_driver(&sc16is7xx_uart);
	if (ret) {
		pr_err("Registering UART driver failed\n");
		return ret;
	}

#ifdef CONFIG_SERIAL_SC16IS7XX_I2C
	ret = i2c_add_driver(&sc16is7xx_i2c_uart_driver);
	if (ret < 0) {
		pr_err("failed to init sc16is7xx i2c --> %d\n", ret);
		goto err_i2c;
	}
#endif

#ifdef CONFIG_SERIAL_SC16IS7XX_SPI
	ret = spi_register_driver(&sc16is7xx_spi_uart_driver);
	if (ret < 0) {
		pr_err("failed to init sc16is7xx spi --> %d\n", ret);
		goto err_spi;
	}
#endif
	return ret;

#ifdef CONFIG_SERIAL_SC16IS7XX_SPI
err_spi:
#endif
#ifdef CONFIG_SERIAL_SC16IS7XX_I2C
	i2c_del_driver(&sc16is7xx_i2c_uart_driver);
err_i2c:
#endif
	uart_unregister_driver(&sc16is7xx_uart);
	return ret;
}
module_init(sc16is7xx_init);

static void __exit sc16is7xx_exit(void)
{
#ifdef CONFIG_SERIAL_SC16IS7XX_I2C
	i2c_del_driver(&sc16is7xx_i2c_uart_driver);
#endif

#ifdef CONFIG_SERIAL_SC16IS7XX_SPI
	spi_unregister_driver(&sc16is7xx_spi_uart_driver);
#endif
	uart_unregister_driver(&sc16is7xx_uart);
}
module_exit(sc16is7xx_exit);

MODULE_LICENSE("GPL");
MODULE_AUTHOR("Jon Ringle <jringle@gridpoint.com>");
MODULE_DESCRIPTION("SC16IS7XX serial driver");<|MERGE_RESOLUTION|>--- conflicted
+++ resolved
@@ -1354,7 +1354,6 @@
 	sc16is7xx_port_update(port, SC16IS7XX_IODIR_REG, BIT(offset),
 			      BIT(offset));
 	sc16is7xx_port_write(port, SC16IS7XX_IOSTATE_REG, state);
-<<<<<<< HEAD
 
 	return 0;
 }
@@ -1366,26 +1365,10 @@
 	struct sc16is7xx_port *s = gpiochip_get_data(chip);
 
 	*valid_mask = s->gpio_valid_mask;
-=======
->>>>>>> bd3a9e57
 
 	return 0;
 }
 
-<<<<<<< HEAD
-=======
-static int sc16is7xx_gpio_init_valid_mask(struct gpio_chip *chip,
-					  unsigned long *valid_mask,
-					  unsigned int ngpios)
-{
-	struct sc16is7xx_port *s = gpiochip_get_data(chip);
-
-	*valid_mask = s->gpio_valid_mask;
-
-	return 0;
-}
-
->>>>>>> bd3a9e57
 static int sc16is7xx_setup_gpio_chip(struct sc16is7xx_port *s)
 {
 	struct device *dev = s->p[0].port.dev;
