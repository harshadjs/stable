--- conflicted
+++ resolved
@@ -1503,12 +1503,10 @@
 	struct uart_8250_em485 *em485 = p->em485;
 
 	if (em485) {
-<<<<<<< HEAD
-		unsigned char lsr = serial_lsr_in(p);
-=======
 		u16 lsr = serial_lsr_in(p);
->>>>>>> e6f4ff3f
 		u64 stop_delay = 0;
+
+		p->lsr_saved_flags |= lsr & LSR_SAVE_FLAGS;
 
 		if (!(lsr & UART_LSR_THRE))
 			return;
@@ -1566,11 +1564,7 @@
 
 	if (serial8250_set_THRI(up)) {
 		if (up->bugs & UART_BUG_TXEN) {
-<<<<<<< HEAD
-			unsigned char lsr = serial_lsr_in(up);
-=======
 			u16 lsr = serial_lsr_in(up);
->>>>>>> e6f4ff3f
 
 			if (lsr & UART_LSR_THRE)
 				serial8250_tx_chars(up);
