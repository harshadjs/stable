// SPDX-License-Identifier: GPL-2.0-only
#include <linux/virtio.h>
#include <linux/spinlock.h>
#include <linux/virtio_config.h>
#include <linux/module.h>
#include <linux/idr.h>
#include <linux/of.h>
#include <uapi/linux/virtio_ids.h>

/* Unique numbering for virtio devices. */
static DEFINE_IDA(virtio_index_ida);

static ssize_t device_show(struct device *_d,
			   struct device_attribute *attr, char *buf)
{
	struct virtio_device *dev = dev_to_virtio(_d);
	return sprintf(buf, "0x%04x\n", dev->id.device);
}
static DEVICE_ATTR_RO(device);

static ssize_t vendor_show(struct device *_d,
			   struct device_attribute *attr, char *buf)
{
	struct virtio_device *dev = dev_to_virtio(_d);
	return sprintf(buf, "0x%04x\n", dev->id.vendor);
}
static DEVICE_ATTR_RO(vendor);

static ssize_t status_show(struct device *_d,
			   struct device_attribute *attr, char *buf)
{
	struct virtio_device *dev = dev_to_virtio(_d);
	return sprintf(buf, "0x%08x\n", dev->config->get_status(dev));
}
static DEVICE_ATTR_RO(status);

static ssize_t modalias_show(struct device *_d,
			     struct device_attribute *attr, char *buf)
{
	struct virtio_device *dev = dev_to_virtio(_d);
	return sprintf(buf, "virtio:d%08Xv%08X\n",
		       dev->id.device, dev->id.vendor);
}
static DEVICE_ATTR_RO(modalias);

static ssize_t features_show(struct device *_d,
			     struct device_attribute *attr, char *buf)
{
	struct virtio_device *dev = dev_to_virtio(_d);
	unsigned int i;
	ssize_t len = 0;

	/* We actually represent this as a bitstring, as it could be
	 * arbitrary length in future. */
	for (i = 0; i < sizeof(dev->features)*8; i++)
		len += sprintf(buf+len, "%c",
			       __virtio_test_bit(dev, i) ? '1' : '0');
	len += sprintf(buf+len, "\n");
	return len;
}
static DEVICE_ATTR_RO(features);

static struct attribute *virtio_dev_attrs[] = {
	&dev_attr_device.attr,
	&dev_attr_vendor.attr,
	&dev_attr_status.attr,
	&dev_attr_modalias.attr,
	&dev_attr_features.attr,
	NULL,
};
ATTRIBUTE_GROUPS(virtio_dev);

static inline int virtio_id_match(const struct virtio_device *dev,
				  const struct virtio_device_id *id)
{
	if (id->device != dev->id.device && id->device != VIRTIO_DEV_ANY_ID)
		return 0;

	return id->vendor == VIRTIO_DEV_ANY_ID || id->vendor == dev->id.vendor;
}

/* This looks through all the IDs a driver claims to support.  If any of them
 * match, we return 1 and the kernel will call virtio_dev_probe(). */
static int virtio_dev_match(struct device *_dv, struct device_driver *_dr)
{
	unsigned int i;
	struct virtio_device *dev = dev_to_virtio(_dv);
	const struct virtio_device_id *ids;

	ids = drv_to_virtio(_dr)->id_table;
	for (i = 0; ids[i].device; i++)
		if (virtio_id_match(dev, &ids[i]))
			return 1;
	return 0;
}

static int virtio_uevent(struct device *_dv, struct kobj_uevent_env *env)
{
	struct virtio_device *dev = dev_to_virtio(_dv);

	return add_uevent_var(env, "MODALIAS=virtio:d%08Xv%08X",
			      dev->id.device, dev->id.vendor);
}

void virtio_check_driver_offered_feature(const struct virtio_device *vdev,
					 unsigned int fbit)
{
	unsigned int i;
	struct virtio_driver *drv = drv_to_virtio(vdev->dev.driver);

	for (i = 0; i < drv->feature_table_size; i++)
		if (drv->feature_table[i] == fbit)
			return;

	if (drv->feature_table_legacy) {
		for (i = 0; i < drv->feature_table_size_legacy; i++)
			if (drv->feature_table_legacy[i] == fbit)
				return;
	}

	BUG();
}
EXPORT_SYMBOL_GPL(virtio_check_driver_offered_feature);

static void __virtio_config_changed(struct virtio_device *dev)
{
	struct virtio_driver *drv = drv_to_virtio(dev->dev.driver);

	if (!dev->config_enabled)
		dev->config_change_pending = true;
	else if (drv && drv->config_changed)
		drv->config_changed(dev);
}

void virtio_config_changed(struct virtio_device *dev)
{
	unsigned long flags;

	spin_lock_irqsave(&dev->config_lock, flags);
	__virtio_config_changed(dev);
	spin_unlock_irqrestore(&dev->config_lock, flags);
}
EXPORT_SYMBOL_GPL(virtio_config_changed);

static void virtio_config_disable(struct virtio_device *dev)
{
	spin_lock_irq(&dev->config_lock);
	dev->config_enabled = false;
	spin_unlock_irq(&dev->config_lock);
}

static void virtio_config_enable(struct virtio_device *dev)
{
	spin_lock_irq(&dev->config_lock);
	dev->config_enabled = true;
	if (dev->config_change_pending)
		__virtio_config_changed(dev);
	dev->config_change_pending = false;
	spin_unlock_irq(&dev->config_lock);
}

void virtio_add_status(struct virtio_device *dev, unsigned int status)
{
	might_sleep();
	dev->config->set_status(dev, dev->config->get_status(dev) | status);
}
EXPORT_SYMBOL_GPL(virtio_add_status);

/* Do some validation, then set FEATURES_OK */
static int virtio_features_ok(struct virtio_device *dev)
{
	unsigned status;
	int ret;

	might_sleep();

	ret = arch_has_restricted_virtio_memory_access();
	if (ret) {
		if (!virtio_has_feature(dev, VIRTIO_F_VERSION_1)) {
			dev_warn(&dev->dev,
				 "device must provide VIRTIO_F_VERSION_1\n");
			return -ENODEV;
		}

		if (!virtio_has_feature(dev, VIRTIO_F_ACCESS_PLATFORM)) {
			dev_warn(&dev->dev,
				 "device must provide VIRTIO_F_ACCESS_PLATFORM\n");
			return -ENODEV;
		}
	}

	if (!virtio_has_feature(dev, VIRTIO_F_VERSION_1))
		return 0;

	virtio_add_status(dev, VIRTIO_CONFIG_S_FEATURES_OK);
	status = dev->config->get_status(dev);
	if (!(status & VIRTIO_CONFIG_S_FEATURES_OK)) {
		dev_err(&dev->dev, "virtio: device refuses features: %x\n",
			status);
		return -ENODEV;
	}
	return 0;
}
<<<<<<< HEAD
=======

/**
 * virtio_reset_device - quiesce device for removal
 * @dev: the device to reset
 *
 * Prevents device from sending interrupts and accessing memory.
 *
 * Generally used for cleanup during driver / device removal.
 *
 * Once this has been invoked, caller must ensure that
 * virtqueue_notify / virtqueue_kick are not in progress.
 *
 * Note: this guarantees that vq callbacks are not in progress, however caller
 * is responsible for preventing access from other contexts, such as a system
 * call/workqueue/bh.  Invoking virtio_break_device then flushing any such
 * contexts is one way to handle that.
 * */
void virtio_reset_device(struct virtio_device *dev)
{
	dev->config->reset(dev);
}
EXPORT_SYMBOL_GPL(virtio_reset_device);
>>>>>>> 77b5472d

static int virtio_dev_probe(struct device *_d)
{
	int err, i;
	struct virtio_device *dev = dev_to_virtio(_d);
	struct virtio_driver *drv = drv_to_virtio(dev->dev.driver);
	u64 device_features;
	u64 driver_features;
	u64 driver_features_legacy;

	/* We have a driver! */
	virtio_add_status(dev, VIRTIO_CONFIG_S_DRIVER);

	/* Figure out what features the device supports. */
	device_features = dev->config->get_features(dev);

	/* Figure out what features the driver supports. */
	driver_features = 0;
	for (i = 0; i < drv->feature_table_size; i++) {
		unsigned int f = drv->feature_table[i];
		BUG_ON(f >= 64);
		driver_features |= (1ULL << f);
	}

	/* Some drivers have a separate feature table for virtio v1.0 */
	if (drv->feature_table_legacy) {
		driver_features_legacy = 0;
		for (i = 0; i < drv->feature_table_size_legacy; i++) {
			unsigned int f = drv->feature_table_legacy[i];
			BUG_ON(f >= 64);
			driver_features_legacy |= (1ULL << f);
		}
	} else {
		driver_features_legacy = driver_features;
	}

	if (device_features & (1ULL << VIRTIO_F_VERSION_1))
		dev->features = driver_features & device_features;
	else
		dev->features = driver_features_legacy & device_features;

	/* Transport features always preserved to pass to finalize_features. */
	for (i = VIRTIO_TRANSPORT_F_START; i < VIRTIO_TRANSPORT_F_END; i++)
		if (device_features & (1ULL << i))
			__virtio_set_bit(dev, i);

	err = dev->config->finalize_features(dev);
	if (err)
		goto err;

	if (drv->validate) {
		u64 features = dev->features;

		err = drv->validate(dev);
		if (err)
			goto err;

		/* Did validation change any features? Then write them again. */
		if (features != dev->features) {
			err = dev->config->finalize_features(dev);
			if (err)
				goto err;
		}
	}

	err = virtio_features_ok(dev);
	if (err)
		goto err;

	err = drv->probe(dev);
	if (err)
		goto err;

	/* If probe didn't do it, mark device DRIVER_OK ourselves. */
	if (!(dev->config->get_status(dev) & VIRTIO_CONFIG_S_DRIVER_OK))
		virtio_device_ready(dev);

	if (drv->scan)
		drv->scan(dev);

	virtio_config_enable(dev);

	return 0;
err:
	virtio_add_status(dev, VIRTIO_CONFIG_S_FAILED);
	return err;

}

static void virtio_dev_remove(struct device *_d)
{
	struct virtio_device *dev = dev_to_virtio(_d);
	struct virtio_driver *drv = drv_to_virtio(dev->dev.driver);

	virtio_config_disable(dev);

	drv->remove(dev);

	/* Driver should have reset device. */
	WARN_ON_ONCE(dev->config->get_status(dev));

	/* Acknowledge the device's existence again. */
	virtio_add_status(dev, VIRTIO_CONFIG_S_ACKNOWLEDGE);

	of_node_put(dev->dev.of_node);
}

static struct bus_type virtio_bus = {
	.name  = "virtio",
	.match = virtio_dev_match,
	.dev_groups = virtio_dev_groups,
	.uevent = virtio_uevent,
	.probe = virtio_dev_probe,
	.remove = virtio_dev_remove,
};

int register_virtio_driver(struct virtio_driver *driver)
{
	/* Catch this early. */
	BUG_ON(driver->feature_table_size && !driver->feature_table);
	driver->driver.bus = &virtio_bus;
	return driver_register(&driver->driver);
}
EXPORT_SYMBOL_GPL(register_virtio_driver);

void unregister_virtio_driver(struct virtio_driver *driver)
{
	driver_unregister(&driver->driver);
}
EXPORT_SYMBOL_GPL(unregister_virtio_driver);

static int virtio_device_of_init(struct virtio_device *dev)
{
	struct device_node *np, *pnode = dev_of_node(dev->dev.parent);
	char compat[] = "virtio,deviceXXXXXXXX";
	int ret, count;

	if (!pnode)
		return 0;

	count = of_get_available_child_count(pnode);
	if (!count)
		return 0;

	/* There can be only 1 child node */
	if (WARN_ON(count > 1))
		return -EINVAL;

	np = of_get_next_available_child(pnode, NULL);
	if (WARN_ON(!np))
		return -ENODEV;

	ret = snprintf(compat, sizeof(compat), "virtio,device%x", dev->id.device);
	BUG_ON(ret >= sizeof(compat));

	/*
	 * On powerpc/pseries virtio devices are PCI devices so PCI
	 * vendor/device ids play the role of the "compatible" property.
	 * Simply don't init of_node in this case.
	 */
	if (!of_device_is_compatible(np, compat)) {
		ret = 0;
		goto out;
	}

	dev->dev.of_node = np;
	return 0;

out:
	of_node_put(np);
	return ret;
}

/**
 * register_virtio_device - register virtio device
 * @dev        : virtio device to be registered
 *
 * On error, the caller must call put_device on &@dev->dev (and not kfree),
 * as another code path may have obtained a reference to @dev.
 *
 * Returns: 0 on suceess, -error on failure
 */
int register_virtio_device(struct virtio_device *dev)
{
	int err;

	dev->dev.bus = &virtio_bus;
	device_initialize(&dev->dev);

	/* Assign a unique device index and hence name. */
	err = ida_simple_get(&virtio_index_ida, 0, 0, GFP_KERNEL);
	if (err < 0)
		goto out;

	dev->index = err;
	dev_set_name(&dev->dev, "virtio%u", dev->index);

	err = virtio_device_of_init(dev);
	if (err)
		goto out_ida_remove;

	spin_lock_init(&dev->config_lock);
	dev->config_enabled = false;
	dev->config_change_pending = false;

	/* We always start by resetting the device, in case a previous
	 * driver messed it up.  This also tests that code path a little. */
	dev->config->reset(dev);

	/* Acknowledge that we've seen the device. */
	virtio_add_status(dev, VIRTIO_CONFIG_S_ACKNOWLEDGE);

	INIT_LIST_HEAD(&dev->vqs);
	spin_lock_init(&dev->vqs_list_lock);

	/*
	 * device_add() causes the bus infrastructure to look for a matching
	 * driver.
	 */
	err = device_add(&dev->dev);
	if (err)
		goto out_of_node_put;

	return 0;

out_of_node_put:
	of_node_put(dev->dev.of_node);
out_ida_remove:
	ida_simple_remove(&virtio_index_ida, dev->index);
out:
	virtio_add_status(dev, VIRTIO_CONFIG_S_FAILED);
	return err;
}
EXPORT_SYMBOL_GPL(register_virtio_device);

bool is_virtio_device(struct device *dev)
{
	return dev->bus == &virtio_bus;
}
EXPORT_SYMBOL_GPL(is_virtio_device);

void unregister_virtio_device(struct virtio_device *dev)
{
	int index = dev->index; /* save for after device release */

	device_unregister(&dev->dev);
	ida_simple_remove(&virtio_index_ida, index);
}
EXPORT_SYMBOL_GPL(unregister_virtio_device);

#ifdef CONFIG_PM_SLEEP
int virtio_device_freeze(struct virtio_device *dev)
{
	struct virtio_driver *drv = drv_to_virtio(dev->dev.driver);

	virtio_config_disable(dev);

	dev->failed = dev->config->get_status(dev) & VIRTIO_CONFIG_S_FAILED;

	if (drv && drv->freeze)
		return drv->freeze(dev);

	return 0;
}
EXPORT_SYMBOL_GPL(virtio_device_freeze);

int virtio_device_restore(struct virtio_device *dev)
{
	struct virtio_driver *drv = drv_to_virtio(dev->dev.driver);
	int ret;

	/* We always start by resetting the device, in case a previous
	 * driver messed it up. */
	dev->config->reset(dev);

	/* Acknowledge that we've seen the device. */
	virtio_add_status(dev, VIRTIO_CONFIG_S_ACKNOWLEDGE);

	/* Maybe driver failed before freeze.
	 * Restore the failed status, for debugging. */
	if (dev->failed)
		virtio_add_status(dev, VIRTIO_CONFIG_S_FAILED);

	if (!drv)
		return 0;

	/* We have a driver! */
	virtio_add_status(dev, VIRTIO_CONFIG_S_DRIVER);

	ret = dev->config->finalize_features(dev);
	if (ret)
		goto err;

	ret = virtio_features_ok(dev);
	if (ret)
		goto err;

	if (drv->restore) {
		ret = drv->restore(dev);
		if (ret)
			goto err;
	}

	/* If restore didn't do it, mark device DRIVER_OK ourselves. */
	if (!(dev->config->get_status(dev) & VIRTIO_CONFIG_S_DRIVER_OK))
		virtio_device_ready(dev);

	virtio_config_enable(dev);

	return 0;

err:
	virtio_add_status(dev, VIRTIO_CONFIG_S_FAILED);
	return ret;
}
EXPORT_SYMBOL_GPL(virtio_device_restore);
#endif

static int virtio_init(void)
{
	if (bus_register(&virtio_bus) != 0)
		panic("virtio bus registration failed");
	return 0;
}

static void __exit virtio_exit(void)
{
	bus_unregister(&virtio_bus);
	ida_destroy(&virtio_index_ida);
}
core_initcall(virtio_init);
module_exit(virtio_exit);

MODULE_LICENSE("GPL");<|MERGE_RESOLUTION|>--- conflicted
+++ resolved
@@ -201,8 +201,6 @@
 	}
 	return 0;
 }
-<<<<<<< HEAD
-=======
 
 /**
  * virtio_reset_device - quiesce device for removal
@@ -225,7 +223,6 @@
 	dev->config->reset(dev);
 }
 EXPORT_SYMBOL_GPL(virtio_reset_device);
->>>>>>> 77b5472d
 
 static int virtio_dev_probe(struct device *_d)
 {
