// SPDX-License-Identifier: GPL-2.0-or-later
/* Virtio ring implementation.
 *
 *  Copyright 2007 Rusty Russell IBM Corporation
 */
#include <linux/virtio.h>
#include <linux/virtio_ring.h>
#include <linux/virtio_config.h>
#include <linux/device.h>
#include <linux/slab.h>
#include <linux/module.h>
#include <linux/hrtimer.h>
#include <linux/dma-mapping.h>
#include <xen/xen.h>

#ifdef DEBUG
/* For development, we want to crash whenever the ring is screwed. */
#define BAD_RING(_vq, fmt, args...)				\
	do {							\
		dev_err(&(_vq)->vq.vdev->dev,			\
			"%s:"fmt, (_vq)->vq.name, ##args);	\
		BUG();						\
	} while (0)
/* Caller is supposed to guarantee no reentry. */
#define START_USE(_vq)						\
	do {							\
		if ((_vq)->in_use)				\
			panic("%s:in_use = %i\n",		\
			      (_vq)->vq.name, (_vq)->in_use);	\
		(_vq)->in_use = __LINE__;			\
	} while (0)
#define END_USE(_vq) \
	do { BUG_ON(!(_vq)->in_use); (_vq)->in_use = 0; } while(0)
#define LAST_ADD_TIME_UPDATE(_vq)				\
	do {							\
		ktime_t now = ktime_get();			\
								\
		/* No kick or get, with .1 second between?  Warn. */ \
		if ((_vq)->last_add_time_valid)			\
			WARN_ON(ktime_to_ms(ktime_sub(now,	\
				(_vq)->last_add_time)) > 100);	\
		(_vq)->last_add_time = now;			\
		(_vq)->last_add_time_valid = true;		\
	} while (0)
#define LAST_ADD_TIME_CHECK(_vq)				\
	do {							\
		if ((_vq)->last_add_time_valid) {		\
			WARN_ON(ktime_to_ms(ktime_sub(ktime_get(), \
				      (_vq)->last_add_time)) > 100); \
		}						\
	} while (0)
#define LAST_ADD_TIME_INVALID(_vq)				\
	((_vq)->last_add_time_valid = false)
#else
#define BAD_RING(_vq, fmt, args...)				\
	do {							\
		dev_err(&_vq->vq.vdev->dev,			\
			"%s:"fmt, (_vq)->vq.name, ##args);	\
		(_vq)->broken = true;				\
	} while (0)
#define START_USE(vq)
#define END_USE(vq)
#define LAST_ADD_TIME_UPDATE(vq)
#define LAST_ADD_TIME_CHECK(vq)
#define LAST_ADD_TIME_INVALID(vq)
#endif

struct vring_desc_state_split {
	void *data;			/* Data for callback. */
	struct vring_desc *indir_desc;	/* Indirect descriptor, if any. */
};

struct vring_desc_state_packed {
	void *data;			/* Data for callback. */
	struct vring_packed_desc *indir_desc; /* Indirect descriptor, if any. */
	u16 num;			/* Descriptor list length. */
	u16 next;			/* The next desc state in a list. */
	u16 last;			/* The last desc state in a list. */
};

struct vring_desc_extra_packed {
	dma_addr_t addr;		/* Buffer DMA addr. */
	u32 len;			/* Buffer length. */
	u16 flags;			/* Descriptor flags. */
};

struct vring_virtqueue {
	struct virtqueue vq;

	/* Is this a packed ring? */
	bool packed_ring;

	/* Is DMA API used? */
	bool use_dma_api;

	/* Can we use weak barriers? */
	bool weak_barriers;

	/* Other side has made a mess, don't try any more. */
	bool broken;

	/* Host supports indirect buffers */
	bool indirect;

	/* Host publishes avail event idx */
	bool event;

	/* Head of free buffer list. */
	unsigned int free_head;
	/* Number we've added since last sync. */
	unsigned int num_added;

	/* Last used index we've seen. */
	u16 last_used_idx;

	union {
		/* Available for split ring */
		struct {
			/* Actual memory layout for this queue. */
			struct vring vring;

			/* Last written value to avail->flags */
			u16 avail_flags_shadow;

			/*
			 * Last written value to avail->idx in
			 * guest byte order.
			 */
			u16 avail_idx_shadow;

			/* Per-descriptor state. */
			struct vring_desc_state_split *desc_state;

			/* DMA address and size information */
			dma_addr_t queue_dma_addr;
			size_t queue_size_in_bytes;
		} split;

		/* Available for packed ring */
		struct {
			/* Actual memory layout for this queue. */
			struct {
				unsigned int num;
				struct vring_packed_desc *desc;
				struct vring_packed_desc_event *driver;
				struct vring_packed_desc_event *device;
			} vring;

			/* Driver ring wrap counter. */
			bool avail_wrap_counter;

			/* Device ring wrap counter. */
			bool used_wrap_counter;

			/* Avail used flags. */
			u16 avail_used_flags;

			/* Index of the next avail descriptor. */
			u16 next_avail_idx;

			/*
			 * Last written value to driver->flags in
			 * guest byte order.
			 */
			u16 event_flags_shadow;

			/* Per-descriptor state. */
			struct vring_desc_state_packed *desc_state;
			struct vring_desc_extra_packed *desc_extra;

			/* DMA address and size information */
			dma_addr_t ring_dma_addr;
			dma_addr_t driver_event_dma_addr;
			dma_addr_t device_event_dma_addr;
			size_t ring_size_in_bytes;
			size_t event_size_in_bytes;
		} packed;
	};

	/* How to notify other side. FIXME: commonalize hcalls! */
	bool (*notify)(struct virtqueue *vq);

	/* DMA, allocation, and size information */
	bool we_own_ring;

#ifdef DEBUG
	/* They're supposed to lock for us. */
	unsigned int in_use;

	/* Figure out if their kicks are too delayed. */
	bool last_add_time_valid;
	ktime_t last_add_time;
#endif
};


/*
 * Helpers.
 */

#define to_vvq(_vq) container_of(_vq, struct vring_virtqueue, vq)

static inline bool virtqueue_use_indirect(struct virtqueue *_vq,
					  unsigned int total_sg)
{
	struct vring_virtqueue *vq = to_vvq(_vq);

	/*
	 * If the host supports indirect descriptor tables, and we have multiple
	 * buffers, then go indirect. FIXME: tune this threshold
	 */
	return (vq->indirect && total_sg > 1 && vq->vq.num_free);
}

/*
 * Modern virtio devices have feature bits to specify whether they need a
 * quirk and bypass the IOMMU. If not there, just use the DMA API.
 *
 * If there, the interaction between virtio and DMA API is messy.
 *
 * On most systems with virtio, physical addresses match bus addresses,
 * and it doesn't particularly matter whether we use the DMA API.
 *
 * On some systems, including Xen and any system with a physical device
 * that speaks virtio behind a physical IOMMU, we must use the DMA API
 * for virtio DMA to work at all.
 *
 * On other systems, including SPARC and PPC64, virtio-pci devices are
 * enumerated as though they are behind an IOMMU, but the virtio host
 * ignores the IOMMU, so we must either pretend that the IOMMU isn't
 * there or somehow map everything as the identity.
 *
 * For the time being, we preserve historic behavior and bypass the DMA
 * API.
 *
 * TODO: install a per-device DMA ops structure that does the right thing
 * taking into account all the above quirks, and use the DMA API
 * unconditionally on data path.
 */

static bool vring_use_dma_api(struct virtio_device *vdev)
{
	if (!virtio_has_iommu_quirk(vdev))
		return true;

	/* Otherwise, we are left to guess. */
	/*
	 * In theory, it's possible to have a buggy QEMU-supposed
	 * emulated Q35 IOMMU and Xen enabled at the same time.  On
	 * such a configuration, virtio has never worked and will
	 * not work without an even larger kludge.  Instead, enable
	 * the DMA API if we're a Xen guest, which at least allows
	 * all of the sensible Xen configurations to work correctly.
	 */
	if (xen_domain())
		return true;

	return false;
}

size_t virtio_max_dma_size(struct virtio_device *vdev)
{
	size_t max_segment_size = SIZE_MAX;

	if (vring_use_dma_api(vdev))
		max_segment_size = dma_max_mapping_size(&vdev->dev);

	return max_segment_size;
}
EXPORT_SYMBOL_GPL(virtio_max_dma_size);

static void *vring_alloc_queue(struct virtio_device *vdev, size_t size,
			      dma_addr_t *dma_handle, gfp_t flag)
{
	if (vring_use_dma_api(vdev)) {
		return dma_alloc_coherent(vdev->dev.parent, size,
					  dma_handle, flag);
	} else {
		void *queue = alloc_pages_exact(PAGE_ALIGN(size), flag);

		if (queue) {
			phys_addr_t phys_addr = virt_to_phys(queue);
			*dma_handle = (dma_addr_t)phys_addr;

			/*
			 * Sanity check: make sure we dind't truncate
			 * the address.  The only arches I can find that
			 * have 64-bit phys_addr_t but 32-bit dma_addr_t
			 * are certain non-highmem MIPS and x86
			 * configurations, but these configurations
			 * should never allocate physical pages above 32
			 * bits, so this is fine.  Just in case, throw a
			 * warning and abort if we end up with an
			 * unrepresentable address.
			 */
			if (WARN_ON_ONCE(*dma_handle != phys_addr)) {
				free_pages_exact(queue, PAGE_ALIGN(size));
				return NULL;
			}
		}
		return queue;
	}
}

static void vring_free_queue(struct virtio_device *vdev, size_t size,
			     void *queue, dma_addr_t dma_handle)
{
	if (vring_use_dma_api(vdev))
		dma_free_coherent(vdev->dev.parent, size, queue, dma_handle);
	else
		free_pages_exact(queue, PAGE_ALIGN(size));
}

/*
 * The DMA ops on various arches are rather gnarly right now, and
 * making all of the arch DMA ops work on the vring device itself
 * is a mess.  For now, we use the parent device for DMA ops.
 */
static inline struct device *vring_dma_dev(const struct vring_virtqueue *vq)
{
	return vq->vq.vdev->dev.parent;
}

/* Map one sg entry. */
static dma_addr_t vring_map_one_sg(const struct vring_virtqueue *vq,
				   struct scatterlist *sg,
				   enum dma_data_direction direction)
{
	if (!vq->use_dma_api)
		return (dma_addr_t)sg_phys(sg);

	/*
	 * We can't use dma_map_sg, because we don't use scatterlists in
	 * the way it expects (we don't guarantee that the scatterlist
	 * will exist for the lifetime of the mapping).
	 */
	return dma_map_page(vring_dma_dev(vq),
			    sg_page(sg), sg->offset, sg->length,
			    direction);
}

static dma_addr_t vring_map_single(const struct vring_virtqueue *vq,
				   void *cpu_addr, size_t size,
				   enum dma_data_direction direction)
{
	if (!vq->use_dma_api)
		return (dma_addr_t)virt_to_phys(cpu_addr);

	return dma_map_single(vring_dma_dev(vq),
			      cpu_addr, size, direction);
}

static int vring_mapping_error(const struct vring_virtqueue *vq,
			       dma_addr_t addr)
{
	if (!vq->use_dma_api)
		return 0;

	return dma_mapping_error(vring_dma_dev(vq), addr);
}


/*
 * Split ring specific functions - *_split().
 */

static void vring_unmap_one_split(const struct vring_virtqueue *vq,
				  struct vring_desc *desc)
{
	u16 flags;

	if (!vq->use_dma_api)
		return;

	flags = virtio16_to_cpu(vq->vq.vdev, desc->flags);

	if (flags & VRING_DESC_F_INDIRECT) {
		dma_unmap_single(vring_dma_dev(vq),
				 virtio64_to_cpu(vq->vq.vdev, desc->addr),
				 virtio32_to_cpu(vq->vq.vdev, desc->len),
				 (flags & VRING_DESC_F_WRITE) ?
				 DMA_FROM_DEVICE : DMA_TO_DEVICE);
	} else {
		dma_unmap_page(vring_dma_dev(vq),
			       virtio64_to_cpu(vq->vq.vdev, desc->addr),
			       virtio32_to_cpu(vq->vq.vdev, desc->len),
			       (flags & VRING_DESC_F_WRITE) ?
			       DMA_FROM_DEVICE : DMA_TO_DEVICE);
	}
}

static struct vring_desc *alloc_indirect_split(struct virtqueue *_vq,
					       unsigned int total_sg,
					       gfp_t gfp)
{
	struct vring_desc *desc;
	unsigned int i;

	/*
	 * We require lowmem mappings for the descriptors because
	 * otherwise virt_to_phys will give us bogus addresses in the
	 * virtqueue.
	 */
	gfp &= ~__GFP_HIGHMEM;

	desc = kmalloc_array(total_sg, sizeof(struct vring_desc), gfp);
	if (!desc)
		return NULL;

	for (i = 0; i < total_sg; i++)
		desc[i].next = cpu_to_virtio16(_vq->vdev, i + 1);
	return desc;
}

static inline int virtqueue_add_split(struct virtqueue *_vq,
				      struct scatterlist *sgs[],
				      unsigned int total_sg,
				      unsigned int out_sgs,
				      unsigned int in_sgs,
				      void *data,
				      void *ctx,
				      gfp_t gfp)
{
	struct vring_virtqueue *vq = to_vvq(_vq);
	struct scatterlist *sg;
	struct vring_desc *desc;
	unsigned int i, n, avail, descs_used, uninitialized_var(prev), err_idx;
	int head;
	bool indirect;

	START_USE(vq);

	BUG_ON(data == NULL);
	BUG_ON(ctx && vq->indirect);

	if (unlikely(vq->broken)) {
		END_USE(vq);
		return -EIO;
	}

	LAST_ADD_TIME_UPDATE(vq);

	BUG_ON(total_sg == 0);

	head = vq->free_head;

	if (virtqueue_use_indirect(_vq, total_sg))
		desc = alloc_indirect_split(_vq, total_sg, gfp);
	else {
		desc = NULL;
		WARN_ON_ONCE(total_sg > vq->split.vring.num && !vq->indirect);
	}

	if (desc) {
		/* Use a single buffer which doesn't continue */
		indirect = true;
		/* Set up rest to use this indirect table. */
		i = 0;
		descs_used = 1;
	} else {
		indirect = false;
		desc = vq->split.vring.desc;
		i = head;
		descs_used = total_sg;
	}

	if (vq->vq.num_free < descs_used) {
		pr_debug("Can't add buf len %i - avail = %i\n",
			 descs_used, vq->vq.num_free);
		/* FIXME: for historical reasons, we force a notify here if
		 * there are outgoing parts to the buffer.  Presumably the
		 * host should service the ring ASAP. */
		if (out_sgs)
			vq->notify(&vq->vq);
		if (indirect)
			kfree(desc);
		END_USE(vq);
		return -ENOSPC;
	}

	for (n = 0; n < out_sgs; n++) {
		for (sg = sgs[n]; sg; sg = sg_next(sg)) {
			dma_addr_t addr = vring_map_one_sg(vq, sg, DMA_TO_DEVICE);
			if (vring_mapping_error(vq, addr))
				goto unmap_release;

			desc[i].flags = cpu_to_virtio16(_vq->vdev, VRING_DESC_F_NEXT);
			desc[i].addr = cpu_to_virtio64(_vq->vdev, addr);
			desc[i].len = cpu_to_virtio32(_vq->vdev, sg->length);
			prev = i;
			i = virtio16_to_cpu(_vq->vdev, desc[i].next);
		}
	}
	for (; n < (out_sgs + in_sgs); n++) {
		for (sg = sgs[n]; sg; sg = sg_next(sg)) {
			dma_addr_t addr = vring_map_one_sg(vq, sg, DMA_FROM_DEVICE);
			if (vring_mapping_error(vq, addr))
				goto unmap_release;

			desc[i].flags = cpu_to_virtio16(_vq->vdev, VRING_DESC_F_NEXT | VRING_DESC_F_WRITE);
			desc[i].addr = cpu_to_virtio64(_vq->vdev, addr);
			desc[i].len = cpu_to_virtio32(_vq->vdev, sg->length);
			prev = i;
			i = virtio16_to_cpu(_vq->vdev, desc[i].next);
		}
	}
	/* Last one doesn't continue. */
	desc[prev].flags &= cpu_to_virtio16(_vq->vdev, ~VRING_DESC_F_NEXT);

	if (indirect) {
		/* Now that the indirect table is filled in, map it. */
		dma_addr_t addr = vring_map_single(
			vq, desc, total_sg * sizeof(struct vring_desc),
			DMA_TO_DEVICE);
		if (vring_mapping_error(vq, addr))
			goto unmap_release;

		vq->split.vring.desc[head].flags = cpu_to_virtio16(_vq->vdev,
				VRING_DESC_F_INDIRECT);
		vq->split.vring.desc[head].addr = cpu_to_virtio64(_vq->vdev,
				addr);

		vq->split.vring.desc[head].len = cpu_to_virtio32(_vq->vdev,
				total_sg * sizeof(struct vring_desc));
	}

	/* We're using some buffers from the free list. */
	vq->vq.num_free -= descs_used;

	/* Update free pointer */
	if (indirect)
		vq->free_head = virtio16_to_cpu(_vq->vdev,
					vq->split.vring.desc[head].next);
	else
		vq->free_head = i;

	/* Store token and indirect buffer state. */
	vq->split.desc_state[head].data = data;
	if (indirect)
		vq->split.desc_state[head].indir_desc = desc;
	else
		vq->split.desc_state[head].indir_desc = ctx;

	/* Put entry in available array (but don't update avail->idx until they
	 * do sync). */
	avail = vq->split.avail_idx_shadow & (vq->split.vring.num - 1);
	vq->split.vring.avail->ring[avail] = cpu_to_virtio16(_vq->vdev, head);

	/* Descriptors and available array need to be set before we expose the
	 * new available array entries. */
	virtio_wmb(vq->weak_barriers);
	vq->split.avail_idx_shadow++;
	vq->split.vring.avail->idx = cpu_to_virtio16(_vq->vdev,
						vq->split.avail_idx_shadow);
	vq->num_added++;

	pr_debug("Added buffer head %i to %p\n", head, vq);
	END_USE(vq);

	/* This is very unlikely, but theoretically possible.  Kick
	 * just in case. */
	if (unlikely(vq->num_added == (1 << 16) - 1))
		virtqueue_kick(_vq);

	return 0;

unmap_release:
	err_idx = i;

	if (indirect)
		i = 0;
	else
		i = head;

	for (n = 0; n < total_sg; n++) {
		if (i == err_idx)
			break;
		vring_unmap_one_split(vq, &desc[i]);
		i = virtio16_to_cpu(_vq->vdev, desc[i].next);
	}

	if (indirect)
		kfree(desc);

	END_USE(vq);
	return -ENOMEM;
<<<<<<< HEAD
}

/**
 * virtqueue_add_sgs - expose buffers to other end
 * @vq: the struct virtqueue we're talking about.
 * @sgs: array of terminated scatterlists.
 * @out_num: the number of scatterlists readable by other side
 * @in_num: the number of scatterlists which are writable (after readable ones)
 * @data: the token identifying the buffer.
 * @gfp: how to do memory allocations (if necessary).
 *
 * Caller must ensure we don't call this with other virtqueue operations
 * at the same time (except where noted).
 *
 * Returns zero or a negative error (ie. ENOSPC, ENOMEM, EIO).
 */
int virtqueue_add_sgs(struct virtqueue *_vq,
		      struct scatterlist *sgs[],
		      unsigned int out_sgs,
		      unsigned int in_sgs,
		      void *data,
		      gfp_t gfp)
{
	unsigned int i, total_sg = 0;

	/* Count them first. */
	for (i = 0; i < out_sgs + in_sgs; i++) {
		struct scatterlist *sg;
		for (sg = sgs[i]; sg; sg = sg_next(sg))
			total_sg++;
	}
	return virtqueue_add(_vq, sgs, total_sg, out_sgs, in_sgs,
			     data, NULL, gfp);
}
EXPORT_SYMBOL_GPL(virtqueue_add_sgs);

/**
 * virtqueue_add_outbuf - expose output buffers to other end
 * @vq: the struct virtqueue we're talking about.
 * @sg: scatterlist (must be well-formed and terminated!)
 * @num: the number of entries in @sg readable by other side
 * @data: the token identifying the buffer.
 * @gfp: how to do memory allocations (if necessary).
 *
 * Caller must ensure we don't call this with other virtqueue operations
 * at the same time (except where noted).
 *
 * Returns zero or a negative error (ie. ENOSPC, ENOMEM, EIO).
 */
int virtqueue_add_outbuf(struct virtqueue *vq,
			 struct scatterlist *sg, unsigned int num,
			 void *data,
			 gfp_t gfp)
{
	return virtqueue_add(vq, &sg, num, 1, 0, data, NULL, gfp);
}
EXPORT_SYMBOL_GPL(virtqueue_add_outbuf);

/**
 * virtqueue_add_inbuf - expose input buffers to other end
 * @vq: the struct virtqueue we're talking about.
 * @sg: scatterlist (must be well-formed and terminated!)
 * @num: the number of entries in @sg writable by other side
 * @data: the token identifying the buffer.
 * @gfp: how to do memory allocations (if necessary).
 *
 * Caller must ensure we don't call this with other virtqueue operations
 * at the same time (except where noted).
 *
 * Returns zero or a negative error (ie. ENOSPC, ENOMEM, EIO).
 */
int virtqueue_add_inbuf(struct virtqueue *vq,
			struct scatterlist *sg, unsigned int num,
			void *data,
			gfp_t gfp)
{
	return virtqueue_add(vq, &sg, num, 0, 1, data, NULL, gfp);
}
EXPORT_SYMBOL_GPL(virtqueue_add_inbuf);

/**
 * virtqueue_add_inbuf_ctx - expose input buffers to other end
 * @vq: the struct virtqueue we're talking about.
 * @sg: scatterlist (must be well-formed and terminated!)
 * @num: the number of entries in @sg writable by other side
 * @data: the token identifying the buffer.
 * @ctx: extra context for the token
 * @gfp: how to do memory allocations (if necessary).
 *
 * Caller must ensure we don't call this with other virtqueue operations
 * at the same time (except where noted).
 *
 * Returns zero or a negative error (ie. ENOSPC, ENOMEM, EIO).
 */
int virtqueue_add_inbuf_ctx(struct virtqueue *vq,
			struct scatterlist *sg, unsigned int num,
			void *data,
			void *ctx,
			gfp_t gfp)
{
	return virtqueue_add(vq, &sg, num, 0, 1, data, ctx, gfp);
=======
>>>>>>> f7688b48
}

static bool virtqueue_kick_prepare_split(struct virtqueue *_vq)
{
	struct vring_virtqueue *vq = to_vvq(_vq);
	u16 new, old;
	bool needs_kick;

	START_USE(vq);
	/* We need to expose available array entries before checking avail
	 * event. */
	virtio_mb(vq->weak_barriers);

	old = vq->split.avail_idx_shadow - vq->num_added;
	new = vq->split.avail_idx_shadow;
	vq->num_added = 0;

	LAST_ADD_TIME_CHECK(vq);
	LAST_ADD_TIME_INVALID(vq);

	if (vq->event) {
		needs_kick = vring_need_event(virtio16_to_cpu(_vq->vdev,
					vring_avail_event(&vq->split.vring)),
					      new, old);
	} else {
		needs_kick = !(vq->split.vring.used->flags &
					cpu_to_virtio16(_vq->vdev,
						VRING_USED_F_NO_NOTIFY));
	}
	END_USE(vq);
	return needs_kick;
}

static void detach_buf_split(struct vring_virtqueue *vq, unsigned int head,
			     void **ctx)
{
	unsigned int i, j;
	__virtio16 nextflag = cpu_to_virtio16(vq->vq.vdev, VRING_DESC_F_NEXT);

	/* Clear data ptr. */
	vq->split.desc_state[head].data = NULL;

	/* Put back on free list: unmap first-level descriptors and find end */
	i = head;

	while (vq->split.vring.desc[i].flags & nextflag) {
		vring_unmap_one_split(vq, &vq->split.vring.desc[i]);
		i = virtio16_to_cpu(vq->vq.vdev, vq->split.vring.desc[i].next);
		vq->vq.num_free++;
	}

	vring_unmap_one_split(vq, &vq->split.vring.desc[i]);
	vq->split.vring.desc[i].next = cpu_to_virtio16(vq->vq.vdev,
						vq->free_head);
	vq->free_head = head;

	/* Plus final descriptor */
	vq->vq.num_free++;

	if (vq->indirect) {
		struct vring_desc *indir_desc =
				vq->split.desc_state[head].indir_desc;
		u32 len;

		/* Free the indirect table, if any, now that it's unmapped. */
		if (!indir_desc)
			return;

		len = virtio32_to_cpu(vq->vq.vdev,
				vq->split.vring.desc[head].len);

		BUG_ON(!(vq->split.vring.desc[head].flags &
			 cpu_to_virtio16(vq->vq.vdev, VRING_DESC_F_INDIRECT)));
		BUG_ON(len == 0 || len % sizeof(struct vring_desc));

		for (j = 0; j < len / sizeof(struct vring_desc); j++)
			vring_unmap_one_split(vq, &indir_desc[j]);

		kfree(indir_desc);
		vq->split.desc_state[head].indir_desc = NULL;
	} else if (ctx) {
		*ctx = vq->split.desc_state[head].indir_desc;
	}
}

static inline bool more_used_split(const struct vring_virtqueue *vq)
{
	return vq->last_used_idx != virtio16_to_cpu(vq->vq.vdev,
			vq->split.vring.used->idx);
}

static void *virtqueue_get_buf_ctx_split(struct virtqueue *_vq,
					 unsigned int *len,
					 void **ctx)
{
	struct vring_virtqueue *vq = to_vvq(_vq);
	void *ret;
	unsigned int i;
	u16 last_used;

	START_USE(vq);

	if (unlikely(vq->broken)) {
		END_USE(vq);
		return NULL;
	}

	if (!more_used_split(vq)) {
		pr_debug("No more buffers in queue\n");
		END_USE(vq);
		return NULL;
	}

	/* Only get used array entries after they have been exposed by host. */
	virtio_rmb(vq->weak_barriers);

	last_used = (vq->last_used_idx & (vq->split.vring.num - 1));
	i = virtio32_to_cpu(_vq->vdev,
			vq->split.vring.used->ring[last_used].id);
	*len = virtio32_to_cpu(_vq->vdev,
			vq->split.vring.used->ring[last_used].len);

	if (unlikely(i >= vq->split.vring.num)) {
		BAD_RING(vq, "id %u out of range\n", i);
		return NULL;
	}
	if (unlikely(!vq->split.desc_state[i].data)) {
		BAD_RING(vq, "id %u is not a head!\n", i);
		return NULL;
	}

	/* detach_buf_split clears data, so grab it now. */
	ret = vq->split.desc_state[i].data;
	detach_buf_split(vq, i, ctx);
	vq->last_used_idx++;
	/* If we expect an interrupt for the next entry, tell host
	 * by writing event index and flush out the write before
	 * the read in the next get_buf call. */
	if (!(vq->split.avail_flags_shadow & VRING_AVAIL_F_NO_INTERRUPT))
		virtio_store_mb(vq->weak_barriers,
				&vring_used_event(&vq->split.vring),
				cpu_to_virtio16(_vq->vdev, vq->last_used_idx));

	LAST_ADD_TIME_INVALID(vq);

	END_USE(vq);
	return ret;
}

static void virtqueue_disable_cb_split(struct virtqueue *_vq)
{
	struct vring_virtqueue *vq = to_vvq(_vq);

	if (!(vq->split.avail_flags_shadow & VRING_AVAIL_F_NO_INTERRUPT)) {
		vq->split.avail_flags_shadow |= VRING_AVAIL_F_NO_INTERRUPT;
		if (!vq->event)
			vq->split.vring.avail->flags =
				cpu_to_virtio16(_vq->vdev,
						vq->split.avail_flags_shadow);
	}
}

static unsigned virtqueue_enable_cb_prepare_split(struct virtqueue *_vq)
{
	struct vring_virtqueue *vq = to_vvq(_vq);
	u16 last_used_idx;

	START_USE(vq);

	/* We optimistically turn back on interrupts, then check if there was
	 * more to do. */
	/* Depending on the VIRTIO_RING_F_EVENT_IDX feature, we need to
	 * either clear the flags bit or point the event index at the next
	 * entry. Always do both to keep code simple. */
	if (vq->split.avail_flags_shadow & VRING_AVAIL_F_NO_INTERRUPT) {
		vq->split.avail_flags_shadow &= ~VRING_AVAIL_F_NO_INTERRUPT;
		if (!vq->event)
			vq->split.vring.avail->flags =
				cpu_to_virtio16(_vq->vdev,
						vq->split.avail_flags_shadow);
	}
	vring_used_event(&vq->split.vring) = cpu_to_virtio16(_vq->vdev,
			last_used_idx = vq->last_used_idx);
	END_USE(vq);
	return last_used_idx;
}

static bool virtqueue_poll_split(struct virtqueue *_vq, unsigned last_used_idx)
{
	struct vring_virtqueue *vq = to_vvq(_vq);

	return (u16)last_used_idx != virtio16_to_cpu(_vq->vdev,
			vq->split.vring.used->idx);
}

static bool virtqueue_enable_cb_delayed_split(struct virtqueue *_vq)
{
	struct vring_virtqueue *vq = to_vvq(_vq);
	u16 bufs;

	START_USE(vq);

	/* We optimistically turn back on interrupts, then check if there was
	 * more to do. */
	/* Depending on the VIRTIO_RING_F_USED_EVENT_IDX feature, we need to
	 * either clear the flags bit or point the event index at the next
	 * entry. Always update the event index to keep code simple. */
	if (vq->split.avail_flags_shadow & VRING_AVAIL_F_NO_INTERRUPT) {
		vq->split.avail_flags_shadow &= ~VRING_AVAIL_F_NO_INTERRUPT;
		if (!vq->event)
			vq->split.vring.avail->flags =
				cpu_to_virtio16(_vq->vdev,
						vq->split.avail_flags_shadow);
	}
	/* TODO: tune this threshold */
	bufs = (u16)(vq->split.avail_idx_shadow - vq->last_used_idx) * 3 / 4;

	virtio_store_mb(vq->weak_barriers,
			&vring_used_event(&vq->split.vring),
			cpu_to_virtio16(_vq->vdev, vq->last_used_idx + bufs));

	if (unlikely((u16)(virtio16_to_cpu(_vq->vdev, vq->split.vring.used->idx)
					- vq->last_used_idx) > bufs)) {
		END_USE(vq);
		return false;
	}

	END_USE(vq);
	return true;
}

static void *virtqueue_detach_unused_buf_split(struct virtqueue *_vq)
{
	struct vring_virtqueue *vq = to_vvq(_vq);
	unsigned int i;
	void *buf;

	START_USE(vq);

	for (i = 0; i < vq->split.vring.num; i++) {
		if (!vq->split.desc_state[i].data)
			continue;
		/* detach_buf_split clears data, so grab it now. */
		buf = vq->split.desc_state[i].data;
		detach_buf_split(vq, i, NULL);
		vq->split.avail_idx_shadow--;
		vq->split.vring.avail->idx = cpu_to_virtio16(_vq->vdev,
				vq->split.avail_idx_shadow);
		END_USE(vq);
		return buf;
	}
	/* That should have freed everything. */
	BUG_ON(vq->vq.num_free != vq->split.vring.num);

	END_USE(vq);
	return NULL;
}

static struct virtqueue *vring_create_virtqueue_split(
	unsigned int index,
	unsigned int num,
	unsigned int vring_align,
	struct virtio_device *vdev,
	bool weak_barriers,
	bool may_reduce_num,
	bool context,
	bool (*notify)(struct virtqueue *),
	void (*callback)(struct virtqueue *),
	const char *name)
{
	struct virtqueue *vq;
	void *queue = NULL;
	dma_addr_t dma_addr;
	size_t queue_size_in_bytes;
	struct vring vring;

	/* We assume num is a power of 2. */
	if (num & (num - 1)) {
		dev_warn(&vdev->dev, "Bad virtqueue length %u\n", num);
		return NULL;
	}

	/* TODO: allocate each queue chunk individually */
	for (; num && vring_size(num, vring_align) > PAGE_SIZE; num /= 2) {
		queue = vring_alloc_queue(vdev, vring_size(num, vring_align),
					  &dma_addr,
					  GFP_KERNEL|__GFP_NOWARN|__GFP_ZERO);
		if (queue)
			break;
		if (!may_reduce_num)
			return NULL;
	}

	if (!num)
		return NULL;

	if (!queue) {
		/* Try to get a single page. You are my only hope! */
		queue = vring_alloc_queue(vdev, vring_size(num, vring_align),
					  &dma_addr, GFP_KERNEL|__GFP_ZERO);
	}
	if (!queue)
		return NULL;

	queue_size_in_bytes = vring_size(num, vring_align);
	vring_init(&vring, num, queue, vring_align);

	vq = __vring_new_virtqueue(index, vring, vdev, weak_barriers, context,
				   notify, callback, name);
	if (!vq) {
		vring_free_queue(vdev, queue_size_in_bytes, queue,
				 dma_addr);
		return NULL;
	}

	to_vvq(vq)->split.queue_dma_addr = dma_addr;
	to_vvq(vq)->split.queue_size_in_bytes = queue_size_in_bytes;
	to_vvq(vq)->we_own_ring = true;

	return vq;
}


/*
 * Packed ring specific functions - *_packed().
 */

static void vring_unmap_state_packed(const struct vring_virtqueue *vq,
				     struct vring_desc_extra_packed *state)
{
	u16 flags;

	if (!vq->use_dma_api)
		return;

	flags = state->flags;

	if (flags & VRING_DESC_F_INDIRECT) {
		dma_unmap_single(vring_dma_dev(vq),
				 state->addr, state->len,
				 (flags & VRING_DESC_F_WRITE) ?
				 DMA_FROM_DEVICE : DMA_TO_DEVICE);
	} else {
		dma_unmap_page(vring_dma_dev(vq),
			       state->addr, state->len,
			       (flags & VRING_DESC_F_WRITE) ?
			       DMA_FROM_DEVICE : DMA_TO_DEVICE);
	}
}

static void vring_unmap_desc_packed(const struct vring_virtqueue *vq,
				   struct vring_packed_desc *desc)
{
	u16 flags;

	if (!vq->use_dma_api)
		return;

	flags = le16_to_cpu(desc->flags);

	if (flags & VRING_DESC_F_INDIRECT) {
		dma_unmap_single(vring_dma_dev(vq),
				 le64_to_cpu(desc->addr),
				 le32_to_cpu(desc->len),
				 (flags & VRING_DESC_F_WRITE) ?
				 DMA_FROM_DEVICE : DMA_TO_DEVICE);
	} else {
		dma_unmap_page(vring_dma_dev(vq),
			       le64_to_cpu(desc->addr),
			       le32_to_cpu(desc->len),
			       (flags & VRING_DESC_F_WRITE) ?
			       DMA_FROM_DEVICE : DMA_TO_DEVICE);
	}
}

static struct vring_packed_desc *alloc_indirect_packed(unsigned int total_sg,
						       gfp_t gfp)
{
	struct vring_packed_desc *desc;

	/*
	 * We require lowmem mappings for the descriptors because
	 * otherwise virt_to_phys will give us bogus addresses in the
	 * virtqueue.
	 */
	gfp &= ~__GFP_HIGHMEM;

	desc = kmalloc_array(total_sg, sizeof(struct vring_packed_desc), gfp);

	return desc;
}

static int virtqueue_add_indirect_packed(struct vring_virtqueue *vq,
				       struct scatterlist *sgs[],
				       unsigned int total_sg,
				       unsigned int out_sgs,
				       unsigned int in_sgs,
				       void *data,
				       gfp_t gfp)
{
	struct vring_packed_desc *desc;
	struct scatterlist *sg;
	unsigned int i, n, err_idx;
	u16 head, id;
	dma_addr_t addr;

	head = vq->packed.next_avail_idx;
	desc = alloc_indirect_packed(total_sg, gfp);

	if (unlikely(vq->vq.num_free < 1)) {
		pr_debug("Can't add buf len 1 - avail = 0\n");
		kfree(desc);
		END_USE(vq);
		return -ENOSPC;
	}

	i = 0;
	id = vq->free_head;
	BUG_ON(id == vq->packed.vring.num);

	for (n = 0; n < out_sgs + in_sgs; n++) {
		for (sg = sgs[n]; sg; sg = sg_next(sg)) {
			addr = vring_map_one_sg(vq, sg, n < out_sgs ?
					DMA_TO_DEVICE : DMA_FROM_DEVICE);
			if (vring_mapping_error(vq, addr))
				goto unmap_release;

			desc[i].flags = cpu_to_le16(n < out_sgs ?
						0 : VRING_DESC_F_WRITE);
			desc[i].addr = cpu_to_le64(addr);
			desc[i].len = cpu_to_le32(sg->length);
			i++;
		}
	}

	/* Now that the indirect table is filled in, map it. */
	addr = vring_map_single(vq, desc,
			total_sg * sizeof(struct vring_packed_desc),
			DMA_TO_DEVICE);
	if (vring_mapping_error(vq, addr))
		goto unmap_release;

	vq->packed.vring.desc[head].addr = cpu_to_le64(addr);
	vq->packed.vring.desc[head].len = cpu_to_le32(total_sg *
				sizeof(struct vring_packed_desc));
	vq->packed.vring.desc[head].id = cpu_to_le16(id);

	if (vq->use_dma_api) {
		vq->packed.desc_extra[id].addr = addr;
		vq->packed.desc_extra[id].len = total_sg *
				sizeof(struct vring_packed_desc);
		vq->packed.desc_extra[id].flags = VRING_DESC_F_INDIRECT |
						  vq->packed.avail_used_flags;
	}

	/*
	 * A driver MUST NOT make the first descriptor in the list
	 * available before all subsequent descriptors comprising
	 * the list are made available.
	 */
	virtio_wmb(vq->weak_barriers);
	vq->packed.vring.desc[head].flags = cpu_to_le16(VRING_DESC_F_INDIRECT |
						vq->packed.avail_used_flags);

	/* We're using some buffers from the free list. */
	vq->vq.num_free -= 1;

	/* Update free pointer */
	n = head + 1;
	if (n >= vq->packed.vring.num) {
		n = 0;
		vq->packed.avail_wrap_counter ^= 1;
		vq->packed.avail_used_flags ^=
				1 << VRING_PACKED_DESC_F_AVAIL |
				1 << VRING_PACKED_DESC_F_USED;
	}
	vq->packed.next_avail_idx = n;
	vq->free_head = vq->packed.desc_state[id].next;

	/* Store token and indirect buffer state. */
	vq->packed.desc_state[id].num = 1;
	vq->packed.desc_state[id].data = data;
	vq->packed.desc_state[id].indir_desc = desc;
	vq->packed.desc_state[id].last = id;

	vq->num_added += 1;

	pr_debug("Added buffer head %i to %p\n", head, vq);
	END_USE(vq);

	return 0;

unmap_release:
	err_idx = i;

	for (i = 0; i < err_idx; i++)
		vring_unmap_desc_packed(vq, &desc[i]);

	kfree(desc);

	END_USE(vq);
	return -ENOMEM;
}

static inline int virtqueue_add_packed(struct virtqueue *_vq,
				       struct scatterlist *sgs[],
				       unsigned int total_sg,
				       unsigned int out_sgs,
				       unsigned int in_sgs,
				       void *data,
				       void *ctx,
				       gfp_t gfp)
{
	struct vring_virtqueue *vq = to_vvq(_vq);
	struct vring_packed_desc *desc;
	struct scatterlist *sg;
	unsigned int i, n, c, descs_used, err_idx;
	__le16 uninitialized_var(head_flags), flags;
	u16 head, id, uninitialized_var(prev), curr, avail_used_flags;

	START_USE(vq);

	BUG_ON(data == NULL);
	BUG_ON(ctx && vq->indirect);

	if (unlikely(vq->broken)) {
		END_USE(vq);
		return -EIO;
	}

	LAST_ADD_TIME_UPDATE(vq);

	BUG_ON(total_sg == 0);

	if (virtqueue_use_indirect(_vq, total_sg))
		return virtqueue_add_indirect_packed(vq, sgs, total_sg,
				out_sgs, in_sgs, data, gfp);

	head = vq->packed.next_avail_idx;
	avail_used_flags = vq->packed.avail_used_flags;

	WARN_ON_ONCE(total_sg > vq->packed.vring.num && !vq->indirect);

	desc = vq->packed.vring.desc;
	i = head;
	descs_used = total_sg;

	if (unlikely(vq->vq.num_free < descs_used)) {
		pr_debug("Can't add buf len %i - avail = %i\n",
			 descs_used, vq->vq.num_free);
		END_USE(vq);
		return -ENOSPC;
	}

	id = vq->free_head;
	BUG_ON(id == vq->packed.vring.num);

	curr = id;
	c = 0;
	for (n = 0; n < out_sgs + in_sgs; n++) {
		for (sg = sgs[n]; sg; sg = sg_next(sg)) {
			dma_addr_t addr = vring_map_one_sg(vq, sg, n < out_sgs ?
					DMA_TO_DEVICE : DMA_FROM_DEVICE);
			if (vring_mapping_error(vq, addr))
				goto unmap_release;

			flags = cpu_to_le16(vq->packed.avail_used_flags |
				    (++c == total_sg ? 0 : VRING_DESC_F_NEXT) |
				    (n < out_sgs ? 0 : VRING_DESC_F_WRITE));
			if (i == head)
				head_flags = flags;
			else
				desc[i].flags = flags;

			desc[i].addr = cpu_to_le64(addr);
			desc[i].len = cpu_to_le32(sg->length);
			desc[i].id = cpu_to_le16(id);

			if (unlikely(vq->use_dma_api)) {
				vq->packed.desc_extra[curr].addr = addr;
				vq->packed.desc_extra[curr].len = sg->length;
				vq->packed.desc_extra[curr].flags =
					le16_to_cpu(flags);
			}
			prev = curr;
			curr = vq->packed.desc_state[curr].next;

			if ((unlikely(++i >= vq->packed.vring.num))) {
				i = 0;
				vq->packed.avail_used_flags ^=
					1 << VRING_PACKED_DESC_F_AVAIL |
					1 << VRING_PACKED_DESC_F_USED;
			}
		}
	}

	if (i < head)
		vq->packed.avail_wrap_counter ^= 1;

	/* We're using some buffers from the free list. */
	vq->vq.num_free -= descs_used;

	/* Update free pointer */
	vq->packed.next_avail_idx = i;
	vq->free_head = curr;

	/* Store token. */
	vq->packed.desc_state[id].num = descs_used;
	vq->packed.desc_state[id].data = data;
	vq->packed.desc_state[id].indir_desc = ctx;
	vq->packed.desc_state[id].last = prev;

	/*
	 * A driver MUST NOT make the first descriptor in the list
	 * available before all subsequent descriptors comprising
	 * the list are made available.
	 */
	virtio_wmb(vq->weak_barriers);
	vq->packed.vring.desc[head].flags = head_flags;
	vq->num_added += descs_used;

	pr_debug("Added buffer head %i to %p\n", head, vq);
	END_USE(vq);

	return 0;

unmap_release:
	err_idx = i;
	i = head;

	vq->packed.avail_used_flags = avail_used_flags;

	for (n = 0; n < total_sg; n++) {
		if (i == err_idx)
			break;
		vring_unmap_desc_packed(vq, &desc[i]);
		i++;
		if (i >= vq->packed.vring.num)
			i = 0;
	}

	END_USE(vq);
	return -EIO;
}

static bool virtqueue_kick_prepare_packed(struct virtqueue *_vq)
{
	struct vring_virtqueue *vq = to_vvq(_vq);
	u16 new, old, off_wrap, flags, wrap_counter, event_idx;
	bool needs_kick;
	union {
		struct {
			__le16 off_wrap;
			__le16 flags;
		};
		u32 u32;
	} snapshot;

	START_USE(vq);

	/*
	 * We need to expose the new flags value before checking notification
	 * suppressions.
	 */
	virtio_mb(vq->weak_barriers);

	old = vq->packed.next_avail_idx - vq->num_added;
	new = vq->packed.next_avail_idx;
	vq->num_added = 0;

	snapshot.u32 = *(u32 *)vq->packed.vring.device;
	flags = le16_to_cpu(snapshot.flags);

	LAST_ADD_TIME_CHECK(vq);
	LAST_ADD_TIME_INVALID(vq);

	if (flags != VRING_PACKED_EVENT_FLAG_DESC) {
		needs_kick = (flags != VRING_PACKED_EVENT_FLAG_DISABLE);
		goto out;
	}

	off_wrap = le16_to_cpu(snapshot.off_wrap);

	wrap_counter = off_wrap >> VRING_PACKED_EVENT_F_WRAP_CTR;
	event_idx = off_wrap & ~(1 << VRING_PACKED_EVENT_F_WRAP_CTR);
	if (wrap_counter != vq->packed.avail_wrap_counter)
		event_idx -= vq->packed.vring.num;

	needs_kick = vring_need_event(event_idx, new, old);
out:
	END_USE(vq);
	return needs_kick;
}

static void detach_buf_packed(struct vring_virtqueue *vq,
			      unsigned int id, void **ctx)
{
	struct vring_desc_state_packed *state = NULL;
	struct vring_packed_desc *desc;
	unsigned int i, curr;

	state = &vq->packed.desc_state[id];

	/* Clear data ptr. */
	state->data = NULL;

	vq->packed.desc_state[state->last].next = vq->free_head;
	vq->free_head = id;
	vq->vq.num_free += state->num;

	if (unlikely(vq->use_dma_api)) {
		curr = id;
		for (i = 0; i < state->num; i++) {
			vring_unmap_state_packed(vq,
				&vq->packed.desc_extra[curr]);
			curr = vq->packed.desc_state[curr].next;
		}
	}

	if (vq->indirect) {
		u32 len;

		/* Free the indirect table, if any, now that it's unmapped. */
		desc = state->indir_desc;
		if (!desc)
			return;

		if (vq->use_dma_api) {
			len = vq->packed.desc_extra[id].len;
			for (i = 0; i < len / sizeof(struct vring_packed_desc);
					i++)
				vring_unmap_desc_packed(vq, &desc[i]);
		}
		kfree(desc);
		state->indir_desc = NULL;
	} else if (ctx) {
		*ctx = state->indir_desc;
	}
}

static inline bool is_used_desc_packed(const struct vring_virtqueue *vq,
				       u16 idx, bool used_wrap_counter)
{
	bool avail, used;
	u16 flags;

	flags = le16_to_cpu(vq->packed.vring.desc[idx].flags);
	avail = !!(flags & (1 << VRING_PACKED_DESC_F_AVAIL));
	used = !!(flags & (1 << VRING_PACKED_DESC_F_USED));

	return avail == used && used == used_wrap_counter;
}

static inline bool more_used_packed(const struct vring_virtqueue *vq)
{
	return is_used_desc_packed(vq, vq->last_used_idx,
			vq->packed.used_wrap_counter);
}

static void *virtqueue_get_buf_ctx_packed(struct virtqueue *_vq,
					  unsigned int *len,
					  void **ctx)
{
	struct vring_virtqueue *vq = to_vvq(_vq);
	u16 last_used, id;
	void *ret;

	START_USE(vq);

	if (unlikely(vq->broken)) {
		END_USE(vq);
		return NULL;
	}

	if (!more_used_packed(vq)) {
		pr_debug("No more buffers in queue\n");
		END_USE(vq);
		return NULL;
	}

	/* Only get used elements after they have been exposed by host. */
	virtio_rmb(vq->weak_barriers);

	last_used = vq->last_used_idx;
	id = le16_to_cpu(vq->packed.vring.desc[last_used].id);
	*len = le32_to_cpu(vq->packed.vring.desc[last_used].len);

	if (unlikely(id >= vq->packed.vring.num)) {
		BAD_RING(vq, "id %u out of range\n", id);
		return NULL;
	}
	if (unlikely(!vq->packed.desc_state[id].data)) {
		BAD_RING(vq, "id %u is not a head!\n", id);
		return NULL;
	}

	/* detach_buf_packed clears data, so grab it now. */
	ret = vq->packed.desc_state[id].data;
	detach_buf_packed(vq, id, ctx);

	vq->last_used_idx += vq->packed.desc_state[id].num;
	if (unlikely(vq->last_used_idx >= vq->packed.vring.num)) {
		vq->last_used_idx -= vq->packed.vring.num;
		vq->packed.used_wrap_counter ^= 1;
	}

	/*
	 * If we expect an interrupt for the next entry, tell host
	 * by writing event index and flush out the write before
	 * the read in the next get_buf call.
	 */
	if (vq->packed.event_flags_shadow == VRING_PACKED_EVENT_FLAG_DESC)
		virtio_store_mb(vq->weak_barriers,
				&vq->packed.vring.driver->off_wrap,
				cpu_to_le16(vq->last_used_idx |
					(vq->packed.used_wrap_counter <<
					 VRING_PACKED_EVENT_F_WRAP_CTR)));

	LAST_ADD_TIME_INVALID(vq);

	END_USE(vq);
	return ret;
}

static void virtqueue_disable_cb_packed(struct virtqueue *_vq)
{
	struct vring_virtqueue *vq = to_vvq(_vq);

	if (vq->packed.event_flags_shadow != VRING_PACKED_EVENT_FLAG_DISABLE) {
		vq->packed.event_flags_shadow = VRING_PACKED_EVENT_FLAG_DISABLE;
		vq->packed.vring.driver->flags =
			cpu_to_le16(vq->packed.event_flags_shadow);
	}
}

static unsigned virtqueue_enable_cb_prepare_packed(struct virtqueue *_vq)
{
	struct vring_virtqueue *vq = to_vvq(_vq);

	START_USE(vq);

	/*
	 * We optimistically turn back on interrupts, then check if there was
	 * more to do.
	 */

	if (vq->event) {
		vq->packed.vring.driver->off_wrap =
			cpu_to_le16(vq->last_used_idx |
				(vq->packed.used_wrap_counter <<
				 VRING_PACKED_EVENT_F_WRAP_CTR));
		/*
		 * We need to update event offset and event wrap
		 * counter first before updating event flags.
		 */
		virtio_wmb(vq->weak_barriers);
	}

	if (vq->packed.event_flags_shadow == VRING_PACKED_EVENT_FLAG_DISABLE) {
		vq->packed.event_flags_shadow = vq->event ?
				VRING_PACKED_EVENT_FLAG_DESC :
				VRING_PACKED_EVENT_FLAG_ENABLE;
		vq->packed.vring.driver->flags =
				cpu_to_le16(vq->packed.event_flags_shadow);
	}

	END_USE(vq);
	return vq->last_used_idx | ((u16)vq->packed.used_wrap_counter <<
			VRING_PACKED_EVENT_F_WRAP_CTR);
}

static bool virtqueue_poll_packed(struct virtqueue *_vq, u16 off_wrap)
{
	struct vring_virtqueue *vq = to_vvq(_vq);
	bool wrap_counter;
	u16 used_idx;

	wrap_counter = off_wrap >> VRING_PACKED_EVENT_F_WRAP_CTR;
	used_idx = off_wrap & ~(1 << VRING_PACKED_EVENT_F_WRAP_CTR);

	return is_used_desc_packed(vq, used_idx, wrap_counter);
}

static bool virtqueue_enable_cb_delayed_packed(struct virtqueue *_vq)
{
	struct vring_virtqueue *vq = to_vvq(_vq);
	u16 used_idx, wrap_counter;
	u16 bufs;

	START_USE(vq);

	/*
	 * We optimistically turn back on interrupts, then check if there was
	 * more to do.
	 */

	if (vq->event) {
		/* TODO: tune this threshold */
		bufs = (vq->packed.vring.num - vq->vq.num_free) * 3 / 4;
		wrap_counter = vq->packed.used_wrap_counter;

		used_idx = vq->last_used_idx + bufs;
		if (used_idx >= vq->packed.vring.num) {
			used_idx -= vq->packed.vring.num;
			wrap_counter ^= 1;
		}

		vq->packed.vring.driver->off_wrap = cpu_to_le16(used_idx |
			(wrap_counter << VRING_PACKED_EVENT_F_WRAP_CTR));

		/*
		 * We need to update event offset and event wrap
		 * counter first before updating event flags.
		 */
		virtio_wmb(vq->weak_barriers);
	}

	if (vq->packed.event_flags_shadow == VRING_PACKED_EVENT_FLAG_DISABLE) {
		vq->packed.event_flags_shadow = vq->event ?
				VRING_PACKED_EVENT_FLAG_DESC :
				VRING_PACKED_EVENT_FLAG_ENABLE;
		vq->packed.vring.driver->flags =
				cpu_to_le16(vq->packed.event_flags_shadow);
	}

	/*
	 * We need to update event suppression structure first
	 * before re-checking for more used buffers.
	 */
	virtio_mb(vq->weak_barriers);

	if (is_used_desc_packed(vq,
				vq->last_used_idx,
				vq->packed.used_wrap_counter)) {
		END_USE(vq);
		return false;
	}

	END_USE(vq);
	return true;
}

static void *virtqueue_detach_unused_buf_packed(struct virtqueue *_vq)
{
	struct vring_virtqueue *vq = to_vvq(_vq);
	unsigned int i;
	void *buf;

	START_USE(vq);

	for (i = 0; i < vq->packed.vring.num; i++) {
		if (!vq->packed.desc_state[i].data)
			continue;
		/* detach_buf clears data, so grab it now. */
		buf = vq->packed.desc_state[i].data;
		detach_buf_packed(vq, i, NULL);
		END_USE(vq);
		return buf;
	}
	/* That should have freed everything. */
	BUG_ON(vq->vq.num_free != vq->packed.vring.num);

	END_USE(vq);
	return NULL;
}

static struct virtqueue *vring_create_virtqueue_packed(
	unsigned int index,
	unsigned int num,
	unsigned int vring_align,
	struct virtio_device *vdev,
	bool weak_barriers,
	bool may_reduce_num,
	bool context,
	bool (*notify)(struct virtqueue *),
	void (*callback)(struct virtqueue *),
	const char *name)
{
	struct vring_virtqueue *vq;
	struct vring_packed_desc *ring;
	struct vring_packed_desc_event *driver, *device;
	dma_addr_t ring_dma_addr, driver_event_dma_addr, device_event_dma_addr;
	size_t ring_size_in_bytes, event_size_in_bytes;
	unsigned int i;

	ring_size_in_bytes = num * sizeof(struct vring_packed_desc);

	ring = vring_alloc_queue(vdev, ring_size_in_bytes,
				 &ring_dma_addr,
				 GFP_KERNEL|__GFP_NOWARN|__GFP_ZERO);
	if (!ring)
		goto err_ring;

	event_size_in_bytes = sizeof(struct vring_packed_desc_event);

	driver = vring_alloc_queue(vdev, event_size_in_bytes,
				   &driver_event_dma_addr,
				   GFP_KERNEL|__GFP_NOWARN|__GFP_ZERO);
	if (!driver)
		goto err_driver;

	device = vring_alloc_queue(vdev, event_size_in_bytes,
				   &device_event_dma_addr,
				   GFP_KERNEL|__GFP_NOWARN|__GFP_ZERO);
	if (!device)
		goto err_device;

	vq = kmalloc(sizeof(*vq), GFP_KERNEL);
	if (!vq)
		goto err_vq;

	vq->vq.callback = callback;
	vq->vq.vdev = vdev;
	vq->vq.name = name;
	vq->vq.num_free = num;
	vq->vq.index = index;
	vq->we_own_ring = true;
	vq->notify = notify;
	vq->weak_barriers = weak_barriers;
	vq->broken = false;
	vq->last_used_idx = 0;
	vq->num_added = 0;
	vq->packed_ring = true;
	vq->use_dma_api = vring_use_dma_api(vdev);
	list_add_tail(&vq->vq.list, &vdev->vqs);
#ifdef DEBUG
	vq->in_use = false;
	vq->last_add_time_valid = false;
#endif

	vq->indirect = virtio_has_feature(vdev, VIRTIO_RING_F_INDIRECT_DESC) &&
		!context;
	vq->event = virtio_has_feature(vdev, VIRTIO_RING_F_EVENT_IDX);

	if (virtio_has_feature(vdev, VIRTIO_F_ORDER_PLATFORM))
		vq->weak_barriers = false;

	vq->packed.ring_dma_addr = ring_dma_addr;
	vq->packed.driver_event_dma_addr = driver_event_dma_addr;
	vq->packed.device_event_dma_addr = device_event_dma_addr;

	vq->packed.ring_size_in_bytes = ring_size_in_bytes;
	vq->packed.event_size_in_bytes = event_size_in_bytes;

	vq->packed.vring.num = num;
	vq->packed.vring.desc = ring;
	vq->packed.vring.driver = driver;
	vq->packed.vring.device = device;

	vq->packed.next_avail_idx = 0;
	vq->packed.avail_wrap_counter = 1;
	vq->packed.used_wrap_counter = 1;
	vq->packed.event_flags_shadow = 0;
	vq->packed.avail_used_flags = 1 << VRING_PACKED_DESC_F_AVAIL;

	vq->packed.desc_state = kmalloc_array(num,
			sizeof(struct vring_desc_state_packed),
			GFP_KERNEL);
	if (!vq->packed.desc_state)
		goto err_desc_state;

	memset(vq->packed.desc_state, 0,
		num * sizeof(struct vring_desc_state_packed));

	/* Put everything in free lists. */
	vq->free_head = 0;
	for (i = 0; i < num-1; i++)
		vq->packed.desc_state[i].next = i + 1;

	vq->packed.desc_extra = kmalloc_array(num,
			sizeof(struct vring_desc_extra_packed),
			GFP_KERNEL);
	if (!vq->packed.desc_extra)
		goto err_desc_extra;

	memset(vq->packed.desc_extra, 0,
		num * sizeof(struct vring_desc_extra_packed));

	/* No callback?  Tell other side not to bother us. */
	if (!callback) {
		vq->packed.event_flags_shadow = VRING_PACKED_EVENT_FLAG_DISABLE;
		vq->packed.vring.driver->flags =
			cpu_to_le16(vq->packed.event_flags_shadow);
	}

	return &vq->vq;

err_desc_extra:
	kfree(vq->packed.desc_state);
err_desc_state:
	kfree(vq);
err_vq:
	vring_free_queue(vdev, event_size_in_bytes, device, ring_dma_addr);
err_device:
	vring_free_queue(vdev, event_size_in_bytes, driver, ring_dma_addr);
err_driver:
	vring_free_queue(vdev, ring_size_in_bytes, ring, ring_dma_addr);
err_ring:
	return NULL;
}


/*
 * Generic functions and exported symbols.
 */

static inline int virtqueue_add(struct virtqueue *_vq,
				struct scatterlist *sgs[],
				unsigned int total_sg,
				unsigned int out_sgs,
				unsigned int in_sgs,
				void *data,
				void *ctx,
				gfp_t gfp)
{
	struct vring_virtqueue *vq = to_vvq(_vq);

	return vq->packed_ring ? virtqueue_add_packed(_vq, sgs, total_sg,
					out_sgs, in_sgs, data, ctx, gfp) :
				 virtqueue_add_split(_vq, sgs, total_sg,
					out_sgs, in_sgs, data, ctx, gfp);
}

/**
 * virtqueue_add_sgs - expose buffers to other end
 * @_vq: the struct virtqueue we're talking about.
 * @sgs: array of terminated scatterlists.
 * @out_sgs: the number of scatterlists readable by other side
 * @in_sgs: the number of scatterlists which are writable (after readable ones)
 * @data: the token identifying the buffer.
 * @gfp: how to do memory allocations (if necessary).
 *
 * Caller must ensure we don't call this with other virtqueue operations
 * at the same time (except where noted).
 *
 * Returns zero or a negative error (ie. ENOSPC, ENOMEM, EIO).
 */
int virtqueue_add_sgs(struct virtqueue *_vq,
		      struct scatterlist *sgs[],
		      unsigned int out_sgs,
		      unsigned int in_sgs,
		      void *data,
		      gfp_t gfp)
{
	unsigned int i, total_sg = 0;

	/* Count them first. */
	for (i = 0; i < out_sgs + in_sgs; i++) {
		struct scatterlist *sg;

		for (sg = sgs[i]; sg; sg = sg_next(sg))
			total_sg++;
	}
	return virtqueue_add(_vq, sgs, total_sg, out_sgs, in_sgs,
			     data, NULL, gfp);
}
EXPORT_SYMBOL_GPL(virtqueue_add_sgs);

/**
 * virtqueue_add_outbuf - expose output buffers to other end
 * @vq: the struct virtqueue we're talking about.
 * @sg: scatterlist (must be well-formed and terminated!)
 * @num: the number of entries in @sg readable by other side
 * @data: the token identifying the buffer.
 * @gfp: how to do memory allocations (if necessary).
 *
 * Caller must ensure we don't call this with other virtqueue operations
 * at the same time (except where noted).
 *
 * Returns zero or a negative error (ie. ENOSPC, ENOMEM, EIO).
 */
int virtqueue_add_outbuf(struct virtqueue *vq,
			 struct scatterlist *sg, unsigned int num,
			 void *data,
			 gfp_t gfp)
{
	return virtqueue_add(vq, &sg, num, 1, 0, data, NULL, gfp);
}
EXPORT_SYMBOL_GPL(virtqueue_add_outbuf);

/**
 * virtqueue_add_inbuf - expose input buffers to other end
 * @vq: the struct virtqueue we're talking about.
 * @sg: scatterlist (must be well-formed and terminated!)
 * @num: the number of entries in @sg writable by other side
 * @data: the token identifying the buffer.
 * @gfp: how to do memory allocations (if necessary).
 *
 * Caller must ensure we don't call this with other virtqueue operations
 * at the same time (except where noted).
 *
 * Returns zero or a negative error (ie. ENOSPC, ENOMEM, EIO).
 */
int virtqueue_add_inbuf(struct virtqueue *vq,
			struct scatterlist *sg, unsigned int num,
			void *data,
			gfp_t gfp)
{
	return virtqueue_add(vq, &sg, num, 0, 1, data, NULL, gfp);
}
EXPORT_SYMBOL_GPL(virtqueue_add_inbuf);

/**
 * virtqueue_add_inbuf_ctx - expose input buffers to other end
 * @vq: the struct virtqueue we're talking about.
 * @sg: scatterlist (must be well-formed and terminated!)
 * @num: the number of entries in @sg writable by other side
 * @data: the token identifying the buffer.
 * @ctx: extra context for the token
 * @gfp: how to do memory allocations (if necessary).
 *
 * Caller must ensure we don't call this with other virtqueue operations
 * at the same time (except where noted).
 *
 * Returns zero or a negative error (ie. ENOSPC, ENOMEM, EIO).
 */
int virtqueue_add_inbuf_ctx(struct virtqueue *vq,
			struct scatterlist *sg, unsigned int num,
			void *data,
			void *ctx,
			gfp_t gfp)
{
	return virtqueue_add(vq, &sg, num, 0, 1, data, ctx, gfp);
}
EXPORT_SYMBOL_GPL(virtqueue_add_inbuf_ctx);

/**
 * virtqueue_kick_prepare - first half of split virtqueue_kick call.
 * @_vq: the struct virtqueue
 *
 * Instead of virtqueue_kick(), you can do:
 *	if (virtqueue_kick_prepare(vq))
 *		virtqueue_notify(vq);
 *
 * This is sometimes useful because the virtqueue_kick_prepare() needs
 * to be serialized, but the actual virtqueue_notify() call does not.
 */
bool virtqueue_kick_prepare(struct virtqueue *_vq)
{
	struct vring_virtqueue *vq = to_vvq(_vq);

	return vq->packed_ring ? virtqueue_kick_prepare_packed(_vq) :
				 virtqueue_kick_prepare_split(_vq);
}
EXPORT_SYMBOL_GPL(virtqueue_kick_prepare);

/**
 * virtqueue_notify - second half of split virtqueue_kick call.
 * @_vq: the struct virtqueue
 *
 * This does not need to be serialized.
 *
 * Returns false if host notify failed or queue is broken, otherwise true.
 */
bool virtqueue_notify(struct virtqueue *_vq)
{
	struct vring_virtqueue *vq = to_vvq(_vq);

	if (unlikely(vq->broken))
		return false;

	/* Prod other side to tell it about changes. */
	if (!vq->notify(_vq)) {
		vq->broken = true;
		return false;
	}
	return true;
}
EXPORT_SYMBOL_GPL(virtqueue_notify);

/**
 * virtqueue_kick - update after add_buf
 * @vq: the struct virtqueue
 *
 * After one or more virtqueue_add_* calls, invoke this to kick
 * the other side.
 *
 * Caller must ensure we don't call this with other virtqueue
 * operations at the same time (except where noted).
 *
 * Returns false if kick failed, otherwise true.
 */
bool virtqueue_kick(struct virtqueue *vq)
{
	if (virtqueue_kick_prepare(vq))
		return virtqueue_notify(vq);
	return true;
}
EXPORT_SYMBOL_GPL(virtqueue_kick);

/**
 * virtqueue_get_buf - get the next used buffer
 * @_vq: the struct virtqueue we're talking about.
 * @len: the length written into the buffer
 * @ctx: extra context for the token
 *
 * If the device wrote data into the buffer, @len will be set to the
 * amount written.  This means you don't need to clear the buffer
 * beforehand to ensure there's no data leakage in the case of short
 * writes.
 *
 * Caller must ensure we don't call this with other virtqueue
 * operations at the same time (except where noted).
 *
 * Returns NULL if there are no used buffers, or the "data" token
 * handed to virtqueue_add_*().
 */
void *virtqueue_get_buf_ctx(struct virtqueue *_vq, unsigned int *len,
			    void **ctx)
{
	struct vring_virtqueue *vq = to_vvq(_vq);

	return vq->packed_ring ? virtqueue_get_buf_ctx_packed(_vq, len, ctx) :
				 virtqueue_get_buf_ctx_split(_vq, len, ctx);
}
EXPORT_SYMBOL_GPL(virtqueue_get_buf_ctx);

void *virtqueue_get_buf(struct virtqueue *_vq, unsigned int *len)
{
	return virtqueue_get_buf_ctx(_vq, len, NULL);
}
EXPORT_SYMBOL_GPL(virtqueue_get_buf);
/**
 * virtqueue_disable_cb - disable callbacks
 * @_vq: the struct virtqueue we're talking about.
 *
 * Note that this is not necessarily synchronous, hence unreliable and only
 * useful as an optimization.
 *
 * Unlike other operations, this need not be serialized.
 */
void virtqueue_disable_cb(struct virtqueue *_vq)
{
	struct vring_virtqueue *vq = to_vvq(_vq);

	if (vq->packed_ring)
		virtqueue_disable_cb_packed(_vq);
	else
		virtqueue_disable_cb_split(_vq);
}
EXPORT_SYMBOL_GPL(virtqueue_disable_cb);

/**
 * virtqueue_enable_cb_prepare - restart callbacks after disable_cb
 * @_vq: the struct virtqueue we're talking about.
 *
 * This re-enables callbacks; it returns current queue state
 * in an opaque unsigned value. This value should be later tested by
 * virtqueue_poll, to detect a possible race between the driver checking for
 * more work, and enabling callbacks.
 *
 * Caller must ensure we don't call this with other virtqueue
 * operations at the same time (except where noted).
 */
unsigned virtqueue_enable_cb_prepare(struct virtqueue *_vq)
{
	struct vring_virtqueue *vq = to_vvq(_vq);

	return vq->packed_ring ? virtqueue_enable_cb_prepare_packed(_vq) :
				 virtqueue_enable_cb_prepare_split(_vq);
}
EXPORT_SYMBOL_GPL(virtqueue_enable_cb_prepare);

/**
 * virtqueue_poll - query pending used buffers
 * @_vq: the struct virtqueue we're talking about.
 * @last_used_idx: virtqueue state (from call to virtqueue_enable_cb_prepare).
 *
 * Returns "true" if there are pending used buffers in the queue.
 *
 * This does not need to be serialized.
 */
bool virtqueue_poll(struct virtqueue *_vq, unsigned last_used_idx)
{
	struct vring_virtqueue *vq = to_vvq(_vq);

	virtio_mb(vq->weak_barriers);
	return vq->packed_ring ? virtqueue_poll_packed(_vq, last_used_idx) :
				 virtqueue_poll_split(_vq, last_used_idx);
}
EXPORT_SYMBOL_GPL(virtqueue_poll);

/**
 * virtqueue_enable_cb - restart callbacks after disable_cb.
 * @_vq: the struct virtqueue we're talking about.
 *
 * This re-enables callbacks; it returns "false" if there are pending
 * buffers in the queue, to detect a possible race between the driver
 * checking for more work, and enabling callbacks.
 *
 * Caller must ensure we don't call this with other virtqueue
 * operations at the same time (except where noted).
 */
bool virtqueue_enable_cb(struct virtqueue *_vq)
{
	unsigned last_used_idx = virtqueue_enable_cb_prepare(_vq);

	return !virtqueue_poll(_vq, last_used_idx);
}
EXPORT_SYMBOL_GPL(virtqueue_enable_cb);

/**
 * virtqueue_enable_cb_delayed - restart callbacks after disable_cb.
 * @_vq: the struct virtqueue we're talking about.
 *
 * This re-enables callbacks but hints to the other side to delay
 * interrupts until most of the available buffers have been processed;
 * it returns "false" if there are many pending buffers in the queue,
 * to detect a possible race between the driver checking for more work,
 * and enabling callbacks.
 *
 * Caller must ensure we don't call this with other virtqueue
 * operations at the same time (except where noted).
 */
bool virtqueue_enable_cb_delayed(struct virtqueue *_vq)
{
	struct vring_virtqueue *vq = to_vvq(_vq);

	return vq->packed_ring ? virtqueue_enable_cb_delayed_packed(_vq) :
				 virtqueue_enable_cb_delayed_split(_vq);
}
EXPORT_SYMBOL_GPL(virtqueue_enable_cb_delayed);

/**
 * virtqueue_detach_unused_buf - detach first unused buffer
 * @_vq: the struct virtqueue we're talking about.
 *
 * Returns NULL or the "data" token handed to virtqueue_add_*().
 * This is not valid on an active queue; it is useful only for device
 * shutdown.
 */
void *virtqueue_detach_unused_buf(struct virtqueue *_vq)
{
	struct vring_virtqueue *vq = to_vvq(_vq);

	return vq->packed_ring ? virtqueue_detach_unused_buf_packed(_vq) :
				 virtqueue_detach_unused_buf_split(_vq);
}
EXPORT_SYMBOL_GPL(virtqueue_detach_unused_buf);

static inline bool more_used(const struct vring_virtqueue *vq)
{
	return vq->packed_ring ? more_used_packed(vq) : more_used_split(vq);
}

irqreturn_t vring_interrupt(int irq, void *_vq)
{
	struct vring_virtqueue *vq = to_vvq(_vq);

	if (!more_used(vq)) {
		pr_debug("virtqueue interrupt with no work for %p\n", vq);
		return IRQ_NONE;
	}

	if (unlikely(vq->broken))
		return IRQ_HANDLED;

	pr_debug("virtqueue callback for %p (%p)\n", vq, vq->vq.callback);
	if (vq->vq.callback)
		vq->vq.callback(&vq->vq);

	return IRQ_HANDLED;
}
EXPORT_SYMBOL_GPL(vring_interrupt);

/* Only available for split ring */
struct virtqueue *__vring_new_virtqueue(unsigned int index,
					struct vring vring,
					struct virtio_device *vdev,
					bool weak_barriers,
					bool context,
					bool (*notify)(struct virtqueue *),
					void (*callback)(struct virtqueue *),
					const char *name)
{
	unsigned int i;
	struct vring_virtqueue *vq;

	if (virtio_has_feature(vdev, VIRTIO_F_RING_PACKED))
		return NULL;

	vq = kmalloc(sizeof(*vq), GFP_KERNEL);
	if (!vq)
		return NULL;

	vq->packed_ring = false;
	vq->vq.callback = callback;
	vq->vq.vdev = vdev;
	vq->vq.name = name;
	vq->vq.num_free = vring.num;
	vq->vq.index = index;
	vq->we_own_ring = false;
	vq->notify = notify;
	vq->weak_barriers = weak_barriers;
	vq->broken = false;
	vq->last_used_idx = 0;
	vq->num_added = 0;
	vq->use_dma_api = vring_use_dma_api(vdev);
	list_add_tail(&vq->vq.list, &vdev->vqs);
#ifdef DEBUG
	vq->in_use = false;
	vq->last_add_time_valid = false;
#endif

	vq->indirect = virtio_has_feature(vdev, VIRTIO_RING_F_INDIRECT_DESC) &&
		!context;
	vq->event = virtio_has_feature(vdev, VIRTIO_RING_F_EVENT_IDX);

	if (virtio_has_feature(vdev, VIRTIO_F_ORDER_PLATFORM))
		vq->weak_barriers = false;

	vq->split.queue_dma_addr = 0;
	vq->split.queue_size_in_bytes = 0;

	vq->split.vring = vring;
	vq->split.avail_flags_shadow = 0;
	vq->split.avail_idx_shadow = 0;

	/* No callback?  Tell other side not to bother us. */
	if (!callback) {
		vq->split.avail_flags_shadow |= VRING_AVAIL_F_NO_INTERRUPT;
		if (!vq->event)
			vq->split.vring.avail->flags = cpu_to_virtio16(vdev,
					vq->split.avail_flags_shadow);
	}

	vq->split.desc_state = kmalloc_array(vring.num,
			sizeof(struct vring_desc_state_split), GFP_KERNEL);
	if (!vq->split.desc_state) {
		kfree(vq);
		return NULL;
	}

	/* Put everything in free lists. */
	vq->free_head = 0;
	for (i = 0; i < vring.num-1; i++)
		vq->split.vring.desc[i].next = cpu_to_virtio16(vdev, i + 1);
	memset(vq->split.desc_state, 0, vring.num *
			sizeof(struct vring_desc_state_split));

	return &vq->vq;
}
EXPORT_SYMBOL_GPL(__vring_new_virtqueue);

struct virtqueue *vring_create_virtqueue(
	unsigned int index,
	unsigned int num,
	unsigned int vring_align,
	struct virtio_device *vdev,
	bool weak_barriers,
	bool may_reduce_num,
	bool context,
	bool (*notify)(struct virtqueue *),
	void (*callback)(struct virtqueue *),
	const char *name)
{
<<<<<<< HEAD
	struct virtqueue *vq;
	void *queue = NULL;
	dma_addr_t dma_addr;
	size_t queue_size_in_bytes;
	struct vring vring;

	/* We assume num is a power of 2. */
	if (num & (num - 1)) {
		dev_warn(&vdev->dev, "Bad virtqueue length %u\n", num);
		return NULL;
	}

	/* TODO: allocate each queue chunk individually */
	for (; num && vring_size(num, vring_align) > PAGE_SIZE; num /= 2) {
		queue = vring_alloc_queue(vdev, vring_size(num, vring_align),
					  &dma_addr,
					  GFP_KERNEL|__GFP_NOWARN|__GFP_ZERO);
		if (queue)
			break;
		if (!may_reduce_num)
			return NULL;
	}

	if (!num)
		return NULL;

	if (!queue) {
		/* Try to get a single page. You are my only hope! */
		queue = vring_alloc_queue(vdev, vring_size(num, vring_align),
					  &dma_addr, GFP_KERNEL|__GFP_ZERO);
	}
	if (!queue)
		return NULL;

	queue_size_in_bytes = vring_size(num, vring_align);
	vring_init(&vring, num, queue, vring_align);

	vq = __vring_new_virtqueue(index, vring, vdev, weak_barriers, context,
				   notify, callback, name);
	if (!vq) {
		vring_free_queue(vdev, queue_size_in_bytes, queue,
				 dma_addr);
		return NULL;
	}
=======
>>>>>>> f7688b48

	if (virtio_has_feature(vdev, VIRTIO_F_RING_PACKED))
		return vring_create_virtqueue_packed(index, num, vring_align,
				vdev, weak_barriers, may_reduce_num,
				context, notify, callback, name);

	return vring_create_virtqueue_split(index, num, vring_align,
			vdev, weak_barriers, may_reduce_num,
			context, notify, callback, name);
}
EXPORT_SYMBOL_GPL(vring_create_virtqueue);

/* Only available for split ring */
struct virtqueue *vring_new_virtqueue(unsigned int index,
				      unsigned int num,
				      unsigned int vring_align,
				      struct virtio_device *vdev,
				      bool weak_barriers,
				      bool context,
				      void *pages,
				      bool (*notify)(struct virtqueue *vq),
				      void (*callback)(struct virtqueue *vq),
				      const char *name)
{
	struct vring vring;

	if (virtio_has_feature(vdev, VIRTIO_F_RING_PACKED))
		return NULL;

	vring_init(&vring, num, pages, vring_align);
	return __vring_new_virtqueue(index, vring, vdev, weak_barriers, context,
				     notify, callback, name);
}
EXPORT_SYMBOL_GPL(vring_new_virtqueue);

void vring_del_virtqueue(struct virtqueue *_vq)
{
	struct vring_virtqueue *vq = to_vvq(_vq);

	if (vq->we_own_ring) {
		if (vq->packed_ring) {
			vring_free_queue(vq->vq.vdev,
					 vq->packed.ring_size_in_bytes,
					 vq->packed.vring.desc,
					 vq->packed.ring_dma_addr);

			vring_free_queue(vq->vq.vdev,
					 vq->packed.event_size_in_bytes,
					 vq->packed.vring.driver,
					 vq->packed.driver_event_dma_addr);

			vring_free_queue(vq->vq.vdev,
					 vq->packed.event_size_in_bytes,
					 vq->packed.vring.device,
					 vq->packed.device_event_dma_addr);

			kfree(vq->packed.desc_state);
			kfree(vq->packed.desc_extra);
		} else {
			vring_free_queue(vq->vq.vdev,
					 vq->split.queue_size_in_bytes,
					 vq->split.vring.desc,
					 vq->split.queue_dma_addr);

			kfree(vq->split.desc_state);
		}
	}
	list_del(&_vq->list);
	kfree(vq);
}
EXPORT_SYMBOL_GPL(vring_del_virtqueue);

/* Manipulates transport-specific feature bits. */
void vring_transport_features(struct virtio_device *vdev)
{
	unsigned int i;

	for (i = VIRTIO_TRANSPORT_F_START; i < VIRTIO_TRANSPORT_F_END; i++) {
		switch (i) {
		case VIRTIO_RING_F_INDIRECT_DESC:
			break;
		case VIRTIO_RING_F_EVENT_IDX:
			break;
		case VIRTIO_F_VERSION_1:
			break;
		case VIRTIO_F_IOMMU_PLATFORM:
			break;
		case VIRTIO_F_RING_PACKED:
			break;
		case VIRTIO_F_ORDER_PLATFORM:
			break;
		default:
			/* We don't understand this bit. */
			__virtio_clear_bit(vdev, i);
		}
	}
}
EXPORT_SYMBOL_GPL(vring_transport_features);

/**
 * virtqueue_get_vring_size - return the size of the virtqueue's vring
 * @_vq: the struct virtqueue containing the vring of interest.
 *
 * Returns the size of the vring.  This is mainly used for boasting to
 * userspace.  Unlike other operations, this need not be serialized.
 */
unsigned int virtqueue_get_vring_size(struct virtqueue *_vq)
{

	struct vring_virtqueue *vq = to_vvq(_vq);

	return vq->packed_ring ? vq->packed.vring.num : vq->split.vring.num;
}
EXPORT_SYMBOL_GPL(virtqueue_get_vring_size);

bool virtqueue_is_broken(struct virtqueue *_vq)
{
	struct vring_virtqueue *vq = to_vvq(_vq);

	return vq->broken;
}
EXPORT_SYMBOL_GPL(virtqueue_is_broken);

/*
 * This should prevent the device from being used, allowing drivers to
 * recover.  You may need to grab appropriate locks to flush.
 */
void virtio_break_device(struct virtio_device *dev)
{
	struct virtqueue *_vq;

	list_for_each_entry(_vq, &dev->vqs, list) {
		struct vring_virtqueue *vq = to_vvq(_vq);
		vq->broken = true;
	}
}
EXPORT_SYMBOL_GPL(virtio_break_device);

dma_addr_t virtqueue_get_desc_addr(struct virtqueue *_vq)
{
	struct vring_virtqueue *vq = to_vvq(_vq);

	BUG_ON(!vq->we_own_ring);

	if (vq->packed_ring)
		return vq->packed.ring_dma_addr;

	return vq->split.queue_dma_addr;
}
EXPORT_SYMBOL_GPL(virtqueue_get_desc_addr);

dma_addr_t virtqueue_get_avail_addr(struct virtqueue *_vq)
{
	struct vring_virtqueue *vq = to_vvq(_vq);

	BUG_ON(!vq->we_own_ring);

	if (vq->packed_ring)
		return vq->packed.driver_event_dma_addr;

	return vq->split.queue_dma_addr +
		((char *)vq->split.vring.avail - (char *)vq->split.vring.desc);
}
EXPORT_SYMBOL_GPL(virtqueue_get_avail_addr);

dma_addr_t virtqueue_get_used_addr(struct virtqueue *_vq)
{
	struct vring_virtqueue *vq = to_vvq(_vq);

	BUG_ON(!vq->we_own_ring);

	if (vq->packed_ring)
		return vq->packed.device_event_dma_addr;

	return vq->split.queue_dma_addr +
		((char *)vq->split.vring.used - (char *)vq->split.vring.desc);
}
EXPORT_SYMBOL_GPL(virtqueue_get_used_addr);

/* Only available for split ring */
const struct vring *virtqueue_get_vring(struct virtqueue *vq)
{
	return &to_vvq(vq)->split.vring;
}
EXPORT_SYMBOL_GPL(virtqueue_get_vring);

MODULE_LICENSE("GPL");<|MERGE_RESOLUTION|>--- conflicted
+++ resolved
@@ -584,110 +584,6 @@
 
 	END_USE(vq);
 	return -ENOMEM;
-<<<<<<< HEAD
-}
-
-/**
- * virtqueue_add_sgs - expose buffers to other end
- * @vq: the struct virtqueue we're talking about.
- * @sgs: array of terminated scatterlists.
- * @out_num: the number of scatterlists readable by other side
- * @in_num: the number of scatterlists which are writable (after readable ones)
- * @data: the token identifying the buffer.
- * @gfp: how to do memory allocations (if necessary).
- *
- * Caller must ensure we don't call this with other virtqueue operations
- * at the same time (except where noted).
- *
- * Returns zero or a negative error (ie. ENOSPC, ENOMEM, EIO).
- */
-int virtqueue_add_sgs(struct virtqueue *_vq,
-		      struct scatterlist *sgs[],
-		      unsigned int out_sgs,
-		      unsigned int in_sgs,
-		      void *data,
-		      gfp_t gfp)
-{
-	unsigned int i, total_sg = 0;
-
-	/* Count them first. */
-	for (i = 0; i < out_sgs + in_sgs; i++) {
-		struct scatterlist *sg;
-		for (sg = sgs[i]; sg; sg = sg_next(sg))
-			total_sg++;
-	}
-	return virtqueue_add(_vq, sgs, total_sg, out_sgs, in_sgs,
-			     data, NULL, gfp);
-}
-EXPORT_SYMBOL_GPL(virtqueue_add_sgs);
-
-/**
- * virtqueue_add_outbuf - expose output buffers to other end
- * @vq: the struct virtqueue we're talking about.
- * @sg: scatterlist (must be well-formed and terminated!)
- * @num: the number of entries in @sg readable by other side
- * @data: the token identifying the buffer.
- * @gfp: how to do memory allocations (if necessary).
- *
- * Caller must ensure we don't call this with other virtqueue operations
- * at the same time (except where noted).
- *
- * Returns zero or a negative error (ie. ENOSPC, ENOMEM, EIO).
- */
-int virtqueue_add_outbuf(struct virtqueue *vq,
-			 struct scatterlist *sg, unsigned int num,
-			 void *data,
-			 gfp_t gfp)
-{
-	return virtqueue_add(vq, &sg, num, 1, 0, data, NULL, gfp);
-}
-EXPORT_SYMBOL_GPL(virtqueue_add_outbuf);
-
-/**
- * virtqueue_add_inbuf - expose input buffers to other end
- * @vq: the struct virtqueue we're talking about.
- * @sg: scatterlist (must be well-formed and terminated!)
- * @num: the number of entries in @sg writable by other side
- * @data: the token identifying the buffer.
- * @gfp: how to do memory allocations (if necessary).
- *
- * Caller must ensure we don't call this with other virtqueue operations
- * at the same time (except where noted).
- *
- * Returns zero or a negative error (ie. ENOSPC, ENOMEM, EIO).
- */
-int virtqueue_add_inbuf(struct virtqueue *vq,
-			struct scatterlist *sg, unsigned int num,
-			void *data,
-			gfp_t gfp)
-{
-	return virtqueue_add(vq, &sg, num, 0, 1, data, NULL, gfp);
-}
-EXPORT_SYMBOL_GPL(virtqueue_add_inbuf);
-
-/**
- * virtqueue_add_inbuf_ctx - expose input buffers to other end
- * @vq: the struct virtqueue we're talking about.
- * @sg: scatterlist (must be well-formed and terminated!)
- * @num: the number of entries in @sg writable by other side
- * @data: the token identifying the buffer.
- * @ctx: extra context for the token
- * @gfp: how to do memory allocations (if necessary).
- *
- * Caller must ensure we don't call this with other virtqueue operations
- * at the same time (except where noted).
- *
- * Returns zero or a negative error (ie. ENOSPC, ENOMEM, EIO).
- */
-int virtqueue_add_inbuf_ctx(struct virtqueue *vq,
-			struct scatterlist *sg, unsigned int num,
-			void *data,
-			void *ctx,
-			gfp_t gfp)
-{
-	return virtqueue_add(vq, &sg, num, 0, 1, data, ctx, gfp);
-=======
->>>>>>> f7688b48
 }
 
 static bool virtqueue_kick_prepare_split(struct virtqueue *_vq)
@@ -2244,53 +2140,6 @@
 	void (*callback)(struct virtqueue *),
 	const char *name)
 {
-<<<<<<< HEAD
-	struct virtqueue *vq;
-	void *queue = NULL;
-	dma_addr_t dma_addr;
-	size_t queue_size_in_bytes;
-	struct vring vring;
-
-	/* We assume num is a power of 2. */
-	if (num & (num - 1)) {
-		dev_warn(&vdev->dev, "Bad virtqueue length %u\n", num);
-		return NULL;
-	}
-
-	/* TODO: allocate each queue chunk individually */
-	for (; num && vring_size(num, vring_align) > PAGE_SIZE; num /= 2) {
-		queue = vring_alloc_queue(vdev, vring_size(num, vring_align),
-					  &dma_addr,
-					  GFP_KERNEL|__GFP_NOWARN|__GFP_ZERO);
-		if (queue)
-			break;
-		if (!may_reduce_num)
-			return NULL;
-	}
-
-	if (!num)
-		return NULL;
-
-	if (!queue) {
-		/* Try to get a single page. You are my only hope! */
-		queue = vring_alloc_queue(vdev, vring_size(num, vring_align),
-					  &dma_addr, GFP_KERNEL|__GFP_ZERO);
-	}
-	if (!queue)
-		return NULL;
-
-	queue_size_in_bytes = vring_size(num, vring_align);
-	vring_init(&vring, num, queue, vring_align);
-
-	vq = __vring_new_virtqueue(index, vring, vdev, weak_barriers, context,
-				   notify, callback, name);
-	if (!vq) {
-		vring_free_queue(vdev, queue_size_in_bytes, queue,
-				 dma_addr);
-		return NULL;
-	}
-=======
->>>>>>> f7688b48
 
 	if (virtio_has_feature(vdev, VIRTIO_F_RING_PACKED))
 		return vring_create_virtqueue_packed(index, num, vring_align,
