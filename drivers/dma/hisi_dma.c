// SPDX-License-Identifier: GPL-2.0-only
/* Copyright(c) 2019-2022 HiSilicon Limited. */

#include <linux/bitfield.h>
#include <linux/dmaengine.h>
#include <linux/init.h>
#include <linux/iopoll.h>
#include <linux/module.h>
#include <linux/pci.h>
#include <linux/spinlock.h>
#include "virt-dma.h"

<<<<<<< HEAD
#define HISI_DMA_SQ_BASE_L		0x0
#define HISI_DMA_SQ_BASE_H		0x4
#define HISI_DMA_SQ_DEPTH		0x8
#define HISI_DMA_SQ_TAIL_PTR		0xc
#define HISI_DMA_CQ_BASE_L		0x10
#define HISI_DMA_CQ_BASE_H		0x14
#define HISI_DMA_CQ_DEPTH		0x18
#define HISI_DMA_CQ_HEAD_PTR		0x1c
#define HISI_DMA_CTRL0			0x20
#define HISI_DMA_CTRL0_QUEUE_EN_S	0
#define HISI_DMA_CTRL0_QUEUE_PAUSE_S	4
#define HISI_DMA_CTRL1			0x24
#define HISI_DMA_CTRL1_QUEUE_RESET_S	0
#define HISI_DMA_Q_FSM_STS		0x30
#define HISI_DMA_FSM_STS_MASK		GENMASK(3, 0)
#define HISI_DMA_INT_STS		0x40
#define HISI_DMA_INT_STS_MASK		GENMASK(12, 0)
#define HISI_DMA_INT_MSK		0x44
#define HISI_DMA_MODE			0x217c
#define HISI_DMA_OFFSET			0x100

#define HISI_DMA_MSI_NUM		32
#define HISI_DMA_CHAN_NUM		30
#define HISI_DMA_Q_DEPTH_VAL		1024

#define PCI_BAR_2			2
=======
/* HiSilicon DMA register common field define */
#define HISI_DMA_Q_SQ_BASE_L			0x0
#define HISI_DMA_Q_SQ_BASE_H			0x4
#define HISI_DMA_Q_SQ_DEPTH			0x8
#define HISI_DMA_Q_SQ_TAIL_PTR			0xc
#define HISI_DMA_Q_CQ_BASE_L			0x10
#define HISI_DMA_Q_CQ_BASE_H			0x14
#define HISI_DMA_Q_CQ_DEPTH			0x18
#define HISI_DMA_Q_CQ_HEAD_PTR			0x1c
#define HISI_DMA_Q_CTRL0			0x20
#define HISI_DMA_Q_CTRL0_QUEUE_EN		BIT(0)
#define HISI_DMA_Q_CTRL0_QUEUE_PAUSE		BIT(4)
#define HISI_DMA_Q_CTRL1			0x24
#define HISI_DMA_Q_CTRL1_QUEUE_RESET		BIT(0)
#define HISI_DMA_Q_FSM_STS			0x30
#define HISI_DMA_Q_FSM_STS_MASK			GENMASK(3, 0)
#define HISI_DMA_Q_ERR_INT_NUM0			0x84
#define HISI_DMA_Q_ERR_INT_NUM1			0x88
#define HISI_DMA_Q_ERR_INT_NUM2			0x8c

/* HiSilicon IP08 DMA register and field define */
#define HISI_DMA_HIP08_MODE			0x217C
#define HISI_DMA_HIP08_Q_BASE			0x0
#define HISI_DMA_HIP08_Q_CTRL0_ERR_ABORT_EN	BIT(2)
#define HISI_DMA_HIP08_Q_INT_STS		0x40
#define HISI_DMA_HIP08_Q_INT_MSK		0x44
#define HISI_DMA_HIP08_Q_INT_STS_MASK		GENMASK(14, 0)
#define HISI_DMA_HIP08_Q_ERR_INT_NUM3		0x90
#define HISI_DMA_HIP08_Q_ERR_INT_NUM4		0x94
#define HISI_DMA_HIP08_Q_ERR_INT_NUM5		0x98
#define HISI_DMA_HIP08_Q_ERR_INT_NUM6		0x48
#define HISI_DMA_HIP08_Q_CTRL0_SQCQ_DRCT	BIT(24)

/* HiSilicon IP09 DMA register and field define */
#define HISI_DMA_HIP09_DMA_FLR_DISABLE		0xA00
#define HISI_DMA_HIP09_DMA_FLR_DISABLE_B	BIT(0)
#define HISI_DMA_HIP09_Q_BASE			0x2000
#define HISI_DMA_HIP09_Q_CTRL0_ERR_ABORT_EN	GENMASK(31, 28)
#define HISI_DMA_HIP09_Q_CTRL0_SQ_DRCT		BIT(26)
#define HISI_DMA_HIP09_Q_CTRL0_CQ_DRCT		BIT(27)
#define HISI_DMA_HIP09_Q_CTRL1_VA_ENABLE	BIT(2)
#define HISI_DMA_HIP09_Q_INT_STS		0x40
#define HISI_DMA_HIP09_Q_INT_MSK		0x44
#define HISI_DMA_HIP09_Q_INT_STS_MASK		0x1
#define HISI_DMA_HIP09_Q_ERR_INT_STS		0x48
#define HISI_DMA_HIP09_Q_ERR_INT_MSK		0x4C
#define HISI_DMA_HIP09_Q_ERR_INT_STS_MASK	GENMASK(18, 1)
#define HISI_DMA_HIP09_PORT_CFG_REG(port_id)	(0x800 + \
						(port_id) * 0x20)
#define HISI_DMA_HIP09_PORT_CFG_LINK_DOWN_MASK_B	BIT(16)

#define HISI_DMA_HIP09_MAX_PORT_NUM		16

#define HISI_DMA_HIP08_MSI_NUM			32
#define HISI_DMA_HIP08_CHAN_NUM			30
#define HISI_DMA_HIP09_MSI_NUM			4
#define HISI_DMA_HIP09_CHAN_NUM			4
#define HISI_DMA_REVISION_HIP08B		0x21
#define HISI_DMA_REVISION_HIP09A		0x30

#define HISI_DMA_Q_OFFSET			0x100
#define HISI_DMA_Q_DEPTH_VAL			1024

#define PCI_BAR_2				2

#define HISI_DMA_POLL_Q_STS_DELAY_US		10
#define HISI_DMA_POLL_Q_STS_TIME_OUT_US		1000

#define HISI_DMA_MAX_DIR_NAME_LEN		128

/*
 * The HIP08B(HiSilicon IP08) and HIP09A(HiSilicon IP09) are DMA iEPs, they
 * have the same pci device id but different pci revision.
 * Unfortunately, they have different register layouts, so two layout
 * enumerations are defined.
 */
enum hisi_dma_reg_layout {
	HISI_DMA_REG_LAYOUT_INVALID = 0,
	HISI_DMA_REG_LAYOUT_HIP08,
	HISI_DMA_REG_LAYOUT_HIP09
};
>>>>>>> d60c95ef

enum hisi_dma_mode {
	EP = 0,
	RC,
};

enum hisi_dma_chan_status {
	DISABLE = -1,
	IDLE = 0,
	RUN,
	CPL,
	PAUSE,
	HALT,
	ABORT,
	WAIT,
	BUFFCLR,
};

struct hisi_dma_sqe {
	__le32 dw0;
#define OPCODE_MASK			GENMASK(3, 0)
#define OPCODE_SMALL_PACKAGE		0x1
#define OPCODE_M2M			0x4
#define LOCAL_IRQ_EN			BIT(8)
#define ATTR_SRC_MASK			GENMASK(14, 12)
	__le32 dw1;
	__le32 dw2;
#define ATTR_DST_MASK			GENMASK(26, 24)
	__le32 length;
	__le64 src_addr;
	__le64 dst_addr;
};

struct hisi_dma_cqe {
	__le32 rsv0;
	__le32 rsv1;
	__le16 sq_head;
	__le16 rsv2;
	__le16 rsv3;
	__le16 w0;
#define STATUS_MASK			GENMASK(15, 1)
#define STATUS_SUCC			0x0
#define VALID_BIT			BIT(0)
};

struct hisi_dma_desc {
	struct virt_dma_desc vd;
	struct hisi_dma_sqe sqe;
};

struct hisi_dma_chan {
	struct virt_dma_chan vc;
	struct hisi_dma_dev *hdma_dev;
	struct hisi_dma_sqe *sq;
	struct hisi_dma_cqe *cq;
	dma_addr_t sq_dma;
	dma_addr_t cq_dma;
	u32 sq_tail;
	u32 cq_head;
	u32 qp_num;
	enum hisi_dma_chan_status status;
	struct hisi_dma_desc *desc;
};

struct hisi_dma_dev {
	struct pci_dev *pdev;
	void __iomem *base;
	struct dma_device dma_dev;
	u32 chan_num;
	u32 chan_depth;
	enum hisi_dma_reg_layout reg_layout;
	void __iomem *queue_base; /* queue region start of register */
	struct hisi_dma_chan chan[];
};

#ifdef CONFIG_DEBUG_FS

static const struct debugfs_reg32 hisi_dma_comm_chan_regs[] = {
	{"DMA_QUEUE_SQ_DEPTH                ", 0x0008ull},
	{"DMA_QUEUE_SQ_TAIL_PTR             ", 0x000Cull},
	{"DMA_QUEUE_CQ_DEPTH                ", 0x0018ull},
	{"DMA_QUEUE_CQ_HEAD_PTR             ", 0x001Cull},
	{"DMA_QUEUE_CTRL0                   ", 0x0020ull},
	{"DMA_QUEUE_CTRL1                   ", 0x0024ull},
	{"DMA_QUEUE_FSM_STS                 ", 0x0030ull},
	{"DMA_QUEUE_SQ_STS                  ", 0x0034ull},
	{"DMA_QUEUE_CQ_TAIL_PTR             ", 0x003Cull},
	{"DMA_QUEUE_INT_STS                 ", 0x0040ull},
	{"DMA_QUEUE_INT_MSK                 ", 0x0044ull},
	{"DMA_QUEUE_INT_RO                  ", 0x006Cull},
};

static const struct debugfs_reg32 hisi_dma_hip08_chan_regs[] = {
	{"DMA_QUEUE_BYTE_CNT                ", 0x0038ull},
	{"DMA_ERR_INT_NUM6                  ", 0x0048ull},
	{"DMA_QUEUE_DESP0                   ", 0x0050ull},
	{"DMA_QUEUE_DESP1                   ", 0x0054ull},
	{"DMA_QUEUE_DESP2                   ", 0x0058ull},
	{"DMA_QUEUE_DESP3                   ", 0x005Cull},
	{"DMA_QUEUE_DESP4                   ", 0x0074ull},
	{"DMA_QUEUE_DESP5                   ", 0x0078ull},
	{"DMA_QUEUE_DESP6                   ", 0x007Cull},
	{"DMA_QUEUE_DESP7                   ", 0x0080ull},
	{"DMA_ERR_INT_NUM0                  ", 0x0084ull},
	{"DMA_ERR_INT_NUM1                  ", 0x0088ull},
	{"DMA_ERR_INT_NUM2                  ", 0x008Cull},
	{"DMA_ERR_INT_NUM3                  ", 0x0090ull},
	{"DMA_ERR_INT_NUM4                  ", 0x0094ull},
	{"DMA_ERR_INT_NUM5                  ", 0x0098ull},
	{"DMA_QUEUE_SQ_STS2                 ", 0x00A4ull},
};

static const struct debugfs_reg32 hisi_dma_hip09_chan_regs[] = {
	{"DMA_QUEUE_ERR_INT_STS             ", 0x0048ull},
	{"DMA_QUEUE_ERR_INT_MSK             ", 0x004Cull},
	{"DFX_SQ_READ_ERR_PTR               ", 0x0068ull},
	{"DFX_DMA_ERR_INT_NUM0              ", 0x0084ull},
	{"DFX_DMA_ERR_INT_NUM1              ", 0x0088ull},
	{"DFX_DMA_ERR_INT_NUM2              ", 0x008Cull},
	{"DFX_DMA_QUEUE_SQ_STS2             ", 0x00A4ull},
};

static const struct debugfs_reg32 hisi_dma_hip08_comm_regs[] = {
	{"DMA_ECC_ERR_ADDR                  ", 0x2004ull},
	{"DMA_ECC_ECC_CNT                   ", 0x2014ull},
	{"COMMON_AND_CH_ERR_STS             ", 0x2030ull},
	{"LOCAL_CPL_ID_STS_0                ", 0x20E0ull},
	{"LOCAL_CPL_ID_STS_1                ", 0x20E4ull},
	{"LOCAL_CPL_ID_STS_2                ", 0x20E8ull},
	{"LOCAL_CPL_ID_STS_3                ", 0x20ECull},
	{"LOCAL_TLP_NUM                     ", 0x2158ull},
	{"SQCQ_TLP_NUM                      ", 0x2164ull},
	{"CPL_NUM                           ", 0x2168ull},
	{"INF_BACK_PRESS_STS                ", 0x2170ull},
	{"DMA_CH_RAS_LEVEL                  ", 0x2184ull},
	{"DMA_CM_RAS_LEVEL                  ", 0x2188ull},
	{"DMA_CH_ERR_STS                    ", 0x2190ull},
	{"DMA_CH_DONE_STS                   ", 0x2194ull},
	{"DMA_SQ_TAG_STS_0                  ", 0x21A0ull},
	{"DMA_SQ_TAG_STS_1                  ", 0x21A4ull},
	{"DMA_SQ_TAG_STS_2                  ", 0x21A8ull},
	{"DMA_SQ_TAG_STS_3                  ", 0x21ACull},
	{"LOCAL_P_ID_STS_0                  ", 0x21B0ull},
	{"LOCAL_P_ID_STS_1                  ", 0x21B4ull},
	{"LOCAL_P_ID_STS_2                  ", 0x21B8ull},
	{"LOCAL_P_ID_STS_3                  ", 0x21BCull},
	{"DMA_PREBUFF_INFO_0                ", 0x2200ull},
	{"DMA_CM_TABLE_INFO_0               ", 0x2220ull},
	{"DMA_CM_CE_RO                      ", 0x2244ull},
	{"DMA_CM_NFE_RO                     ", 0x2248ull},
	{"DMA_CM_FE_RO                      ", 0x224Cull},
};

static const struct debugfs_reg32 hisi_dma_hip09_comm_regs[] = {
	{"COMMON_AND_CH_ERR_STS             ", 0x0030ull},
	{"DMA_PORT_IDLE_STS                 ", 0x0150ull},
	{"DMA_CH_RAS_LEVEL                  ", 0x0184ull},
	{"DMA_CM_RAS_LEVEL                  ", 0x0188ull},
	{"DMA_CM_CE_RO                      ", 0x0244ull},
	{"DMA_CM_NFE_RO                     ", 0x0248ull},
	{"DMA_CM_FE_RO                      ", 0x024Cull},
	{"DFX_INF_BACK_PRESS_STS0           ", 0x1A40ull},
	{"DFX_INF_BACK_PRESS_STS1           ", 0x1A44ull},
	{"DFX_INF_BACK_PRESS_STS2           ", 0x1A48ull},
	{"DFX_DMA_WRR_DISABLE               ", 0x1A4Cull},
	{"DFX_PA_REQ_TLP_NUM                ", 0x1C00ull},
	{"DFX_PA_BACK_TLP_NUM               ", 0x1C04ull},
	{"DFX_PA_RETRY_TLP_NUM              ", 0x1C08ull},
	{"DFX_LOCAL_NP_TLP_NUM              ", 0x1C0Cull},
	{"DFX_LOCAL_CPL_HEAD_TLP_NUM        ", 0x1C10ull},
	{"DFX_LOCAL_CPL_DATA_TLP_NUM        ", 0x1C14ull},
	{"DFX_LOCAL_CPL_EXT_DATA_TLP_NUM    ", 0x1C18ull},
	{"DFX_LOCAL_P_HEAD_TLP_NUM          ", 0x1C1Cull},
	{"DFX_LOCAL_P_ACK_TLP_NUM           ", 0x1C20ull},
	{"DFX_BUF_ALOC_PORT_REQ_NUM         ", 0x1C24ull},
	{"DFX_BUF_ALOC_PORT_RESULT_NUM      ", 0x1C28ull},
	{"DFX_BUF_FAIL_SIZE_NUM             ", 0x1C2Cull},
	{"DFX_BUF_ALOC_SIZE_NUM             ", 0x1C30ull},
	{"DFX_BUF_NP_RELEASE_SIZE_NUM       ", 0x1C34ull},
	{"DFX_BUF_P_RELEASE_SIZE_NUM        ", 0x1C38ull},
	{"DFX_BUF_PORT_RELEASE_SIZE_NUM     ", 0x1C3Cull},
	{"DFX_DMA_PREBUF_MEM0_ECC_ERR_ADDR  ", 0x1CA8ull},
	{"DFX_DMA_PREBUF_MEM0_ECC_CNT       ", 0x1CACull},
	{"DFX_DMA_LOC_NP_OSTB_ECC_ERR_ADDR  ", 0x1CB0ull},
	{"DFX_DMA_LOC_NP_OSTB_ECC_CNT       ", 0x1CB4ull},
	{"DFX_DMA_PREBUF_MEM1_ECC_ERR_ADDR  ", 0x1CC0ull},
	{"DFX_DMA_PREBUF_MEM1_ECC_CNT       ", 0x1CC4ull},
	{"DMA_CH_DONE_STS                   ", 0x02E0ull},
	{"DMA_CH_ERR_STS                    ", 0x0320ull},
};
#endif /* CONFIG_DEBUG_FS*/

static enum hisi_dma_reg_layout hisi_dma_get_reg_layout(struct pci_dev *pdev)
{
	if (pdev->revision == HISI_DMA_REVISION_HIP08B)
		return HISI_DMA_REG_LAYOUT_HIP08;
	else if (pdev->revision >= HISI_DMA_REVISION_HIP09A)
		return HISI_DMA_REG_LAYOUT_HIP09;

	return HISI_DMA_REG_LAYOUT_INVALID;
}

static u32 hisi_dma_get_chan_num(struct pci_dev *pdev)
{
	if (pdev->revision == HISI_DMA_REVISION_HIP08B)
		return HISI_DMA_HIP08_CHAN_NUM;

	return HISI_DMA_HIP09_CHAN_NUM;
}

static u32 hisi_dma_get_msi_num(struct pci_dev *pdev)
{
	if (pdev->revision == HISI_DMA_REVISION_HIP08B)
		return HISI_DMA_HIP08_MSI_NUM;

	return HISI_DMA_HIP09_MSI_NUM;
}

static u32 hisi_dma_get_queue_base(struct pci_dev *pdev)
{
	if (pdev->revision == HISI_DMA_REVISION_HIP08B)
		return HISI_DMA_HIP08_Q_BASE;

	return HISI_DMA_HIP09_Q_BASE;
}

static inline struct hisi_dma_chan *to_hisi_dma_chan(struct dma_chan *c)
{
	return container_of(c, struct hisi_dma_chan, vc.chan);
}

static inline struct hisi_dma_desc *to_hisi_dma_desc(struct virt_dma_desc *vd)
{
	return container_of(vd, struct hisi_dma_desc, vd);
}

static inline void hisi_dma_chan_write(void __iomem *base, u32 reg, u32 index,
				       u32 val)
{
	writel_relaxed(val, base + reg + index * HISI_DMA_Q_OFFSET);
}

static inline void hisi_dma_update_bit(void __iomem *addr, u32 pos, bool val)
{
	u32 tmp;

	tmp = readl_relaxed(addr);
	tmp = val ? tmp | pos : tmp & ~pos;
	writel_relaxed(tmp, addr);
}

static void hisi_dma_pause_dma(struct hisi_dma_dev *hdma_dev, u32 index,
			       bool pause)
{
	void __iomem *addr;

	addr = hdma_dev->queue_base + HISI_DMA_Q_CTRL0 +
	       index * HISI_DMA_Q_OFFSET;
	hisi_dma_update_bit(addr, HISI_DMA_Q_CTRL0_QUEUE_PAUSE, pause);
}

static void hisi_dma_enable_dma(struct hisi_dma_dev *hdma_dev, u32 index,
				bool enable)
{
	void __iomem *addr;

	addr = hdma_dev->queue_base + HISI_DMA_Q_CTRL0 +
	       index * HISI_DMA_Q_OFFSET;
	hisi_dma_update_bit(addr, HISI_DMA_Q_CTRL0_QUEUE_EN, enable);
}

static void hisi_dma_mask_irq(struct hisi_dma_dev *hdma_dev, u32 qp_index)
{
	void __iomem *q_base = hdma_dev->queue_base;

	if (hdma_dev->reg_layout == HISI_DMA_REG_LAYOUT_HIP08)
		hisi_dma_chan_write(q_base, HISI_DMA_HIP08_Q_INT_MSK,
				    qp_index, HISI_DMA_HIP08_Q_INT_STS_MASK);
	else {
		hisi_dma_chan_write(q_base, HISI_DMA_HIP09_Q_INT_MSK,
				    qp_index, HISI_DMA_HIP09_Q_INT_STS_MASK);
		hisi_dma_chan_write(q_base, HISI_DMA_HIP09_Q_ERR_INT_MSK,
				    qp_index,
				    HISI_DMA_HIP09_Q_ERR_INT_STS_MASK);
	}
}

static void hisi_dma_unmask_irq(struct hisi_dma_dev *hdma_dev, u32 qp_index)
{
	void __iomem *q_base = hdma_dev->queue_base;

	if (hdma_dev->reg_layout == HISI_DMA_REG_LAYOUT_HIP08) {
		hisi_dma_chan_write(q_base, HISI_DMA_HIP08_Q_INT_STS,
				    qp_index, HISI_DMA_HIP08_Q_INT_STS_MASK);
		hisi_dma_chan_write(q_base, HISI_DMA_HIP08_Q_INT_MSK,
				    qp_index, 0);
	} else {
		hisi_dma_chan_write(q_base, HISI_DMA_HIP09_Q_INT_STS,
				    qp_index, HISI_DMA_HIP09_Q_INT_STS_MASK);
		hisi_dma_chan_write(q_base, HISI_DMA_HIP09_Q_ERR_INT_STS,
				    qp_index,
				    HISI_DMA_HIP09_Q_ERR_INT_STS_MASK);
		hisi_dma_chan_write(q_base, HISI_DMA_HIP09_Q_INT_MSK,
				    qp_index, 0);
		hisi_dma_chan_write(q_base, HISI_DMA_HIP09_Q_ERR_INT_MSK,
				    qp_index, 0);
	}
}

static void hisi_dma_do_reset(struct hisi_dma_dev *hdma_dev, u32 index)
{
	void __iomem *addr;

	addr = hdma_dev->queue_base +
	       HISI_DMA_Q_CTRL1 + index * HISI_DMA_Q_OFFSET;
	hisi_dma_update_bit(addr, HISI_DMA_Q_CTRL1_QUEUE_RESET, 1);
}

static void hisi_dma_reset_qp_point(struct hisi_dma_dev *hdma_dev, u32 index)
{
	void __iomem *q_base = hdma_dev->queue_base;

	hisi_dma_chan_write(q_base, HISI_DMA_Q_SQ_TAIL_PTR, index, 0);
	hisi_dma_chan_write(q_base, HISI_DMA_Q_CQ_HEAD_PTR, index, 0);
}

static void hisi_dma_reset_or_disable_hw_chan(struct hisi_dma_chan *chan,
					      bool disable)
{
	struct hisi_dma_dev *hdma_dev = chan->hdma_dev;
	u32 index = chan->qp_num, tmp;
	void __iomem *addr;
	int ret;

	hisi_dma_pause_dma(hdma_dev, index, true);
	hisi_dma_enable_dma(hdma_dev, index, false);
	hisi_dma_mask_irq(hdma_dev, index);

	addr = hdma_dev->queue_base +
	       HISI_DMA_Q_FSM_STS + index * HISI_DMA_Q_OFFSET;

	ret = readl_relaxed_poll_timeout(addr, tmp,
		FIELD_GET(HISI_DMA_Q_FSM_STS_MASK, tmp) != RUN,
		HISI_DMA_POLL_Q_STS_DELAY_US, HISI_DMA_POLL_Q_STS_TIME_OUT_US);
	if (ret) {
		dev_err(&hdma_dev->pdev->dev, "disable channel timeout!\n");
		WARN_ON(1);
	}

	hisi_dma_do_reset(hdma_dev, index);
	hisi_dma_reset_qp_point(hdma_dev, index);
	hisi_dma_pause_dma(hdma_dev, index, false);
<<<<<<< HEAD

	if (!disable) {
		hisi_dma_enable_dma(hdma_dev, index, true);
		hisi_dma_unmask_irq(hdma_dev, index);
	}
=======
>>>>>>> d60c95ef

	if (!disable) {
		hisi_dma_enable_dma(hdma_dev, index, true);
		hisi_dma_unmask_irq(hdma_dev, index);
	}

	ret = readl_relaxed_poll_timeout(addr, tmp,
		FIELD_GET(HISI_DMA_Q_FSM_STS_MASK, tmp) == IDLE,
		HISI_DMA_POLL_Q_STS_DELAY_US, HISI_DMA_POLL_Q_STS_TIME_OUT_US);
	if (ret) {
		dev_err(&hdma_dev->pdev->dev, "reset channel timeout!\n");
		WARN_ON(1);
	}
}

static void hisi_dma_free_chan_resources(struct dma_chan *c)
{
	struct hisi_dma_chan *chan = to_hisi_dma_chan(c);
	struct hisi_dma_dev *hdma_dev = chan->hdma_dev;

	hisi_dma_reset_or_disable_hw_chan(chan, false);
	vchan_free_chan_resources(&chan->vc);

	memset(chan->sq, 0, sizeof(struct hisi_dma_sqe) * hdma_dev->chan_depth);
	memset(chan->cq, 0, sizeof(struct hisi_dma_cqe) * hdma_dev->chan_depth);
	chan->sq_tail = 0;
	chan->cq_head = 0;
	chan->status = DISABLE;
}

static void hisi_dma_desc_free(struct virt_dma_desc *vd)
{
	kfree(to_hisi_dma_desc(vd));
}

static struct dma_async_tx_descriptor *
hisi_dma_prep_dma_memcpy(struct dma_chan *c, dma_addr_t dst, dma_addr_t src,
			 size_t len, unsigned long flags)
{
	struct hisi_dma_chan *chan = to_hisi_dma_chan(c);
	struct hisi_dma_desc *desc;

	desc = kzalloc(sizeof(*desc), GFP_NOWAIT);
	if (!desc)
		return NULL;

	desc->sqe.length = cpu_to_le32(len);
	desc->sqe.src_addr = cpu_to_le64(src);
	desc->sqe.dst_addr = cpu_to_le64(dst);

	return vchan_tx_prep(&chan->vc, &desc->vd, flags);
}

static enum dma_status
hisi_dma_tx_status(struct dma_chan *c, dma_cookie_t cookie,
		   struct dma_tx_state *txstate)
{
	return dma_cookie_status(c, cookie, txstate);
}

static void hisi_dma_start_transfer(struct hisi_dma_chan *chan)
{
	struct hisi_dma_sqe *sqe = chan->sq + chan->sq_tail;
	struct hisi_dma_dev *hdma_dev = chan->hdma_dev;
	struct hisi_dma_desc *desc;
	struct virt_dma_desc *vd;

	vd = vchan_next_desc(&chan->vc);
	if (!vd) {
		chan->desc = NULL;
		return;
	}
	list_del(&vd->node);
	desc = to_hisi_dma_desc(vd);
	chan->desc = desc;

	memcpy(sqe, &desc->sqe, sizeof(struct hisi_dma_sqe));

	/* update other field in sqe */
	sqe->dw0 = cpu_to_le32(FIELD_PREP(OPCODE_MASK, OPCODE_M2M));
	sqe->dw0 |= cpu_to_le32(LOCAL_IRQ_EN);

	/* make sure data has been updated in sqe */
	wmb();

	/* update sq tail, point to new sqe position */
	chan->sq_tail = (chan->sq_tail + 1) % hdma_dev->chan_depth;

	/* update sq_tail to trigger a new task */
	hisi_dma_chan_write(hdma_dev->queue_base, HISI_DMA_Q_SQ_TAIL_PTR,
			    chan->qp_num, chan->sq_tail);
}

static void hisi_dma_issue_pending(struct dma_chan *c)
{
	struct hisi_dma_chan *chan = to_hisi_dma_chan(c);
	unsigned long flags;

	spin_lock_irqsave(&chan->vc.lock, flags);

	if (vchan_issue_pending(&chan->vc) && !chan->desc)
		hisi_dma_start_transfer(chan);

	spin_unlock_irqrestore(&chan->vc.lock, flags);
}

static int hisi_dma_terminate_all(struct dma_chan *c)
{
	struct hisi_dma_chan *chan = to_hisi_dma_chan(c);
	unsigned long flags;
	LIST_HEAD(head);

	spin_lock_irqsave(&chan->vc.lock, flags);

	hisi_dma_pause_dma(chan->hdma_dev, chan->qp_num, true);
	if (chan->desc) {
		vchan_terminate_vdesc(&chan->desc->vd);
		chan->desc = NULL;
	}

	vchan_get_all_descriptors(&chan->vc, &head);

	spin_unlock_irqrestore(&chan->vc.lock, flags);

	vchan_dma_desc_free_list(&chan->vc, &head);
	hisi_dma_pause_dma(chan->hdma_dev, chan->qp_num, false);

	return 0;
}

static void hisi_dma_synchronize(struct dma_chan *c)
{
	struct hisi_dma_chan *chan = to_hisi_dma_chan(c);

	vchan_synchronize(&chan->vc);
}

static int hisi_dma_alloc_qps_mem(struct hisi_dma_dev *hdma_dev)
{
	size_t sq_size = sizeof(struct hisi_dma_sqe) * hdma_dev->chan_depth;
	size_t cq_size = sizeof(struct hisi_dma_cqe) * hdma_dev->chan_depth;
	struct device *dev = &hdma_dev->pdev->dev;
	struct hisi_dma_chan *chan;
	int i;

	for (i = 0; i < hdma_dev->chan_num; i++) {
		chan = &hdma_dev->chan[i];
		chan->sq = dmam_alloc_coherent(dev, sq_size, &chan->sq_dma,
					       GFP_KERNEL);
		if (!chan->sq)
			return -ENOMEM;

		chan->cq = dmam_alloc_coherent(dev, cq_size, &chan->cq_dma,
					       GFP_KERNEL);
		if (!chan->cq)
			return -ENOMEM;
	}

	return 0;
}

static void hisi_dma_init_hw_qp(struct hisi_dma_dev *hdma_dev, u32 index)
{
	struct hisi_dma_chan *chan = &hdma_dev->chan[index];
	void __iomem *q_base = hdma_dev->queue_base;
	u32 hw_depth = hdma_dev->chan_depth - 1;
	void __iomem *addr;
	u32 tmp;

	/* set sq, cq base */
	hisi_dma_chan_write(q_base, HISI_DMA_Q_SQ_BASE_L, index,
			    lower_32_bits(chan->sq_dma));
	hisi_dma_chan_write(q_base, HISI_DMA_Q_SQ_BASE_H, index,
			    upper_32_bits(chan->sq_dma));
	hisi_dma_chan_write(q_base, HISI_DMA_Q_CQ_BASE_L, index,
			    lower_32_bits(chan->cq_dma));
	hisi_dma_chan_write(q_base, HISI_DMA_Q_CQ_BASE_H, index,
			    upper_32_bits(chan->cq_dma));

	/* set sq, cq depth */
	hisi_dma_chan_write(q_base, HISI_DMA_Q_SQ_DEPTH, index, hw_depth);
	hisi_dma_chan_write(q_base, HISI_DMA_Q_CQ_DEPTH, index, hw_depth);

	/* init sq tail and cq head */
	hisi_dma_chan_write(q_base, HISI_DMA_Q_SQ_TAIL_PTR, index, 0);
	hisi_dma_chan_write(q_base, HISI_DMA_Q_CQ_HEAD_PTR, index, 0);

	/* init error interrupt stats */
	hisi_dma_chan_write(q_base, HISI_DMA_Q_ERR_INT_NUM0, index, 0);
	hisi_dma_chan_write(q_base, HISI_DMA_Q_ERR_INT_NUM1, index, 0);
	hisi_dma_chan_write(q_base, HISI_DMA_Q_ERR_INT_NUM2, index, 0);

	if (hdma_dev->reg_layout == HISI_DMA_REG_LAYOUT_HIP08) {
		hisi_dma_chan_write(q_base, HISI_DMA_HIP08_Q_ERR_INT_NUM3,
				    index, 0);
		hisi_dma_chan_write(q_base, HISI_DMA_HIP08_Q_ERR_INT_NUM4,
				    index, 0);
		hisi_dma_chan_write(q_base, HISI_DMA_HIP08_Q_ERR_INT_NUM5,
				    index, 0);
		hisi_dma_chan_write(q_base, HISI_DMA_HIP08_Q_ERR_INT_NUM6,
				    index, 0);
		/*
		 * init SQ/CQ direction selecting register.
		 * "0" is to local side and "1" is to remote side.
		 */
		addr = q_base + HISI_DMA_Q_CTRL0 + index * HISI_DMA_Q_OFFSET;
		hisi_dma_update_bit(addr, HISI_DMA_HIP08_Q_CTRL0_SQCQ_DRCT, 0);

		/*
		 * 0 - Continue to next descriptor if error occurs.
		 * 1 - Abort the DMA queue if error occurs.
		 */
		hisi_dma_update_bit(addr,
				    HISI_DMA_HIP08_Q_CTRL0_ERR_ABORT_EN, 0);
	} else {
		addr = q_base + HISI_DMA_Q_CTRL0 + index * HISI_DMA_Q_OFFSET;

		/*
		 * init SQ/CQ direction selecting register.
		 * "0" is to local side and "1" is to remote side.
		 */
		hisi_dma_update_bit(addr, HISI_DMA_HIP09_Q_CTRL0_SQ_DRCT, 0);
		hisi_dma_update_bit(addr, HISI_DMA_HIP09_Q_CTRL0_CQ_DRCT, 0);

		/*
		 * 0 - Continue to next descriptor if error occurs.
		 * 1 - Abort the DMA queue if error occurs.
		 */

		tmp = readl_relaxed(addr);
		tmp &= ~HISI_DMA_HIP09_Q_CTRL0_ERR_ABORT_EN;
		writel_relaxed(tmp, addr);

		/*
		 * 0 - dma should process FLR whith CPU.
		 * 1 - dma not process FLR, only cpu process FLR.
		 */
		addr = q_base + HISI_DMA_HIP09_DMA_FLR_DISABLE +
		       index * HISI_DMA_Q_OFFSET;
		hisi_dma_update_bit(addr, HISI_DMA_HIP09_DMA_FLR_DISABLE_B, 0);

		addr = q_base + HISI_DMA_Q_CTRL1 + index * HISI_DMA_Q_OFFSET;
		hisi_dma_update_bit(addr, HISI_DMA_HIP09_Q_CTRL1_VA_ENABLE, 1);
	}
}

static void hisi_dma_enable_qp(struct hisi_dma_dev *hdma_dev, u32 qp_index)
{
	hisi_dma_init_hw_qp(hdma_dev, qp_index);
	hisi_dma_unmask_irq(hdma_dev, qp_index);
	hisi_dma_enable_dma(hdma_dev, qp_index, true);
}

static void hisi_dma_disable_qp(struct hisi_dma_dev *hdma_dev, u32 qp_index)
{
	hisi_dma_reset_or_disable_hw_chan(&hdma_dev->chan[qp_index], true);
}

static void hisi_dma_enable_qps(struct hisi_dma_dev *hdma_dev)
{
	int i;

	for (i = 0; i < hdma_dev->chan_num; i++) {
		hdma_dev->chan[i].qp_num = i;
		hdma_dev->chan[i].hdma_dev = hdma_dev;
		hdma_dev->chan[i].vc.desc_free = hisi_dma_desc_free;
		vchan_init(&hdma_dev->chan[i].vc, &hdma_dev->dma_dev);
		hisi_dma_enable_qp(hdma_dev, i);
	}
}

static void hisi_dma_disable_qps(struct hisi_dma_dev *hdma_dev)
{
	int i;

	for (i = 0; i < hdma_dev->chan_num; i++) {
		hisi_dma_disable_qp(hdma_dev, i);
		tasklet_kill(&hdma_dev->chan[i].vc.task);
	}
}

static irqreturn_t hisi_dma_irq(int irq, void *data)
{
	struct hisi_dma_chan *chan = data;
	struct hisi_dma_dev *hdma_dev = chan->hdma_dev;
	struct hisi_dma_desc *desc;
	struct hisi_dma_cqe *cqe;
	void __iomem *q_base;

	spin_lock(&chan->vc.lock);

	desc = chan->desc;
	cqe = chan->cq + chan->cq_head;
	q_base = hdma_dev->queue_base;
	if (desc) {
		chan->cq_head = (chan->cq_head + 1) % hdma_dev->chan_depth;
<<<<<<< HEAD
		hisi_dma_chan_write(hdma_dev->base, HISI_DMA_CQ_HEAD_PTR,
=======
		hisi_dma_chan_write(q_base, HISI_DMA_Q_CQ_HEAD_PTR,
>>>>>>> d60c95ef
				    chan->qp_num, chan->cq_head);
		if (FIELD_GET(STATUS_MASK, cqe->w0) == STATUS_SUCC) {
			vchan_cookie_complete(&desc->vd);
			hisi_dma_start_transfer(chan);
		} else {
			dev_err(&hdma_dev->pdev->dev, "task error!\n");
		}
	}

	spin_unlock(&chan->vc.lock);

	return IRQ_HANDLED;
}

static int hisi_dma_request_qps_irq(struct hisi_dma_dev *hdma_dev)
{
	struct pci_dev *pdev = hdma_dev->pdev;
	int i, ret;

	for (i = 0; i < hdma_dev->chan_num; i++) {
		ret = devm_request_irq(&pdev->dev, pci_irq_vector(pdev, i),
				       hisi_dma_irq, IRQF_SHARED, "hisi_dma",
				       &hdma_dev->chan[i]);
		if (ret)
			return ret;
	}

	return 0;
}

/* This function enables all hw channels in a device */
static int hisi_dma_enable_hw_channels(struct hisi_dma_dev *hdma_dev)
{
	int ret;

	ret = hisi_dma_alloc_qps_mem(hdma_dev);
	if (ret) {
		dev_err(&hdma_dev->pdev->dev, "fail to allocate qp memory!\n");
		return ret;
	}

	ret = hisi_dma_request_qps_irq(hdma_dev);
	if (ret) {
		dev_err(&hdma_dev->pdev->dev, "fail to request qp irq!\n");
		return ret;
	}

	hisi_dma_enable_qps(hdma_dev);

	return 0;
}

static void hisi_dma_disable_hw_channels(void *data)
{
	hisi_dma_disable_qps(data);
}

static void hisi_dma_set_mode(struct hisi_dma_dev *hdma_dev,
			      enum hisi_dma_mode mode)
{
	if (hdma_dev->reg_layout == HISI_DMA_REG_LAYOUT_HIP08)
		writel_relaxed(mode == RC ? 1 : 0,
			       hdma_dev->base + HISI_DMA_HIP08_MODE);
}

static void hisi_dma_init_hw(struct hisi_dma_dev *hdma_dev)
{
	void __iomem *addr;
	int i;

	if (hdma_dev->reg_layout == HISI_DMA_REG_LAYOUT_HIP09) {
		for (i = 0; i < HISI_DMA_HIP09_MAX_PORT_NUM; i++) {
			addr = hdma_dev->base + HISI_DMA_HIP09_PORT_CFG_REG(i);
			hisi_dma_update_bit(addr,
				HISI_DMA_HIP09_PORT_CFG_LINK_DOWN_MASK_B, 1);
		}
	}
}

static void hisi_dma_init_dma_dev(struct hisi_dma_dev *hdma_dev)
{
	struct dma_device *dma_dev;

	dma_dev = &hdma_dev->dma_dev;
	dma_cap_set(DMA_MEMCPY, dma_dev->cap_mask);
	dma_dev->device_free_chan_resources = hisi_dma_free_chan_resources;
	dma_dev->device_prep_dma_memcpy = hisi_dma_prep_dma_memcpy;
	dma_dev->device_tx_status = hisi_dma_tx_status;
	dma_dev->device_issue_pending = hisi_dma_issue_pending;
	dma_dev->device_terminate_all = hisi_dma_terminate_all;
	dma_dev->device_synchronize = hisi_dma_synchronize;
	dma_dev->directions = BIT(DMA_MEM_TO_MEM);
	dma_dev->dev = &hdma_dev->pdev->dev;
	INIT_LIST_HEAD(&dma_dev->channels);
}

/* --- debugfs implementation --- */
#ifdef CONFIG_DEBUG_FS
#include <linux/debugfs.h>
static struct debugfs_reg32 *hisi_dma_get_ch_regs(struct hisi_dma_dev *hdma_dev,
						  u32 *regs_sz)
{
	struct device *dev = &hdma_dev->pdev->dev;
	struct debugfs_reg32 *regs;
	u32 regs_sz_comm;

	regs_sz_comm = ARRAY_SIZE(hisi_dma_comm_chan_regs);

	if (hdma_dev->reg_layout == HISI_DMA_REG_LAYOUT_HIP08)
		*regs_sz = regs_sz_comm + ARRAY_SIZE(hisi_dma_hip08_chan_regs);
	else
		*regs_sz = regs_sz_comm + ARRAY_SIZE(hisi_dma_hip09_chan_regs);

	regs = devm_kcalloc(dev, *regs_sz, sizeof(struct debugfs_reg32),
			    GFP_KERNEL);
	if (!regs)
		return NULL;
	memcpy(regs, hisi_dma_comm_chan_regs, sizeof(hisi_dma_comm_chan_regs));

	if (hdma_dev->reg_layout == HISI_DMA_REG_LAYOUT_HIP08)
		memcpy(regs + regs_sz_comm, hisi_dma_hip08_chan_regs,
		       sizeof(hisi_dma_hip08_chan_regs));
	else
		memcpy(regs + regs_sz_comm, hisi_dma_hip09_chan_regs,
		       sizeof(hisi_dma_hip09_chan_regs));

	return regs;
}

static int hisi_dma_create_chan_dir(struct hisi_dma_dev *hdma_dev)
{
	char dir_name[HISI_DMA_MAX_DIR_NAME_LEN];
	struct debugfs_regset32 *regsets;
	struct debugfs_reg32 *regs;
	struct dentry *chan_dir;
	struct device *dev;
	u32 regs_sz;
	int ret;
	int i;

	dev = &hdma_dev->pdev->dev;

	regsets = devm_kcalloc(dev, hdma_dev->chan_num,
			       sizeof(*regsets), GFP_KERNEL);
	if (!regsets)
		return -ENOMEM;

	regs = hisi_dma_get_ch_regs(hdma_dev, &regs_sz);
	if (!regs)
		return -ENOMEM;

	for (i = 0; i < hdma_dev->chan_num; i++) {
		regsets[i].regs = regs;
		regsets[i].nregs = regs_sz;
		regsets[i].base = hdma_dev->queue_base + i * HISI_DMA_Q_OFFSET;
		regsets[i].dev = dev;

		memset(dir_name, 0, HISI_DMA_MAX_DIR_NAME_LEN);
		ret = sprintf(dir_name, "channel%d", i);
		if (ret < 0)
			return ret;

		chan_dir = debugfs_create_dir(dir_name,
					      hdma_dev->dma_dev.dbg_dev_root);
		debugfs_create_regset32("regs", 0444, chan_dir, &regsets[i]);
	}

	return 0;
}

static void hisi_dma_create_debugfs(struct hisi_dma_dev *hdma_dev)
{
	struct debugfs_regset32 *regset;
	struct device *dev;
	int ret;

	dev = &hdma_dev->pdev->dev;

	if (hdma_dev->dma_dev.dbg_dev_root == NULL)
		return;

	regset = devm_kzalloc(dev, sizeof(*regset), GFP_KERNEL);
	if (!regset)
		return;

	if (hdma_dev->reg_layout == HISI_DMA_REG_LAYOUT_HIP08) {
		regset->regs = hisi_dma_hip08_comm_regs;
		regset->nregs = ARRAY_SIZE(hisi_dma_hip08_comm_regs);
	} else {
		regset->regs = hisi_dma_hip09_comm_regs;
		regset->nregs = ARRAY_SIZE(hisi_dma_hip09_comm_regs);
	}
	regset->base = hdma_dev->base;
	regset->dev = dev;

	debugfs_create_regset32("regs", 0444,
				hdma_dev->dma_dev.dbg_dev_root, regset);

	ret = hisi_dma_create_chan_dir(hdma_dev);
	if (ret < 0)
		dev_info(&hdma_dev->pdev->dev, "fail to create debugfs for channels!\n");
}
#else
static void hisi_dma_create_debugfs(struct hisi_dma_dev *hdma_dev) { }
#endif /* CONFIG_DEBUG_FS*/
/* --- debugfs implementation --- */

static int hisi_dma_probe(struct pci_dev *pdev, const struct pci_device_id *id)
{
	enum hisi_dma_reg_layout reg_layout;
	struct device *dev = &pdev->dev;
	struct hisi_dma_dev *hdma_dev;
	struct dma_device *dma_dev;
	u32 chan_num;
	u32 msi_num;
	int ret;

	reg_layout = hisi_dma_get_reg_layout(pdev);
	if (reg_layout == HISI_DMA_REG_LAYOUT_INVALID) {
		dev_err(dev, "unsupported device!\n");
		return -EINVAL;
	}

	ret = pcim_enable_device(pdev);
	if (ret) {
		dev_err(dev, "failed to enable device mem!\n");
		return ret;
	}

	ret = pcim_iomap_regions(pdev, 1 << PCI_BAR_2, pci_name(pdev));
	if (ret) {
		dev_err(dev, "failed to remap I/O region!\n");
		return ret;
	}

	ret = dma_set_mask_and_coherent(&pdev->dev, DMA_BIT_MASK(64));
	if (ret)
		return ret;

	chan_num = hisi_dma_get_chan_num(pdev);
	hdma_dev = devm_kzalloc(dev, struct_size(hdma_dev, chan, chan_num),
				GFP_KERNEL);
	if (!hdma_dev)
		return -EINVAL;

	hdma_dev->base = pcim_iomap_table(pdev)[PCI_BAR_2];
	hdma_dev->pdev = pdev;
	hdma_dev->chan_depth = HISI_DMA_Q_DEPTH_VAL;
	hdma_dev->chan_num = chan_num;
	hdma_dev->reg_layout = reg_layout;
	hdma_dev->queue_base = hdma_dev->base + hisi_dma_get_queue_base(pdev);

	pci_set_drvdata(pdev, hdma_dev);
	pci_set_master(pdev);

	msi_num = hisi_dma_get_msi_num(pdev);

	/* This will be freed by 'pcim_release()'. See 'pcim_enable_device()' */
	ret = pci_alloc_irq_vectors(pdev, msi_num, msi_num, PCI_IRQ_MSI);
	if (ret < 0) {
		dev_err(dev, "Failed to allocate MSI vectors!\n");
		return ret;
	}

	hisi_dma_init_dma_dev(hdma_dev);

	hisi_dma_set_mode(hdma_dev, RC);

	hisi_dma_init_hw(hdma_dev);

	ret = hisi_dma_enable_hw_channels(hdma_dev);
	if (ret < 0) {
		dev_err(dev, "failed to enable hw channel!\n");
		return ret;
	}

	ret = devm_add_action_or_reset(dev, hisi_dma_disable_hw_channels,
				       hdma_dev);
	if (ret)
		return ret;

	dma_dev = &hdma_dev->dma_dev;
	ret = dmaenginem_async_device_register(dma_dev);
	if (ret < 0) {
		dev_err(dev, "failed to register device!\n");
		return ret;
	}

	hisi_dma_create_debugfs(hdma_dev);

	return 0;
}

static const struct pci_device_id hisi_dma_pci_tbl[] = {
	{ PCI_DEVICE(PCI_VENDOR_ID_HUAWEI, 0xa122) },
	{ 0, }
};

static struct pci_driver hisi_dma_pci_driver = {
	.name		= "hisi_dma",
	.id_table	= hisi_dma_pci_tbl,
	.probe		= hisi_dma_probe,
};

module_pci_driver(hisi_dma_pci_driver);

MODULE_AUTHOR("Zhou Wang <wangzhou1@hisilicon.com>");
MODULE_AUTHOR("Zhenfa Qiu <qiuzhenfa@hisilicon.com>");
MODULE_DESCRIPTION("HiSilicon Kunpeng DMA controller driver");
MODULE_LICENSE("GPL v2");
MODULE_DEVICE_TABLE(pci, hisi_dma_pci_tbl);<|MERGE_RESOLUTION|>--- conflicted
+++ resolved
@@ -10,34 +10,6 @@
 #include <linux/spinlock.h>
 #include "virt-dma.h"
 
-<<<<<<< HEAD
-#define HISI_DMA_SQ_BASE_L		0x0
-#define HISI_DMA_SQ_BASE_H		0x4
-#define HISI_DMA_SQ_DEPTH		0x8
-#define HISI_DMA_SQ_TAIL_PTR		0xc
-#define HISI_DMA_CQ_BASE_L		0x10
-#define HISI_DMA_CQ_BASE_H		0x14
-#define HISI_DMA_CQ_DEPTH		0x18
-#define HISI_DMA_CQ_HEAD_PTR		0x1c
-#define HISI_DMA_CTRL0			0x20
-#define HISI_DMA_CTRL0_QUEUE_EN_S	0
-#define HISI_DMA_CTRL0_QUEUE_PAUSE_S	4
-#define HISI_DMA_CTRL1			0x24
-#define HISI_DMA_CTRL1_QUEUE_RESET_S	0
-#define HISI_DMA_Q_FSM_STS		0x30
-#define HISI_DMA_FSM_STS_MASK		GENMASK(3, 0)
-#define HISI_DMA_INT_STS		0x40
-#define HISI_DMA_INT_STS_MASK		GENMASK(12, 0)
-#define HISI_DMA_INT_MSK		0x44
-#define HISI_DMA_MODE			0x217c
-#define HISI_DMA_OFFSET			0x100
-
-#define HISI_DMA_MSI_NUM		32
-#define HISI_DMA_CHAN_NUM		30
-#define HISI_DMA_Q_DEPTH_VAL		1024
-
-#define PCI_BAR_2			2
-=======
 /* HiSilicon DMA register common field define */
 #define HISI_DMA_Q_SQ_BASE_L			0x0
 #define HISI_DMA_Q_SQ_BASE_H			0x4
@@ -119,7 +91,6 @@
 	HISI_DMA_REG_LAYOUT_HIP08,
 	HISI_DMA_REG_LAYOUT_HIP09
 };
->>>>>>> d60c95ef
 
 enum hisi_dma_mode {
 	EP = 0,
@@ -472,14 +443,6 @@
 	hisi_dma_do_reset(hdma_dev, index);
 	hisi_dma_reset_qp_point(hdma_dev, index);
 	hisi_dma_pause_dma(hdma_dev, index, false);
-<<<<<<< HEAD
-
-	if (!disable) {
-		hisi_dma_enable_dma(hdma_dev, index, true);
-		hisi_dma_unmask_irq(hdma_dev, index);
-	}
-=======
->>>>>>> d60c95ef
 
 	if (!disable) {
 		hisi_dma_enable_dma(hdma_dev, index, true);
@@ -776,11 +739,7 @@
 	q_base = hdma_dev->queue_base;
 	if (desc) {
 		chan->cq_head = (chan->cq_head + 1) % hdma_dev->chan_depth;
-<<<<<<< HEAD
-		hisi_dma_chan_write(hdma_dev->base, HISI_DMA_CQ_HEAD_PTR,
-=======
 		hisi_dma_chan_write(q_base, HISI_DMA_Q_CQ_HEAD_PTR,
->>>>>>> d60c95ef
 				    chan->qp_num, chan->cq_head);
 		if (FIELD_GET(STATUS_MASK, cqe->w0) == STATUS_SUCC) {
 			vchan_cookie_complete(&desc->vd);
