--- conflicted
+++ resolved
@@ -4373,15 +4373,9 @@
 		ud->tchan_tpl.levels = 2;
 		ud->tchan_tpl.start_idx[0] = 2;
 	} else if (UDMA_CAP3_UCHAN_CNT(cap3)) {
-<<<<<<< HEAD
-		ud->tpl_levels = 3;
-		ud->tpl_start_idx[1] = UDMA_CAP3_UCHAN_CNT(cap3);
-		ud->tpl_start_idx[0] = UDMA_CAP3_HCHAN_CNT(cap3);
-=======
 		ud->tchan_tpl.levels = 3;
 		ud->tchan_tpl.start_idx[1] = UDMA_CAP3_UCHAN_CNT(cap3);
 		ud->tchan_tpl.start_idx[0] = UDMA_CAP3_HCHAN_CNT(cap3);
->>>>>>> e0733463
 	} else if (UDMA_CAP3_HCHAN_CNT(cap3)) {
 		ud->tchan_tpl.levels = 2;
 		ud->tchan_tpl.start_idx[0] = UDMA_CAP3_HCHAN_CNT(cap3);
