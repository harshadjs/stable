// SPDX-License-Identifier: GPL-2.0
/*
 * Core driver for the Synopsys DesignWare DMA Controller
 *
 * Copyright (C) 2007-2008 Atmel Corporation
 * Copyright (C) 2010-2011 ST Microelectronics
 * Copyright (C) 2013 Intel Corporation
 */

#include <linux/bitops.h>
#include <linux/delay.h>
#include <linux/dmaengine.h>
#include <linux/dma-mapping.h>
#include <linux/dmapool.h>
#include <linux/err.h>
#include <linux/init.h>
#include <linux/interrupt.h>
#include <linux/io.h>
#include <linux/mm.h>
#include <linux/module.h>
#include <linux/slab.h>
#include <linux/pm_runtime.h>

#include "../dmaengine.h"
#include "internal.h"

/*
 * This supports the Synopsys "DesignWare AHB Central DMA Controller",
 * (DW_ahb_dmac) which is used with various AMBA 2.0 systems (not all
 * of which use ARM any more).  See the "Databook" from Synopsys for
 * information beyond what licensees probably provide.
 *
 * The driver has been tested with the Atmel AT32AP7000, which does not
 * support descriptor writeback.
 */

/* The set of bus widths supported by the DMA controller */
#define DW_DMA_BUSWIDTHS			  \
	BIT(DMA_SLAVE_BUSWIDTH_UNDEFINED)	| \
	BIT(DMA_SLAVE_BUSWIDTH_1_BYTE)		| \
	BIT(DMA_SLAVE_BUSWIDTH_2_BYTES)		| \
	BIT(DMA_SLAVE_BUSWIDTH_4_BYTES)

/*----------------------------------------------------------------------*/

static struct device *chan2dev(struct dma_chan *chan)
{
	return &chan->dev->device;
}

static struct dw_desc *dwc_first_active(struct dw_dma_chan *dwc)
{
	return to_dw_desc(dwc->active_list.next);
}

static dma_cookie_t dwc_tx_submit(struct dma_async_tx_descriptor *tx)
{
	struct dw_desc		*desc = txd_to_dw_desc(tx);
	struct dw_dma_chan	*dwc = to_dw_dma_chan(tx->chan);
	dma_cookie_t		cookie;
	unsigned long		flags;

	spin_lock_irqsave(&dwc->lock, flags);
	cookie = dma_cookie_assign(tx);

	/*
	 * REVISIT: We should attempt to chain as many descriptors as
	 * possible, perhaps even appending to those already submitted
	 * for DMA. But this is hard to do in a race-free manner.
	 */

	list_add_tail(&desc->desc_node, &dwc->queue);
	spin_unlock_irqrestore(&dwc->lock, flags);
	dev_vdbg(chan2dev(tx->chan), "%s: queued %u\n",
		 __func__, desc->txd.cookie);

	return cookie;
}

static struct dw_desc *dwc_desc_get(struct dw_dma_chan *dwc)
{
	struct dw_dma *dw = to_dw_dma(dwc->chan.device);
	struct dw_desc *desc;
	dma_addr_t phys;

	desc = dma_pool_zalloc(dw->desc_pool, GFP_ATOMIC, &phys);
	if (!desc)
		return NULL;

	dwc->descs_allocated++;
	INIT_LIST_HEAD(&desc->tx_list);
	dma_async_tx_descriptor_init(&desc->txd, &dwc->chan);
	desc->txd.tx_submit = dwc_tx_submit;
	desc->txd.flags = DMA_CTRL_ACK;
	desc->txd.phys = phys;
	return desc;
}

static void dwc_desc_put(struct dw_dma_chan *dwc, struct dw_desc *desc)
{
	struct dw_dma *dw = to_dw_dma(dwc->chan.device);
	struct dw_desc *child, *_next;

	if (unlikely(!desc))
		return;

	list_for_each_entry_safe(child, _next, &desc->tx_list, desc_node) {
		list_del(&child->desc_node);
		dma_pool_free(dw->desc_pool, child, child->txd.phys);
		dwc->descs_allocated--;
	}

	dma_pool_free(dw->desc_pool, desc, desc->txd.phys);
	dwc->descs_allocated--;
}

<<<<<<< HEAD
static void dwc_initialize_chan_idma32(struct dw_dma_chan *dwc)
{
	u32 cfghi = 0;
	u32 cfglo = 0;

	/* Set default burst alignment */
	cfglo |= IDMA32C_CFGL_DST_BURST_ALIGN | IDMA32C_CFGL_SRC_BURST_ALIGN;

	/* Low 4 bits of the request lines */
	cfghi |= IDMA32C_CFGH_DST_PER(dwc->dws.dst_id & 0xf);
	cfghi |= IDMA32C_CFGH_SRC_PER(dwc->dws.src_id & 0xf);

	/* Request line extension (2 bits) */
	cfghi |= IDMA32C_CFGH_DST_PER_EXT(dwc->dws.dst_id >> 4 & 0x3);
	cfghi |= IDMA32C_CFGH_SRC_PER_EXT(dwc->dws.src_id >> 4 & 0x3);

	channel_writel(dwc, CFG_LO, cfglo);
	channel_writel(dwc, CFG_HI, cfghi);
}

static void dwc_initialize_chan_dw(struct dw_dma_chan *dwc)
{
	struct dw_dma *dw = to_dw_dma(dwc->chan.device);
	u32 cfghi = DWC_CFGH_FIFO_MODE;
	u32 cfglo = DWC_CFGL_CH_PRIOR(dwc->priority);
	bool hs_polarity = dwc->dws.hs_polarity;

	cfghi |= DWC_CFGH_DST_PER(dwc->dws.dst_id);
	cfghi |= DWC_CFGH_SRC_PER(dwc->dws.src_id);
	cfghi |= DWC_CFGH_PROTCTL(dw->pdata->protctl);

	/* Set polarity of handshake interface */
	cfglo |= hs_polarity ? DWC_CFGL_HS_DST_POL | DWC_CFGL_HS_SRC_POL : 0;

	channel_writel(dwc, CFG_LO, cfglo);
	channel_writel(dwc, CFG_HI, cfghi);
}

=======
>>>>>>> f7688b48
static void dwc_initialize(struct dw_dma_chan *dwc)
{
	struct dw_dma *dw = to_dw_dma(dwc->chan.device);

	if (test_bit(DW_DMA_IS_INITIALIZED, &dwc->flags))
		return;

	dw->initialize_chan(dwc);

	/* Enable interrupts */
	channel_set_bit(dw, MASK.XFER, dwc->mask);
	channel_set_bit(dw, MASK.ERROR, dwc->mask);

	set_bit(DW_DMA_IS_INITIALIZED, &dwc->flags);
}

/*----------------------------------------------------------------------*/

static inline void dwc_dump_chan_regs(struct dw_dma_chan *dwc)
{
	dev_err(chan2dev(&dwc->chan),
		"  SAR: 0x%x DAR: 0x%x LLP: 0x%x CTL: 0x%x:%08x\n",
		channel_readl(dwc, SAR),
		channel_readl(dwc, DAR),
		channel_readl(dwc, LLP),
		channel_readl(dwc, CTL_HI),
		channel_readl(dwc, CTL_LO));
}

static inline void dwc_chan_disable(struct dw_dma *dw, struct dw_dma_chan *dwc)
{
	channel_clear_bit(dw, CH_EN, dwc->mask);
	while (dma_readl(dw, CH_EN) & dwc->mask)
		cpu_relax();
}

/*----------------------------------------------------------------------*/

/* Perform single block transfer */
static inline void dwc_do_single_block(struct dw_dma_chan *dwc,
				       struct dw_desc *desc)
{
	struct dw_dma	*dw = to_dw_dma(dwc->chan.device);
	u32		ctllo;

	/*
	 * Software emulation of LLP mode relies on interrupts to continue
	 * multi block transfer.
	 */
	ctllo = lli_read(desc, ctllo) | DWC_CTLL_INT_EN;

	channel_writel(dwc, SAR, lli_read(desc, sar));
	channel_writel(dwc, DAR, lli_read(desc, dar));
	channel_writel(dwc, CTL_LO, ctllo);
	channel_writel(dwc, CTL_HI, lli_read(desc, ctlhi));
	channel_set_bit(dw, CH_EN, dwc->mask);

	/* Move pointer to next descriptor */
	dwc->tx_node_active = dwc->tx_node_active->next;
}

/* Called with dwc->lock held and bh disabled */
static void dwc_dostart(struct dw_dma_chan *dwc, struct dw_desc *first)
{
	struct dw_dma	*dw = to_dw_dma(dwc->chan.device);
	u8		lms = DWC_LLP_LMS(dwc->dws.m_master);
	unsigned long	was_soft_llp;

	/* ASSERT:  channel is idle */
	if (dma_readl(dw, CH_EN) & dwc->mask) {
		dev_err(chan2dev(&dwc->chan),
			"%s: BUG: Attempted to start non-idle channel\n",
			__func__);
		dwc_dump_chan_regs(dwc);

		/* The tasklet will hopefully advance the queue... */
		return;
	}

	if (dwc->nollp) {
		was_soft_llp = test_and_set_bit(DW_DMA_IS_SOFT_LLP,
						&dwc->flags);
		if (was_soft_llp) {
			dev_err(chan2dev(&dwc->chan),
				"BUG: Attempted to start new LLP transfer inside ongoing one\n");
			return;
		}

		dwc_initialize(dwc);

		first->residue = first->total_len;
		dwc->tx_node_active = &first->tx_list;

		/* Submit first block */
		dwc_do_single_block(dwc, first);

		return;
	}

	dwc_initialize(dwc);

	channel_writel(dwc, LLP, first->txd.phys | lms);
	channel_writel(dwc, CTL_LO, DWC_CTLL_LLP_D_EN | DWC_CTLL_LLP_S_EN);
	channel_writel(dwc, CTL_HI, 0);
	channel_set_bit(dw, CH_EN, dwc->mask);
}

static void dwc_dostart_first_queued(struct dw_dma_chan *dwc)
{
	struct dw_desc *desc;

	if (list_empty(&dwc->queue))
		return;

	list_move(dwc->queue.next, &dwc->active_list);
	desc = dwc_first_active(dwc);
	dev_vdbg(chan2dev(&dwc->chan), "%s: started %u\n", __func__, desc->txd.cookie);
	dwc_dostart(dwc, desc);
}

/*----------------------------------------------------------------------*/

static void
dwc_descriptor_complete(struct dw_dma_chan *dwc, struct dw_desc *desc,
		bool callback_required)
{
	struct dma_async_tx_descriptor	*txd = &desc->txd;
	struct dw_desc			*child;
	unsigned long			flags;
	struct dmaengine_desc_callback	cb;

	dev_vdbg(chan2dev(&dwc->chan), "descriptor %u complete\n", txd->cookie);

	spin_lock_irqsave(&dwc->lock, flags);
	dma_cookie_complete(txd);
	if (callback_required)
		dmaengine_desc_get_callback(txd, &cb);
	else
		memset(&cb, 0, sizeof(cb));

	/* async_tx_ack */
	list_for_each_entry(child, &desc->tx_list, desc_node)
		async_tx_ack(&child->txd);
	async_tx_ack(&desc->txd);
	dwc_desc_put(dwc, desc);
	spin_unlock_irqrestore(&dwc->lock, flags);

	dmaengine_desc_callback_invoke(&cb, NULL);
}

static void dwc_complete_all(struct dw_dma *dw, struct dw_dma_chan *dwc)
{
	struct dw_desc *desc, *_desc;
	LIST_HEAD(list);
	unsigned long flags;

	spin_lock_irqsave(&dwc->lock, flags);
	if (dma_readl(dw, CH_EN) & dwc->mask) {
		dev_err(chan2dev(&dwc->chan),
			"BUG: XFER bit set, but channel not idle!\n");

		/* Try to continue after resetting the channel... */
		dwc_chan_disable(dw, dwc);
	}

	/*
	 * Submit queued descriptors ASAP, i.e. before we go through
	 * the completed ones.
	 */
	list_splice_init(&dwc->active_list, &list);
	dwc_dostart_first_queued(dwc);

	spin_unlock_irqrestore(&dwc->lock, flags);

	list_for_each_entry_safe(desc, _desc, &list, desc_node)
		dwc_descriptor_complete(dwc, desc, true);
}

/* Returns how many bytes were already received from source */
static inline u32 dwc_get_sent(struct dw_dma_chan *dwc)
{
	struct dw_dma *dw = to_dw_dma(dwc->chan.device);
	u32 ctlhi = channel_readl(dwc, CTL_HI);
	u32 ctllo = channel_readl(dwc, CTL_LO);

	return dw->block2bytes(dwc, ctlhi, ctllo >> 4 & 7);
}

static void dwc_scan_descriptors(struct dw_dma *dw, struct dw_dma_chan *dwc)
{
	dma_addr_t llp;
	struct dw_desc *desc, *_desc;
	struct dw_desc *child;
	u32 status_xfer;
	unsigned long flags;

	spin_lock_irqsave(&dwc->lock, flags);
	llp = channel_readl(dwc, LLP);
	status_xfer = dma_readl(dw, RAW.XFER);

	if (status_xfer & dwc->mask) {
		/* Everything we've submitted is done */
		dma_writel(dw, CLEAR.XFER, dwc->mask);

		if (test_bit(DW_DMA_IS_SOFT_LLP, &dwc->flags)) {
			struct list_head *head, *active = dwc->tx_node_active;

			/*
			 * We are inside first active descriptor.
			 * Otherwise something is really wrong.
			 */
			desc = dwc_first_active(dwc);

			head = &desc->tx_list;
			if (active != head) {
				/* Update residue to reflect last sent descriptor */
				if (active == head->next)
					desc->residue -= desc->len;
				else
					desc->residue -= to_dw_desc(active->prev)->len;

				child = to_dw_desc(active);

				/* Submit next block */
				dwc_do_single_block(dwc, child);

				spin_unlock_irqrestore(&dwc->lock, flags);
				return;
			}

			/* We are done here */
			clear_bit(DW_DMA_IS_SOFT_LLP, &dwc->flags);
		}

		spin_unlock_irqrestore(&dwc->lock, flags);

		dwc_complete_all(dw, dwc);
		return;
	}

	if (list_empty(&dwc->active_list)) {
		spin_unlock_irqrestore(&dwc->lock, flags);
		return;
	}

	if (test_bit(DW_DMA_IS_SOFT_LLP, &dwc->flags)) {
		dev_vdbg(chan2dev(&dwc->chan), "%s: soft LLP mode\n", __func__);
		spin_unlock_irqrestore(&dwc->lock, flags);
		return;
	}

	dev_vdbg(chan2dev(&dwc->chan), "%s: llp=%pad\n", __func__, &llp);

	list_for_each_entry_safe(desc, _desc, &dwc->active_list, desc_node) {
		/* Initial residue value */
		desc->residue = desc->total_len;

		/* Check first descriptors addr */
		if (desc->txd.phys == DWC_LLP_LOC(llp)) {
			spin_unlock_irqrestore(&dwc->lock, flags);
			return;
		}

		/* Check first descriptors llp */
		if (lli_read(desc, llp) == llp) {
			/* This one is currently in progress */
			desc->residue -= dwc_get_sent(dwc);
			spin_unlock_irqrestore(&dwc->lock, flags);
			return;
		}

		desc->residue -= desc->len;
		list_for_each_entry(child, &desc->tx_list, desc_node) {
			if (lli_read(child, llp) == llp) {
				/* Currently in progress */
				desc->residue -= dwc_get_sent(dwc);
				spin_unlock_irqrestore(&dwc->lock, flags);
				return;
			}
			desc->residue -= child->len;
		}

		/*
		 * No descriptors so far seem to be in progress, i.e.
		 * this one must be done.
		 */
		spin_unlock_irqrestore(&dwc->lock, flags);
		dwc_descriptor_complete(dwc, desc, true);
		spin_lock_irqsave(&dwc->lock, flags);
	}

	dev_err(chan2dev(&dwc->chan),
		"BUG: All descriptors done, but channel not idle!\n");

	/* Try to continue after resetting the channel... */
	dwc_chan_disable(dw, dwc);

	dwc_dostart_first_queued(dwc);
	spin_unlock_irqrestore(&dwc->lock, flags);
}

static inline void dwc_dump_lli(struct dw_dma_chan *dwc, struct dw_desc *desc)
{
	dev_crit(chan2dev(&dwc->chan), "  desc: s0x%x d0x%x l0x%x c0x%x:%x\n",
		 lli_read(desc, sar),
		 lli_read(desc, dar),
		 lli_read(desc, llp),
		 lli_read(desc, ctlhi),
		 lli_read(desc, ctllo));
}

static void dwc_handle_error(struct dw_dma *dw, struct dw_dma_chan *dwc)
{
	struct dw_desc *bad_desc;
	struct dw_desc *child;
	unsigned long flags;

	dwc_scan_descriptors(dw, dwc);

	spin_lock_irqsave(&dwc->lock, flags);

	/*
	 * The descriptor currently at the head of the active list is
	 * borked. Since we don't have any way to report errors, we'll
	 * just have to scream loudly and try to carry on.
	 */
	bad_desc = dwc_first_active(dwc);
	list_del_init(&bad_desc->desc_node);
	list_move(dwc->queue.next, dwc->active_list.prev);

	/* Clear the error flag and try to restart the controller */
	dma_writel(dw, CLEAR.ERROR, dwc->mask);
	if (!list_empty(&dwc->active_list))
		dwc_dostart(dwc, dwc_first_active(dwc));

	/*
	 * WARN may seem harsh, but since this only happens
	 * when someone submits a bad physical address in a
	 * descriptor, we should consider ourselves lucky that the
	 * controller flagged an error instead of scribbling over
	 * random memory locations.
	 */
	dev_WARN(chan2dev(&dwc->chan), "Bad descriptor submitted for DMA!\n"
				       "  cookie: %d\n", bad_desc->txd.cookie);
	dwc_dump_lli(dwc, bad_desc);
	list_for_each_entry(child, &bad_desc->tx_list, desc_node)
		dwc_dump_lli(dwc, child);

	spin_unlock_irqrestore(&dwc->lock, flags);

	/* Pretend the descriptor completed successfully */
	dwc_descriptor_complete(dwc, bad_desc, true);
}

static void dw_dma_tasklet(unsigned long data)
{
	struct dw_dma *dw = (struct dw_dma *)data;
	struct dw_dma_chan *dwc;
	u32 status_xfer;
	u32 status_err;
	unsigned int i;

	status_xfer = dma_readl(dw, RAW.XFER);
	status_err = dma_readl(dw, RAW.ERROR);

	dev_vdbg(dw->dma.dev, "%s: status_err=%x\n", __func__, status_err);

	for (i = 0; i < dw->dma.chancnt; i++) {
		dwc = &dw->chan[i];
		if (test_bit(DW_DMA_IS_CYCLIC, &dwc->flags))
			dev_vdbg(dw->dma.dev, "Cyclic xfer is not implemented\n");
		else if (status_err & (1 << i))
			dwc_handle_error(dw, dwc);
		else if (status_xfer & (1 << i))
			dwc_scan_descriptors(dw, dwc);
	}

	/* Re-enable interrupts */
	channel_set_bit(dw, MASK.XFER, dw->all_chan_mask);
	channel_set_bit(dw, MASK.ERROR, dw->all_chan_mask);
}

static irqreturn_t dw_dma_interrupt(int irq, void *dev_id)
{
	struct dw_dma *dw = dev_id;
	u32 status;

	/* Check if we have any interrupt from the DMAC which is not in use */
	if (!dw->in_use)
		return IRQ_NONE;

	status = dma_readl(dw, STATUS_INT);
	dev_vdbg(dw->dma.dev, "%s: status=0x%x\n", __func__, status);

	/* Check if we have any interrupt from the DMAC */
	if (!status)
		return IRQ_NONE;

	/*
	 * Just disable the interrupts. We'll turn them back on in the
	 * softirq handler.
	 */
	channel_clear_bit(dw, MASK.XFER, dw->all_chan_mask);
	channel_clear_bit(dw, MASK.BLOCK, dw->all_chan_mask);
	channel_clear_bit(dw, MASK.ERROR, dw->all_chan_mask);

	status = dma_readl(dw, STATUS_INT);
	if (status) {
		dev_err(dw->dma.dev,
			"BUG: Unexpected interrupts pending: 0x%x\n",
			status);

		/* Try to recover */
		channel_clear_bit(dw, MASK.XFER, (1 << 8) - 1);
		channel_clear_bit(dw, MASK.BLOCK, (1 << 8) - 1);
		channel_clear_bit(dw, MASK.SRC_TRAN, (1 << 8) - 1);
		channel_clear_bit(dw, MASK.DST_TRAN, (1 << 8) - 1);
		channel_clear_bit(dw, MASK.ERROR, (1 << 8) - 1);
	}

	tasklet_schedule(&dw->tasklet);

	return IRQ_HANDLED;
}

/*----------------------------------------------------------------------*/

static struct dma_async_tx_descriptor *
dwc_prep_dma_memcpy(struct dma_chan *chan, dma_addr_t dest, dma_addr_t src,
		size_t len, unsigned long flags)
{
	struct dw_dma_chan	*dwc = to_dw_dma_chan(chan);
	struct dw_dma		*dw = to_dw_dma(chan->device);
	struct dw_desc		*desc;
	struct dw_desc		*first;
	struct dw_desc		*prev;
	size_t			xfer_count;
	size_t			offset;
	u8			m_master = dwc->dws.m_master;
	unsigned int		src_width;
	unsigned int		dst_width;
	unsigned int		data_width = dw->pdata->data_width[m_master];
	u32			ctllo, ctlhi;
	u8			lms = DWC_LLP_LMS(m_master);

	dev_vdbg(chan2dev(chan),
			"%s: d%pad s%pad l0x%zx f0x%lx\n", __func__,
			&dest, &src, len, flags);

	if (unlikely(!len)) {
		dev_dbg(chan2dev(chan), "%s: length is zero!\n", __func__);
		return NULL;
	}

	dwc->direction = DMA_MEM_TO_MEM;

	src_width = dst_width = __ffs(data_width | src | dest | len);

	ctllo = dw->prepare_ctllo(dwc)
			| DWC_CTLL_DST_WIDTH(dst_width)
			| DWC_CTLL_SRC_WIDTH(src_width)
			| DWC_CTLL_DST_INC
			| DWC_CTLL_SRC_INC
			| DWC_CTLL_FC_M2M;
	prev = first = NULL;

	for (offset = 0; offset < len; offset += xfer_count) {
		desc = dwc_desc_get(dwc);
		if (!desc)
			goto err_desc_get;

		ctlhi = dw->bytes2block(dwc, len - offset, src_width, &xfer_count);

		lli_write(desc, sar, src + offset);
		lli_write(desc, dar, dest + offset);
		lli_write(desc, ctllo, ctllo);
		lli_write(desc, ctlhi, ctlhi);
		desc->len = xfer_count;

		if (!first) {
			first = desc;
		} else {
			lli_write(prev, llp, desc->txd.phys | lms);
			list_add_tail(&desc->desc_node, &first->tx_list);
		}
		prev = desc;
	}

	if (flags & DMA_PREP_INTERRUPT)
		/* Trigger interrupt after last block */
		lli_set(prev, ctllo, DWC_CTLL_INT_EN);

	prev->lli.llp = 0;
	lli_clear(prev, ctllo, DWC_CTLL_LLP_D_EN | DWC_CTLL_LLP_S_EN);
	first->txd.flags = flags;
	first->total_len = len;

	return &first->txd;

err_desc_get:
	dwc_desc_put(dwc, first);
	return NULL;
}

static struct dma_async_tx_descriptor *
dwc_prep_slave_sg(struct dma_chan *chan, struct scatterlist *sgl,
		unsigned int sg_len, enum dma_transfer_direction direction,
		unsigned long flags, void *context)
{
	struct dw_dma_chan	*dwc = to_dw_dma_chan(chan);
	struct dw_dma		*dw = to_dw_dma(chan->device);
	struct dma_slave_config	*sconfig = &dwc->dma_sconfig;
	struct dw_desc		*prev;
	struct dw_desc		*first;
	u32			ctllo, ctlhi;
	u8			m_master = dwc->dws.m_master;
	u8			lms = DWC_LLP_LMS(m_master);
	dma_addr_t		reg;
	unsigned int		reg_width;
	unsigned int		mem_width;
	unsigned int		data_width = dw->pdata->data_width[m_master];
	unsigned int		i;
	struct scatterlist	*sg;
	size_t			total_len = 0;

	dev_vdbg(chan2dev(chan), "%s\n", __func__);

	if (unlikely(!is_slave_direction(direction) || !sg_len))
		return NULL;

	dwc->direction = direction;

	prev = first = NULL;

	switch (direction) {
	case DMA_MEM_TO_DEV:
		reg_width = __ffs(sconfig->dst_addr_width);
		reg = sconfig->dst_addr;
		ctllo = dw->prepare_ctllo(dwc)
				| DWC_CTLL_DST_WIDTH(reg_width)
				| DWC_CTLL_DST_FIX
				| DWC_CTLL_SRC_INC;

		ctllo |= sconfig->device_fc ? DWC_CTLL_FC(DW_DMA_FC_P_M2P) :
			DWC_CTLL_FC(DW_DMA_FC_D_M2P);

		for_each_sg(sgl, sg, sg_len, i) {
			struct dw_desc	*desc;
			u32		len, mem;
			size_t		dlen;

			mem = sg_dma_address(sg);
			len = sg_dma_len(sg);

			mem_width = __ffs(data_width | mem | len);

slave_sg_todev_fill_desc:
			desc = dwc_desc_get(dwc);
			if (!desc)
				goto err_desc_get;

			ctlhi = dw->bytes2block(dwc, len, mem_width, &dlen);

			lli_write(desc, sar, mem);
			lli_write(desc, dar, reg);
			lli_write(desc, ctlhi, ctlhi);
			lli_write(desc, ctllo, ctllo | DWC_CTLL_SRC_WIDTH(mem_width));
			desc->len = dlen;

			if (!first) {
				first = desc;
			} else {
				lli_write(prev, llp, desc->txd.phys | lms);
				list_add_tail(&desc->desc_node, &first->tx_list);
			}
			prev = desc;

			mem += dlen;
			len -= dlen;
			total_len += dlen;

			if (len)
				goto slave_sg_todev_fill_desc;
		}
		break;
	case DMA_DEV_TO_MEM:
		reg_width = __ffs(sconfig->src_addr_width);
		reg = sconfig->src_addr;
		ctllo = dw->prepare_ctllo(dwc)
				| DWC_CTLL_SRC_WIDTH(reg_width)
				| DWC_CTLL_DST_INC
				| DWC_CTLL_SRC_FIX;

		ctllo |= sconfig->device_fc ? DWC_CTLL_FC(DW_DMA_FC_P_P2M) :
			DWC_CTLL_FC(DW_DMA_FC_D_P2M);

		for_each_sg(sgl, sg, sg_len, i) {
			struct dw_desc	*desc;
			u32		len, mem;
			size_t		dlen;

			mem = sg_dma_address(sg);
			len = sg_dma_len(sg);

slave_sg_fromdev_fill_desc:
			desc = dwc_desc_get(dwc);
			if (!desc)
				goto err_desc_get;

			ctlhi = dw->bytes2block(dwc, len, reg_width, &dlen);

			lli_write(desc, sar, reg);
			lli_write(desc, dar, mem);
			lli_write(desc, ctlhi, ctlhi);
			mem_width = __ffs(data_width | mem | dlen);
			lli_write(desc, ctllo, ctllo | DWC_CTLL_DST_WIDTH(mem_width));
			desc->len = dlen;

			if (!first) {
				first = desc;
			} else {
				lli_write(prev, llp, desc->txd.phys | lms);
				list_add_tail(&desc->desc_node, &first->tx_list);
			}
			prev = desc;

			mem += dlen;
			len -= dlen;
			total_len += dlen;

			if (len)
				goto slave_sg_fromdev_fill_desc;
		}
		break;
	default:
		return NULL;
	}

	if (flags & DMA_PREP_INTERRUPT)
		/* Trigger interrupt after last block */
		lli_set(prev, ctllo, DWC_CTLL_INT_EN);

	prev->lli.llp = 0;
	lli_clear(prev, ctllo, DWC_CTLL_LLP_D_EN | DWC_CTLL_LLP_S_EN);
	first->total_len = total_len;

	return &first->txd;

err_desc_get:
	dev_err(chan2dev(chan),
		"not enough descriptors available. Direction %d\n", direction);
	dwc_desc_put(dwc, first);
	return NULL;
}

bool dw_dma_filter(struct dma_chan *chan, void *param)
{
	struct dw_dma_chan *dwc = to_dw_dma_chan(chan);
	struct dw_dma_slave *dws = param;

	if (dws->dma_dev != chan->device->dev)
		return false;

	/* We have to copy data since dws can be temporary storage */
	memcpy(&dwc->dws, dws, sizeof(struct dw_dma_slave));

	return true;
}
EXPORT_SYMBOL_GPL(dw_dma_filter);

static int dwc_config(struct dma_chan *chan, struct dma_slave_config *sconfig)
{
	struct dw_dma_chan *dwc = to_dw_dma_chan(chan);
	struct dw_dma *dw = to_dw_dma(chan->device);

	memcpy(&dwc->dma_sconfig, sconfig, sizeof(*sconfig));

	dw->encode_maxburst(dwc, &dwc->dma_sconfig.src_maxburst);
	dw->encode_maxburst(dwc, &dwc->dma_sconfig.dst_maxburst);

	return 0;
}

static void dwc_chan_pause(struct dw_dma_chan *dwc, bool drain)
{
	struct dw_dma *dw = to_dw_dma(dwc->chan.device);
	unsigned int		count = 20;	/* timeout iterations */

	dw->suspend_chan(dwc, drain);

	while (!(channel_readl(dwc, CFG_LO) & DWC_CFGL_FIFO_EMPTY) && count--)
		udelay(2);

	set_bit(DW_DMA_IS_PAUSED, &dwc->flags);
}

static int dwc_pause(struct dma_chan *chan)
{
	struct dw_dma_chan	*dwc = to_dw_dma_chan(chan);
	unsigned long		flags;

	spin_lock_irqsave(&dwc->lock, flags);
	dwc_chan_pause(dwc, false);
	spin_unlock_irqrestore(&dwc->lock, flags);

	return 0;
}

static inline void dwc_chan_resume(struct dw_dma_chan *dwc, bool drain)
{
	struct dw_dma *dw = to_dw_dma(dwc->chan.device);

	dw->resume_chan(dwc, drain);

	clear_bit(DW_DMA_IS_PAUSED, &dwc->flags);
}

static int dwc_resume(struct dma_chan *chan)
{
	struct dw_dma_chan	*dwc = to_dw_dma_chan(chan);
	unsigned long		flags;

	spin_lock_irqsave(&dwc->lock, flags);

	if (test_bit(DW_DMA_IS_PAUSED, &dwc->flags))
		dwc_chan_resume(dwc, false);

	spin_unlock_irqrestore(&dwc->lock, flags);

	return 0;
}

static int dwc_terminate_all(struct dma_chan *chan)
{
	struct dw_dma_chan	*dwc = to_dw_dma_chan(chan);
	struct dw_dma		*dw = to_dw_dma(chan->device);
	struct dw_desc		*desc, *_desc;
	unsigned long		flags;
	LIST_HEAD(list);

	spin_lock_irqsave(&dwc->lock, flags);

	clear_bit(DW_DMA_IS_SOFT_LLP, &dwc->flags);

	dwc_chan_pause(dwc, true);

	dwc_chan_disable(dw, dwc);

	dwc_chan_resume(dwc, true);

	/* active_list entries will end up before queued entries */
	list_splice_init(&dwc->queue, &list);
	list_splice_init(&dwc->active_list, &list);

	spin_unlock_irqrestore(&dwc->lock, flags);

	/* Flush all pending and queued descriptors */
	list_for_each_entry_safe(desc, _desc, &list, desc_node)
		dwc_descriptor_complete(dwc, desc, false);

	return 0;
}

static struct dw_desc *dwc_find_desc(struct dw_dma_chan *dwc, dma_cookie_t c)
{
	struct dw_desc *desc;

	list_for_each_entry(desc, &dwc->active_list, desc_node)
		if (desc->txd.cookie == c)
			return desc;

	return NULL;
}

static u32 dwc_get_residue(struct dw_dma_chan *dwc, dma_cookie_t cookie)
{
	struct dw_desc *desc;
	unsigned long flags;
	u32 residue;

	spin_lock_irqsave(&dwc->lock, flags);

	desc = dwc_find_desc(dwc, cookie);
	if (desc) {
		if (desc == dwc_first_active(dwc)) {
			residue = desc->residue;
			if (test_bit(DW_DMA_IS_SOFT_LLP, &dwc->flags) && residue)
				residue -= dwc_get_sent(dwc);
		} else {
			residue = desc->total_len;
		}
	} else {
		residue = 0;
	}

	spin_unlock_irqrestore(&dwc->lock, flags);
	return residue;
}

static enum dma_status
dwc_tx_status(struct dma_chan *chan,
	      dma_cookie_t cookie,
	      struct dma_tx_state *txstate)
{
	struct dw_dma_chan	*dwc = to_dw_dma_chan(chan);
	enum dma_status		ret;

	ret = dma_cookie_status(chan, cookie, txstate);
	if (ret == DMA_COMPLETE)
		return ret;

	dwc_scan_descriptors(to_dw_dma(chan->device), dwc);

	ret = dma_cookie_status(chan, cookie, txstate);
	if (ret == DMA_COMPLETE)
		return ret;

	dma_set_residue(txstate, dwc_get_residue(dwc, cookie));

	if (test_bit(DW_DMA_IS_PAUSED, &dwc->flags) && ret == DMA_IN_PROGRESS)
		return DMA_PAUSED;

	return ret;
}

static void dwc_issue_pending(struct dma_chan *chan)
{
	struct dw_dma_chan	*dwc = to_dw_dma_chan(chan);
	unsigned long		flags;

	spin_lock_irqsave(&dwc->lock, flags);
	if (list_empty(&dwc->active_list))
		dwc_dostart_first_queued(dwc);
	spin_unlock_irqrestore(&dwc->lock, flags);
}

/*----------------------------------------------------------------------*/

<<<<<<< HEAD
/*
 * Program FIFO size of channels.
 *
 * By default full FIFO (512 bytes) is assigned to channel 0. Here we
 * slice FIFO on equal parts between channels.
 */
static void idma32_fifo_partition(struct dw_dma *dw)
{
	u64 value = IDMA32C_FP_PSIZE_CH0(64) | IDMA32C_FP_PSIZE_CH1(64) |
		    IDMA32C_FP_UPDATE;
	u64 fifo_partition = 0;

	if (!dw->pdata->is_idma32)
		return;

	/* Fill FIFO_PARTITION low bits (Channels 0..1, 4..5) */
	fifo_partition |= value << 0;

	/* Fill FIFO_PARTITION high bits (Channels 2..3, 6..7) */
	fifo_partition |= value << 32;

	/* Program FIFO Partition registers - 64 bytes per channel */
	idma32_writeq(dw, FIFO_PARTITION1, fifo_partition);
	idma32_writeq(dw, FIFO_PARTITION0, fifo_partition);
}

static void dw_dma_off(struct dw_dma *dw)
=======
void do_dw_dma_off(struct dw_dma *dw)
>>>>>>> f7688b48
{
	unsigned int i;

	dma_writel(dw, CFG, 0);

	channel_clear_bit(dw, MASK.XFER, dw->all_chan_mask);
	channel_clear_bit(dw, MASK.BLOCK, dw->all_chan_mask);
	channel_clear_bit(dw, MASK.SRC_TRAN, dw->all_chan_mask);
	channel_clear_bit(dw, MASK.DST_TRAN, dw->all_chan_mask);
	channel_clear_bit(dw, MASK.ERROR, dw->all_chan_mask);

	while (dma_readl(dw, CFG) & DW_CFG_DMA_EN)
		cpu_relax();

	for (i = 0; i < dw->dma.chancnt; i++)
		clear_bit(DW_DMA_IS_INITIALIZED, &dw->chan[i].flags);
}

void do_dw_dma_on(struct dw_dma *dw)
{
	dma_writel(dw, CFG, DW_CFG_DMA_EN);
}

static int dwc_alloc_chan_resources(struct dma_chan *chan)
{
	struct dw_dma_chan	*dwc = to_dw_dma_chan(chan);
	struct dw_dma		*dw = to_dw_dma(chan->device);

	dev_vdbg(chan2dev(chan), "%s\n", __func__);

	/* ASSERT:  channel is idle */
	if (dma_readl(dw, CH_EN) & dwc->mask) {
		dev_dbg(chan2dev(chan), "DMA channel not idle?\n");
		return -EIO;
	}

	dma_cookie_init(chan);

	/*
	 * NOTE: some controllers may have additional features that we
	 * need to initialize here, like "scatter-gather" (which
	 * doesn't mean what you think it means), and status writeback.
	 */

	/*
	 * We need controller-specific data to set up slave transfers.
	 */
	if (chan->private && !dw_dma_filter(chan, chan->private)) {
		dev_warn(chan2dev(chan), "Wrong controller-specific data\n");
		return -EINVAL;
	}

	/* Enable controller here if needed */
	if (!dw->in_use)
		do_dw_dma_on(dw);
	dw->in_use |= dwc->mask;

	return 0;
}

static void dwc_free_chan_resources(struct dma_chan *chan)
{
	struct dw_dma_chan	*dwc = to_dw_dma_chan(chan);
	struct dw_dma		*dw = to_dw_dma(chan->device);
	unsigned long		flags;

	dev_dbg(chan2dev(chan), "%s: descs allocated=%u\n", __func__,
			dwc->descs_allocated);

	/* ASSERT:  channel is idle */
	BUG_ON(!list_empty(&dwc->active_list));
	BUG_ON(!list_empty(&dwc->queue));
	BUG_ON(dma_readl(to_dw_dma(chan->device), CH_EN) & dwc->mask);

	spin_lock_irqsave(&dwc->lock, flags);

	/* Clear custom channel configuration */
	memset(&dwc->dws, 0, sizeof(struct dw_dma_slave));

	clear_bit(DW_DMA_IS_INITIALIZED, &dwc->flags);

	/* Disable interrupts */
	channel_clear_bit(dw, MASK.XFER, dwc->mask);
	channel_clear_bit(dw, MASK.BLOCK, dwc->mask);
	channel_clear_bit(dw, MASK.ERROR, dwc->mask);

	spin_unlock_irqrestore(&dwc->lock, flags);

	/* Disable controller in case it was a last user */
	dw->in_use &= ~dwc->mask;
	if (!dw->in_use)
		do_dw_dma_off(dw);

	dev_vdbg(chan2dev(chan), "%s: done\n", __func__);
}

int do_dma_probe(struct dw_dma_chip *chip)
{
	struct dw_dma *dw = chip->dw;
	struct dw_dma_platform_data *pdata;
	bool			autocfg = false;
	unsigned int		dw_params;
	unsigned int		i;
	int			err;

	dw->pdata = devm_kzalloc(chip->dev, sizeof(*dw->pdata), GFP_KERNEL);
	if (!dw->pdata)
		return -ENOMEM;

	dw->regs = chip->regs;

	pm_runtime_get_sync(chip->dev);

	if (!chip->pdata) {
		dw_params = dma_readl(dw, DW_PARAMS);
		dev_dbg(chip->dev, "DW_PARAMS: 0x%08x\n", dw_params);

		autocfg = dw_params >> DW_PARAMS_EN & 1;
		if (!autocfg) {
			err = -EINVAL;
			goto err_pdata;
		}

		/* Reassign the platform data pointer */
		pdata = dw->pdata;

		/* Get hardware configuration parameters */
		pdata->nr_channels = (dw_params >> DW_PARAMS_NR_CHAN & 7) + 1;
		pdata->nr_masters = (dw_params >> DW_PARAMS_NR_MASTER & 3) + 1;
		for (i = 0; i < pdata->nr_masters; i++) {
			pdata->data_width[i] =
				4 << (dw_params >> DW_PARAMS_DATA_WIDTH(i) & 3);
		}
		pdata->block_size = dma_readl(dw, MAX_BLK_SIZE);

		/* Fill platform data with the default values */
		pdata->chan_allocation_order = CHAN_ALLOCATION_ASCENDING;
		pdata->chan_priority = CHAN_PRIORITY_ASCENDING;
	} else if (chip->pdata->nr_channels > DW_DMA_MAX_NR_CHANNELS) {
		err = -EINVAL;
		goto err_pdata;
	} else {
		memcpy(dw->pdata, chip->pdata, sizeof(*dw->pdata));

		/* Reassign the platform data pointer */
		pdata = dw->pdata;
	}

	dw->chan = devm_kcalloc(chip->dev, pdata->nr_channels, sizeof(*dw->chan),
				GFP_KERNEL);
	if (!dw->chan) {
		err = -ENOMEM;
		goto err_pdata;
	}

	/* Calculate all channel mask before DMA setup */
	dw->all_chan_mask = (1 << pdata->nr_channels) - 1;

	/* Force dma off, just in case */
	dw->disable(dw);

	/* Device and instance ID for IRQ and DMA pool */
	dw->set_device_name(dw, chip->id);

	/* Create a pool of consistent memory blocks for hardware descriptors */
	dw->desc_pool = dmam_pool_create(dw->name, chip->dev,
					 sizeof(struct dw_desc), 4, 0);
	if (!dw->desc_pool) {
		dev_err(chip->dev, "No memory for descriptors dma pool\n");
		err = -ENOMEM;
		goto err_pdata;
	}

	tasklet_init(&dw->tasklet, dw_dma_tasklet, (unsigned long)dw);

	err = request_irq(chip->irq, dw_dma_interrupt, IRQF_SHARED,
			  dw->name, dw);
	if (err)
		goto err_pdata;

	INIT_LIST_HEAD(&dw->dma.channels);
	for (i = 0; i < pdata->nr_channels; i++) {
		struct dw_dma_chan	*dwc = &dw->chan[i];

		dwc->chan.device = &dw->dma;
		dma_cookie_init(&dwc->chan);
		if (pdata->chan_allocation_order == CHAN_ALLOCATION_ASCENDING)
			list_add_tail(&dwc->chan.device_node,
					&dw->dma.channels);
		else
			list_add(&dwc->chan.device_node, &dw->dma.channels);

		/* 7 is highest priority & 0 is lowest. */
		if (pdata->chan_priority == CHAN_PRIORITY_ASCENDING)
			dwc->priority = pdata->nr_channels - i - 1;
		else
			dwc->priority = i;

		dwc->ch_regs = &__dw_regs(dw)->CHAN[i];
		spin_lock_init(&dwc->lock);
		dwc->mask = 1 << i;

		INIT_LIST_HEAD(&dwc->active_list);
		INIT_LIST_HEAD(&dwc->queue);

		channel_clear_bit(dw, CH_EN, dwc->mask);

		dwc->direction = DMA_TRANS_NONE;

		/* Hardware configuration */
		if (autocfg) {
			unsigned int r = DW_DMA_MAX_NR_CHANNELS - i - 1;
			void __iomem *addr = &__dw_regs(dw)->DWC_PARAMS[r];
			unsigned int dwc_params = readl(addr);

			dev_dbg(chip->dev, "DWC_PARAMS[%d]: 0x%08x\n", i,
					   dwc_params);

			/*
			 * Decode maximum block size for given channel. The
			 * stored 4 bit value represents blocks from 0x00 for 3
			 * up to 0x0a for 4095.
			 */
			dwc->block_size =
				(4 << ((pdata->block_size >> 4 * i) & 0xf)) - 1;
			dwc->nollp =
				(dwc_params >> DWC_PARAMS_MBLK_EN & 0x1) == 0;
		} else {
			dwc->block_size = pdata->block_size;
			dwc->nollp = !pdata->multi_block[i];
		}
	}

	/* Clear all interrupts on all channels. */
	dma_writel(dw, CLEAR.XFER, dw->all_chan_mask);
	dma_writel(dw, CLEAR.BLOCK, dw->all_chan_mask);
	dma_writel(dw, CLEAR.SRC_TRAN, dw->all_chan_mask);
	dma_writel(dw, CLEAR.DST_TRAN, dw->all_chan_mask);
	dma_writel(dw, CLEAR.ERROR, dw->all_chan_mask);

	/* Set capabilities */
	dma_cap_set(DMA_SLAVE, dw->dma.cap_mask);
	dma_cap_set(DMA_PRIVATE, dw->dma.cap_mask);
	dma_cap_set(DMA_MEMCPY, dw->dma.cap_mask);

	dw->dma.dev = chip->dev;
	dw->dma.device_alloc_chan_resources = dwc_alloc_chan_resources;
	dw->dma.device_free_chan_resources = dwc_free_chan_resources;

	dw->dma.device_prep_dma_memcpy = dwc_prep_dma_memcpy;
	dw->dma.device_prep_slave_sg = dwc_prep_slave_sg;

	dw->dma.device_config = dwc_config;
	dw->dma.device_pause = dwc_pause;
	dw->dma.device_resume = dwc_resume;
	dw->dma.device_terminate_all = dwc_terminate_all;

	dw->dma.device_tx_status = dwc_tx_status;
	dw->dma.device_issue_pending = dwc_issue_pending;

	/* DMA capabilities */
	dw->dma.src_addr_widths = DW_DMA_BUSWIDTHS;
	dw->dma.dst_addr_widths = DW_DMA_BUSWIDTHS;
	dw->dma.directions = BIT(DMA_DEV_TO_MEM) | BIT(DMA_MEM_TO_DEV) |
			     BIT(DMA_MEM_TO_MEM);
	dw->dma.residue_granularity = DMA_RESIDUE_GRANULARITY_BURST;

	err = dma_async_device_register(&dw->dma);
	if (err)
		goto err_dma_register;

	dev_info(chip->dev, "DesignWare DMA Controller, %d channels\n",
		 pdata->nr_channels);

	pm_runtime_put_sync_suspend(chip->dev);

	return 0;

err_dma_register:
	free_irq(chip->irq, dw);
err_pdata:
	pm_runtime_put_sync_suspend(chip->dev);
	return err;
}

int do_dma_remove(struct dw_dma_chip *chip)
{
	struct dw_dma		*dw = chip->dw;
	struct dw_dma_chan	*dwc, *_dwc;

	pm_runtime_get_sync(chip->dev);

	do_dw_dma_off(dw);
	dma_async_device_unregister(&dw->dma);

	free_irq(chip->irq, dw);
	tasklet_kill(&dw->tasklet);

	list_for_each_entry_safe(dwc, _dwc, &dw->dma.channels,
			chan.device_node) {
		list_del(&dwc->chan.device_node);
		channel_clear_bit(dw, CH_EN, dwc->mask);
	}

	pm_runtime_put_sync_suspend(chip->dev);
	return 0;
}

int do_dw_dma_disable(struct dw_dma_chip *chip)
{
	struct dw_dma *dw = chip->dw;

	dw->disable(dw);
	return 0;
}
EXPORT_SYMBOL_GPL(do_dw_dma_disable);

int do_dw_dma_enable(struct dw_dma_chip *chip)
{
	struct dw_dma *dw = chip->dw;

	dw->enable(dw);
	return 0;
}
EXPORT_SYMBOL_GPL(do_dw_dma_enable);

MODULE_LICENSE("GPL v2");
MODULE_DESCRIPTION("Synopsys DesignWare DMA Controller core driver");
MODULE_AUTHOR("Haavard Skinnemoen (Atmel)");
MODULE_AUTHOR("Viresh Kumar <vireshk@kernel.org>");<|MERGE_RESOLUTION|>--- conflicted
+++ resolved
@@ -114,47 +114,6 @@
 	dwc->descs_allocated--;
 }
 
-<<<<<<< HEAD
-static void dwc_initialize_chan_idma32(struct dw_dma_chan *dwc)
-{
-	u32 cfghi = 0;
-	u32 cfglo = 0;
-
-	/* Set default burst alignment */
-	cfglo |= IDMA32C_CFGL_DST_BURST_ALIGN | IDMA32C_CFGL_SRC_BURST_ALIGN;
-
-	/* Low 4 bits of the request lines */
-	cfghi |= IDMA32C_CFGH_DST_PER(dwc->dws.dst_id & 0xf);
-	cfghi |= IDMA32C_CFGH_SRC_PER(dwc->dws.src_id & 0xf);
-
-	/* Request line extension (2 bits) */
-	cfghi |= IDMA32C_CFGH_DST_PER_EXT(dwc->dws.dst_id >> 4 & 0x3);
-	cfghi |= IDMA32C_CFGH_SRC_PER_EXT(dwc->dws.src_id >> 4 & 0x3);
-
-	channel_writel(dwc, CFG_LO, cfglo);
-	channel_writel(dwc, CFG_HI, cfghi);
-}
-
-static void dwc_initialize_chan_dw(struct dw_dma_chan *dwc)
-{
-	struct dw_dma *dw = to_dw_dma(dwc->chan.device);
-	u32 cfghi = DWC_CFGH_FIFO_MODE;
-	u32 cfglo = DWC_CFGL_CH_PRIOR(dwc->priority);
-	bool hs_polarity = dwc->dws.hs_polarity;
-
-	cfghi |= DWC_CFGH_DST_PER(dwc->dws.dst_id);
-	cfghi |= DWC_CFGH_SRC_PER(dwc->dws.src_id);
-	cfghi |= DWC_CFGH_PROTCTL(dw->pdata->protctl);
-
-	/* Set polarity of handshake interface */
-	cfglo |= hs_polarity ? DWC_CFGL_HS_DST_POL | DWC_CFGL_HS_SRC_POL : 0;
-
-	channel_writel(dwc, CFG_LO, cfglo);
-	channel_writel(dwc, CFG_HI, cfghi);
-}
-
-=======
->>>>>>> f7688b48
 static void dwc_initialize(struct dw_dma_chan *dwc)
 {
 	struct dw_dma *dw = to_dw_dma(dwc->chan.device);
@@ -993,37 +952,7 @@
 
 /*----------------------------------------------------------------------*/
 
-<<<<<<< HEAD
-/*
- * Program FIFO size of channels.
- *
- * By default full FIFO (512 bytes) is assigned to channel 0. Here we
- * slice FIFO on equal parts between channels.
- */
-static void idma32_fifo_partition(struct dw_dma *dw)
-{
-	u64 value = IDMA32C_FP_PSIZE_CH0(64) | IDMA32C_FP_PSIZE_CH1(64) |
-		    IDMA32C_FP_UPDATE;
-	u64 fifo_partition = 0;
-
-	if (!dw->pdata->is_idma32)
-		return;
-
-	/* Fill FIFO_PARTITION low bits (Channels 0..1, 4..5) */
-	fifo_partition |= value << 0;
-
-	/* Fill FIFO_PARTITION high bits (Channels 2..3, 6..7) */
-	fifo_partition |= value << 32;
-
-	/* Program FIFO Partition registers - 64 bytes per channel */
-	idma32_writeq(dw, FIFO_PARTITION1, fifo_partition);
-	idma32_writeq(dw, FIFO_PARTITION0, fifo_partition);
-}
-
-static void dw_dma_off(struct dw_dma *dw)
-=======
 void do_dw_dma_off(struct dw_dma *dw)
->>>>>>> f7688b48
 {
 	unsigned int i;
 
