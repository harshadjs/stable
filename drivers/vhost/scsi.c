--- conflicted
+++ resolved
@@ -560,15 +560,6 @@
 		pr_debug("%s tv_cmd %p resid %u status %#02x\n", __func__,
 			cmd, se_cmd->residual_count, se_cmd->scsi_status);
 		memset(&v_rsp, 0, sizeof(v_rsp));
-<<<<<<< HEAD
-		v_rsp.resid = cpu_to_vhost32(cmd->tvc_vq, se_cmd->residual_count);
-		/* TODO is status_qualifier field needed? */
-		v_rsp.status = se_cmd->scsi_status;
-		v_rsp.sense_len = cpu_to_vhost32(cmd->tvc_vq,
-						 se_cmd->scsi_sense_length);
-		memcpy(v_rsp.sense, cmd->tvc_sense_buf,
-		       se_cmd->scsi_sense_length);
-=======
 
 		if (cmd->saved_iter_addr && vhost_scsi_copy_sgl_to_iov(cmd)) {
 			v_rsp.response = VIRTIO_SCSI_S_BAD_TARGET;
@@ -582,7 +573,6 @@
 			memcpy(v_rsp.sense, cmd->tvc_sense_buf,
 			       se_cmd->scsi_sense_length);
 		}
->>>>>>> 98817289
 
 		iov_iter_init(&iov_iter, ITER_DEST, cmd->tvc_resp_iov,
 			      cmd->tvc_in_iovs, sizeof(v_rsp));
