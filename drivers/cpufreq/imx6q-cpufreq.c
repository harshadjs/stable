--- conflicted
+++ resolved
@@ -396,18 +396,6 @@
 	if (of_machine_is_compatible("fsl,imx6ul") ||
 	    of_machine_is_compatible("fsl,imx6ull")) {
 		ret = imx6ul_opp_check_speed_grading(cpu_dev);
-<<<<<<< HEAD
-		if (ret) {
-			if (ret == -EPROBE_DEFER)
-				goto out_free_opp;
-
-			dev_err(cpu_dev, "failed to read ocotp: %d\n",
-				ret);
-			goto out_free_opp;
-		}
-	} else {
-		imx6q_opp_check_speed_grading(cpu_dev);
-=======
 	} else {
 		ret = imx6q_opp_check_speed_grading(cpu_dev);
 	}
@@ -416,7 +404,6 @@
 			dev_err(cpu_dev, "failed to read ocotp: %d\n",
 				ret);
 		goto out_free_opp;
->>>>>>> c58091a3
 	}
 
 	num = dev_pm_opp_get_opp_count(cpu_dev);
