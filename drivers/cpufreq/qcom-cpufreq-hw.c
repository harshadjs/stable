--- conflicted
+++ resolved
@@ -452,7 +452,6 @@
 		dev_err(dev, "failed to get mem resource %d\n", index);
 		return -ENODEV;
 	}
-<<<<<<< HEAD
 
 	if (!request_mem_region(res->start, resource_size(res), res->name)) {
 		dev_err(dev, "failed to request resource %pR\n", res);
@@ -466,21 +465,6 @@
 		goto release_region;
 	}
 
-=======
-
-	if (!request_mem_region(res->start, resource_size(res), res->name)) {
-		dev_err(dev, "failed to request resource %pR\n", res);
-		return -EBUSY;
-	}
-
-	base = ioremap(res->start, resource_size(res));
-	if (!base) {
-		dev_err(dev, "failed to map resource %pR\n", res);
-		ret = -ENOMEM;
-		goto release_region;
-	}
-
->>>>>>> 3b17187f
 	data = kzalloc(sizeof(*data), GFP_KERNEL);
 	if (!data) {
 		ret = -ENOMEM;
