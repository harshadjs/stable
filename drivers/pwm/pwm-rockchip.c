// SPDX-License-Identifier: GPL-2.0-only
/*
 * PWM driver for Rockchip SoCs
 *
 * Copyright (C) 2014 Beniamino Galvani <b.galvani@gmail.com>
 * Copyright (C) 2014 ROCKCHIP, Inc.
 */

#include <linux/clk.h>
#include <linux/io.h>
#include <linux/module.h>
#include <linux/of.h>
#include <linux/of_device.h>
#include <linux/platform_device.h>
#include <linux/pwm.h>
#include <linux/time.h>

#define PWM_CTRL_TIMER_EN	(1 << 0)
#define PWM_CTRL_OUTPUT_EN	(1 << 3)

#define PWM_ENABLE		(1 << 0)
#define PWM_CONTINUOUS		(1 << 1)
#define PWM_DUTY_POSITIVE	(1 << 3)
#define PWM_DUTY_NEGATIVE	(0 << 3)
#define PWM_INACTIVE_NEGATIVE	(0 << 4)
#define PWM_INACTIVE_POSITIVE	(1 << 4)
#define PWM_POLARITY_MASK	(PWM_DUTY_POSITIVE | PWM_INACTIVE_POSITIVE)
#define PWM_OUTPUT_LEFT		(0 << 5)
#define PWM_LOCK_EN		(1 << 6)
#define PWM_LP_DISABLE		(0 << 8)

struct rockchip_pwm_chip {
	struct pwm_chip chip;
	struct clk *clk;
	struct clk *pclk;
	const struct rockchip_pwm_data *data;
	void __iomem *base;
};

struct rockchip_pwm_regs {
	unsigned long duty;
	unsigned long period;
	unsigned long cntr;
	unsigned long ctrl;
};

struct rockchip_pwm_data {
	struct rockchip_pwm_regs regs;
	unsigned int prescaler;
	bool supports_polarity;
	bool supports_lock;
	u32 enable_conf;
};

static inline struct rockchip_pwm_chip *to_rockchip_pwm_chip(struct pwm_chip *chip)
{
	return container_of(chip, struct rockchip_pwm_chip, chip);
}

static int rockchip_pwm_get_state(struct pwm_chip *chip,
				  struct pwm_device *pwm,
				  struct pwm_state *state)
{
	struct rockchip_pwm_chip *pc = to_rockchip_pwm_chip(chip);
	u32 enable_conf = pc->data->enable_conf;
	unsigned long clk_rate;
	u64 tmp;
	u32 val;
	int ret;

	ret = clk_enable(pc->pclk);
	if (ret)
<<<<<<< HEAD
		return 0;

	ret = clk_enable(pc->clk);
	if (ret)
		return 0;
=======
		return ret;

	ret = clk_enable(pc->clk);
	if (ret)
		return ret;
>>>>>>> 98817289

	clk_rate = clk_get_rate(pc->clk);

	tmp = readl_relaxed(pc->base + pc->data->regs.period);
	tmp *= pc->data->prescaler * NSEC_PER_SEC;
	state->period = DIV_ROUND_CLOSEST_ULL(tmp, clk_rate);

	tmp = readl_relaxed(pc->base + pc->data->regs.duty);
	tmp *= pc->data->prescaler * NSEC_PER_SEC;
	state->duty_cycle =  DIV_ROUND_CLOSEST_ULL(tmp, clk_rate);

	val = readl_relaxed(pc->base + pc->data->regs.ctrl);
	state->enabled = (val & enable_conf) == enable_conf;

	if (pc->data->supports_polarity && !(val & PWM_DUTY_POSITIVE))
		state->polarity = PWM_POLARITY_INVERSED;
	else
		state->polarity = PWM_POLARITY_NORMAL;

	clk_disable(pc->clk);
	clk_disable(pc->pclk);

	return 0;
}

static void rockchip_pwm_config(struct pwm_chip *chip, struct pwm_device *pwm,
			       const struct pwm_state *state)
{
	struct rockchip_pwm_chip *pc = to_rockchip_pwm_chip(chip);
	unsigned long period, duty;
	u64 clk_rate, div;
	u32 ctrl;

	clk_rate = clk_get_rate(pc->clk);

	/*
	 * Since period and duty cycle registers have a width of 32
	 * bits, every possible input period can be obtained using the
	 * default prescaler value for all practical clock rate values.
	 */
	div = clk_rate * state->period;
	period = DIV_ROUND_CLOSEST_ULL(div,
				       pc->data->prescaler * NSEC_PER_SEC);

	div = clk_rate * state->duty_cycle;
	duty = DIV_ROUND_CLOSEST_ULL(div, pc->data->prescaler * NSEC_PER_SEC);

	/*
	 * Lock the period and duty of previous configuration, then
	 * change the duty and period, that would not be effective.
	 */
	ctrl = readl_relaxed(pc->base + pc->data->regs.ctrl);
	if (pc->data->supports_lock) {
		ctrl |= PWM_LOCK_EN;
		writel_relaxed(ctrl, pc->base + pc->data->regs.ctrl);
	}

	writel(period, pc->base + pc->data->regs.period);
	writel(duty, pc->base + pc->data->regs.duty);

	if (pc->data->supports_polarity) {
		ctrl &= ~PWM_POLARITY_MASK;
		if (state->polarity == PWM_POLARITY_INVERSED)
			ctrl |= PWM_DUTY_NEGATIVE | PWM_INACTIVE_POSITIVE;
		else
			ctrl |= PWM_DUTY_POSITIVE | PWM_INACTIVE_NEGATIVE;
	}

	/*
	 * Unlock and set polarity at the same time,
	 * the configuration of duty, period and polarity
	 * would be effective together at next period.
	 */
	if (pc->data->supports_lock)
		ctrl &= ~PWM_LOCK_EN;

	writel(ctrl, pc->base + pc->data->regs.ctrl);
}

static int rockchip_pwm_enable(struct pwm_chip *chip,
			       struct pwm_device *pwm,
			       bool enable)
{
	struct rockchip_pwm_chip *pc = to_rockchip_pwm_chip(chip);
	u32 enable_conf = pc->data->enable_conf;
	int ret;
	u32 val;

	if (enable) {
		ret = clk_enable(pc->clk);
		if (ret)
			return ret;
	}

	val = readl_relaxed(pc->base + pc->data->regs.ctrl);

	if (enable)
		val |= enable_conf;
	else
		val &= ~enable_conf;

	writel_relaxed(val, pc->base + pc->data->regs.ctrl);

	if (!enable)
		clk_disable(pc->clk);

	return 0;
}

static int rockchip_pwm_apply(struct pwm_chip *chip, struct pwm_device *pwm,
			      const struct pwm_state *state)
{
	struct rockchip_pwm_chip *pc = to_rockchip_pwm_chip(chip);
	struct pwm_state curstate;
	bool enabled;
	int ret = 0;

	ret = clk_enable(pc->pclk);
	if (ret)
		return ret;

	ret = clk_enable(pc->clk);
	if (ret)
		return ret;

	pwm_get_state(pwm, &curstate);
	enabled = curstate.enabled;

	if (state->polarity != curstate.polarity && enabled &&
	    !pc->data->supports_lock) {
		ret = rockchip_pwm_enable(chip, pwm, false);
		if (ret)
			goto out;
		enabled = false;
	}

	rockchip_pwm_config(chip, pwm, state);
	if (state->enabled != enabled) {
		ret = rockchip_pwm_enable(chip, pwm, state->enabled);
		if (ret)
			goto out;
	}

out:
	clk_disable(pc->clk);
	clk_disable(pc->pclk);

	return ret;
}

static const struct pwm_ops rockchip_pwm_ops = {
	.get_state = rockchip_pwm_get_state,
	.apply = rockchip_pwm_apply,
	.owner = THIS_MODULE,
};

static const struct rockchip_pwm_data pwm_data_v1 = {
	.regs = {
		.duty = 0x04,
		.period = 0x08,
		.cntr = 0x00,
		.ctrl = 0x0c,
	},
	.prescaler = 2,
	.supports_polarity = false,
	.supports_lock = false,
	.enable_conf = PWM_CTRL_OUTPUT_EN | PWM_CTRL_TIMER_EN,
};

static const struct rockchip_pwm_data pwm_data_v2 = {
	.regs = {
		.duty = 0x08,
		.period = 0x04,
		.cntr = 0x00,
		.ctrl = 0x0c,
	},
	.prescaler = 1,
	.supports_polarity = true,
	.supports_lock = false,
	.enable_conf = PWM_OUTPUT_LEFT | PWM_LP_DISABLE | PWM_ENABLE |
		       PWM_CONTINUOUS,
};

static const struct rockchip_pwm_data pwm_data_vop = {
	.regs = {
		.duty = 0x08,
		.period = 0x04,
		.cntr = 0x0c,
		.ctrl = 0x00,
	},
	.prescaler = 1,
	.supports_polarity = true,
	.supports_lock = false,
	.enable_conf = PWM_OUTPUT_LEFT | PWM_LP_DISABLE | PWM_ENABLE |
		       PWM_CONTINUOUS,
};

static const struct rockchip_pwm_data pwm_data_v3 = {
	.regs = {
		.duty = 0x08,
		.period = 0x04,
		.cntr = 0x00,
		.ctrl = 0x0c,
	},
	.prescaler = 1,
	.supports_polarity = true,
	.supports_lock = true,
	.enable_conf = PWM_OUTPUT_LEFT | PWM_LP_DISABLE | PWM_ENABLE |
		       PWM_CONTINUOUS,
};

static const struct of_device_id rockchip_pwm_dt_ids[] = {
	{ .compatible = "rockchip,rk2928-pwm", .data = &pwm_data_v1},
	{ .compatible = "rockchip,rk3288-pwm", .data = &pwm_data_v2},
	{ .compatible = "rockchip,vop-pwm", .data = &pwm_data_vop},
	{ .compatible = "rockchip,rk3328-pwm", .data = &pwm_data_v3},
	{ /* sentinel */ }
};
MODULE_DEVICE_TABLE(of, rockchip_pwm_dt_ids);

static int rockchip_pwm_probe(struct platform_device *pdev)
{
	const struct of_device_id *id;
	struct rockchip_pwm_chip *pc;
	u32 enable_conf, ctrl;
	bool enabled;
	int ret, count;

	id = of_match_device(rockchip_pwm_dt_ids, &pdev->dev);
	if (!id)
		return -EINVAL;

	pc = devm_kzalloc(&pdev->dev, sizeof(*pc), GFP_KERNEL);
	if (!pc)
		return -ENOMEM;

	pc->base = devm_platform_ioremap_resource(pdev, 0);
	if (IS_ERR(pc->base))
		return PTR_ERR(pc->base);

	pc->clk = devm_clk_get(&pdev->dev, "pwm");
	if (IS_ERR(pc->clk)) {
		pc->clk = devm_clk_get(&pdev->dev, NULL);
		if (IS_ERR(pc->clk))
			return dev_err_probe(&pdev->dev, PTR_ERR(pc->clk),
					     "Can't get PWM clk\n");
	}

	count = of_count_phandle_with_args(pdev->dev.of_node,
					   "clocks", "#clock-cells");
	if (count == 2)
		pc->pclk = devm_clk_get(&pdev->dev, "pclk");
	else
		pc->pclk = pc->clk;

	if (IS_ERR(pc->pclk))
		return dev_err_probe(&pdev->dev, PTR_ERR(pc->pclk), "Can't get APB clk\n");

	ret = clk_prepare_enable(pc->clk);
	if (ret)
		return dev_err_probe(&pdev->dev, ret, "Can't prepare enable PWM clk\n");

	ret = clk_prepare_enable(pc->pclk);
	if (ret) {
		dev_err_probe(&pdev->dev, ret, "Can't prepare enable APB clk\n");
		goto err_clk;
	}

	platform_set_drvdata(pdev, pc);

	pc->data = id->data;
	pc->chip.dev = &pdev->dev;
	pc->chip.ops = &rockchip_pwm_ops;
	pc->chip.npwm = 1;

	enable_conf = pc->data->enable_conf;
	ctrl = readl_relaxed(pc->base + pc->data->regs.ctrl);
	enabled = (ctrl & enable_conf) == enable_conf;

	ret = pwmchip_add(&pc->chip);
	if (ret < 0) {
		dev_err_probe(&pdev->dev, ret, "pwmchip_add() failed\n");
		goto err_pclk;
	}

	/* Keep the PWM clk enabled if the PWM appears to be up and running. */
	if (!enabled)
		clk_disable(pc->clk);

	clk_disable(pc->pclk);

	return 0;

err_pclk:
	clk_disable_unprepare(pc->pclk);
err_clk:
	clk_disable_unprepare(pc->clk);

	return ret;
}

static void rockchip_pwm_remove(struct platform_device *pdev)
{
	struct rockchip_pwm_chip *pc = platform_get_drvdata(pdev);

	pwmchip_remove(&pc->chip);

	clk_unprepare(pc->pclk);
	clk_unprepare(pc->clk);
}

static struct platform_driver rockchip_pwm_driver = {
	.driver = {
		.name = "rockchip-pwm",
		.of_match_table = rockchip_pwm_dt_ids,
	},
	.probe = rockchip_pwm_probe,
	.remove_new = rockchip_pwm_remove,
};
module_platform_driver(rockchip_pwm_driver);

MODULE_AUTHOR("Beniamino Galvani <b.galvani@gmail.com>");
MODULE_DESCRIPTION("Rockchip SoC PWM driver");
MODULE_LICENSE("GPL v2");<|MERGE_RESOLUTION|>--- conflicted
+++ resolved
@@ -70,19 +70,11 @@
 
 	ret = clk_enable(pc->pclk);
 	if (ret)
-<<<<<<< HEAD
-		return 0;
-
-	ret = clk_enable(pc->clk);
-	if (ret)
-		return 0;
-=======
 		return ret;
 
 	ret = clk_enable(pc->clk);
 	if (ret)
 		return ret;
->>>>>>> 98817289
 
 	clk_rate = clk_get_rate(pc->clk);
 
