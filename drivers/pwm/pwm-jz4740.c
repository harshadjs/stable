--- conflicted
+++ resolved
@@ -164,11 +164,7 @@
 	/* Calculate duty value */
 	tmp = (unsigned long long)rate * state->duty_cycle;
 	do_div(tmp, NSEC_PER_SEC);
-<<<<<<< HEAD
-	duty = period - tmp;
-=======
 	duty = tmp;
->>>>>>> ad8c735b
 
 	if (duty >= period)
 		duty = period - 1;
