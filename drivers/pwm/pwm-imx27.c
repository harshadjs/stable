// SPDX-License-Identifier: GPL-2.0
/*
 * simple driver for PWM (Pulse Width Modulator) controller
 *
 * Derived from pxa PWM driver by eric miao <eric.miao@marvell.com>
 *
 * Limitations:
 * - When disabled the output is driven to 0 independent of the configured
 *   polarity.
 */

#include <linux/bitfield.h>
#include <linux/bitops.h>
#include <linux/clk.h>
#include <linux/delay.h>
#include <linux/err.h>
#include <linux/io.h>
#include <linux/kernel.h>
#include <linux/module.h>
#include <linux/of.h>
#include <linux/platform_device.h>
#include <linux/pwm.h>
#include <linux/slab.h>

#define MX3_PWMCR			0x00    /* PWM Control Register */
#define MX3_PWMSR			0x04    /* PWM Status Register */
#define MX3_PWMSAR			0x0C    /* PWM Sample Register */
#define MX3_PWMPR			0x10    /* PWM Period Register */

#define MX3_PWMCR_FWM			GENMASK(27, 26)
#define MX3_PWMCR_STOPEN		BIT(25)
#define MX3_PWMCR_DOZEN			BIT(24)
#define MX3_PWMCR_WAITEN		BIT(23)
#define MX3_PWMCR_DBGEN			BIT(22)
#define MX3_PWMCR_BCTR			BIT(21)
#define MX3_PWMCR_HCTR			BIT(20)

#define MX3_PWMCR_POUTC			GENMASK(19, 18)
#define MX3_PWMCR_POUTC_NORMAL		0
#define MX3_PWMCR_POUTC_INVERTED	1
#define MX3_PWMCR_POUTC_OFF		2

#define MX3_PWMCR_CLKSRC		GENMASK(17, 16)
#define MX3_PWMCR_CLKSRC_OFF		0
#define MX3_PWMCR_CLKSRC_IPG		1
#define MX3_PWMCR_CLKSRC_IPG_HIGH	2
#define MX3_PWMCR_CLKSRC_IPG_32K	3

#define MX3_PWMCR_PRESCALER		GENMASK(15, 4)

#define MX3_PWMCR_SWR			BIT(3)

#define MX3_PWMCR_REPEAT		GENMASK(2, 1)
#define MX3_PWMCR_REPEAT_1X		0
#define MX3_PWMCR_REPEAT_2X		1
#define MX3_PWMCR_REPEAT_4X		2
#define MX3_PWMCR_REPEAT_8X		3

#define MX3_PWMCR_EN			BIT(0)

#define MX3_PWMSR_FWE			BIT(6)
#define MX3_PWMSR_CMP			BIT(5)
#define MX3_PWMSR_ROV			BIT(4)
#define MX3_PWMSR_FE			BIT(3)

#define MX3_PWMSR_FIFOAV		GENMASK(2, 0)
#define MX3_PWMSR_FIFOAV_EMPTY		0
#define MX3_PWMSR_FIFOAV_1WORD		1
#define MX3_PWMSR_FIFOAV_2WORDS		2
#define MX3_PWMSR_FIFOAV_3WORDS		3
#define MX3_PWMSR_FIFOAV_4WORDS		4

#define MX3_PWMCR_PRESCALER_SET(x)	FIELD_PREP(MX3_PWMCR_PRESCALER, (x) - 1)
#define MX3_PWMCR_PRESCALER_GET(x)	(FIELD_GET(MX3_PWMCR_PRESCALER, \
						   (x)) + 1)

#define MX3_PWM_SWR_LOOP		5

/* PWMPR register value of 0xffff has the same effect as 0xfffe */
#define MX3_PWMPR_MAX			0xfffe

struct pwm_imx27_chip {
	struct clk	*clk_ipg;
	struct clk	*clk_per;
	void __iomem	*mmio_base;
	struct pwm_chip	chip;

	/*
	 * The driver cannot read the current duty cycle from the hardware if
	 * the hardware is disabled. Cache the last programmed duty cycle
	 * value to return in that case.
	 */
	unsigned int duty_cycle;
};

#define to_pwm_imx27_chip(chip)	container_of(chip, struct pwm_imx27_chip, chip)

static int pwm_imx27_clk_prepare_enable(struct pwm_imx27_chip *imx)
{
	int ret;

	ret = clk_prepare_enable(imx->clk_ipg);
	if (ret)
		return ret;

	ret = clk_prepare_enable(imx->clk_per);
	if (ret) {
		clk_disable_unprepare(imx->clk_ipg);
		return ret;
	}

	return 0;
}

static void pwm_imx27_clk_disable_unprepare(struct pwm_imx27_chip *imx)
{
	clk_disable_unprepare(imx->clk_per);
	clk_disable_unprepare(imx->clk_ipg);
}

static int pwm_imx27_get_state(struct pwm_chip *chip,
			       struct pwm_device *pwm, struct pwm_state *state)
{
	struct pwm_imx27_chip *imx = to_pwm_imx27_chip(chip);
	u32 period, prescaler, pwm_clk, val;
	u64 tmp;
	int ret;

	ret = pwm_imx27_clk_prepare_enable(imx);
	if (ret < 0)
<<<<<<< HEAD
		return 0;
=======
		return ret;
>>>>>>> 98817289

	val = readl(imx->mmio_base + MX3_PWMCR);

	if (val & MX3_PWMCR_EN)
		state->enabled = true;
	else
		state->enabled = false;

	switch (FIELD_GET(MX3_PWMCR_POUTC, val)) {
	case MX3_PWMCR_POUTC_NORMAL:
		state->polarity = PWM_POLARITY_NORMAL;
		break;
	case MX3_PWMCR_POUTC_INVERTED:
		state->polarity = PWM_POLARITY_INVERSED;
		break;
	default:
		dev_warn(chip->dev, "can't set polarity, output disconnected");
	}

	prescaler = MX3_PWMCR_PRESCALER_GET(val);
	pwm_clk = clk_get_rate(imx->clk_per);
	val = readl(imx->mmio_base + MX3_PWMPR);
	period = val >= MX3_PWMPR_MAX ? MX3_PWMPR_MAX : val;

	/* PWMOUT (Hz) = PWMCLK / (PWMPR + 2) */
	tmp = NSEC_PER_SEC * (u64)(period + 2) * prescaler;
	state->period = DIV_ROUND_UP_ULL(tmp, pwm_clk);

	/*
	 * PWMSAR can be read only if PWM is enabled. If the PWM is disabled,
	 * use the cached value.
	 */
	if (state->enabled)
		val = readl(imx->mmio_base + MX3_PWMSAR);
	else
		val = imx->duty_cycle;

	tmp = NSEC_PER_SEC * (u64)(val) * prescaler;
	state->duty_cycle = DIV_ROUND_UP_ULL(tmp, pwm_clk);

	pwm_imx27_clk_disable_unprepare(imx);

	return 0;
}

static void pwm_imx27_sw_reset(struct pwm_chip *chip)
{
	struct pwm_imx27_chip *imx = to_pwm_imx27_chip(chip);
	struct device *dev = chip->dev;
	int wait_count = 0;
	u32 cr;

	writel(MX3_PWMCR_SWR, imx->mmio_base + MX3_PWMCR);
	do {
		usleep_range(200, 1000);
		cr = readl(imx->mmio_base + MX3_PWMCR);
	} while ((cr & MX3_PWMCR_SWR) &&
		 (wait_count++ < MX3_PWM_SWR_LOOP));

	if (cr & MX3_PWMCR_SWR)
		dev_warn(dev, "software reset timeout\n");
}

static void pwm_imx27_wait_fifo_slot(struct pwm_chip *chip,
				     struct pwm_device *pwm)
{
	struct pwm_imx27_chip *imx = to_pwm_imx27_chip(chip);
	struct device *dev = chip->dev;
	unsigned int period_ms;
	int fifoav;
	u32 sr;

	sr = readl(imx->mmio_base + MX3_PWMSR);
	fifoav = FIELD_GET(MX3_PWMSR_FIFOAV, sr);
	if (fifoav == MX3_PWMSR_FIFOAV_4WORDS) {
		period_ms = DIV_ROUND_UP_ULL(pwm_get_period(pwm),
					 NSEC_PER_MSEC);
		msleep(period_ms);

		sr = readl(imx->mmio_base + MX3_PWMSR);
		if (fifoav == FIELD_GET(MX3_PWMSR_FIFOAV, sr))
			dev_warn(dev, "there is no free FIFO slot\n");
	}
}

static int pwm_imx27_apply(struct pwm_chip *chip, struct pwm_device *pwm,
			   const struct pwm_state *state)
{
	unsigned long period_cycles, duty_cycles, prescale;
	struct pwm_imx27_chip *imx = to_pwm_imx27_chip(chip);
	struct pwm_state cstate;
	unsigned long long c;
	unsigned long long clkrate;
	int ret;
	u32 cr;

	pwm_get_state(pwm, &cstate);

	clkrate = clk_get_rate(imx->clk_per);
	c = clkrate * state->period;

	do_div(c, NSEC_PER_SEC);
	period_cycles = c;

	prescale = period_cycles / 0x10000 + 1;

	period_cycles /= prescale;
	c = clkrate * state->duty_cycle;
	do_div(c, NSEC_PER_SEC);
	duty_cycles = c;
	duty_cycles /= prescale;

	/*
	 * according to imx pwm RM, the real period value should be PERIOD
	 * value in PWMPR plus 2.
	 */
	if (period_cycles > 2)
		period_cycles -= 2;
	else
		period_cycles = 0;

	/*
	 * Wait for a free FIFO slot if the PWM is already enabled, and flush
	 * the FIFO if the PWM was disabled and is about to be enabled.
	 */
	if (cstate.enabled) {
		pwm_imx27_wait_fifo_slot(chip, pwm);
	} else {
		ret = pwm_imx27_clk_prepare_enable(imx);
		if (ret)
			return ret;

		pwm_imx27_sw_reset(chip);
	}

	writel(duty_cycles, imx->mmio_base + MX3_PWMSAR);
	writel(period_cycles, imx->mmio_base + MX3_PWMPR);

	/*
	 * Store the duty cycle for future reference in cases where the
	 * MX3_PWMSAR register can't be read (i.e. when the PWM is disabled).
	 */
	imx->duty_cycle = duty_cycles;

	cr = MX3_PWMCR_PRESCALER_SET(prescale) |
	     MX3_PWMCR_STOPEN | MX3_PWMCR_DOZEN | MX3_PWMCR_WAITEN |
	     FIELD_PREP(MX3_PWMCR_CLKSRC, MX3_PWMCR_CLKSRC_IPG_HIGH) |
	     MX3_PWMCR_DBGEN;

	if (state->polarity == PWM_POLARITY_INVERSED)
		cr |= FIELD_PREP(MX3_PWMCR_POUTC,
				MX3_PWMCR_POUTC_INVERTED);

	if (state->enabled)
		cr |= MX3_PWMCR_EN;

	writel(cr, imx->mmio_base + MX3_PWMCR);

	if (!state->enabled)
		pwm_imx27_clk_disable_unprepare(imx);

	return 0;
}

static const struct pwm_ops pwm_imx27_ops = {
	.apply = pwm_imx27_apply,
	.get_state = pwm_imx27_get_state,
	.owner = THIS_MODULE,
};

static const struct of_device_id pwm_imx27_dt_ids[] = {
	{ .compatible = "fsl,imx27-pwm", },
	{ /* sentinel */ }
};
MODULE_DEVICE_TABLE(of, pwm_imx27_dt_ids);

static int pwm_imx27_probe(struct platform_device *pdev)
{
	struct pwm_imx27_chip *imx;
	int ret;
	u32 pwmcr;

	imx = devm_kzalloc(&pdev->dev, sizeof(*imx), GFP_KERNEL);
	if (imx == NULL)
		return -ENOMEM;

	imx->clk_ipg = devm_clk_get(&pdev->dev, "ipg");
	if (IS_ERR(imx->clk_ipg))
		return dev_err_probe(&pdev->dev, PTR_ERR(imx->clk_ipg),
				     "getting ipg clock failed\n");

	imx->clk_per = devm_clk_get(&pdev->dev, "per");
	if (IS_ERR(imx->clk_per))
		return dev_err_probe(&pdev->dev, PTR_ERR(imx->clk_per),
				     "failed to get peripheral clock\n");

	imx->chip.ops = &pwm_imx27_ops;
	imx->chip.dev = &pdev->dev;
	imx->chip.npwm = 1;

	imx->mmio_base = devm_platform_ioremap_resource(pdev, 0);
	if (IS_ERR(imx->mmio_base))
		return PTR_ERR(imx->mmio_base);

	ret = pwm_imx27_clk_prepare_enable(imx);
	if (ret)
		return ret;

	/* keep clks on if pwm is running */
	pwmcr = readl(imx->mmio_base + MX3_PWMCR);
	if (!(pwmcr & MX3_PWMCR_EN))
		pwm_imx27_clk_disable_unprepare(imx);

	return devm_pwmchip_add(&pdev->dev, &imx->chip);
}

static struct platform_driver imx_pwm_driver = {
	.driver = {
		.name = "pwm-imx27",
		.of_match_table = pwm_imx27_dt_ids,
	},
	.probe = pwm_imx27_probe,
};
module_platform_driver(imx_pwm_driver);

MODULE_LICENSE("GPL v2");
MODULE_AUTHOR("Sascha Hauer <s.hauer@pengutronix.de>");<|MERGE_RESOLUTION|>--- conflicted
+++ resolved
@@ -128,11 +128,7 @@
 
 	ret = pwm_imx27_clk_prepare_enable(imx);
 	if (ret < 0)
-<<<<<<< HEAD
-		return 0;
-=======
 		return ret;
->>>>>>> 98817289
 
 	val = readl(imx->mmio_base + MX3_PWMCR);
 
