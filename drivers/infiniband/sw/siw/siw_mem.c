// SPDX-License-Identifier: GPL-2.0 or BSD-3-Clause

/* Authors: Bernard Metzler <bmt@zurich.ibm.com> */
/* Copyright (c) 2008-2019, IBM Corporation */

#include <linux/gfp.h>
#include <rdma/ib_verbs.h>
#include <linux/dma-mapping.h>
#include <linux/slab.h>
#include <linux/sched/mm.h>
#include <linux/resource.h>

#include "siw.h"
#include "siw_mem.h"

/*
 * Stag lookup is based on its index part only (24 bits).
 * The code avoids special Stag of zero and tries to randomize
 * STag values between 1 and SIW_STAG_MAX_INDEX.
 */
int siw_mem_add(struct siw_device *sdev, struct siw_mem *m)
{
	struct xa_limit limit = XA_LIMIT(1, 0x00ffffff);
	u32 id, next;

	get_random_bytes(&next, 4);
	next &= 0x00ffffff;

	if (xa_alloc_cyclic(&sdev->mem_xa, &id, m, limit, &next,
	    GFP_KERNEL) < 0)
		return -ENOMEM;

	/* Set the STag index part */
	m->stag = id << 8;

	siw_dbg_mem(m, "new MEM object\n");

	return 0;
}

/*
 * siw_mem_id2obj()
 *
 * resolves memory from stag given by id. might be called from:
 * o process context before sending out of sgl, or
 * o in softirq when resolving target memory
 */
struct siw_mem *siw_mem_id2obj(struct siw_device *sdev, int stag_index)
{
	struct siw_mem *mem;

	rcu_read_lock();
	mem = xa_load(&sdev->mem_xa, stag_index);
	if (likely(mem && kref_get_unless_zero(&mem->ref))) {
		rcu_read_unlock();
		return mem;
	}
	rcu_read_unlock();

	return NULL;
}

static void siw_free_plist(struct siw_page_chunk *chunk, int num_pages,
			   bool dirty)
{
	unpin_user_pages_dirty_lock(chunk->plist, num_pages, dirty);
}

void siw_umem_release(struct siw_umem *umem, bool dirty)
{
	struct mm_struct *mm_s = umem->owning_mm;
	int i, num_pages = umem->num_pages;

	for (i = 0; num_pages; i++) {
		int to_free = min_t(int, PAGES_PER_CHUNK, num_pages);

		siw_free_plist(&umem->page_chunk[i], to_free,
			       umem->writable && dirty);
		kfree(umem->page_chunk[i].plist);
		num_pages -= to_free;
	}
	atomic64_sub(umem->num_pages, &mm_s->pinned_vm);

	mmdrop(mm_s);
	kfree(umem->page_chunk);
	kfree(umem);
}

int siw_mr_add_mem(struct siw_mr *mr, struct ib_pd *pd, void *mem_obj,
		   u64 start, u64 len, int rights)
{
	struct siw_device *sdev = to_siw_dev(pd->device);
	struct siw_mem *mem = kzalloc(sizeof(*mem), GFP_KERNEL);
	struct xa_limit limit = XA_LIMIT(1, 0x00ffffff);
	u32 id, next;

	if (!mem)
		return -ENOMEM;

	mem->mem_obj = mem_obj;
	mem->stag_valid = 0;
	mem->sdev = sdev;
	mem->va = start;
	mem->len = len;
	mem->pd = pd;
	mem->perms = rights & IWARP_ACCESS_MASK;
	kref_init(&mem->ref);

	get_random_bytes(&next, 4);
	next &= 0x00ffffff;

	if (xa_alloc_cyclic(&sdev->mem_xa, &id, mem, limit, &next,
	    GFP_KERNEL) < 0) {
		kfree(mem);
		return -ENOMEM;
	}

	mr->mem = mem;
	/* Set the STag index part */
	mem->stag = id << 8;
	mr->base_mr.lkey = mr->base_mr.rkey = mem->stag;

	return 0;
}

void siw_mr_drop_mem(struct siw_mr *mr)
{
	struct siw_mem *mem = mr->mem, *found;

	mem->stag_valid = 0;

	/* make STag invalid visible asap */
	smp_mb();

	found = xa_erase(&mem->sdev->mem_xa, mem->stag >> 8);
	WARN_ON(found != mem);
	siw_mem_put(mem);
}

void siw_free_mem(struct kref *ref)
{
	struct siw_mem *mem = container_of(ref, struct siw_mem, ref);

	siw_dbg_mem(mem, "free mem, pbl: %s\n", mem->is_pbl ? "y" : "n");

	if (!mem->is_mw && mem->mem_obj) {
		if (mem->is_pbl == 0)
			siw_umem_release(mem->umem, true);
		else
			kfree(mem->pbl);
	}
	kfree(mem);
}

/*
 * siw_check_mem()
 *
 * Check protection domain, STAG state, access permissions and
 * address range for memory object.
 *
 * @pd:		Protection Domain memory should belong to
 * @mem:	memory to be checked
 * @addr:	starting addr of mem
 * @perms:	requested access permissions
 * @len:	len of memory interval to be checked
 *
 */
int siw_check_mem(struct ib_pd *pd, struct siw_mem *mem, u64 addr,
		  enum ib_access_flags perms, int len)
{
	if (!mem->stag_valid) {
		siw_dbg_pd(pd, "STag 0x%08x invalid\n", mem->stag);
		return -E_STAG_INVALID;
	}
	if (mem->pd != pd) {
		siw_dbg_pd(pd, "STag 0x%08x: PD mismatch\n", mem->stag);
		return -E_PD_MISMATCH;
	}
	/*
	 * check access permissions
	 */
	if ((mem->perms & perms) < perms) {
		siw_dbg_pd(pd, "permissions 0x%08x < 0x%08x\n",
			   mem->perms, perms);
		return -E_ACCESS_PERM;
	}
	/*
	 * Check if access falls into valid memory interval.
	 */
	if (addr < mem->va || addr + len > mem->va + mem->len) {
		siw_dbg_pd(pd, "MEM interval len %d\n", len);
		siw_dbg_pd(pd, "[0x%pK, 0x%pK] out of bounds\n",
			   (void *)(uintptr_t)addr,
			   (void *)(uintptr_t)(addr + len));
		siw_dbg_pd(pd, "[0x%pK, 0x%pK] STag=0x%08x\n",
			   (void *)(uintptr_t)mem->va,
			   (void *)(uintptr_t)(mem->va + mem->len),
			   mem->stag);

		return -E_BASE_BOUNDS;
	}
	return E_ACCESS_OK;
}

/*
 * siw_check_sge()
 *
 * Check SGE for access rights in given interval
 *
 * @pd:		Protection Domain memory should belong to
 * @sge:	SGE to be checked
 * @mem:	location of memory reference within array
 * @perms:	requested access permissions
 * @off:	starting offset in SGE
 * @len:	len of memory interval to be checked
 *
 * NOTE: Function references SGE's memory object (mem->obj)
 * if not yet done. New reference is kept if check went ok and
 * released if check failed. If mem->obj is already valid, no new
 * lookup is being done and mem is not released it check fails.
 */
int siw_check_sge(struct ib_pd *pd, struct siw_sge *sge, struct siw_mem *mem[],
		  enum ib_access_flags perms, u32 off, int len)
{
	struct siw_device *sdev = to_siw_dev(pd->device);
	struct siw_mem *new = NULL;
	int rv = E_ACCESS_OK;

	if (len + off > sge->length) {
		rv = -E_BASE_BOUNDS;
		goto fail;
	}
	if (*mem == NULL) {
		new = siw_mem_id2obj(sdev, sge->lkey >> 8);
		if (unlikely(!new)) {
			siw_dbg_pd(pd, "STag unknown: 0x%08x\n", sge->lkey);
			rv = -E_STAG_INVALID;
			goto fail;
		}
		*mem = new;
	}
	/* Check if user re-registered with different STag key */
	if (unlikely((*mem)->stag != sge->lkey)) {
		siw_dbg_mem((*mem), "STag mismatch: 0x%08x\n", sge->lkey);
		rv = -E_STAG_INVALID;
		goto fail;
	}
	rv = siw_check_mem(pd, *mem, sge->laddr + off, perms, len);
	if (unlikely(rv))
		goto fail;

	return 0;

fail:
	if (new) {
		*mem = NULL;
		siw_mem_put(new);
	}
	return rv;
}

void siw_wqe_put_mem(struct siw_wqe *wqe, enum siw_opcode op)
{
	switch (op) {
	case SIW_OP_SEND:
	case SIW_OP_WRITE:
	case SIW_OP_SEND_WITH_IMM:
	case SIW_OP_SEND_REMOTE_INV:
	case SIW_OP_READ:
	case SIW_OP_READ_LOCAL_INV:
		if (!(wqe->sqe.flags & SIW_WQE_INLINE))
			siw_unref_mem_sgl(wqe->mem, wqe->sqe.num_sge);
		break;

	case SIW_OP_RECEIVE:
		siw_unref_mem_sgl(wqe->mem, wqe->rqe.num_sge);
		break;

	case SIW_OP_READ_RESPONSE:
		siw_unref_mem_sgl(wqe->mem, 1);
		break;

	default:
		/*
		 * SIW_OP_INVAL_STAG and SIW_OP_REG_MR
		 * do not hold memory references
		 */
		break;
	}
}

int siw_invalidate_stag(struct ib_pd *pd, u32 stag)
{
	struct siw_device *sdev = to_siw_dev(pd->device);
	struct siw_mem *mem = siw_mem_id2obj(sdev, stag >> 8);
	int rv = 0;

	if (unlikely(!mem)) {
		siw_dbg_pd(pd, "STag 0x%08x unknown\n", stag);
		return -EINVAL;
	}
	if (unlikely(mem->pd != pd)) {
		siw_dbg_pd(pd, "PD mismatch for STag 0x%08x\n", stag);
		rv = -EACCES;
		goto out;
	}
	/*
	 * Per RDMA verbs definition, an STag may already be in invalid
	 * state if invalidation is requested. So no state check here.
	 */
	mem->stag_valid = 0;

	siw_dbg_pd(pd, "STag 0x%08x now invalid\n", stag);
out:
	siw_mem_put(mem);
	return rv;
}

/*
 * Gets physical address backed by PBL element. Address is referenced
 * by linear byte offset into list of variably sized PB elements.
 * Optionally, provides remaining len within current element, and
 * current PBL index for later resume at same element.
 */
dma_addr_t siw_pbl_get_buffer(struct siw_pbl *pbl, u64 off, int *len, int *idx)
{
	int i = idx ? *idx : 0;

	while (i < pbl->num_buf) {
		struct siw_pble *pble = &pbl->pbe[i];

		if (pble->pbl_off + pble->size > off) {
			u64 pble_off = off - pble->pbl_off;

			if (len)
				*len = pble->size - pble_off;
			if (idx)
				*idx = i;

			return pble->addr + pble_off;
		}
		i++;
	}
	if (len)
		*len = 0;
	return 0;
}

struct siw_pbl *siw_pbl_alloc(u32 num_buf)
{
	struct siw_pbl *pbl;

	if (num_buf == 0)
		return ERR_PTR(-EINVAL);

	pbl = kzalloc(struct_size(pbl, pbe, num_buf), GFP_KERNEL);
	if (!pbl)
		return ERR_PTR(-ENOMEM);

	pbl->max_buf = num_buf;

	return pbl;
}

struct siw_umem *siw_umem_get(u64 start, u64 len, bool writable)
{
	struct siw_umem *umem;
	struct mm_struct *mm_s;
	u64 first_page_va;
	unsigned long mlock_limit;
	unsigned int foll_flags = FOLL_LONGTERM;
	int num_pages, num_chunks, i, rv = 0;

	if (!can_do_mlock())
		return ERR_PTR(-EPERM);

	if (!len)
		return ERR_PTR(-EINVAL);

	first_page_va = start & PAGE_MASK;
	num_pages = PAGE_ALIGN(start + len - first_page_va) >> PAGE_SHIFT;
	num_chunks = (num_pages >> CHUNK_SHIFT) + 1;

	umem = kzalloc(sizeof(*umem), GFP_KERNEL);
	if (!umem)
		return ERR_PTR(-ENOMEM);

	mm_s = current->mm;
	umem->owning_mm = mm_s;
	umem->writable = writable;

	mmgrab(mm_s);

	if (writable)
		foll_flags |= FOLL_WRITE;

	mmap_read_lock(mm_s);

	mlock_limit = rlimit(RLIMIT_MEMLOCK) >> PAGE_SHIFT;

	if (atomic64_add_return(num_pages, &mm_s->pinned_vm) > mlock_limit) {
		rv = -ENOMEM;
		goto out_sem_up;
	}
	umem->fp_addr = first_page_va;

	umem->page_chunk =
		kcalloc(num_chunks, sizeof(struct siw_page_chunk), GFP_KERNEL);
	if (!umem->page_chunk) {
		rv = -ENOMEM;
		goto out_sem_up;
	}
	for (i = 0; num_pages; i++) {
		int nents = min_t(int, num_pages, PAGES_PER_CHUNK);
		struct page **plist =
			kcalloc(nents, sizeof(struct page *), GFP_KERNEL);

		if (!plist) {
			rv = -ENOMEM;
			goto out_sem_up;
		}
		umem->page_chunk[i].plist = plist;
		while (nents) {
<<<<<<< HEAD
			rv = pin_user_pages(first_page_va, nents,
					    foll_flags | FOLL_LONGTERM,
					    plist, NULL);
=======
			rv = pin_user_pages(first_page_va, nents, foll_flags,
					    plist);
>>>>>>> 98817289
			if (rv < 0)
				goto out_sem_up;

			umem->num_pages += rv;
			first_page_va += rv * PAGE_SIZE;
			plist += rv;
			nents -= rv;
			num_pages -= rv;
		}
	}
out_sem_up:
	mmap_read_unlock(mm_s);

	if (rv > 0)
		return umem;

	/* Adjust accounting for pages not pinned */
	if (num_pages)
		atomic64_sub(num_pages, &mm_s->pinned_vm);

	siw_umem_release(umem, false);

	return ERR_PTR(rv);
}<|MERGE_RESOLUTION|>--- conflicted
+++ resolved
@@ -421,14 +421,8 @@
 		}
 		umem->page_chunk[i].plist = plist;
 		while (nents) {
-<<<<<<< HEAD
-			rv = pin_user_pages(first_page_va, nents,
-					    foll_flags | FOLL_LONGTERM,
-					    plist, NULL);
-=======
 			rv = pin_user_pages(first_page_va, nents, foll_flags,
 					    plist);
->>>>>>> 98817289
 			if (rv < 0)
 				goto out_sem_up;
 
