--- conflicted
+++ resolved
@@ -2496,10 +2496,7 @@
 	id->tos = id_priv->tos;
 	id->tos_set = id_priv->tos_set;
 	mutex_unlock(&id_priv->qp_mutex);
-<<<<<<< HEAD
-=======
 	id->afonly = id_priv->afonly;
->>>>>>> 3b17187f
 	id_priv->cm_id.iw = id;
 
 	memcpy(&id_priv->cm_id.iw->local_addr, cma_src_addr(id_priv),
@@ -2593,21 +2590,12 @@
 			goto err_listen;
 		}
 	}
-<<<<<<< HEAD
 	mutex_unlock(&lock);
 	return 0;
 
 err_listen:
 	_cma_cancel_listens(id_priv);
 	mutex_unlock(&lock);
-=======
-	mutex_unlock(&lock);
-	return 0;
-
-err_listen:
-	_cma_cancel_listens(id_priv);
-	mutex_unlock(&lock);
->>>>>>> 3b17187f
 	if (to_destroy)
 		rdma_destroy_id(&to_destroy->id);
 	return ret;
@@ -4984,8 +4972,6 @@
 	wait_for_completion(&cma_dev->comp);
 }
 
-<<<<<<< HEAD
-=======
 static bool cma_supported(struct ib_device *device)
 {
 	u32 i;
@@ -4997,24 +4983,17 @@
 	return false;
 }
 
->>>>>>> 3b17187f
 static int cma_add_one(struct ib_device *device)
 {
 	struct rdma_id_private *to_destroy;
 	struct cma_device *cma_dev;
 	struct rdma_id_private *id_priv;
-<<<<<<< HEAD
-	unsigned int i;
-	unsigned long supported_gids = 0;
-	int ret;
-=======
 	unsigned long supported_gids = 0;
 	int ret;
 	u32 i;
 
 	if (!cma_supported(device))
 		return -EOPNOTSUPP;
->>>>>>> 3b17187f
 
 	cma_dev = kmalloc(sizeof(*cma_dev), GFP_KERNEL);
 	if (!cma_dev)
