--- conflicted
+++ resolved
@@ -60,25 +60,6 @@
 	uint seq,
 	bool pkts_sent);
 static void activate_packet_queue(struct iowait *wait, int reason);
-<<<<<<< HEAD
-static bool sdma_rb_filter(struct mmu_rb_node *node, unsigned long addr,
-			   unsigned long len);
-static int sdma_rb_evict(void *arg, struct mmu_rb_node *mnode,
-			 void *arg2, bool *stop);
-static void sdma_rb_remove(void *arg, struct mmu_rb_node *mnode);
-
-static struct mmu_rb_ops sdma_rb_ops = {
-	.filter = sdma_rb_filter,
-	.evict = sdma_rb_evict,
-	.remove = sdma_rb_remove,
-};
-=======
->>>>>>> 98817289
-
-static int add_system_pages_to_sdma_packet(struct user_sdma_request *req,
-					   struct user_sdma_txreq *tx,
-					   struct user_sdma_iovec *iovec,
-					   u32 *pkt_remaining);
 
 static int defer_packet_queue(
 	struct sdma_engine *sde,
@@ -249,12 +230,7 @@
 			pq->wait,
 			!atomic_read(&pq->n_reqs));
 		kfree(pq->reqs);
-<<<<<<< HEAD
-		if (pq->handler)
-			hfi1_mmu_rb_unregister(pq->handler);
-=======
 		hfi1_free_system_pinning(pq);
->>>>>>> 98817289
 		bitmap_free(pq->req_in_use);
 		kmem_cache_destroy(pq->txreq_cache);
 		flush_pq_iowait(pq);
@@ -825,13 +801,8 @@
 			req->tidoffset += datalen;
 		req->sent += datalen;
 		while (datalen) {
-<<<<<<< HEAD
-			ret = add_system_pages_to_sdma_packet(req, tx, iovec,
-							      &datalen);
-=======
 			ret = hfi1_add_pages_to_sdma_packet(req, tx, iovec,
 							    &datalen);
->>>>>>> 98817289
 			if (ret)
 				goto free_txreq;
 			iovec = &req->iovs[req->iov_idx];
@@ -869,20 +840,6 @@
 	return ret;
 }
 
-<<<<<<< HEAD
-static u32 sdma_cache_evict(struct hfi1_user_sdma_pkt_q *pq, u32 npages)
-{
-	struct evict_data evict_data;
-	struct mmu_rb_handler *handler = pq->handler;
-
-	evict_data.cleared = 0;
-	evict_data.target = npages;
-	hfi1_mmu_rb_evict(handler, &evict_data);
-	return evict_data.cleared;
-}
-
-=======
->>>>>>> 98817289
 static int check_header_template(struct user_sdma_request *req,
 				 struct hfi1_pkt_header *hdr, u32 lrhlen,
 				 u32 datalen)
@@ -1264,405 +1221,4 @@
 	cq->comps[idx].status = state;
 	trace_hfi1_sdma_user_completion(pq->dd, pq->ctxt, pq->subctxt,
 					idx, state, ret);
-<<<<<<< HEAD
-}
-
-static void unpin_vector_pages(struct mm_struct *mm, struct page **pages,
-			       unsigned int start, unsigned int npages)
-{
-	hfi1_release_user_pages(mm, pages + start, npages, false);
-	kfree(pages);
-}
-
-static void free_system_node(struct sdma_mmu_node *node)
-{
-	if (node->npages) {
-		unpin_vector_pages(mm_from_sdma_node(node), node->pages, 0,
-				   node->npages);
-		atomic_sub(node->npages, &node->pq->n_locked);
-	}
-	kfree(node);
-}
-
-/*
- * kref_get()'s an additional kref on the returned rb_node to prevent rb_node
- * from being released until after rb_node is assigned to an SDMA descriptor
- * (struct sdma_desc) under add_system_iovec_to_sdma_packet(), even if the
- * virtual address range for rb_node is invalidated between now and then.
- */
-static struct sdma_mmu_node *find_system_node(struct mmu_rb_handler *handler,
-					      unsigned long start,
-					      unsigned long end)
-{
-	struct mmu_rb_node *rb_node;
-	unsigned long flags;
-
-	spin_lock_irqsave(&handler->lock, flags);
-	rb_node = hfi1_mmu_rb_get_first(handler, start, (end - start));
-	if (!rb_node) {
-		spin_unlock_irqrestore(&handler->lock, flags);
-		return NULL;
-	}
-
-	/* "safety" kref to prevent release before add_system_iovec_to_sdma_packet() */
-	kref_get(&rb_node->refcount);
-	spin_unlock_irqrestore(&handler->lock, flags);
-
-	return container_of(rb_node, struct sdma_mmu_node, rb);
-}
-
-static int pin_system_pages(struct user_sdma_request *req,
-			    uintptr_t start_address, size_t length,
-			    struct sdma_mmu_node *node, int npages)
-{
-	struct hfi1_user_sdma_pkt_q *pq = req->pq;
-	int pinned, cleared;
-	struct page **pages;
-
-	pages = kcalloc(npages, sizeof(*pages), GFP_KERNEL);
-	if (!pages)
-		return -ENOMEM;
-
-retry:
-	if (!hfi1_can_pin_pages(pq->dd, current->mm, atomic_read(&pq->n_locked),
-				npages)) {
-		SDMA_DBG(req, "Evicting: nlocked %u npages %u",
-			 atomic_read(&pq->n_locked), npages);
-		cleared = sdma_cache_evict(pq, npages);
-		if (cleared >= npages)
-			goto retry;
-	}
-
-	SDMA_DBG(req, "Acquire user pages start_address %lx node->npages %u npages %u",
-		 start_address, node->npages, npages);
-	pinned = hfi1_acquire_user_pages(current->mm, start_address, npages, 0,
-					 pages);
-
-	if (pinned < 0) {
-		kfree(pages);
-		SDMA_DBG(req, "pinned %d", pinned);
-		return pinned;
-	}
-	if (pinned != npages) {
-		unpin_vector_pages(current->mm, pages, node->npages, pinned);
-		SDMA_DBG(req, "npages %u pinned %d", npages, pinned);
-		return -EFAULT;
-	}
-	node->rb.addr = start_address;
-	node->rb.len = length;
-	node->pages = pages;
-	node->npages = npages;
-	atomic_add(pinned, &pq->n_locked);
-	SDMA_DBG(req, "done. pinned %d", pinned);
-	return 0;
-}
-
-/*
- * kref refcount on *node_p will be 2 on successful addition: one kref from
- * kref_init() for mmu_rb_handler and one kref to prevent *node_p from being
- * released until after *node_p is assigned to an SDMA descriptor (struct
- * sdma_desc) under add_system_iovec_to_sdma_packet(), even if the virtual
- * address range for *node_p is invalidated between now and then.
- */
-static int add_system_pinning(struct user_sdma_request *req,
-			      struct sdma_mmu_node **node_p,
-			      unsigned long start, unsigned long len)
-
-{
-	struct hfi1_user_sdma_pkt_q *pq = req->pq;
-	struct sdma_mmu_node *node;
-	int ret;
-
-	node = kzalloc(sizeof(*node), GFP_KERNEL);
-	if (!node)
-		return -ENOMEM;
-
-	/* First kref "moves" to mmu_rb_handler */
-	kref_init(&node->rb.refcount);
-
-	/* "safety" kref to prevent release before add_system_iovec_to_sdma_packet() */
-	kref_get(&node->rb.refcount);
-
-	node->pq = pq;
-	ret = pin_system_pages(req, start, len, node, PFN_DOWN(len));
-	if (ret == 0) {
-		ret = hfi1_mmu_rb_insert(pq->handler, &node->rb);
-		if (ret)
-			free_system_node(node);
-		else
-			*node_p = node;
-
-		return ret;
-	}
-
-	kfree(node);
-	return ret;
-}
-
-static int get_system_cache_entry(struct user_sdma_request *req,
-				  struct sdma_mmu_node **node_p,
-				  size_t req_start, size_t req_len)
-{
-	struct hfi1_user_sdma_pkt_q *pq = req->pq;
-	u64 start = ALIGN_DOWN(req_start, PAGE_SIZE);
-	u64 end = PFN_ALIGN(req_start + req_len);
-	struct mmu_rb_handler *handler = pq->handler;
-	int ret;
-
-	if ((end - start) == 0) {
-		SDMA_DBG(req,
-			 "Request for empty cache entry req_start %lx req_len %lx start %llx end %llx",
-			 req_start, req_len, start, end);
-		return -EINVAL;
-	}
-
-	SDMA_DBG(req, "req_start %lx req_len %lu", req_start, req_len);
-
-	while (1) {
-		struct sdma_mmu_node *node =
-			find_system_node(handler, start, end);
-		u64 prepend_len = 0;
-
-		SDMA_DBG(req, "node %p start %llx end %llu", node, start, end);
-		if (!node) {
-			ret = add_system_pinning(req, node_p, start,
-						 end - start);
-			if (ret == -EEXIST) {
-				/*
-				 * Another execution context has inserted a
-				 * conficting entry first.
-				 */
-				continue;
-			}
-			return ret;
-		}
-
-		if (node->rb.addr <= start) {
-			/*
-			 * This entry covers at least part of the region. If it doesn't extend
-			 * to the end, then this will be called again for the next segment.
-			 */
-			*node_p = node;
-			return 0;
-		}
-
-		SDMA_DBG(req, "prepend: node->rb.addr %lx, node->rb.refcount %d",
-			 node->rb.addr, kref_read(&node->rb.refcount));
-		prepend_len = node->rb.addr - start;
-
-		/*
-		 * This node will not be returned, instead a new node
-		 * will be. So release the reference.
-		 */
-		kref_put(&node->rb.refcount, hfi1_mmu_rb_release);
-
-		/* Prepend a node to cover the beginning of the allocation */
-		ret = add_system_pinning(req, node_p, start, prepend_len);
-		if (ret == -EEXIST) {
-			/* Another execution context has inserted a conficting entry first. */
-			continue;
-		}
-		return ret;
-	}
-}
-
-static void sdma_mmu_rb_node_get(void *ctx)
-{
-	struct mmu_rb_node *node = ctx;
-
-	kref_get(&node->refcount);
-}
-
-static void sdma_mmu_rb_node_put(void *ctx)
-{
-	struct sdma_mmu_node *node = ctx;
-
-	kref_put(&node->rb.refcount, hfi1_mmu_rb_release);
-}
-
-static int add_mapping_to_sdma_packet(struct user_sdma_request *req,
-				      struct user_sdma_txreq *tx,
-				      struct sdma_mmu_node *cache_entry,
-				      size_t start,
-				      size_t from_this_cache_entry)
-{
-	struct hfi1_user_sdma_pkt_q *pq = req->pq;
-	unsigned int page_offset;
-	unsigned int from_this_page;
-	size_t page_index;
-	void *ctx;
-	int ret;
-
-	/*
-	 * Because the cache may be more fragmented than the memory that is being accessed,
-	 * it's not strictly necessary to have a descriptor per cache entry.
-	 */
-
-	while (from_this_cache_entry) {
-		page_index = PFN_DOWN(start - cache_entry->rb.addr);
-
-		if (page_index >= cache_entry->npages) {
-			SDMA_DBG(req,
-				 "Request for page_index %zu >= cache_entry->npages %u",
-				 page_index, cache_entry->npages);
-			return -EINVAL;
-		}
-
-		page_offset = start - ALIGN_DOWN(start, PAGE_SIZE);
-		from_this_page = PAGE_SIZE - page_offset;
-
-		if (from_this_page < from_this_cache_entry) {
-			ctx = NULL;
-		} else {
-			/*
-			 * In the case they are equal the next line has no practical effect,
-			 * but it's better to do a register to register copy than a conditional
-			 * branch.
-			 */
-			from_this_page = from_this_cache_entry;
-			ctx = cache_entry;
-		}
-
-		ret = sdma_txadd_page(pq->dd, &tx->txreq,
-				      cache_entry->pages[page_index],
-				      page_offset, from_this_page,
-				      ctx,
-				      sdma_mmu_rb_node_get,
-				      sdma_mmu_rb_node_put);
-		if (ret) {
-			/*
-			 * When there's a failure, the entire request is freed by
-			 * user_sdma_send_pkts().
-			 */
-			SDMA_DBG(req,
-				 "sdma_txadd_page failed %d page_index %lu page_offset %u from_this_page %u",
-				 ret, page_index, page_offset, from_this_page);
-			return ret;
-		}
-		start += from_this_page;
-		from_this_cache_entry -= from_this_page;
-	}
-	return 0;
-}
-
-static int add_system_iovec_to_sdma_packet(struct user_sdma_request *req,
-					   struct user_sdma_txreq *tx,
-					   struct user_sdma_iovec *iovec,
-					   size_t from_this_iovec)
-{
-	while (from_this_iovec > 0) {
-		struct sdma_mmu_node *cache_entry;
-		size_t from_this_cache_entry;
-		size_t start;
-		int ret;
-
-		start = (uintptr_t)iovec->iov.iov_base + iovec->offset;
-		ret = get_system_cache_entry(req, &cache_entry, start,
-					     from_this_iovec);
-		if (ret) {
-			SDMA_DBG(req, "pin system segment failed %d", ret);
-			return ret;
-		}
-
-		from_this_cache_entry = cache_entry->rb.len - (start - cache_entry->rb.addr);
-		if (from_this_cache_entry > from_this_iovec)
-			from_this_cache_entry = from_this_iovec;
-
-		ret = add_mapping_to_sdma_packet(req, tx, cache_entry, start,
-						 from_this_cache_entry);
-
-		/*
-		 * Done adding cache_entry to zero or more sdma_desc. Can
-		 * kref_put() the "safety" kref taken under
-		 * get_system_cache_entry().
-		 */
-		kref_put(&cache_entry->rb.refcount, hfi1_mmu_rb_release);
-
-		if (ret) {
-			SDMA_DBG(req, "add system segment failed %d", ret);
-			return ret;
-		}
-
-		iovec->offset += from_this_cache_entry;
-		from_this_iovec -= from_this_cache_entry;
-	}
-
-	return 0;
-}
-
-static int add_system_pages_to_sdma_packet(struct user_sdma_request *req,
-					   struct user_sdma_txreq *tx,
-					   struct user_sdma_iovec *iovec,
-					   u32 *pkt_data_remaining)
-{
-	size_t remaining_to_add = *pkt_data_remaining;
-	/*
-	 * Walk through iovec entries, ensure the associated pages
-	 * are pinned and mapped, add data to the packet until no more
-	 * data remains to be added.
-	 */
-	while (remaining_to_add > 0) {
-		struct user_sdma_iovec *cur_iovec;
-		size_t from_this_iovec;
-		int ret;
-
-		cur_iovec = iovec;
-		from_this_iovec = iovec->iov.iov_len - iovec->offset;
-
-		if (from_this_iovec > remaining_to_add) {
-			from_this_iovec = remaining_to_add;
-		} else {
-			/* The current iovec entry will be consumed by this pass. */
-			req->iov_idx++;
-			iovec++;
-		}
-
-		ret = add_system_iovec_to_sdma_packet(req, tx, cur_iovec,
-						      from_this_iovec);
-		if (ret)
-			return ret;
-
-		remaining_to_add -= from_this_iovec;
-	}
-	*pkt_data_remaining = remaining_to_add;
-
-	return 0;
-}
-
-static bool sdma_rb_filter(struct mmu_rb_node *node, unsigned long addr,
-			   unsigned long len)
-{
-	return (bool)(node->addr == addr);
-}
-
-/*
- * Return 1 to remove the node from the rb tree and call the remove op.
- *
- * Called with the rb tree lock held.
- */
-static int sdma_rb_evict(void *arg, struct mmu_rb_node *mnode,
-			 void *evict_arg, bool *stop)
-{
-	struct sdma_mmu_node *node =
-		container_of(mnode, struct sdma_mmu_node, rb);
-	struct evict_data *evict_data = evict_arg;
-
-	/* this node will be evicted, add its pages to our count */
-	evict_data->cleared += node->npages;
-
-	/* have enough pages been cleared? */
-	if (evict_data->cleared >= evict_data->target)
-		*stop = true;
-
-	return 1; /* remove this node */
-}
-
-static void sdma_rb_remove(void *arg, struct mmu_rb_node *mnode)
-{
-	struct sdma_mmu_node *node =
-		container_of(mnode, struct sdma_mmu_node, rb);
-
-	free_system_node(node);
-=======
->>>>>>> 98817289
 }