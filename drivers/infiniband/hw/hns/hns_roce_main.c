--- conflicted
+++ resolved
@@ -424,31 +424,6 @@
 
 static int hns_roce_mmap(struct ib_ucontext *uctx, struct vm_area_struct *vma)
 {
-<<<<<<< HEAD
-	struct hns_roce_dev *hr_dev = to_hr_dev(context->device);
-
-	switch (vma->vm_pgoff) {
-	case 0:
-		return rdma_user_mmap_io(context, vma,
-					 to_hr_ucontext(context)->uar.pfn,
-					 PAGE_SIZE,
-					 pgprot_device(vma->vm_page_prot),
-					 NULL);
-
-	/* vm_pgoff: 1 -- TPTR */
-	case 1:
-		if (!hr_dev->tptr_dma_addr || !hr_dev->tptr_size)
-			return -EINVAL;
-		/*
-		 * FIXME: using io_remap_pfn_range on the dma address returned
-		 * by dma_alloc_coherent is totally wrong.
-		 */
-		return rdma_user_mmap_io(context, vma,
-					 hr_dev->tptr_dma_addr >> PAGE_SHIFT,
-					 hr_dev->tptr_size,
-					 vma->vm_page_prot,
-					 NULL);
-=======
 	struct rdma_user_mmap_entry *rdma_entry;
 	struct hns_user_mmap_entry *entry;
 	phys_addr_t pfn;
@@ -458,7 +433,6 @@
 	rdma_entry = rdma_user_mmap_entry_get_pgoff(uctx, vma->vm_pgoff);
 	if (!rdma_entry)
 		return -EINVAL;
->>>>>>> d60c95ef
 
 	entry = to_hns_mmap(rdma_entry);
 	pfn = entry->address >> PAGE_SHIFT;
@@ -786,11 +760,7 @@
 		ret = hns_roce_init_hem_table(hr_dev, &hr_dev->cqc_timer_table,
 					      HEM_TYPE_CQC_TIMER,
 					      hr_dev->caps.cqc_timer_entry_sz,
-<<<<<<< HEAD
-					      hr_dev->caps.cqc_timer_bt_num, 1);
-=======
 					      hr_dev->caps.cqc_timer_bt_num);
->>>>>>> d60c95ef
 		if (ret) {
 			dev_err(dev,
 				"failed to init CQC timer memory, aborting.\n");
