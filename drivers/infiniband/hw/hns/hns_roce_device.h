--- conflicted
+++ resolved
@@ -848,12 +848,8 @@
 	u16		default_aeq_period;
 	u16		default_aeq_arm_st;
 	u16		default_ceq_arm_st;
-<<<<<<< HEAD
-	enum hns_roce_cong_type cong_type;
-=======
 	u8		cong_cap;
 	enum hns_roce_cong_type default_cong_type;
->>>>>>> 1b4861e3
 };
 
 enum hns_roce_device_state {
