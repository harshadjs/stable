/*
 * Broadcom NetXtreme-E RoCE driver.
 *
 * Copyright (c) 2016 - 2017, Broadcom. All rights reserved.  The term
 * Broadcom refers to Broadcom Limited and/or its subsidiaries.
 *
 * This software is available to you under a choice of one of two
 * licenses.  You may choose to be licensed under the terms of the GNU
 * General Public License (GPL) Version 2, available from the file
 * COPYING in the main directory of this source tree, or the
 * BSD license below:
 *
 * Redistribution and use in source and binary forms, with or without
 * modification, are permitted provided that the following conditions
 * are met:
 *
 * 1. Redistributions of source code must retain the above copyright
 *    notice, this list of conditions and the following disclaimer.
 * 2. Redistributions in binary form must reproduce the above copyright
 *    notice, this list of conditions and the following disclaimer in
 *    the documentation and/or other materials provided with the
 *    distribution.
 *
 * THIS SOFTWARE IS PROVIDED BY THE AUTHOR AND CONTRIBUTORS ``AS IS''
 * AND ANY EXPRESS OR IMPLIED WARRANTIES, INCLUDING, BUT NOT LIMITED TO,
 * THE IMPLIED WARRANTIES OF MERCHANTABILITY AND FITNESS FOR A PARTICULAR
 * PURPOSE ARE DISCLAIMED. IN NO EVENT SHALL THE AUTHOR OR CONTRIBUTORS
 * BE LIABLE FOR ANY DIRECT, INDIRECT, INCIDENTAL, SPECIAL, EXEMPLARY, OR
 * CONSEQUENTIAL DAMAGES (INCLUDING, BUT NOT LIMITED TO, PROCUREMENT OF
 * SUBSTITUTE GOODS OR SERVICES; LOSS OF USE, DATA, OR PROFITS; OR
 * BUSINESS INTERRUPTION) HOWEVER CAUSED AND ON ANY THEORY OF LIABILITY,
 * WHETHER IN CONTRACT, STRICT LIABILITY, OR TORT (INCLUDING NEGLIGENCE
 * OR OTHERWISE) ARISING IN ANY WAY OUT OF THE USE OF THIS SOFTWARE, EVEN
 * IF ADVISED OF THE POSSIBILITY OF SUCH DAMAGE.
 *
 * Description: RDMA Controller HW interface (header)
 */

#ifndef __BNXT_QPLIB_RCFW_H__
#define __BNXT_QPLIB_RCFW_H__

#include "qplib_tlv.h"

#define RCFW_CMDQ_TRIG_VAL		1
#define RCFW_COMM_PCI_BAR_REGION	0
#define RCFW_COMM_CONS_PCI_BAR_REGION	2
#define RCFW_COMM_BASE_OFFSET		0x600
#define RCFW_PF_VF_COMM_PROD_OFFSET	0xc
#define RCFW_COMM_TRIG_OFFSET		0x100
#define RCFW_COMM_SIZE			0x104

#define RCFW_DBR_PCI_BAR_REGION		2
#define RCFW_DBR_BASE_PAGE_SHIFT	12
#define RCFW_FW_STALL_MAX_TIMEOUT	40

/* Cmdq contains a fix number of a 16-Byte slots */
struct bnxt_qplib_cmdqe {
	u8		data[16];
};

#define BNXT_QPLIB_CMDQE_UNITS		sizeof(struct bnxt_qplib_cmdqe)

static inline void bnxt_qplib_rcfw_cmd_prep(struct cmdq_base *req,
					    u8 opcode, u8 cmd_size)
{
	req->opcode = opcode;
	req->cmd_size = cmd_size;
}

/* Shadow queue depth for non blocking command */
#define RCFW_CMD_NON_BLOCKING_SHADOW_QD	64
#define RCFW_CMD_WAIT_TIME_MS		20000 /* 20 Seconds timeout */

/* CMDQ elements */
#define BNXT_QPLIB_CMDQE_MAX_CNT	8192
#define BNXT_QPLIB_CMDQE_BYTES(depth)	((depth) * BNXT_QPLIB_CMDQE_UNITS)

static inline u32 bnxt_qplib_cmdqe_npages(u32 depth)
{
	u32 npages;

	npages = BNXT_QPLIB_CMDQE_BYTES(depth) / PAGE_SIZE;
	if (BNXT_QPLIB_CMDQE_BYTES(depth) % PAGE_SIZE)
		npages++;
	return npages;
}

static inline u32 bnxt_qplib_cmdqe_page_size(u32 depth)
{
	return (bnxt_qplib_cmdqe_npages(depth) * PAGE_SIZE);
}

/* Get the number of command units required for the req. The
 * function returns correct value only if called before
 * setting using bnxt_qplib_set_cmd_slots
 */
static inline u32 bnxt_qplib_get_cmd_slots(struct cmdq_base *req)
{
	u32 cmd_units = 0;

	if (HAS_TLV_HEADER(req)) {
		struct roce_tlv *tlv_req = (struct roce_tlv *)req;

		cmd_units = tlv_req->total_size;
	} else {
		cmd_units = (req->cmd_size + BNXT_QPLIB_CMDQE_UNITS - 1) /
			    BNXT_QPLIB_CMDQE_UNITS;
	}

	return cmd_units;
}

static inline u32 bnxt_qplib_set_cmd_slots(struct cmdq_base *req)
{
	u32 cmd_byte = 0;

	if (HAS_TLV_HEADER(req)) {
		struct roce_tlv *tlv_req = (struct roce_tlv *)req;

		cmd_byte = tlv_req->total_size * BNXT_QPLIB_CMDQE_UNITS;
	} else {
		cmd_byte = req->cmd_size;
		req->cmd_size = (req->cmd_size + BNXT_QPLIB_CMDQE_UNITS - 1) /
				 BNXT_QPLIB_CMDQE_UNITS;
	}

	return cmd_byte;
}

#define RCFW_MAX_COOKIE_VALUE		(BNXT_QPLIB_CMDQE_MAX_CNT - 1)
#define RCFW_CMD_IS_BLOCKING		0x8000

#define HWRM_VERSION_DEV_ATTR_MAX_DPI  0x1000A0000000DULL

/* Crsq buf is 1024-Byte */
struct bnxt_qplib_crsbe {
	u8			data[1024];
};

/* CREQ */
/* Allocate 1 per QP for async error notification for now */
#define BNXT_QPLIB_CREQE_MAX_CNT	(64 * 1024)
#define BNXT_QPLIB_CREQE_UNITS		16	/* 16-Bytes per prod unit */
#define CREQ_CMP_VALID(hdr, raw_cons, cp_bit)			\
	(!!((hdr)->v & CREQ_BASE_V) ==				\
	   !((raw_cons) & (cp_bit)))
#define CREQ_ENTRY_POLL_BUDGET		0x100

/* HWQ */
typedef int (*aeq_handler_t)(struct bnxt_qplib_rcfw *, void *, void *);

struct bnxt_qplib_crsqe {
	struct creq_qp_event	*resp;
	u32			req_size;
	/* Free slots at the time of submission */
	u32			free_slots;
<<<<<<< HEAD
=======
	u8			opcode;
	bool			is_waiter_alive;
	bool			is_internal_cmd;
	bool			is_in_used;
>>>>>>> 238589d0
};

struct bnxt_qplib_rcfw_sbuf {
	void *sb;
	dma_addr_t dma_addr;
	u32 size;
};

struct bnxt_qplib_qp_node {
	u32 qp_id;              /* QP id */
	void *qp_handle;        /* ptr to qplib_qp */
};

#define BNXT_QPLIB_OOS_COUNT_MASK 0xFFFFFFFF

#define FIRMWARE_INITIALIZED_FLAG	(0)
#define FIRMWARE_FIRST_FLAG		(31)
#define FIRMWARE_STALL_DETECTED		(3)
#define ERR_DEVICE_DETACHED             (4)

struct bnxt_qplib_cmdq_mbox {
	struct bnxt_qplib_reg_desc	reg;
	void __iomem			*prod;
	void __iomem			*db;
};

struct bnxt_qplib_cmdq_ctx {
	struct bnxt_qplib_hwq		hwq;
	struct bnxt_qplib_cmdq_mbox	cmdq_mbox;
	wait_queue_head_t		waitq;
	unsigned long			flags;
	unsigned long			last_seen;
	u32				seq_num;
};

struct bnxt_qplib_creq_db {
	struct bnxt_qplib_reg_desc	reg;
	struct bnxt_qplib_db_info	dbinfo;
};

struct bnxt_qplib_creq_stat {
	u64	creq_qp_event_processed;
	u64	creq_func_event_processed;
};

struct bnxt_qplib_creq_ctx {
	struct bnxt_qplib_hwq		hwq;
	struct bnxt_qplib_creq_db	creq_db;
	struct bnxt_qplib_creq_stat	stats;
	struct tasklet_struct		creq_tasklet;
	aeq_handler_t			aeq_handler;
	u16				ring_id;
	int				msix_vec;
	bool				requested; /*irq handler installed */
	char				*irq_name;
};

/* RCFW Communication Channels */
struct bnxt_qplib_rcfw {
	struct pci_dev		*pdev;
	struct bnxt_qplib_res	*res;
	struct bnxt_qplib_cmdq_ctx	cmdq;
	struct bnxt_qplib_creq_ctx	creq;
	struct bnxt_qplib_crsqe		*crsqe_tbl;
	int qp_tbl_size;
	struct bnxt_qplib_qp_node *qp_tbl;
	u64 oos_prev;
	u32 init_oos_stats;
	u32 cmdq_depth;
	atomic_t rcfw_intr_enabled;
	struct semaphore rcfw_inflight;
<<<<<<< HEAD
=======
	atomic_t timeout_send;
	/* cached from chip cctx for quick reference in slow path */
	u16 max_timeout;
>>>>>>> 238589d0
};

struct bnxt_qplib_cmdqmsg {
	struct cmdq_base	*req;
	struct creq_base	*resp;
	void			*sb;
	u32			req_sz;
	u32			res_sz;
	u8			block;
};

static inline void bnxt_qplib_fill_cmdqmsg(struct bnxt_qplib_cmdqmsg *msg,
					   void *req, void *resp, void *sb,
					   u32 req_sz, u32 res_sz, u8 block)
{
	msg->req = req;
	msg->resp = resp;
	msg->sb = sb;
	msg->req_sz = req_sz;
	msg->res_sz = res_sz;
	msg->block = block;
}

void bnxt_qplib_free_rcfw_channel(struct bnxt_qplib_rcfw *rcfw);
int bnxt_qplib_alloc_rcfw_channel(struct bnxt_qplib_res *res,
				  struct bnxt_qplib_rcfw *rcfw,
				  struct bnxt_qplib_ctx *ctx,
				  int qp_tbl_sz);
void bnxt_qplib_rcfw_stop_irq(struct bnxt_qplib_rcfw *rcfw, bool kill);
void bnxt_qplib_disable_rcfw_channel(struct bnxt_qplib_rcfw *rcfw);
int bnxt_qplib_rcfw_start_irq(struct bnxt_qplib_rcfw *rcfw, int msix_vector,
			      bool need_init);
int bnxt_qplib_enable_rcfw_channel(struct bnxt_qplib_rcfw *rcfw,
				   int msix_vector,
				   int cp_bar_reg_off,
				   aeq_handler_t aeq_handler);

struct bnxt_qplib_rcfw_sbuf *bnxt_qplib_rcfw_alloc_sbuf(
				struct bnxt_qplib_rcfw *rcfw,
				u32 size);
void bnxt_qplib_rcfw_free_sbuf(struct bnxt_qplib_rcfw *rcfw,
			       struct bnxt_qplib_rcfw_sbuf *sbuf);
int bnxt_qplib_rcfw_send_message(struct bnxt_qplib_rcfw *rcfw,
				 struct bnxt_qplib_cmdqmsg *msg);

int bnxt_qplib_deinit_rcfw(struct bnxt_qplib_rcfw *rcfw);
int bnxt_qplib_init_rcfw(struct bnxt_qplib_rcfw *rcfw,
			 struct bnxt_qplib_ctx *ctx, int is_virtfn);
void bnxt_qplib_mark_qp_error(void *qp_handle);
static inline u32 map_qp_id_to_tbl_indx(u32 qid, struct bnxt_qplib_rcfw *rcfw)
{
	/* Last index of the qp_tbl is for QP1 ie. qp_tbl_size - 1*/
	return (qid == 1) ? rcfw->qp_tbl_size - 1 : qid % rcfw->qp_tbl_size - 2;
}
#endif /* __BNXT_QPLIB_RCFW_H__ */<|MERGE_RESOLUTION|>--- conflicted
+++ resolved
@@ -154,13 +154,10 @@
 	u32			req_size;
 	/* Free slots at the time of submission */
 	u32			free_slots;
-<<<<<<< HEAD
-=======
 	u8			opcode;
 	bool			is_waiter_alive;
 	bool			is_internal_cmd;
 	bool			is_in_used;
->>>>>>> 238589d0
 };
 
 struct bnxt_qplib_rcfw_sbuf {
@@ -232,12 +229,9 @@
 	u32 cmdq_depth;
 	atomic_t rcfw_intr_enabled;
 	struct semaphore rcfw_inflight;
-<<<<<<< HEAD
-=======
 	atomic_t timeout_send;
 	/* cached from chip cctx for quick reference in slow path */
 	u16 max_timeout;
->>>>>>> 238589d0
 };
 
 struct bnxt_qplib_cmdqmsg {
