--- conflicted
+++ resolved
@@ -53,29 +53,11 @@
 	{ 750000000, 1500000000, 1 },
 };
 
-static const u8 clk_alpha_pll_regs_offset[][PLL_OFF_MAX_REGS] = {
-	[CLK_ALPHA_PLL_TYPE_DEFAULT] =  {
-		[PLL_OFF_L_VAL] = 0x04,
-		[PLL_OFF_ALPHA_VAL] = 0x08,
-		[PLL_OFF_ALPHA_VAL_U] = 0x0c,
-		[PLL_OFF_TEST_CTL] = 0x10,
-		[PLL_OFF_TEST_CTL_U] = 0x14,
-		[PLL_OFF_USER_CTL] = 0x18,
-		[PLL_OFF_USER_CTL_U] = 0x1c,
-		[PLL_OFF_CONFIG_CTL] = 0x20,
-		[PLL_OFF_STATUS] = 0x24,
-	},
-};
-
 static struct clk_alpha_pll gpll0 = {
 	.offset = 0x0,
 	.vco_table = default_vco,
 	.num_vco = ARRAY_SIZE(default_vco),
-<<<<<<< HEAD
-	.regs = clk_alpha_pll_regs_offset[CLK_ALPHA_PLL_TYPE_DEFAULT],
-=======
 	.regs = clk_alpha_pll_regs[CLK_ALPHA_PLL_TYPE_DEFAULT_EVO],
->>>>>>> 2cb8e624
 	.clkr = {
 		.enable_reg = 0x79000,
 		.enable_mask = BIT(0),
@@ -101,11 +83,7 @@
 	.post_div_table = post_div_table_gpll0_out_aux2,
 	.num_post_div = ARRAY_SIZE(post_div_table_gpll0_out_aux2),
 	.width = 4,
-<<<<<<< HEAD
-	.regs = clk_alpha_pll_regs_offset[CLK_ALPHA_PLL_TYPE_DEFAULT],
-=======
 	.regs = clk_alpha_pll_regs[CLK_ALPHA_PLL_TYPE_DEFAULT_EVO],
->>>>>>> 2cb8e624
 	.clkr.hw.init = &(struct clk_init_data){
 		.name = "gpll0_out_aux2",
 		.parent_hws = (const struct clk_hw *[]){ &gpll0.clkr.hw },
@@ -125,11 +103,7 @@
 	.post_div_table = post_div_table_gpll0_out_main,
 	.num_post_div = ARRAY_SIZE(post_div_table_gpll0_out_main),
 	.width = 4,
-<<<<<<< HEAD
-	.regs = clk_alpha_pll_regs_offset[CLK_ALPHA_PLL_TYPE_DEFAULT],
-=======
 	.regs = clk_alpha_pll_regs[CLK_ALPHA_PLL_TYPE_DEFAULT_EVO],
->>>>>>> 2cb8e624
 	.clkr.hw.init = &(struct clk_init_data){
 		.name = "gpll0_out_main",
 		.parent_hws = (const struct clk_hw *[]){ &gpll0.clkr.hw },
@@ -151,11 +125,7 @@
 	.offset = 0xa000,
 	.vco_table = gpll10_vco,
 	.num_vco = ARRAY_SIZE(gpll10_vco),
-<<<<<<< HEAD
-	.regs = clk_alpha_pll_regs_offset[CLK_ALPHA_PLL_TYPE_DEFAULT],
-=======
 	.regs = clk_alpha_pll_regs[CLK_ALPHA_PLL_TYPE_DEFAULT_EVO],
->>>>>>> 2cb8e624
 	.clkr = {
 		.enable_reg = 0x79000,
 		.enable_mask = BIT(10),
@@ -181,11 +151,7 @@
 	.post_div_table = post_div_table_gpll10_out_main,
 	.num_post_div = ARRAY_SIZE(post_div_table_gpll10_out_main),
 	.width = 4,
-<<<<<<< HEAD
-	.regs = clk_alpha_pll_regs_offset[CLK_ALPHA_PLL_TYPE_DEFAULT],
-=======
 	.regs = clk_alpha_pll_regs[CLK_ALPHA_PLL_TYPE_DEFAULT_EVO],
->>>>>>> 2cb8e624
 	.clkr.hw.init = &(struct clk_init_data){
 		.name = "gpll10_out_main",
 		.parent_hws = (const struct clk_hw *[]){ &gpll10.clkr.hw },
@@ -211,11 +177,7 @@
 	.vco_table = default_vco,
 	.num_vco = ARRAY_SIZE(default_vco),
 	.flags = SUPPORTS_DYNAMIC_UPDATE,
-<<<<<<< HEAD
-	.regs = clk_alpha_pll_regs_offset[CLK_ALPHA_PLL_TYPE_DEFAULT],
-=======
 	.regs = clk_alpha_pll_regs[CLK_ALPHA_PLL_TYPE_DEFAULT_EVO],
->>>>>>> 2cb8e624
 	.clkr = {
 		.enable_reg = 0x79000,
 		.enable_mask = BIT(11),
@@ -241,11 +203,7 @@
 	.post_div_table = post_div_table_gpll11_out_main,
 	.num_post_div = ARRAY_SIZE(post_div_table_gpll11_out_main),
 	.width = 4,
-<<<<<<< HEAD
-	.regs = clk_alpha_pll_regs_offset[CLK_ALPHA_PLL_TYPE_DEFAULT],
-=======
 	.regs = clk_alpha_pll_regs[CLK_ALPHA_PLL_TYPE_DEFAULT_EVO],
->>>>>>> 2cb8e624
 	.clkr.hw.init = &(struct clk_init_data){
 		.name = "gpll11_out_main",
 		.parent_hws = (const struct clk_hw *[]){ &gpll11.clkr.hw },
@@ -259,11 +217,7 @@
 	.offset = 0x3000,
 	.vco_table = default_vco,
 	.num_vco = ARRAY_SIZE(default_vco),
-<<<<<<< HEAD
-	.regs = clk_alpha_pll_regs_offset[CLK_ALPHA_PLL_TYPE_DEFAULT],
-=======
 	.regs = clk_alpha_pll_regs[CLK_ALPHA_PLL_TYPE_DEFAULT_EVO],
->>>>>>> 2cb8e624
 	.clkr = {
 		.enable_reg = 0x79000,
 		.enable_mask = BIT(3),
@@ -282,11 +236,7 @@
 	.offset = 0x4000,
 	.vco_table = default_vco,
 	.num_vco = ARRAY_SIZE(default_vco),
-<<<<<<< HEAD
-	.regs = clk_alpha_pll_regs_offset[CLK_ALPHA_PLL_TYPE_DEFAULT],
-=======
 	.regs = clk_alpha_pll_regs[CLK_ALPHA_PLL_TYPE_DEFAULT_EVO],
->>>>>>> 2cb8e624
 	.clkr = {
 		.enable_reg = 0x79000,
 		.enable_mask = BIT(4),
@@ -312,11 +262,7 @@
 	.post_div_table = post_div_table_gpll4_out_main,
 	.num_post_div = ARRAY_SIZE(post_div_table_gpll4_out_main),
 	.width = 4,
-<<<<<<< HEAD
-	.regs = clk_alpha_pll_regs_offset[CLK_ALPHA_PLL_TYPE_DEFAULT],
-=======
 	.regs = clk_alpha_pll_regs[CLK_ALPHA_PLL_TYPE_DEFAULT_EVO],
->>>>>>> 2cb8e624
 	.clkr.hw.init = &(struct clk_init_data){
 		.name = "gpll4_out_main",
 		.parent_hws = (const struct clk_hw *[]){ &gpll4.clkr.hw },
@@ -329,11 +275,7 @@
 	.offset = 0x6000,
 	.vco_table = default_vco,
 	.num_vco = ARRAY_SIZE(default_vco),
-<<<<<<< HEAD
-	.regs = clk_alpha_pll_regs_offset[CLK_ALPHA_PLL_TYPE_DEFAULT],
-=======
 	.regs = clk_alpha_pll_regs[CLK_ALPHA_PLL_TYPE_DEFAULT_EVO],
->>>>>>> 2cb8e624
 	.clkr = {
 		.enable_reg = 0x79000,
 		.enable_mask = BIT(6),
@@ -359,11 +301,7 @@
 	.post_div_table = post_div_table_gpll6_out_main,
 	.num_post_div = ARRAY_SIZE(post_div_table_gpll6_out_main),
 	.width = 4,
-<<<<<<< HEAD
-	.regs = clk_alpha_pll_regs_offset[CLK_ALPHA_PLL_TYPE_DEFAULT],
-=======
 	.regs = clk_alpha_pll_regs[CLK_ALPHA_PLL_TYPE_DEFAULT_EVO],
->>>>>>> 2cb8e624
 	.clkr.hw.init = &(struct clk_init_data){
 		.name = "gpll6_out_main",
 		.parent_hws = (const struct clk_hw *[]){ &gpll6.clkr.hw },
@@ -376,11 +314,7 @@
 	.offset = 0x7000,
 	.vco_table = default_vco,
 	.num_vco = ARRAY_SIZE(default_vco),
-<<<<<<< HEAD
-	.regs = clk_alpha_pll_regs_offset[CLK_ALPHA_PLL_TYPE_DEFAULT],
-=======
 	.regs = clk_alpha_pll_regs[CLK_ALPHA_PLL_TYPE_DEFAULT_EVO],
->>>>>>> 2cb8e624
 	.clkr = {
 		.enable_reg = 0x79000,
 		.enable_mask = BIT(7),
@@ -406,11 +340,7 @@
 	.post_div_table = post_div_table_gpll7_out_main,
 	.num_post_div = ARRAY_SIZE(post_div_table_gpll7_out_main),
 	.width = 4,
-<<<<<<< HEAD
-	.regs = clk_alpha_pll_regs_offset[CLK_ALPHA_PLL_TYPE_DEFAULT],
-=======
 	.regs = clk_alpha_pll_regs[CLK_ALPHA_PLL_TYPE_DEFAULT_EVO],
->>>>>>> 2cb8e624
 	.clkr.hw.init = &(struct clk_init_data){
 		.name = "gpll7_out_main",
 		.parent_hws = (const struct clk_hw *[]){ &gpll7.clkr.hw },
@@ -438,11 +368,7 @@
 	.offset = 0x8000,
 	.vco_table = default_vco,
 	.num_vco = ARRAY_SIZE(default_vco),
-<<<<<<< HEAD
-	.regs = clk_alpha_pll_regs_offset[CLK_ALPHA_PLL_TYPE_DEFAULT],
-=======
 	.regs = clk_alpha_pll_regs[CLK_ALPHA_PLL_TYPE_DEFAULT_EVO],
->>>>>>> 2cb8e624
 	.flags = SUPPORTS_DYNAMIC_UPDATE,
 	.clkr = {
 		.enable_reg = 0x79000,
@@ -469,11 +395,7 @@
 	.post_div_table = post_div_table_gpll8_out_main,
 	.num_post_div = ARRAY_SIZE(post_div_table_gpll8_out_main),
 	.width = 4,
-<<<<<<< HEAD
-	.regs = clk_alpha_pll_regs_offset[CLK_ALPHA_PLL_TYPE_DEFAULT],
-=======
 	.regs = clk_alpha_pll_regs[CLK_ALPHA_PLL_TYPE_DEFAULT_EVO],
->>>>>>> 2cb8e624
 	.clkr.hw.init = &(struct clk_init_data){
 		.name = "gpll8_out_main",
 		.parent_hws = (const struct clk_hw *[]){ &gpll8.clkr.hw },
