--- conflicted
+++ resolved
@@ -6786,13 +6786,8 @@
 	.pd = {
 		.name = "pcie_2a_gdsc",
 	},
-<<<<<<< HEAD
-	.pwrsts = PWRSTS_OFF_ON,
-	.flags = VOTABLE | RETAIN_FF_ENABLE | ALWAYS_ON,
-=======
 	.pwrsts = PWRSTS_RET_ON,
 	.flags = VOTABLE | RETAIN_FF_ENABLE,
->>>>>>> 98817289
 };
 
 static struct gdsc pcie_2b_gdsc = {
@@ -6802,13 +6797,8 @@
 	.pd = {
 		.name = "pcie_2b_gdsc",
 	},
-<<<<<<< HEAD
-	.pwrsts = PWRSTS_OFF_ON,
-	.flags = VOTABLE | RETAIN_FF_ENABLE | ALWAYS_ON,
-=======
 	.pwrsts = PWRSTS_RET_ON,
 	.flags = VOTABLE | RETAIN_FF_ENABLE,
->>>>>>> 98817289
 };
 
 static struct gdsc pcie_3a_gdsc = {
@@ -6818,13 +6808,8 @@
 	.pd = {
 		.name = "pcie_3a_gdsc",
 	},
-<<<<<<< HEAD
-	.pwrsts = PWRSTS_OFF_ON,
-	.flags = VOTABLE | RETAIN_FF_ENABLE | ALWAYS_ON,
-=======
 	.pwrsts = PWRSTS_RET_ON,
 	.flags = VOTABLE | RETAIN_FF_ENABLE,
->>>>>>> 98817289
 };
 
 static struct gdsc pcie_3b_gdsc = {
@@ -6834,13 +6819,8 @@
 	.pd = {
 		.name = "pcie_3b_gdsc",
 	},
-<<<<<<< HEAD
-	.pwrsts = PWRSTS_OFF_ON,
-	.flags = VOTABLE | RETAIN_FF_ENABLE | ALWAYS_ON,
-=======
 	.pwrsts = PWRSTS_RET_ON,
 	.flags = VOTABLE | RETAIN_FF_ENABLE,
->>>>>>> 98817289
 };
 
 static struct gdsc pcie_4_gdsc = {
@@ -6850,13 +6830,8 @@
 	.pd = {
 		.name = "pcie_4_gdsc",
 	},
-<<<<<<< HEAD
-	.pwrsts = PWRSTS_OFF_ON,
-	.flags = VOTABLE | RETAIN_FF_ENABLE | ALWAYS_ON,
-=======
 	.pwrsts = PWRSTS_RET_ON,
 	.flags = VOTABLE | RETAIN_FF_ENABLE,
->>>>>>> 98817289
 };
 
 static struct gdsc ufs_card_gdsc = {
