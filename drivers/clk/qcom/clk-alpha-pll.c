--- conflicted
+++ resolved
@@ -223,10 +223,7 @@
 		[PLL_OFF_USER_CTL] = 0x18,
 		[PLL_OFF_USER_CTL_U] = 0x1c,
 		[PLL_OFF_CONFIG_CTL] = 0x20,
-<<<<<<< HEAD
-=======
 		[PLL_OFF_STATUS] = 0x28,
->>>>>>> 2d002356
 		[PLL_OFF_TEST_CTL] = 0x30,
 		[PLL_OFF_TEST_CTL_U] = 0x34,
 	},
