--- conflicted
+++ resolved
@@ -452,11 +452,7 @@
 	u32 div_int;
 	u64 div_frc;
 
-<<<<<<< HEAD
-	rate = clamp(rate, VC5_PLL_VCO_MIN, VC5_PLL_VCO_MAX);
-=======
 	rate = clamp(rate, VC5_PLL_VCO_MIN, vc5->chip_info->vco_max);
->>>>>>> 98817289
 
 	/* Determine integer part, which is 12 bit wide */
 	div_int = rate / *parent_rate;
@@ -1310,10 +1306,7 @@
 	{ "5p49v5925", .driver_data = (kernel_ulong_t)&idt_5p49v5925_info },
 	{ "5p49v5933", .driver_data = (kernel_ulong_t)&idt_5p49v5933_info },
 	{ "5p49v5935", .driver_data = (kernel_ulong_t)&idt_5p49v5935_info },
-<<<<<<< HEAD
-=======
 	{ "5p49v60", .driver_data = (kernel_ulong_t)&idt_5p49v60_info },
->>>>>>> 98817289
 	{ "5p49v6901", .driver_data = (kernel_ulong_t)&idt_5p49v6901_info },
 	{ "5p49v6965", .driver_data = (kernel_ulong_t)&idt_5p49v6965_info },
 	{ "5p49v6975", .driver_data = (kernel_ulong_t)&idt_5p49v6975_info },
