// SPDX-License-Identifier: GPL-2.0-only
/*
 * Copyright (c) 2014 MediaTek Inc.
 * Author: James Liao <jamesjj.liao@mediatek.com>
 * Copyright (c) 2023 Collabora, Ltd.
 *               AngeloGioacchino Del Regno <angelogioacchino.delregno@collabora.com>
 */

#include <linux/clk.h>
#include <linux/of.h>
#include <linux/of_address.h>
#include <linux/slab.h>
#include <linux/mfd/syscon.h>
#include <dt-bindings/clock/mt8135-clk.h>

#include "clk-gate.h"
#include "clk-mtk.h"
#include "clk-pll.h"

static DEFINE_SPINLOCK(mt8135_clk_lock);

static const struct mtk_fixed_factor root_clk_alias[] __initconst = {
	FACTOR(CLK_TOP_DSI0_LNTC_DSICLK, "dsi0_lntc_dsiclk", "clk_null", 1, 1),
	FACTOR(CLK_TOP_HDMITX_CLKDIG_CTS, "hdmitx_clkdig_cts", "clk_null", 1, 1),
	FACTOR(CLK_TOP_CLKPH_MCK, "clkph_mck", "clk_null", 1, 1),
	FACTOR(CLK_TOP_CPUM_TCK_IN, "cpum_tck_in", "clk_null", 1, 1),
};

static const struct mtk_fixed_factor top_divs[] __initconst = {
	FACTOR(CLK_TOP_MAINPLL_806M, "mainpll_806m", "mainpll", 1, 2),
	FACTOR(CLK_TOP_MAINPLL_537P3M, "mainpll_537p3m", "mainpll", 1, 3),
	FACTOR(CLK_TOP_MAINPLL_322P4M, "mainpll_322p4m", "mainpll", 1, 5),
	FACTOR(CLK_TOP_MAINPLL_230P3M, "mainpll_230p3m", "mainpll", 1, 7),

	FACTOR(CLK_TOP_UNIVPLL_624M, "univpll_624m", "univpll", 1, 2),
	FACTOR(CLK_TOP_UNIVPLL_416M, "univpll_416m", "univpll", 1, 3),
	FACTOR(CLK_TOP_UNIVPLL_249P6M, "univpll_249p6m", "univpll", 1, 5),
	FACTOR(CLK_TOP_UNIVPLL_178P3M, "univpll_178p3m", "univpll", 1, 7),
	FACTOR(CLK_TOP_UNIVPLL_48M, "univpll_48m", "univpll", 1, 26),

	FACTOR(CLK_TOP_MMPLL_D2, "mmpll_d2", "mmpll", 1, 2),
	FACTOR(CLK_TOP_MMPLL_D3, "mmpll_d3", "mmpll", 1, 3),
	FACTOR(CLK_TOP_MMPLL_D5, "mmpll_d5", "mmpll", 1, 5),
	FACTOR(CLK_TOP_MMPLL_D7, "mmpll_d7", "mmpll", 1, 7),
	FACTOR(CLK_TOP_MMPLL_D4, "mmpll_d4", "mmpll_d2", 1, 2),
	FACTOR(CLK_TOP_MMPLL_D6, "mmpll_d6", "mmpll_d3", 1, 2),

	FACTOR(CLK_TOP_SYSPLL_D2, "syspll_d2", "mainpll_806m", 1, 1),
	FACTOR(CLK_TOP_SYSPLL_D4, "syspll_d4", "mainpll_806m", 1, 2),
	FACTOR(CLK_TOP_SYSPLL_D6, "syspll_d6", "mainpll_806m", 1, 3),
	FACTOR(CLK_TOP_SYSPLL_D8, "syspll_d8", "mainpll_806m", 1, 4),
	FACTOR(CLK_TOP_SYSPLL_D10, "syspll_d10", "mainpll_806m", 1, 5),
	FACTOR(CLK_TOP_SYSPLL_D12, "syspll_d12", "mainpll_806m", 1, 6),
	FACTOR(CLK_TOP_SYSPLL_D16, "syspll_d16", "mainpll_806m", 1, 8),
	FACTOR(CLK_TOP_SYSPLL_D24, "syspll_d24", "mainpll_806m", 1, 12),

	FACTOR(CLK_TOP_SYSPLL_D3, "syspll_d3", "mainpll_537p3m", 1, 1),

	FACTOR(CLK_TOP_SYSPLL_D2P5, "syspll_d2p5", "mainpll_322p4m", 2, 1),
	FACTOR(CLK_TOP_SYSPLL_D5, "syspll_d5", "mainpll_322p4m", 1, 1),

	FACTOR(CLK_TOP_SYSPLL_D3P5, "syspll_d3p5", "mainpll_230p3m", 2, 1),

	FACTOR(CLK_TOP_UNIVPLL1_D2, "univpll1_d2", "univpll_624m", 1, 2),
	FACTOR(CLK_TOP_UNIVPLL1_D4, "univpll1_d4", "univpll_624m", 1, 4),
	FACTOR(CLK_TOP_UNIVPLL1_D6, "univpll1_d6", "univpll_624m", 1, 6),
	FACTOR(CLK_TOP_UNIVPLL1_D8, "univpll1_d8", "univpll_624m", 1, 8),
	FACTOR(CLK_TOP_UNIVPLL1_D10, "univpll1_d10", "univpll_624m", 1, 10),

	FACTOR(CLK_TOP_UNIVPLL2_D2, "univpll2_d2", "univpll_416m", 1, 2),
	FACTOR(CLK_TOP_UNIVPLL2_D4, "univpll2_d4", "univpll_416m", 1, 4),
	FACTOR(CLK_TOP_UNIVPLL2_D6, "univpll2_d6", "univpll_416m", 1, 6),
	FACTOR(CLK_TOP_UNIVPLL2_D8, "univpll2_d8", "univpll_416m", 1, 8),

	FACTOR(CLK_TOP_UNIVPLL_D3, "univpll_d3", "univpll_416m", 1, 1),
	FACTOR(CLK_TOP_UNIVPLL_D5, "univpll_d5", "univpll_249p6m", 1, 1),
	FACTOR(CLK_TOP_UNIVPLL_D7, "univpll_d7", "univpll_178p3m", 1, 1),
	FACTOR(CLK_TOP_UNIVPLL_D10, "univpll_d10", "univpll_249p6m", 1, 2),
	FACTOR(CLK_TOP_UNIVPLL_D26, "univpll_d26", "univpll_48m", 1, 1),

	FACTOR(CLK_TOP_APLL, "apll_ck", "audpll", 1, 1),
	FACTOR(CLK_TOP_APLL_D4, "apll_d4", "audpll", 1, 4),
	FACTOR(CLK_TOP_APLL_D8, "apll_d8", "audpll", 1, 8),
	FACTOR(CLK_TOP_APLL_D16, "apll_d16", "audpll", 1, 16),
	FACTOR(CLK_TOP_APLL_D24, "apll_d24", "audpll", 1, 24),

	FACTOR(CLK_TOP_LVDSPLL_D2, "lvdspll_d2", "lvdspll", 1, 2),
	FACTOR(CLK_TOP_LVDSPLL_D4, "lvdspll_d4", "lvdspll", 1, 4),
	FACTOR(CLK_TOP_LVDSPLL_D8, "lvdspll_d8", "lvdspll", 1, 8),

	FACTOR(CLK_TOP_LVDSTX_CLKDIG_CT, "lvdstx_clkdig_cts", "lvdspll", 1, 1),
	FACTOR(CLK_TOP_VPLL_DPIX, "vpll_dpix_ck", "lvdspll", 1, 1),

	FACTOR(CLK_TOP_TVHDMI_H, "tvhdmi_h_ck", "tvdpll", 1, 1),

	FACTOR(CLK_TOP_HDMITX_CLKDIG_D2, "hdmitx_clkdig_d2", "hdmitx_clkdig_cts", 1, 2),
	FACTOR(CLK_TOP_HDMITX_CLKDIG_D3, "hdmitx_clkdig_d3", "hdmitx_clkdig_cts", 1, 3),

	FACTOR(CLK_TOP_TVHDMI_D2, "tvhdmi_d2", "tvhdmi_h_ck", 1, 2),
	FACTOR(CLK_TOP_TVHDMI_D4, "tvhdmi_d4", "tvhdmi_h_ck", 1, 4),

	FACTOR(CLK_TOP_MEMPLL_MCK_D4, "mempll_mck_d4", "clkph_mck", 1, 4),
};

static const char * const axi_parents[] __initconst = {
	"clk26m",
	"syspll_d3",
	"syspll_d4",
	"syspll_d6",
	"univpll_d5",
	"univpll2_d2",
	"syspll_d3p5"
};

static const char * const smi_parents[] __initconst = {
	"clk26m",
	"clkph_mck",
	"syspll_d2p5",
	"syspll_d3",
	"syspll_d8",
	"univpll_d5",
	"univpll1_d2",
	"univpll1_d6",
	"mmpll_d3",
	"mmpll_d4",
	"mmpll_d5",
	"mmpll_d6",
	"mmpll_d7",
	"vdecpll",
	"lvdspll"
};

static const char * const mfg_parents[] __initconst = {
	"clk26m",
	"univpll1_d4",
	"syspll_d2",
	"syspll_d2p5",
	"syspll_d3",
	"univpll_d5",
	"univpll1_d2",
	"mmpll_d2",
	"mmpll_d3",
	"mmpll_d4",
	"mmpll_d5",
	"mmpll_d6",
	"mmpll_d7"
};

static const char * const irda_parents[] __initconst = {
	"clk26m",
	"univpll2_d8",
	"univpll1_d6"
};

static const char * const cam_parents[] __initconst = {
	"clk26m",
	"syspll_d3",
	"syspll_d3p5",
	"syspll_d4",
	"univpll_d5",
	"univpll2_d2",
	"univpll_d7",
	"univpll1_d4"
};

static const char * const aud_intbus_parents[] __initconst = {
	"clk26m",
	"syspll_d6",
	"univpll_d10"
};

static const char * const jpg_parents[] __initconst = {
	"clk26m",
	"syspll_d5",
	"syspll_d4",
	"syspll_d3",
	"univpll_d7",
	"univpll2_d2",
	"univpll_d5"
};

static const char * const disp_parents[] __initconst = {
	"clk26m",
	"syspll_d3p5",
	"syspll_d3",
	"univpll2_d2",
	"univpll_d5",
	"univpll1_d2",
	"lvdspll",
	"vdecpll"
};

static const char * const msdc30_parents[] __initconst = {
	"clk26m",
	"syspll_d6",
	"syspll_d5",
	"univpll1_d4",
	"univpll2_d4",
	"msdcpll"
};

static const char * const usb20_parents[] __initconst = {
	"clk26m",
	"univpll2_d6",
	"univpll1_d10"
};

static const char * const venc_parents[] __initconst = {
	"clk26m",
	"syspll_d3",
	"syspll_d8",
	"univpll_d5",
	"univpll1_d6",
	"mmpll_d4",
	"mmpll_d5",
	"mmpll_d6"
};

static const char * const spi_parents[] __initconst = {
	"clk26m",
	"syspll_d6",
	"syspll_d8",
	"syspll_d10",
	"univpll1_d6",
	"univpll1_d8"
};

static const char * const uart_parents[] __initconst = {
	"clk26m",
	"univpll2_d8"
};

static const char * const mem_parents[] __initconst = {
	"clk26m",
	"clkph_mck"
};

static const char * const camtg_parents[] __initconst = {
	"clk26m",
	"univpll_d26",
	"univpll1_d6",
	"syspll_d16",
	"syspll_d8"
};

static const char * const audio_parents[] __initconst = {
	"clk26m",
	"syspll_d24"
};

static const char * const fix_parents[] __initconst = {
	"rtc32k",
	"clk26m",
	"univpll_d5",
	"univpll_d7",
	"univpll1_d2",
	"univpll1_d4",
	"univpll1_d6",
	"univpll1_d8"
};

static const char * const vdec_parents[] __initconst = {
	"clk26m",
	"vdecpll",
	"clkph_mck",
	"syspll_d2p5",
	"syspll_d3",
	"syspll_d3p5",
	"syspll_d4",
	"syspll_d5",
	"syspll_d6",
	"syspll_d8",
	"univpll1_d2",
	"univpll2_d2",
	"univpll_d7",
	"univpll_d10",
	"univpll2_d4",
	"lvdspll"
};

static const char * const ddrphycfg_parents[] __initconst = {
	"clk26m",
	"axi_sel",
	"syspll_d12"
};

static const char * const dpilvds_parents[] __initconst = {
	"clk26m",
	"lvdspll",
	"lvdspll_d2",
	"lvdspll_d4",
	"lvdspll_d8"
};

static const char * const pmicspi_parents[] __initconst = {
	"clk26m",
	"univpll2_d6",
	"syspll_d8",
	"syspll_d10",
	"univpll1_d10",
	"mempll_mck_d4",
	"univpll_d26",
	"syspll_d24"
};

static const char * const smi_mfg_as_parents[] __initconst = {
	"clk26m",
	"smi_sel",
	"mfg_sel",
	"mem_sel"
};

static const char * const gcpu_parents[] __initconst = {
	"clk26m",
	"syspll_d4",
	"univpll_d7",
	"syspll_d5",
	"syspll_d6"
};

static const char * const dpi1_parents[] __initconst = {
	"clk26m",
	"tvhdmi_h_ck",
	"tvhdmi_d2",
	"tvhdmi_d4"
};

static const char * const cci_parents[] __initconst = {
	"clk26m",
	"mainpll_537p3m",
	"univpll_d3",
	"syspll_d2p5",
	"syspll_d3",
	"syspll_d5"
};

static const char * const apll_parents[] __initconst = {
	"clk26m",
	"apll_ck",
	"apll_d4",
	"apll_d8",
	"apll_d16",
	"apll_d24"
};

static const char * const hdmipll_parents[] __initconst = {
	"clk26m",
	"hdmitx_clkdig_cts",
	"hdmitx_clkdig_d2",
	"hdmitx_clkdig_d3"
};

static const struct mtk_composite top_muxes[] __initconst = {
	/* CLK_CFG_0 */
	MUX_GATE(CLK_TOP_AXI_SEL, "axi_sel", axi_parents,
		0x0140, 0, 3, INVALID_MUX_GATE_BIT),
	MUX_GATE(CLK_TOP_SMI_SEL, "smi_sel", smi_parents, 0x0140, 8, 4, 15),
	MUX_GATE(CLK_TOP_MFG_SEL, "mfg_sel", mfg_parents, 0x0140, 16, 4, 23),
	MUX_GATE(CLK_TOP_IRDA_SEL, "irda_sel", irda_parents, 0x0140, 24, 2, 31),
	/* CLK_CFG_1 */
	MUX_GATE(CLK_TOP_CAM_SEL, "cam_sel", cam_parents, 0x0144, 0, 3, 7),
	MUX_GATE(CLK_TOP_AUD_INTBUS_SEL, "aud_intbus_sel", aud_intbus_parents,
		0x0144, 8, 2, 15),
	MUX_GATE(CLK_TOP_JPG_SEL, "jpg_sel", jpg_parents, 0x0144, 16, 3, 23),
	MUX_GATE(CLK_TOP_DISP_SEL, "disp_sel", disp_parents, 0x0144, 24, 3, 31),
	/* CLK_CFG_2 */
	MUX_GATE(CLK_TOP_MSDC30_1_SEL, "msdc30_1_sel", msdc30_parents, 0x0148, 0, 3, 7),
	MUX_GATE(CLK_TOP_MSDC30_2_SEL, "msdc30_2_sel", msdc30_parents, 0x0148, 8, 3, 15),
	MUX_GATE(CLK_TOP_MSDC30_3_SEL, "msdc30_3_sel", msdc30_parents, 0x0148, 16, 3, 23),
	MUX_GATE(CLK_TOP_MSDC30_4_SEL, "msdc30_4_sel", msdc30_parents, 0x0148, 24, 3, 31),
	/* CLK_CFG_3 */
	MUX_GATE(CLK_TOP_USB20_SEL, "usb20_sel", usb20_parents, 0x014c, 0, 2, 7),
	/* CLK_CFG_4 */
	MUX_GATE(CLK_TOP_VENC_SEL, "venc_sel", venc_parents, 0x0150, 8, 3, 15),
	MUX_GATE(CLK_TOP_SPI_SEL, "spi_sel", spi_parents, 0x0150, 16, 3, 23),
	MUX_GATE(CLK_TOP_UART_SEL, "uart_sel", uart_parents, 0x0150, 24, 2, 31),
	/* CLK_CFG_6 */
	MUX_GATE(CLK_TOP_MEM_SEL, "mem_sel", mem_parents, 0x0158, 0, 2, 7),
	MUX_GATE(CLK_TOP_CAMTG_SEL, "camtg_sel", camtg_parents, 0x0158, 8, 3, 15),
	MUX_GATE(CLK_TOP_AUDIO_SEL, "audio_sel", audio_parents, 0x0158, 24, 2, 31),
	/* CLK_CFG_7 */
	MUX_GATE(CLK_TOP_FIX_SEL, "fix_sel", fix_parents, 0x015c, 0, 3, 7),
	MUX_GATE(CLK_TOP_VDEC_SEL, "vdec_sel", vdec_parents, 0x015c, 8, 4, 15),
	MUX_GATE(CLK_TOP_DDRPHYCFG_SEL, "ddrphycfg_sel", ddrphycfg_parents,
		0x015c, 16, 2, 23),
	MUX_GATE(CLK_TOP_DPILVDS_SEL, "dpilvds_sel", dpilvds_parents, 0x015c, 24, 3, 31),
	/* CLK_CFG_8 */
	MUX_GATE(CLK_TOP_PMICSPI_SEL, "pmicspi_sel", pmicspi_parents, 0x0164, 0, 3, 7),
	MUX_GATE(CLK_TOP_MSDC30_0_SEL, "msdc30_0_sel", msdc30_parents, 0x0164, 8, 3, 15),
	MUX_GATE(CLK_TOP_SMI_MFG_AS_SEL, "smi_mfg_as_sel", smi_mfg_as_parents,
		0x0164, 16, 2, 23),
	MUX_GATE(CLK_TOP_GCPU_SEL, "gcpu_sel", gcpu_parents, 0x0164, 24, 3, 31),
	/* CLK_CFG_9 */
	MUX_GATE(CLK_TOP_DPI1_SEL, "dpi1_sel", dpi1_parents, 0x0168, 0, 2, 7),
	MUX_GATE_FLAGS(CLK_TOP_CCI_SEL, "cci_sel", cci_parents, 0x0168, 8, 3, 15, CLK_IS_CRITICAL),
	MUX_GATE(CLK_TOP_APLL_SEL, "apll_sel", apll_parents, 0x0168, 16, 3, 23),
	MUX_GATE(CLK_TOP_HDMIPLL_SEL, "hdmipll_sel", hdmipll_parents, 0x0168, 24, 2, 31),
};

static const struct mtk_gate_regs infra_cg_regs = {
	.set_ofs = 0x0040,
	.clr_ofs = 0x0044,
	.sta_ofs = 0x0048,
};

#define GATE_ICG(_id, _name, _parent, _shift)	\
	GATE_MTK(_id, _name, _parent, &infra_cg_regs, _shift, &mtk_clk_gate_ops_setclr)

#define GATE_ICG_AO(_id, _name, _parent, _shift)	\
	GATE_MTK_FLAGS(_id, _name, _parent, &infra_cg_regs, _shift,	\
		       &mtk_clk_gate_ops_setclr, CLK_IS_CRITICAL)

static const struct mtk_gate infra_clks[] __initconst = {
	GATE_ICG(CLK_INFRA_PMIC_WRAP, "pmic_wrap_ck", "axi_sel", 23),
	GATE_ICG(CLK_INFRA_PMICSPI, "pmicspi_ck", "pmicspi_sel", 22),
	GATE_ICG(CLK_INFRA_CCIF1_AP_CTRL, "ccif1_ap_ctrl", "axi_sel", 21),
	GATE_ICG(CLK_INFRA_CCIF0_AP_CTRL, "ccif0_ap_ctrl", "axi_sel", 20),
	GATE_ICG(CLK_INFRA_KP, "kp_ck", "axi_sel", 16),
	GATE_ICG(CLK_INFRA_CPUM, "cpum_ck", "cpum_tck_in", 15),
	GATE_ICG_AO(CLK_INFRA_M4U, "m4u_ck", "mem_sel", 8),
	GATE_ICG(CLK_INFRA_MFGAXI, "mfgaxi_ck", "axi_sel", 7),
	GATE_ICG(CLK_INFRA_DEVAPC, "devapc_ck", "axi_sel", 6),
	GATE_ICG(CLK_INFRA_AUDIO, "audio_ck", "aud_intbus_sel", 5),
	GATE_ICG(CLK_INFRA_MFG_BUS, "mfg_bus_ck", "axi_sel", 2),
	GATE_ICG(CLK_INFRA_SMI, "smi_ck", "smi_sel", 1),
	GATE_ICG(CLK_INFRA_DBGCLK, "dbgclk_ck", "axi_sel", 0),
};

static const struct mtk_gate_regs peri0_cg_regs = {
	.set_ofs = 0x0008,
	.clr_ofs = 0x0010,
	.sta_ofs = 0x0018,
};

static const struct mtk_gate_regs peri1_cg_regs = {
	.set_ofs = 0x000c,
	.clr_ofs = 0x0014,
	.sta_ofs = 0x001c,
};

#define GATE_PERI0(_id, _name, _parent, _shift)	\
	GATE_MTK(_id, _name, _parent, &peri0_cg_regs, _shift, &mtk_clk_gate_ops_setclr)

#define GATE_PERI1(_id, _name, _parent, _shift)	\
	GATE_MTK(_id, _name, _parent, &peri1_cg_regs, _shift, &mtk_clk_gate_ops_setclr)

static const struct mtk_gate peri_gates[] __initconst = {
	/* PERI0 */
	GATE_PERI0(CLK_PERI_I2C5, "i2c5_ck", "axi_sel", 31),
	GATE_PERI0(CLK_PERI_I2C4, "i2c4_ck", "axi_sel", 30),
	GATE_PERI0(CLK_PERI_I2C3, "i2c3_ck", "axi_sel", 29),
	GATE_PERI0(CLK_PERI_I2C2, "i2c2_ck", "axi_sel", 28),
	GATE_PERI0(CLK_PERI_I2C1, "i2c1_ck", "axi_sel", 27),
	GATE_PERI0(CLK_PERI_I2C0, "i2c0_ck", "axi_sel", 26),
	GATE_PERI0(CLK_PERI_UART3, "uart3_ck", "axi_sel", 25),
	GATE_PERI0(CLK_PERI_UART2, "uart2_ck", "axi_sel", 24),
	GATE_PERI0(CLK_PERI_UART1, "uart1_ck", "axi_sel", 23),
	GATE_PERI0(CLK_PERI_UART0, "uart0_ck", "axi_sel", 22),
	GATE_PERI0(CLK_PERI_IRDA, "irda_ck", "irda_sel", 21),
	GATE_PERI0(CLK_PERI_NLI, "nli_ck", "axi_sel", 20),
	GATE_PERI0(CLK_PERI_MD_HIF, "md_hif_ck", "axi_sel", 19),
	GATE_PERI0(CLK_PERI_AP_HIF, "ap_hif_ck", "axi_sel", 18),
	GATE_PERI0(CLK_PERI_MSDC30_3, "msdc30_3_ck", "msdc30_4_sel", 17),
	GATE_PERI0(CLK_PERI_MSDC30_2, "msdc30_2_ck", "msdc30_3_sel", 16),
	GATE_PERI0(CLK_PERI_MSDC30_1, "msdc30_1_ck", "msdc30_2_sel", 15),
	GATE_PERI0(CLK_PERI_MSDC20_2, "msdc20_2_ck", "msdc30_1_sel", 14),
	GATE_PERI0(CLK_PERI_MSDC20_1, "msdc20_1_ck", "msdc30_0_sel", 13),
	GATE_PERI0(CLK_PERI_AP_DMA, "ap_dma_ck", "axi_sel", 12),
	GATE_PERI0(CLK_PERI_USB1, "usb1_ck", "usb20_sel", 11),
	GATE_PERI0(CLK_PERI_USB0, "usb0_ck", "usb20_sel", 10),
	GATE_PERI0(CLK_PERI_PWM, "pwm_ck", "axi_sel", 9),
	GATE_PERI0(CLK_PERI_PWM7, "pwm7_ck", "axi_sel", 8),
	GATE_PERI0(CLK_PERI_PWM6, "pwm6_ck", "axi_sel", 7),
	GATE_PERI0(CLK_PERI_PWM5, "pwm5_ck", "axi_sel", 6),
	GATE_PERI0(CLK_PERI_PWM4, "pwm4_ck", "axi_sel", 5),
	GATE_PERI0(CLK_PERI_PWM3, "pwm3_ck", "axi_sel", 4),
	GATE_PERI0(CLK_PERI_PWM2, "pwm2_ck", "axi_sel", 3),
	GATE_PERI0(CLK_PERI_PWM1, "pwm1_ck", "axi_sel", 2),
	GATE_PERI0(CLK_PERI_THERM, "therm_ck", "axi_sel", 1),
	GATE_PERI0(CLK_PERI_NFI, "nfi_ck", "axi_sel", 0),
	/* PERI1 */
	GATE_PERI1(CLK_PERI_USBSLV, "usbslv_ck", "axi_sel", 8),
	GATE_PERI1(CLK_PERI_USB1_MCU, "usb1_mcu_ck", "axi_sel", 7),
	GATE_PERI1(CLK_PERI_USB0_MCU, "usb0_mcu_ck", "axi_sel", 6),
	GATE_PERI1(CLK_PERI_GCPU, "gcpu_ck", "gcpu_sel", 5),
	GATE_PERI1(CLK_PERI_FHCTL, "fhctl_ck", "clk26m", 4),
	GATE_PERI1(CLK_PERI_SPI1, "spi1_ck", "spi_sel", 3),
	GATE_PERI1(CLK_PERI_AUXADC, "auxadc_ck", "clk26m", 2),
	GATE_PERI1(CLK_PERI_PERI_PWRAP, "peri_pwrap_ck", "axi_sel", 1),
	GATE_PERI1(CLK_PERI_I2C6, "i2c6_ck", "axi_sel", 0),
};

static const char * const uart_ck_sel_parents[] __initconst = {
	"clk26m",
	"uart_sel",
};

static const struct mtk_composite peri_clks[] __initconst = {
	MUX(CLK_PERI_UART0_SEL, "uart0_ck_sel", uart_ck_sel_parents, 0x40c, 0, 1),
	MUX(CLK_PERI_UART1_SEL, "uart1_ck_sel", uart_ck_sel_parents, 0x40c, 1, 1),
	MUX(CLK_PERI_UART2_SEL, "uart2_ck_sel", uart_ck_sel_parents, 0x40c, 2, 1),
	MUX(CLK_PERI_UART3_SEL, "uart3_ck_sel", uart_ck_sel_parents, 0x40c, 3, 1),
};

static u16 infrasys_rst_ofs[] = { 0x30, 0x34, };
static u16 pericfg_rst_ofs[] = { 0x0, 0x4, };

static const struct mtk_clk_rst_desc clk_rst_desc[] = {
	/* infrasys */
	{
		.version = MTK_RST_SIMPLE,
		.rst_bank_ofs = infrasys_rst_ofs,
		.rst_bank_nr = ARRAY_SIZE(infrasys_rst_ofs),
	},
	/* pericfg */
	{
		.version = MTK_RST_SIMPLE,
		.rst_bank_ofs = pericfg_rst_ofs,
		.rst_bank_nr = ARRAY_SIZE(pericfg_rst_ofs),
	}
};

static void __init mtk_topckgen_init(struct device_node *node)
{
	struct clk_hw_onecell_data *clk_data;
	void __iomem *base;
	int r;

	base = of_iomap(node, 0);
	if (!base) {
		pr_err("%s(): ioremap failed\n", __func__);
		return;
	}

	clk_data = mtk_alloc_clk_data(CLK_TOP_NR_CLK);

	mtk_clk_register_factors(root_clk_alias, ARRAY_SIZE(root_clk_alias), clk_data);
	mtk_clk_register_factors(top_divs, ARRAY_SIZE(top_divs), clk_data);
<<<<<<< HEAD
	mtk_clk_register_composites(top_muxes, ARRAY_SIZE(top_muxes), base,
			&mt8135_clk_lock, clk_data);
=======
	mtk_clk_register_composites(NULL, top_muxes,
				    ARRAY_SIZE(top_muxes), base,
				    &mt8135_clk_lock, clk_data);
>>>>>>> 5729a900

	r = of_clk_add_hw_provider(node, of_clk_hw_onecell_get, clk_data);
	if (r)
		pr_err("%s(): could not register clock provider: %d\n",
			__func__, r);
}
CLK_OF_DECLARE(mtk_topckgen, "mediatek,mt8135-topckgen", mtk_topckgen_init);

static void __init mtk_infrasys_init(struct device_node *node)
{
	struct clk_hw_onecell_data *clk_data;
	int r;

	clk_data = mtk_alloc_clk_data(CLK_INFRA_NR_CLK);

<<<<<<< HEAD
	mtk_clk_register_gates(node, infra_clks, ARRAY_SIZE(infra_clks),
						clk_data);
=======
	mtk_clk_register_gates(NULL, node, infra_clks,
			       ARRAY_SIZE(infra_clks), clk_data);
>>>>>>> 5729a900

	r = of_clk_add_hw_provider(node, of_clk_hw_onecell_get, clk_data);
	if (r)
		pr_err("%s(): could not register clock provider: %d\n",
			__func__, r);

	mtk_register_reset_controller(node, &clk_rst_desc[0]);
}
CLK_OF_DECLARE(mtk_infrasys, "mediatek,mt8135-infracfg", mtk_infrasys_init);

static void __init mtk_pericfg_init(struct device_node *node)
{
	struct clk_hw_onecell_data *clk_data;
	int r;
	void __iomem *base;

	base = of_iomap(node, 0);
	if (!base) {
		pr_err("%s(): ioremap failed\n", __func__);
		return;
	}

	clk_data = mtk_alloc_clk_data(CLK_PERI_NR_CLK);

	mtk_clk_register_gates(NULL, node, peri_gates,
			       ARRAY_SIZE(peri_gates), clk_data);
	mtk_clk_register_composites(NULL, peri_clks,
				    ARRAY_SIZE(peri_clks), base,
				    &mt8135_clk_lock, clk_data);

	r = of_clk_add_hw_provider(node, of_clk_hw_onecell_get, clk_data);
	if (r)
		pr_err("%s(): could not register clock provider: %d\n",
			__func__, r);

	mtk_register_reset_controller(node, &clk_rst_desc[1]);
}
CLK_OF_DECLARE(mtk_pericfg, "mediatek,mt8135-pericfg", mtk_pericfg_init);

#define MT8135_PLL_FMAX		(2000 * MHZ)
#define CON0_MT8135_RST_BAR	BIT(27)

#define PLL(_id, _name, _reg, _pwr_reg, _en_mask, _flags, _pcwbits, _pd_reg, _pd_shift, _tuner_reg, _pcw_reg, _pcw_shift) { \
		.id = _id,						\
		.name = _name,						\
		.reg = _reg,						\
		.pwr_reg = _pwr_reg,					\
		.en_mask = _en_mask,					\
		.flags = _flags,					\
		.rst_bar_mask = CON0_MT8135_RST_BAR,			\
		.fmax = MT8135_PLL_FMAX,				\
		.pcwbits = _pcwbits,					\
		.pd_reg = _pd_reg,					\
		.pd_shift = _pd_shift,					\
		.tuner_reg = _tuner_reg,				\
		.pcw_reg = _pcw_reg,					\
		.pcw_shift = _pcw_shift,				\
	}

static const struct mtk_pll_data plls[] = {
	PLL(CLK_APMIXED_ARMPLL1, "armpll1", 0x200, 0x218, 0x80000000, 0, 21, 0x204, 24, 0x0, 0x204, 0),
	PLL(CLK_APMIXED_ARMPLL2, "armpll2", 0x2cc, 0x2e4, 0x80000000, 0, 21, 0x2d0, 24, 0x0, 0x2d0, 0),
	PLL(CLK_APMIXED_MAINPLL, "mainpll", 0x21c, 0x234, 0xf0000000, HAVE_RST_BAR, 21, 0x21c, 6, 0x0, 0x220, 0),
	PLL(CLK_APMIXED_UNIVPLL, "univpll", 0x238, 0x250, 0xf3000000, HAVE_RST_BAR, 7, 0x238, 6, 0x0, 0x238, 9),
	PLL(CLK_APMIXED_MMPLL, "mmpll", 0x254, 0x26c, 0xf0000000, HAVE_RST_BAR, 21, 0x254, 6, 0x0, 0x258, 0),
	PLL(CLK_APMIXED_MSDCPLL, "msdcpll", 0x278, 0x290, 0x80000000, 0, 21, 0x278, 6, 0x0, 0x27c, 0),
	PLL(CLK_APMIXED_TVDPLL, "tvdpll", 0x294, 0x2ac, 0x80000000, 0, 31, 0x294, 6, 0x0, 0x298, 0),
	PLL(CLK_APMIXED_LVDSPLL, "lvdspll", 0x2b0, 0x2c8, 0x80000000, 0, 21, 0x2b0, 6, 0x0, 0x2b4, 0),
	PLL(CLK_APMIXED_AUDPLL, "audpll", 0x2e8, 0x300, 0x80000000, 0, 31, 0x2e8, 6, 0x2f8, 0x2ec, 0),
	PLL(CLK_APMIXED_VDECPLL, "vdecpll", 0x304, 0x31c, 0x80000000, 0, 21, 0x2b0, 6, 0x0, 0x308, 0),
};

static void __init mtk_apmixedsys_init(struct device_node *node)
{
	struct clk_hw_onecell_data *clk_data;

	clk_data = mtk_alloc_clk_data(CLK_APMIXED_NR_CLK);
	if (!clk_data)
		return;

	mtk_clk_register_plls(node, plls, ARRAY_SIZE(plls), clk_data);
}
CLK_OF_DECLARE(mtk_apmixedsys, "mediatek,mt8135-apmixedsys",
		mtk_apmixedsys_init);<|MERGE_RESOLUTION|>--- conflicted
+++ resolved
@@ -536,14 +536,9 @@
 
 	mtk_clk_register_factors(root_clk_alias, ARRAY_SIZE(root_clk_alias), clk_data);
 	mtk_clk_register_factors(top_divs, ARRAY_SIZE(top_divs), clk_data);
-<<<<<<< HEAD
-	mtk_clk_register_composites(top_muxes, ARRAY_SIZE(top_muxes), base,
-			&mt8135_clk_lock, clk_data);
-=======
 	mtk_clk_register_composites(NULL, top_muxes,
 				    ARRAY_SIZE(top_muxes), base,
 				    &mt8135_clk_lock, clk_data);
->>>>>>> 5729a900
 
 	r = of_clk_add_hw_provider(node, of_clk_hw_onecell_get, clk_data);
 	if (r)
@@ -559,13 +554,8 @@
 
 	clk_data = mtk_alloc_clk_data(CLK_INFRA_NR_CLK);
 
-<<<<<<< HEAD
-	mtk_clk_register_gates(node, infra_clks, ARRAY_SIZE(infra_clks),
-						clk_data);
-=======
 	mtk_clk_register_gates(NULL, node, infra_clks,
 			       ARRAY_SIZE(infra_clks), clk_data);
->>>>>>> 5729a900
 
 	r = of_clk_add_hw_provider(node, of_clk_hw_onecell_get, clk_data);
 	if (r)
