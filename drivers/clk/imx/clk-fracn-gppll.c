// SPDX-License-Identifier: GPL-2.0
/*
 * Copyright 2021 NXP
 */

#include <linux/bitfield.h>
#include <linux/clk-provider.h>
#include <linux/err.h>
#include <linux/export.h>
#include <linux/io.h>
#include <linux/iopoll.h>
#include <linux/slab.h>
#include <asm/div64.h>

#include "clk.h"

#define PLL_CTRL		0x0
#define HW_CTRL_SEL		BIT(16)
#define CLKMUX_BYPASS		BIT(2)
#define CLKMUX_EN		BIT(1)
#define POWERUP_MASK		BIT(0)

#define PLL_ANA_PRG		0x10
#define PLL_SPREAD_SPECTRUM	0x30

#define PLL_NUMERATOR		0x40
#define PLL_MFN_MASK		GENMASK(31, 2)

#define PLL_DENOMINATOR		0x50
#define PLL_MFD_MASK		GENMASK(29, 0)

#define PLL_DIV			0x60
#define PLL_MFI_MASK		GENMASK(24, 16)
#define PLL_RDIV_MASK		GENMASK(15, 13)
#define PLL_ODIV_MASK		GENMASK(7, 0)

#define PLL_DFS_CTRL(x)		(0x70 + (x) * 0x10)

#define PLL_STATUS		0xF0
#define LOCK_STATUS		BIT(0)

#define DFS_STATUS		0xF4

#define LOCK_TIMEOUT_US		200

#define PLL_FRACN_GP(_rate, _mfi, _mfn, _mfd, _rdiv, _odiv)	\
	{							\
		.rate	=	(_rate),			\
		.mfi	=	(_mfi),				\
		.mfn	=	(_mfn),				\
		.mfd	=	(_mfd),				\
		.rdiv	=	(_rdiv),			\
		.odiv	=	(_odiv),			\
	}

#define PLL_FRACN_GP_INTEGER(_rate, _mfi, _rdiv, _odiv)		\
	{							\
		.rate	=	(_rate),			\
		.mfi	=	(_mfi),				\
		.mfn	=	0,				\
		.mfd	=	0,				\
		.rdiv	=	(_rdiv),			\
		.odiv	=	(_odiv),			\
	}

struct clk_fracn_gppll {
	struct clk_hw			hw;
	void __iomem			*base;
	const struct imx_fracn_gppll_rate_table *rate_table;
	int rate_count;
	u32 flags;
};

/*
 * Fvco = (Fref / rdiv) * (MFI + MFN / MFD)
 * Fout = Fvco / odiv
 * The (Fref / rdiv) should be in range 20MHz to 40MHz
 * The Fvco should be in range 2.5Ghz to 5Ghz
 */
static const struct imx_fracn_gppll_rate_table fracn_tbl[] = {
	PLL_FRACN_GP(650000000U, 162, 50, 100, 0, 6),
	PLL_FRACN_GP(594000000U, 198, 0, 1, 0, 8),
	PLL_FRACN_GP(560000000U, 140, 0, 1, 0, 6),
<<<<<<< HEAD
=======
	PLL_FRACN_GP(519750000U, 173, 25, 100, 1, 8),
>>>>>>> 98817289
	PLL_FRACN_GP(498000000U, 166, 0, 1, 0, 8),
	PLL_FRACN_GP(484000000U, 121, 0, 1, 0, 6),
	PLL_FRACN_GP(445333333U, 167, 0, 1, 0, 9),
	PLL_FRACN_GP(400000000U, 200, 0, 1, 0, 12),
<<<<<<< HEAD
	PLL_FRACN_GP(393216000U, 163, 84, 100, 0, 10)
=======
	PLL_FRACN_GP(393216000U, 163, 84, 100, 0, 10),
	PLL_FRACN_GP(300000000U, 150, 0, 1, 0, 12)
>>>>>>> 98817289
};

struct imx_fracn_gppll_clk imx_fracn_gppll = {
	.rate_table = fracn_tbl,
	.rate_count = ARRAY_SIZE(fracn_tbl),
};
EXPORT_SYMBOL_GPL(imx_fracn_gppll);

/*
 * Fvco = (Fref / rdiv) * MFI
 * Fout = Fvco / odiv
 * The (Fref / rdiv) should be in range 20MHz to 40MHz
 * The Fvco should be in range 2.5Ghz to 5Ghz
 */
static const struct imx_fracn_gppll_rate_table int_tbl[] = {
	PLL_FRACN_GP_INTEGER(1700000000U, 141, 1, 2),
	PLL_FRACN_GP_INTEGER(1400000000U, 175, 1, 3),
	PLL_FRACN_GP_INTEGER(900000000U, 150, 1, 4),
};

struct imx_fracn_gppll_clk imx_fracn_gppll_integer = {
	.rate_table = int_tbl,
	.rate_count = ARRAY_SIZE(int_tbl),
};
EXPORT_SYMBOL_GPL(imx_fracn_gppll_integer);

static inline struct clk_fracn_gppll *to_clk_fracn_gppll(struct clk_hw *hw)
{
	return container_of(hw, struct clk_fracn_gppll, hw);
}

static const struct imx_fracn_gppll_rate_table *
imx_get_pll_settings(struct clk_fracn_gppll *pll, unsigned long rate)
{
	const struct imx_fracn_gppll_rate_table *rate_table = pll->rate_table;
	int i;

	for (i = 0; i < pll->rate_count; i++)
		if (rate == rate_table[i].rate)
			return &rate_table[i];

	return NULL;
}

static long clk_fracn_gppll_round_rate(struct clk_hw *hw, unsigned long rate,
				       unsigned long *prate)
{
	struct clk_fracn_gppll *pll = to_clk_fracn_gppll(hw);
	const struct imx_fracn_gppll_rate_table *rate_table = pll->rate_table;
	int i;

	/* Assuming rate_table is in descending order */
	for (i = 0; i < pll->rate_count; i++)
		if (rate >= rate_table[i].rate)
			return rate_table[i].rate;

	/* return minimum supported value */
	return rate_table[pll->rate_count - 1].rate;
}

static unsigned long clk_fracn_gppll_recalc_rate(struct clk_hw *hw, unsigned long parent_rate)
{
	struct clk_fracn_gppll *pll = to_clk_fracn_gppll(hw);
	const struct imx_fracn_gppll_rate_table *rate_table = pll->rate_table;
	u32 pll_numerator, pll_denominator, pll_div;
	u32 mfi, mfn, mfd, rdiv, odiv;
	u64 fvco = parent_rate;
	long rate = 0;
	int i;

	pll_numerator = readl_relaxed(pll->base + PLL_NUMERATOR);
	mfn = FIELD_GET(PLL_MFN_MASK, pll_numerator);

	pll_denominator = readl_relaxed(pll->base + PLL_DENOMINATOR);
	mfd = FIELD_GET(PLL_MFD_MASK, pll_denominator);

	pll_div = readl_relaxed(pll->base + PLL_DIV);
	mfi = FIELD_GET(PLL_MFI_MASK, pll_div);

	rdiv = FIELD_GET(PLL_RDIV_MASK, pll_div);
	odiv = FIELD_GET(PLL_ODIV_MASK, pll_div);

	/*
	 * Sometimes, the recalculated rate has deviation due to
	 * the frac part. So find the accurate pll rate from the table
	 * first, if no match rate in the table, use the rate calculated
	 * from the equation below.
	 */
	for (i = 0; i < pll->rate_count; i++) {
		if (rate_table[i].mfn == mfn && rate_table[i].mfi == mfi &&
		    rate_table[i].mfd == mfd && rate_table[i].rdiv == rdiv &&
		    rate_table[i].odiv == odiv)
			rate = rate_table[i].rate;
	}

	if (rate)
		return (unsigned long)rate;

	if (!rdiv)
		rdiv = rdiv + 1;

	switch (odiv) {
	case 0:
		odiv = 2;
		break;
	case 1:
		odiv = 3;
		break;
	default:
		break;
	}

	if (pll->flags & CLK_FRACN_GPPLL_INTEGER) {
		/* Fvco = (Fref / rdiv) * MFI */
		fvco = fvco * mfi;
		do_div(fvco, rdiv * odiv);
	} else {
		/* Fvco = (Fref / rdiv) * (MFI + MFN / MFD) */
		fvco = fvco * mfi * mfd + fvco * mfn;
		do_div(fvco, mfd * rdiv * odiv);
	}

	return (unsigned long)fvco;
}

static int clk_fracn_gppll_wait_lock(struct clk_fracn_gppll *pll)
{
	u32 val;

	return readl_poll_timeout(pll->base + PLL_STATUS, val,
				  val & LOCK_STATUS, 0, LOCK_TIMEOUT_US);
}

static int clk_fracn_gppll_set_rate(struct clk_hw *hw, unsigned long drate,
				    unsigned long prate)
{
	struct clk_fracn_gppll *pll = to_clk_fracn_gppll(hw);
	const struct imx_fracn_gppll_rate_table *rate;
	u32 tmp, pll_div, ana_mfn;
	int ret;

	rate = imx_get_pll_settings(pll, drate);

	/* Hardware control select disable. PLL is control by register */
	tmp = readl_relaxed(pll->base + PLL_CTRL);
	tmp &= ~HW_CTRL_SEL;
	writel_relaxed(tmp, pll->base + PLL_CTRL);

	/* Disable output */
	tmp = readl_relaxed(pll->base + PLL_CTRL);
	tmp &= ~CLKMUX_EN;
	writel_relaxed(tmp, pll->base + PLL_CTRL);

	/* Power Down */
	tmp &= ~POWERUP_MASK;
	writel_relaxed(tmp, pll->base + PLL_CTRL);

	/* Disable BYPASS */
	tmp &= ~CLKMUX_BYPASS;
	writel_relaxed(tmp, pll->base + PLL_CTRL);

	pll_div = FIELD_PREP(PLL_RDIV_MASK, rate->rdiv) | rate->odiv |
		FIELD_PREP(PLL_MFI_MASK, rate->mfi);
	writel_relaxed(pll_div, pll->base + PLL_DIV);
	if (pll->flags & CLK_FRACN_GPPLL_FRACN) {
		writel_relaxed(rate->mfd, pll->base + PLL_DENOMINATOR);
		writel_relaxed(FIELD_PREP(PLL_MFN_MASK, rate->mfn), pll->base + PLL_NUMERATOR);
	}

	/* Wait for 5us according to fracn mode pll doc */
	udelay(5);

	/* Enable Powerup */
	tmp |= POWERUP_MASK;
	writel_relaxed(tmp, pll->base + PLL_CTRL);

	/* Wait Lock */
	ret = clk_fracn_gppll_wait_lock(pll);
	if (ret)
		return ret;

	/* Enable output */
	tmp |= CLKMUX_EN;
	writel_relaxed(tmp, pll->base + PLL_CTRL);

	ana_mfn = readl_relaxed(pll->base + PLL_STATUS);
	ana_mfn = FIELD_GET(PLL_MFN_MASK, ana_mfn);

	WARN(ana_mfn != rate->mfn, "ana_mfn != rate->mfn\n");

	return 0;
}

static int clk_fracn_gppll_prepare(struct clk_hw *hw)
{
	struct clk_fracn_gppll *pll = to_clk_fracn_gppll(hw);
	u32 val;
	int ret;

	val = readl_relaxed(pll->base + PLL_CTRL);
	if (val & POWERUP_MASK)
		return 0;

	val |= CLKMUX_BYPASS;
	writel_relaxed(val, pll->base + PLL_CTRL);

	val |= POWERUP_MASK;
	writel_relaxed(val, pll->base + PLL_CTRL);

	val |= CLKMUX_EN;
	writel_relaxed(val, pll->base + PLL_CTRL);

	ret = clk_fracn_gppll_wait_lock(pll);
	if (ret)
		return ret;

	val &= ~CLKMUX_BYPASS;
	writel_relaxed(val, pll->base + PLL_CTRL);

	return 0;
}

static int clk_fracn_gppll_is_prepared(struct clk_hw *hw)
{
	struct clk_fracn_gppll *pll = to_clk_fracn_gppll(hw);
	u32 val;

	val = readl_relaxed(pll->base + PLL_CTRL);

	return (val & POWERUP_MASK) ? 1 : 0;
}

static void clk_fracn_gppll_unprepare(struct clk_hw *hw)
{
	struct clk_fracn_gppll *pll = to_clk_fracn_gppll(hw);
	u32 val;

	val = readl_relaxed(pll->base + PLL_CTRL);
	val &= ~POWERUP_MASK;
	writel_relaxed(val, pll->base + PLL_CTRL);
}

static const struct clk_ops clk_fracn_gppll_ops = {
	.prepare	= clk_fracn_gppll_prepare,
	.unprepare	= clk_fracn_gppll_unprepare,
	.is_prepared	= clk_fracn_gppll_is_prepared,
	.recalc_rate	= clk_fracn_gppll_recalc_rate,
	.round_rate	= clk_fracn_gppll_round_rate,
	.set_rate	= clk_fracn_gppll_set_rate,
};

static struct clk_hw *_imx_clk_fracn_gppll(const char *name, const char *parent_name,
					   void __iomem *base,
					   const struct imx_fracn_gppll_clk *pll_clk,
					   u32 pll_flags)
{
	struct clk_fracn_gppll *pll;
	struct clk_hw *hw;
	struct clk_init_data init;
	int ret;

	pll = kzalloc(sizeof(*pll), GFP_KERNEL);
	if (!pll)
		return ERR_PTR(-ENOMEM);

	init.name = name;
	init.flags = pll_clk->flags;
	init.parent_names = &parent_name;
	init.num_parents = 1;
	init.ops = &clk_fracn_gppll_ops;

	pll->base = base;
	pll->hw.init = &init;
	pll->rate_table = pll_clk->rate_table;
	pll->rate_count = pll_clk->rate_count;
	pll->flags = pll_flags;

	hw = &pll->hw;

	ret = clk_hw_register(NULL, hw);
	if (ret) {
		pr_err("%s: failed to register pll %s %d\n", __func__, name, ret);
		kfree(pll);
		return ERR_PTR(ret);
	}

	return hw;
}

struct clk_hw *imx_clk_fracn_gppll(const char *name, const char *parent_name, void __iomem *base,
				   const struct imx_fracn_gppll_clk *pll_clk)
{
	return _imx_clk_fracn_gppll(name, parent_name, base, pll_clk, CLK_FRACN_GPPLL_FRACN);
}
EXPORT_SYMBOL_GPL(imx_clk_fracn_gppll);

struct clk_hw *imx_clk_fracn_gppll_integer(const char *name, const char *parent_name,
					   void __iomem *base,
					   const struct imx_fracn_gppll_clk *pll_clk)
{
	return _imx_clk_fracn_gppll(name, parent_name, base, pll_clk, CLK_FRACN_GPPLL_INTEGER);
}
EXPORT_SYMBOL_GPL(imx_clk_fracn_gppll_integer);<|MERGE_RESOLUTION|>--- conflicted
+++ resolved
@@ -81,20 +81,13 @@
 	PLL_FRACN_GP(650000000U, 162, 50, 100, 0, 6),
 	PLL_FRACN_GP(594000000U, 198, 0, 1, 0, 8),
 	PLL_FRACN_GP(560000000U, 140, 0, 1, 0, 6),
-<<<<<<< HEAD
-=======
 	PLL_FRACN_GP(519750000U, 173, 25, 100, 1, 8),
->>>>>>> 98817289
 	PLL_FRACN_GP(498000000U, 166, 0, 1, 0, 8),
 	PLL_FRACN_GP(484000000U, 121, 0, 1, 0, 6),
 	PLL_FRACN_GP(445333333U, 167, 0, 1, 0, 9),
 	PLL_FRACN_GP(400000000U, 200, 0, 1, 0, 12),
-<<<<<<< HEAD
-	PLL_FRACN_GP(393216000U, 163, 84, 100, 0, 10)
-=======
 	PLL_FRACN_GP(393216000U, 163, 84, 100, 0, 10),
 	PLL_FRACN_GP(300000000U, 150, 0, 1, 0, 12)
->>>>>>> 98817289
 };
 
 struct imx_fracn_gppll_clk imx_fracn_gppll = {
