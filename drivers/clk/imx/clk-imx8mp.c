// SPDX-License-Identifier: GPL-2.0
/*
 * Copyright 2019 NXP.
 */

#include <dt-bindings/clock/imx8mp-clock.h>
#include <linux/clk-provider.h>
#include <linux/err.h>
#include <linux/io.h>
#include <linux/module.h>
#include <linux/of_address.h>
#include <linux/platform_device.h>
#include <linux/slab.h>
#include <linux/types.h>

#include "clk.h"

static u32 share_count_nand;
static u32 share_count_media;
static u32 share_count_usb;
<<<<<<< HEAD
=======
static u32 share_count_audio;
>>>>>>> 98817289

static const char * const pll_ref_sels[] = { "osc_24m", "dummy", "dummy", "dummy", };
static const char * const audio_pll1_bypass_sels[] = {"audio_pll1", "audio_pll1_ref_sel", };
static const char * const audio_pll2_bypass_sels[] = {"audio_pll2", "audio_pll2_ref_sel", };
static const char * const video_pll1_bypass_sels[] = {"video_pll1", "video_pll1_ref_sel", };
static const char * const dram_pll_bypass_sels[] = {"dram_pll", "dram_pll_ref_sel", };
static const char * const gpu_pll_bypass_sels[] = {"gpu_pll", "gpu_pll_ref_sel", };
static const char * const vpu_pll_bypass_sels[] = {"vpu_pll", "vpu_pll_ref_sel", };
static const char * const arm_pll_bypass_sels[] = {"arm_pll", "arm_pll_ref_sel", };
static const char * const sys_pll1_bypass_sels[] = {"sys_pll1", "sys_pll1_ref_sel", };
static const char * const sys_pll2_bypass_sels[] = {"sys_pll2", "sys_pll2_ref_sel", };
static const char * const sys_pll3_bypass_sels[] = {"sys_pll3", "sys_pll3_ref_sel", };

static const char * const imx8mp_a53_sels[] = {"osc_24m", "arm_pll_out", "sys_pll2_500m",
					       "sys_pll2_1000m", "sys_pll1_800m", "sys_pll1_400m",
					       "audio_pll1_out", "sys_pll3_out", };

static const char * const imx8mp_a53_core_sels[] = {"arm_a53_div", "arm_pll_out", };

static const char * const imx8mp_m7_sels[] = {"osc_24m", "sys_pll2_200m", "sys_pll2_250m",
					      "vpu_pll_out", "sys_pll1_800m", "audio_pll1_out",
					      "video_pll1_out", "sys_pll3_out", };

static const char * const imx8mp_ml_sels[] = {"osc_24m", "gpu_pll_out", "sys_pll1_800m",
					      "sys_pll3_out", "sys_pll2_1000m", "audio_pll1_out",
					      "video_pll1_out", "audio_pll2_out", };

static const char * const imx8mp_gpu3d_core_sels[] = {"osc_24m", "gpu_pll_out", "sys_pll1_800m",
						      "sys_pll3_out", "sys_pll2_1000m", "audio_pll1_out",
						      "video_pll1_out", "audio_pll2_out", };

static const char * const imx8mp_gpu3d_shader_sels[] = {"osc_24m", "gpu_pll_out", "sys_pll1_800m",
							"sys_pll3_out", "sys_pll2_1000m", "audio_pll1_out",
							"video_pll1_out", "audio_pll2_out", };

static const char * const imx8mp_gpu2d_sels[] = {"osc_24m", "gpu_pll_out", "sys_pll1_800m",
						 "sys_pll3_out", "sys_pll2_1000m", "audio_pll1_out",
						 "video_pll1_out", "audio_pll2_out", };

static const char * const imx8mp_audio_axi_sels[] = {"osc_24m", "gpu_pll_out", "sys_pll1_800m",
						     "sys_pll3_out", "sys_pll2_1000m", "audio_pll1_out",
						     "video_pll1_out", "audio_pll2_out", };

static const char * const imx8mp_hsio_axi_sels[] = {"osc_24m", "sys_pll2_500m", "sys_pll1_800m",
						    "sys_pll2_100m", "sys_pll2_200m", "clk_ext2",
						    "clk_ext4", "audio_pll2_out", };

static const char * const imx8mp_media_isp_sels[] = {"osc_24m", "sys_pll2_1000m", "sys_pll1_800m",
						     "sys_pll3_out", "sys_pll1_400m", "audio_pll2_out",
						     "clk_ext1", "sys_pll2_500m", };

static const char * const imx8mp_main_axi_sels[] = {"osc_24m", "sys_pll2_333m", "sys_pll1_800m",
						    "sys_pll2_250m", "sys_pll2_1000m", "audio_pll1_out",
						    "video_pll1_out", "sys_pll1_100m",};

static const char * const imx8mp_enet_axi_sels[] = {"osc_24m", "sys_pll1_266m", "sys_pll1_800m",
						    "sys_pll2_250m", "sys_pll2_200m", "audio_pll1_out",
						    "video_pll1_out", "sys_pll3_out", };

static const char * const imx8mp_nand_usdhc_sels[] = {"osc_24m", "sys_pll1_266m", "sys_pll1_800m",
						      "sys_pll2_200m", "sys_pll1_133m", "sys_pll3_out",
						      "sys_pll2_250m", "audio_pll1_out", };

static const char * const imx8mp_vpu_bus_sels[] = {"osc_24m", "sys_pll1_800m", "vpu_pll_out",
						   "audio_pll2_out", "sys_pll3_out", "sys_pll2_1000m",
						   "sys_pll2_200m", "sys_pll1_100m", };

static const char * const imx8mp_media_axi_sels[] = {"osc_24m", "sys_pll2_1000m", "sys_pll1_800m",
						     "sys_pll3_out", "sys_pll1_40m", "audio_pll2_out",
						     "clk_ext1", "sys_pll2_500m", };

static const char * const imx8mp_media_apb_sels[] = {"osc_24m", "sys_pll2_125m", "sys_pll1_800m",
						     "sys_pll3_out", "sys_pll1_40m", "audio_pll2_out",
						     "clk_ext1", "sys_pll1_133m", };

static const char * const imx8mp_gpu_axi_sels[] = {"osc_24m", "sys_pll1_800m", "gpu_pll_out",
						   "sys_pll3_out", "sys_pll2_1000m", "audio_pll1_out",
						   "video_pll1_out", "audio_pll2_out", };

static const char * const imx8mp_gpu_ahb_sels[] = {"osc_24m", "sys_pll1_800m", "gpu_pll_out",
						   "sys_pll3_out", "sys_pll2_1000m", "audio_pll1_out",
						   "video_pll1_out", "audio_pll2_out", };

static const char * const imx8mp_noc_sels[] = {"osc_24m", "sys_pll1_800m", "sys_pll3_out",
					       "sys_pll2_1000m", "sys_pll2_500m", "audio_pll1_out",
					       "video_pll1_out", "audio_pll2_out", };

static const char * const imx8mp_noc_io_sels[] = {"osc_24m", "sys_pll1_800m", "sys_pll3_out",
						  "sys_pll2_1000m", "sys_pll2_500m", "audio_pll1_out",
						  "video_pll1_out", "audio_pll2_out", };

static const char * const imx8mp_ml_axi_sels[] = {"osc_24m", "sys_pll1_800m", "gpu_pll_out",
						  "sys_pll3_out", "sys_pll2_1000m", "audio_pll1_out",
						  "video_pll1_out", "audio_pll2_out", };

static const char * const imx8mp_ml_ahb_sels[] = {"osc_24m", "sys_pll1_800m", "gpu_pll_out",
						  "sys_pll3_out", "sys_pll2_1000m", "audio_pll1_out",
						  "video_pll1_out", "audio_pll2_out", };

static const char * const imx8mp_ahb_sels[] = {"osc_24m", "sys_pll1_133m", "sys_pll1_800m",
					       "sys_pll1_400m", "sys_pll2_125m", "sys_pll3_out",
					       "audio_pll1_out", "video_pll1_out", };

static const char * const imx8mp_audio_ahb_sels[] = {"osc_24m", "sys_pll2_500m", "sys_pll1_800m",
						     "sys_pll2_1000m", "sys_pll2_166m", "sys_pll3_out",
						     "audio_pll1_out", "video_pll1_out", };

static const char * const imx8mp_mipi_dsi_esc_rx_sels[] = {"osc_24m", "sys_pll2_100m", "sys_pll1_80m",
							   "sys_pll1_800m", "sys_pll2_1000m",
							   "sys_pll3_out", "clk_ext3", "audio_pll2_out", };

static const char * const imx8mp_dram_alt_sels[] = {"osc_24m", "sys_pll1_800m", "sys_pll1_100m",
						    "sys_pll2_500m", "sys_pll2_1000m", "sys_pll3_out",
						    "audio_pll1_out", "sys_pll1_266m", };

static const char * const imx8mp_dram_apb_sels[] = {"osc_24m", "sys_pll2_200m", "sys_pll1_40m",
						    "sys_pll1_160m", "sys_pll1_800m", "sys_pll3_out",
						    "sys_pll2_250m", "audio_pll2_out", };

static const char * const imx8mp_vpu_g1_sels[] = {"osc_24m", "vpu_pll_out", "sys_pll1_800m",
						  "sys_pll2_1000m", "sys_pll1_100m", "sys_pll2_125m",
						  "sys_pll3_out", "audio_pll1_out", };

static const char * const imx8mp_vpu_g2_sels[] = {"osc_24m", "vpu_pll_out", "sys_pll1_800m",
						  "sys_pll2_1000m", "sys_pll1_100m", "sys_pll2_125m",
						  "sys_pll3_out", "audio_pll1_out", };

static const char * const imx8mp_can1_sels[] = {"osc_24m", "sys_pll2_200m", "sys_pll1_40m",
						"sys_pll1_160m", "sys_pll1_800m", "sys_pll3_out",
						"sys_pll2_250m", "audio_pll2_out", };

static const char * const imx8mp_can2_sels[] = {"osc_24m", "sys_pll2_200m", "sys_pll1_40m",
						"sys_pll1_160m", "sys_pll1_800m", "sys_pll3_out",
						"sys_pll2_250m", "audio_pll2_out", };

static const char * const imx8mp_pcie_aux_sels[] = {"osc_24m", "sys_pll2_200m", "sys_pll2_50m",
						    "sys_pll3_out", "sys_pll2_100m", "sys_pll1_80m",
						    "sys_pll1_160m", "sys_pll1_200m", };

static const char * const imx8mp_i2c5_sels[] = {"osc_24m", "sys_pll1_160m", "sys_pll2_50m",
						"sys_pll3_out", "audio_pll1_out", "video_pll1_out",
						"audio_pll2_out", "sys_pll1_133m", };

static const char * const imx8mp_i2c6_sels[] = {"osc_24m", "sys_pll1_160m", "sys_pll2_50m",
						"sys_pll3_out", "audio_pll1_out", "video_pll1_out",
						"audio_pll2_out", "sys_pll1_133m", };

static const char * const imx8mp_sai1_sels[] = {"osc_24m", "audio_pll1_out", "audio_pll2_out",
						"video_pll1_out", "sys_pll1_133m", "osc_hdmi",
						"clk_ext1", "clk_ext2", };

static const char * const imx8mp_sai2_sels[] = {"osc_24m", "audio_pll1_out", "audio_pll2_out",
						"video_pll1_out", "sys_pll1_133m", "osc_hdmi",
						"clk_ext2", "clk_ext3", };

static const char * const imx8mp_sai3_sels[] = {"osc_24m", "audio_pll1_out", "audio_pll2_out",
						"video_pll1_out", "sys_pll1_133m", "osc_hdmi",
						"clk_ext3", "clk_ext4", };

static const char * const imx8mp_sai5_sels[] = {"osc_24m", "audio_pll1_out", "audio_pll2_out",
						"video_pll1_out", "sys_pll1_133m", "osc_hdmi",
						"clk_ext2", "clk_ext3", };

static const char * const imx8mp_sai6_sels[] = {"osc_24m", "audio_pll1_out", "audio_pll2_out",
						"video_pll1_out", "sys_pll1_133m", "osc_hdmi",
						"clk_ext3", "clk_ext4", };

static const char * const imx8mp_enet_qos_sels[] = {"osc_24m", "sys_pll2_125m", "sys_pll2_50m",
						    "sys_pll2_100m", "sys_pll1_160m", "audio_pll1_out",
						    "video_pll1_out", "clk_ext4", };

static const char * const imx8mp_enet_qos_timer_sels[] = {"osc_24m", "sys_pll2_100m", "audio_pll1_out",
							  "clk_ext1", "clk_ext2", "clk_ext3",
							  "clk_ext4", "video_pll1_out", };

static const char * const imx8mp_enet_ref_sels[] = {"osc_24m", "sys_pll2_125m", "sys_pll2_50m",
						    "sys_pll2_100m", "sys_pll1_160m", "audio_pll1_out",
						    "video_pll1_out", "clk_ext4", };

static const char * const imx8mp_enet_timer_sels[] = {"osc_24m", "sys_pll2_100m", "audio_pll1_out",
						      "clk_ext1", "clk_ext2", "clk_ext3",
						      "clk_ext4", "video_pll1_out", };

static const char * const imx8mp_enet_phy_ref_sels[] = {"osc_24m", "sys_pll2_50m", "sys_pll2_125m",
							"sys_pll2_200m", "sys_pll2_500m", "audio_pll1_out",
							"video_pll1_out", "audio_pll2_out", };

static const char * const imx8mp_nand_sels[] = {"osc_24m", "sys_pll2_500m", "audio_pll1_out",
						"sys_pll1_400m", "audio_pll2_out", "sys_pll3_out",
						"sys_pll2_250m", "video_pll1_out", };

static const char * const imx8mp_qspi_sels[] = {"osc_24m", "sys_pll1_400m", "sys_pll2_333m",
						"sys_pll2_500m", "audio_pll2_out", "sys_pll1_266m",
						"sys_pll3_out", "sys_pll1_100m", };

static const char * const imx8mp_usdhc1_sels[] = {"osc_24m", "sys_pll1_400m", "sys_pll1_800m",
						  "sys_pll2_500m", "sys_pll3_out", "sys_pll1_266m",
						  "audio_pll2_out", "sys_pll1_100m", };

static const char * const imx8mp_usdhc2_sels[] = {"osc_24m", "sys_pll1_400m", "sys_pll1_800m",
						  "sys_pll2_500m", "sys_pll3_out", "sys_pll1_266m",
						  "audio_pll2_out", "sys_pll1_100m", };

static const char * const imx8mp_i2c1_sels[] = {"osc_24m", "sys_pll1_160m", "sys_pll2_50m",
						"sys_pll3_out", "audio_pll1_out", "video_pll1_out",
						"audio_pll2_out", "sys_pll1_133m", };

static const char * const imx8mp_i2c2_sels[] = {"osc_24m", "sys_pll1_160m", "sys_pll2_50m",
						"sys_pll3_out", "audio_pll1_out", "video_pll1_out",
						"audio_pll2_out", "sys_pll1_133m", };

static const char * const imx8mp_i2c3_sels[] = {"osc_24m", "sys_pll1_160m", "sys_pll2_50m",
						"sys_pll3_out", "audio_pll1_out", "video_pll1_out",
						"audio_pll2_out", "sys_pll1_133m", };

static const char * const imx8mp_i2c4_sels[] = {"osc_24m", "sys_pll1_160m", "sys_pll2_50m",
						"sys_pll3_out", "audio_pll1_out", "video_pll1_out",
						"audio_pll2_out", "sys_pll1_133m", };

static const char * const imx8mp_uart1_sels[] = {"osc_24m", "sys_pll1_80m", "sys_pll2_200m",
						 "sys_pll2_100m", "sys_pll3_out", "clk_ext2",
						 "clk_ext4", "audio_pll2_out", };

static const char * const imx8mp_uart2_sels[] = {"osc_24m", "sys_pll1_80m", "sys_pll2_200m",
						 "sys_pll2_100m", "sys_pll3_out", "clk_ext2",
						 "clk_ext3", "audio_pll2_out", };

static const char * const imx8mp_uart3_sels[] = {"osc_24m", "sys_pll1_80m", "sys_pll2_200m",
						 "sys_pll2_100m", "sys_pll3_out", "clk_ext2",
						 "clk_ext4", "audio_pll2_out", };

static const char * const imx8mp_uart4_sels[] = {"osc_24m", "sys_pll1_80m", "sys_pll2_200m",
						 "sys_pll2_100m", "sys_pll3_out", "clk_ext2",
						 "clk_ext3", "audio_pll2_out", };

static const char * const imx8mp_usb_core_ref_sels[] = {"osc_24m", "sys_pll1_100m", "sys_pll1_40m",
							"sys_pll2_100m", "sys_pll2_200m", "clk_ext2",
							"clk_ext3", "audio_pll2_out", };

static const char * const imx8mp_usb_phy_ref_sels[] = {"osc_24m", "sys_pll1_100m", "sys_pll1_40m",
						       "sys_pll2_100m", "sys_pll2_200m", "clk_ext2",
						       "clk_ext3", "audio_pll2_out", };

static const char * const imx8mp_gic_sels[] = {"osc_24m", "sys_pll2_200m", "sys_pll1_40m",
					       "sys_pll2_100m", "sys_pll1_800m",
					       "sys_pll2_500m", "clk_ext4", "audio_pll2_out" };

static const char * const imx8mp_ecspi1_sels[] = {"osc_24m", "sys_pll2_200m", "sys_pll1_40m",
						  "sys_pll1_160m", "sys_pll1_800m", "sys_pll3_out",
						  "sys_pll2_250m", "audio_pll2_out", };

static const char * const imx8mp_ecspi2_sels[] = {"osc_24m", "sys_pll2_200m", "sys_pll1_40m",
						  "sys_pll1_160m", "sys_pll1_800m", "sys_pll3_out",
						  "sys_pll2_250m", "audio_pll2_out", };

static const char * const imx8mp_pwm1_sels[] = {"osc_24m", "sys_pll2_100m", "sys_pll1_160m",
						"sys_pll1_40m", "sys_pll3_out", "clk_ext1",
						"sys_pll1_80m", "video_pll1_out", };

static const char * const imx8mp_pwm2_sels[] = {"osc_24m", "sys_pll2_100m", "sys_pll1_160m",
						"sys_pll1_40m", "sys_pll3_out", "clk_ext1",
						"sys_pll1_80m", "video_pll1_out", };

static const char * const imx8mp_pwm3_sels[] = {"osc_24m", "sys_pll2_100m", "sys_pll1_160m",
						"sys_pll1_40m", "sys_pll3_out", "clk_ext2",
						"sys_pll1_80m", "video_pll1_out", };

static const char * const imx8mp_pwm4_sels[] = {"osc_24m", "sys_pll2_100m", "sys_pll1_160m",
						"sys_pll1_40m", "sys_pll3_out", "clk_ext2",
						"sys_pll1_80m", "video_pll1_out", };

static const char * const imx8mp_gpt1_sels[] = {"osc_24m", "sys_pll2_100m", "sys_pll1_400m",
						"sys_pll1_40m", "video_pll1_out", "sys_pll1_80m",
						"audio_pll1_out", "clk_ext1" };

static const char * const imx8mp_gpt2_sels[] = {"osc_24m", "sys_pll2_100m", "sys_pll1_400m",
						"sys_pll1_40m", "video_pll1_out", "sys_pll1_80m",
						"audio_pll1_out", "clk_ext2" };

static const char * const imx8mp_gpt3_sels[] = {"osc_24m", "sys_pll2_100m", "sys_pll1_400m",
						"sys_pll1_40m", "video_pll1_out", "sys_pll1_80m",
						"audio_pll1_out", "clk_ext3" };

static const char * const imx8mp_gpt4_sels[] = {"osc_24m", "sys_pll2_100m", "sys_pll1_400m",
						"sys_pll1_40m", "video_pll1_out", "sys_pll1_80m",
						"audio_pll1_out", "clk_ext1" };

static const char * const imx8mp_gpt5_sels[] = {"osc_24m", "sys_pll2_100m", "sys_pll1_400m",
						"sys_pll1_40m", "video_pll1_out", "sys_pll1_80m",
						"audio_pll1_out", "clk_ext2" };

static const char * const imx8mp_gpt6_sels[] = {"osc_24m", "sys_pll2_100m", "sys_pll1_400m",
						"sys_pll1_40m", "video_pll1_out", "sys_pll1_80m",
						"audio_pll1_out", "clk_ext3" };

static const char * const imx8mp_wdog_sels[] = {"osc_24m", "sys_pll1_133m", "sys_pll1_160m",
						"vpu_pll_out", "sys_pll2_125m", "sys_pll3_out",
						"sys_pll1_80m", "sys_pll2_166m" };

static const char * const imx8mp_wrclk_sels[] = {"osc_24m", "sys_pll1_40m", "vpu_pll_out",
						 "sys_pll3_out", "sys_pll2_200m", "sys_pll1_266m",
						 "sys_pll2_500m", "sys_pll1_100m" };

static const char * const imx8mp_ipp_do_clko1_sels[] = {"osc_24m", "sys_pll1_800m", "sys_pll1_133m",
							"sys_pll1_200m", "audio_pll2_out", "sys_pll2_500m",
							"vpu_pll_out", "sys_pll1_80m" };

static const char * const imx8mp_ipp_do_clko2_sels[] = {"osc_24m", "sys_pll2_200m", "sys_pll1_400m",
							"sys_pll1_166m", "sys_pll3_out", "audio_pll1_out",
							"video_pll1_out", "osc_32k" };

static const char * const imx8mp_hdmi_fdcc_tst_sels[] = {"osc_24m", "sys_pll1_266m", "sys_pll2_250m",
							 "sys_pll1_800m", "sys_pll2_1000m", "sys_pll3_out",
							 "audio_pll2_out", "video_pll1_out", };

static const char * const imx8mp_hdmi_24m_sels[] = {"osc_24m", "sys_pll1_160m", "sys_pll2_50m",
						    "sys_pll3_out", "audio_pll1_out", "video_pll1_out",
						    "audio_pll2_out", "sys_pll1_133m", };

static const char * const imx8mp_hdmi_ref_266m_sels[] = {"osc_24m", "sys_pll1_400m", "sys_pll3_out",
							 "sys_pll2_333m", "sys_pll1_266m", "sys_pll2_200m",
							 "audio_pll1_out", "video_pll1_out", };

static const char * const imx8mp_usdhc3_sels[] = {"osc_24m", "sys_pll1_400m", "sys_pll1_800m",
						  "sys_pll2_500m", "sys_pll3_out", "sys_pll1_266m",
						  "audio_pll2_out", "sys_pll1_100m", };

static const char * const imx8mp_media_cam1_pix_sels[] = {"osc_24m", "sys_pll1_266m", "sys_pll2_250m",
							  "sys_pll1_800m", "sys_pll2_1000m",
							  "sys_pll3_out", "audio_pll2_out",
							  "video_pll1_out", };

static const char * const imx8mp_media_mipi_phy1_ref_sels[] = {"osc_24m", "sys_pll2_333m", "sys_pll2_100m",
							       "sys_pll1_800m", "sys_pll2_1000m",
							       "clk_ext2", "audio_pll2_out",
							       "video_pll1_out", };

static const char * const imx8mp_media_disp_pix_sels[] = {"osc_24m", "video_pll1_out", "audio_pll2_out",
							   "audio_pll1_out", "sys_pll1_800m",
							   "sys_pll2_1000m", "sys_pll3_out", "clk_ext4", };

static const char * const imx8mp_media_cam2_pix_sels[] = {"osc_24m", "sys_pll1_266m", "sys_pll2_250m",
							  "sys_pll1_800m", "sys_pll2_1000m",
							  "sys_pll3_out", "audio_pll2_out",
							  "video_pll1_out", };

static const char * const imx8mp_media_ldb_sels[] = {"osc_24m", "sys_pll2_333m", "sys_pll2_100m",
						     "sys_pll1_800m", "sys_pll2_1000m",
						     "clk_ext2", "audio_pll2_out",
						     "video_pll1_out", };

static const char * const imx8mp_memrepair_sels[] = {"osc_24m", "sys_pll2_100m", "sys_pll1_80m",
							"sys_pll1_800m", "sys_pll2_1000m", "sys_pll3_out",
							"clk_ext3", "audio_pll2_out", };

static const char * const imx8mp_media_mipi_test_byte_sels[] = {"osc_24m", "sys_pll2_200m", "sys_pll2_50m",
								"sys_pll3_out", "sys_pll2_100m",
								"sys_pll1_80m", "sys_pll1_160m",
								"sys_pll1_200m", };

static const char * const imx8mp_ecspi3_sels[] = {"osc_24m", "sys_pll2_200m", "sys_pll1_40m",
						  "sys_pll1_160m", "sys_pll1_800m", "sys_pll3_out",
						  "sys_pll2_250m", "audio_pll2_out", };

static const char * const imx8mp_pdm_sels[] = {"osc_24m", "sys_pll2_100m", "audio_pll1_out",
					       "sys_pll1_800m", "sys_pll2_1000m", "sys_pll3_out",
					       "clk_ext3", "audio_pll2_out", };

static const char * const imx8mp_vpu_vc8000e_sels[] = {"osc_24m", "vpu_pll_out", "sys_pll1_800m",
						       "sys_pll2_1000m", "audio_pll2_out", "sys_pll2_125m",
						       "sys_pll3_out", "audio_pll1_out", };

static const char * const imx8mp_sai7_sels[] = {"osc_24m", "audio_pll1_out", "audio_pll2_out",
						"video_pll1_out", "sys_pll1_133m", "osc_hdmi",
						"clk_ext3", "clk_ext4", };

static const char * const imx8mp_dram_core_sels[] = {"dram_pll_out", "dram_alt_root", };

static const char * const imx8mp_clkout_sels[] = {"audio_pll1_out", "audio_pll2_out", "video_pll1_out",
						  "dummy", "dummy", "gpu_pll_out", "vpu_pll_out",
						  "arm_pll_out", "sys_pll1", "sys_pll2", "sys_pll3",
						  "dummy", "dummy", "osc_24m", "dummy", "osc_32k"};

static struct clk_hw **hws;
static struct clk_hw_onecell_data *clk_hw_data;

static int imx8mp_clocks_probe(struct platform_device *pdev)
{
	struct device *dev = &pdev->dev;
	struct device_node *np;
	void __iomem *anatop_base, *ccm_base;
	int err;

	np = of_find_compatible_node(NULL, NULL, "fsl,imx8mp-anatop");
	anatop_base = devm_of_iomap(dev, np, 0, NULL);
	of_node_put(np);
	if (WARN_ON(IS_ERR(anatop_base)))
		return PTR_ERR(anatop_base);

	np = dev->of_node;
	ccm_base = devm_platform_ioremap_resource(pdev, 0);
	if (WARN_ON(IS_ERR(ccm_base)))
		return PTR_ERR(ccm_base);

	clk_hw_data = devm_kzalloc(dev, struct_size(clk_hw_data, hws, IMX8MP_CLK_END), GFP_KERNEL);
	if (WARN_ON(!clk_hw_data))
		return -ENOMEM;

	clk_hw_data->num = IMX8MP_CLK_END;
	hws = clk_hw_data->hws;

	hws[IMX8MP_CLK_DUMMY] = imx_clk_hw_fixed("dummy", 0);
	hws[IMX8MP_CLK_24M] = imx_get_clk_hw_by_name(np, "osc_24m");
	hws[IMX8MP_CLK_32K] = imx_get_clk_hw_by_name(np, "osc_32k");
	hws[IMX8MP_CLK_EXT1] = imx_get_clk_hw_by_name(np, "clk_ext1");
	hws[IMX8MP_CLK_EXT2] = imx_get_clk_hw_by_name(np, "clk_ext2");
	hws[IMX8MP_CLK_EXT3] = imx_get_clk_hw_by_name(np, "clk_ext3");
	hws[IMX8MP_CLK_EXT4] = imx_get_clk_hw_by_name(np, "clk_ext4");

	hws[IMX8MP_AUDIO_PLL1_REF_SEL] = imx_clk_hw_mux("audio_pll1_ref_sel", anatop_base + 0x0, 0, 2, pll_ref_sels, ARRAY_SIZE(pll_ref_sels));
	hws[IMX8MP_AUDIO_PLL2_REF_SEL] = imx_clk_hw_mux("audio_pll2_ref_sel", anatop_base + 0x14, 0, 2, pll_ref_sels, ARRAY_SIZE(pll_ref_sels));
	hws[IMX8MP_VIDEO_PLL1_REF_SEL] = imx_clk_hw_mux("video_pll1_ref_sel", anatop_base + 0x28, 0, 2, pll_ref_sels, ARRAY_SIZE(pll_ref_sels));
	hws[IMX8MP_DRAM_PLL_REF_SEL] = imx_clk_hw_mux("dram_pll_ref_sel", anatop_base + 0x50, 0, 2, pll_ref_sels, ARRAY_SIZE(pll_ref_sels));
	hws[IMX8MP_GPU_PLL_REF_SEL] = imx_clk_hw_mux("gpu_pll_ref_sel", anatop_base + 0x64, 0, 2, pll_ref_sels, ARRAY_SIZE(pll_ref_sels));
	hws[IMX8MP_VPU_PLL_REF_SEL] = imx_clk_hw_mux("vpu_pll_ref_sel", anatop_base + 0x74, 0, 2, pll_ref_sels, ARRAY_SIZE(pll_ref_sels));
	hws[IMX8MP_ARM_PLL_REF_SEL] = imx_clk_hw_mux("arm_pll_ref_sel", anatop_base + 0x84, 0, 2, pll_ref_sels, ARRAY_SIZE(pll_ref_sels));
	hws[IMX8MP_SYS_PLL1_REF_SEL] = imx_clk_hw_mux("sys_pll1_ref_sel", anatop_base + 0x94, 0, 2, pll_ref_sels, ARRAY_SIZE(pll_ref_sels));
	hws[IMX8MP_SYS_PLL2_REF_SEL] = imx_clk_hw_mux("sys_pll2_ref_sel", anatop_base + 0x104, 0, 2, pll_ref_sels, ARRAY_SIZE(pll_ref_sels));
	hws[IMX8MP_SYS_PLL3_REF_SEL] = imx_clk_hw_mux("sys_pll3_ref_sel", anatop_base + 0x114, 0, 2, pll_ref_sels, ARRAY_SIZE(pll_ref_sels));

	hws[IMX8MP_AUDIO_PLL1] = imx_clk_hw_pll14xx("audio_pll1", "audio_pll1_ref_sel", anatop_base, &imx_1443x_pll);
	hws[IMX8MP_AUDIO_PLL2] = imx_clk_hw_pll14xx("audio_pll2", "audio_pll2_ref_sel", anatop_base + 0x14, &imx_1443x_pll);
	hws[IMX8MP_VIDEO_PLL1] = imx_clk_hw_pll14xx("video_pll1", "video_pll1_ref_sel", anatop_base + 0x28, &imx_1443x_pll);
	hws[IMX8MP_DRAM_PLL] = imx_clk_hw_pll14xx("dram_pll", "dram_pll_ref_sel", anatop_base + 0x50, &imx_1443x_dram_pll);
	hws[IMX8MP_GPU_PLL] = imx_clk_hw_pll14xx("gpu_pll", "gpu_pll_ref_sel", anatop_base + 0x64, &imx_1416x_pll);
	hws[IMX8MP_VPU_PLL] = imx_clk_hw_pll14xx("vpu_pll", "vpu_pll_ref_sel", anatop_base + 0x74, &imx_1416x_pll);
	hws[IMX8MP_ARM_PLL] = imx_clk_hw_pll14xx("arm_pll", "arm_pll_ref_sel", anatop_base + 0x84, &imx_1416x_pll);
	hws[IMX8MP_SYS_PLL1] = imx_clk_hw_pll14xx("sys_pll1", "sys_pll1_ref_sel", anatop_base + 0x94, &imx_1416x_pll);
	hws[IMX8MP_SYS_PLL2] = imx_clk_hw_pll14xx("sys_pll2", "sys_pll2_ref_sel", anatop_base + 0x104, &imx_1416x_pll);
	hws[IMX8MP_SYS_PLL3] = imx_clk_hw_pll14xx("sys_pll3", "sys_pll3_ref_sel", anatop_base + 0x114, &imx_1416x_pll);

	hws[IMX8MP_AUDIO_PLL1_BYPASS] = imx_clk_hw_mux_flags("audio_pll1_bypass", anatop_base, 16, 1, audio_pll1_bypass_sels, ARRAY_SIZE(audio_pll1_bypass_sels), CLK_SET_RATE_PARENT);
	hws[IMX8MP_AUDIO_PLL2_BYPASS] = imx_clk_hw_mux_flags("audio_pll2_bypass", anatop_base + 0x14, 16, 1, audio_pll2_bypass_sels, ARRAY_SIZE(audio_pll2_bypass_sels), CLK_SET_RATE_PARENT);
	hws[IMX8MP_VIDEO_PLL1_BYPASS] = imx_clk_hw_mux_flags("video_pll1_bypass", anatop_base + 0x28, 16, 1, video_pll1_bypass_sels, ARRAY_SIZE(video_pll1_bypass_sels), CLK_SET_RATE_PARENT);
	hws[IMX8MP_DRAM_PLL_BYPASS] = imx_clk_hw_mux_flags("dram_pll_bypass", anatop_base + 0x50, 16, 1, dram_pll_bypass_sels, ARRAY_SIZE(dram_pll_bypass_sels), CLK_SET_RATE_PARENT);
	hws[IMX8MP_GPU_PLL_BYPASS] = imx_clk_hw_mux_flags("gpu_pll_bypass", anatop_base + 0x64, 28, 1, gpu_pll_bypass_sels, ARRAY_SIZE(gpu_pll_bypass_sels), CLK_SET_RATE_PARENT);
	hws[IMX8MP_VPU_PLL_BYPASS] = imx_clk_hw_mux_flags("vpu_pll_bypass", anatop_base + 0x74, 28, 1, vpu_pll_bypass_sels, ARRAY_SIZE(vpu_pll_bypass_sels), CLK_SET_RATE_PARENT);
	hws[IMX8MP_ARM_PLL_BYPASS] = imx_clk_hw_mux_flags("arm_pll_bypass", anatop_base + 0x84, 28, 1, arm_pll_bypass_sels, ARRAY_SIZE(arm_pll_bypass_sels), CLK_SET_RATE_PARENT);
	hws[IMX8MP_SYS_PLL1_BYPASS] = imx_clk_hw_mux_flags("sys_pll1_bypass", anatop_base + 0x94, 28, 1, sys_pll1_bypass_sels, ARRAY_SIZE(sys_pll1_bypass_sels), CLK_SET_RATE_PARENT);
	hws[IMX8MP_SYS_PLL2_BYPASS] = imx_clk_hw_mux_flags("sys_pll2_bypass", anatop_base + 0x104, 28, 1, sys_pll2_bypass_sels, ARRAY_SIZE(sys_pll2_bypass_sels), CLK_SET_RATE_PARENT);
	hws[IMX8MP_SYS_PLL3_BYPASS] = imx_clk_hw_mux_flags("sys_pll3_bypass", anatop_base + 0x114, 28, 1, sys_pll3_bypass_sels, ARRAY_SIZE(sys_pll3_bypass_sels), CLK_SET_RATE_PARENT);

	hws[IMX8MP_AUDIO_PLL1_OUT] = imx_clk_hw_gate("audio_pll1_out", "audio_pll1_bypass", anatop_base, 13);
	hws[IMX8MP_AUDIO_PLL2_OUT] = imx_clk_hw_gate("audio_pll2_out", "audio_pll2_bypass", anatop_base + 0x14, 13);
	hws[IMX8MP_VIDEO_PLL1_OUT] = imx_clk_hw_gate("video_pll1_out", "video_pll1_bypass", anatop_base + 0x28, 13);
	hws[IMX8MP_DRAM_PLL_OUT] = imx_clk_hw_gate("dram_pll_out", "dram_pll_bypass", anatop_base + 0x50, 13);
	hws[IMX8MP_GPU_PLL_OUT] = imx_clk_hw_gate("gpu_pll_out", "gpu_pll_bypass", anatop_base + 0x64, 11);
	hws[IMX8MP_VPU_PLL_OUT] = imx_clk_hw_gate("vpu_pll_out", "vpu_pll_bypass", anatop_base + 0x74, 11);
	hws[IMX8MP_ARM_PLL_OUT] = imx_clk_hw_gate("arm_pll_out", "arm_pll_bypass", anatop_base + 0x84, 11);
	hws[IMX8MP_SYS_PLL3_OUT] = imx_clk_hw_gate("sys_pll3_out", "sys_pll3_bypass", anatop_base + 0x114, 11);

	hws[IMX8MP_SYS_PLL1_OUT] = imx_clk_hw_gate("sys_pll1_out", "sys_pll1_bypass", anatop_base + 0x94, 11);

	hws[IMX8MP_SYS_PLL1_40M] = imx_clk_hw_fixed_factor("sys_pll1_40m", "sys_pll1_out", 1, 20);
	hws[IMX8MP_SYS_PLL1_80M] = imx_clk_hw_fixed_factor("sys_pll1_80m", "sys_pll1_out", 1, 10);
	hws[IMX8MP_SYS_PLL1_100M] = imx_clk_hw_fixed_factor("sys_pll1_100m", "sys_pll1_out", 1, 8);
	hws[IMX8MP_SYS_PLL1_133M] = imx_clk_hw_fixed_factor("sys_pll1_133m", "sys_pll1_out", 1, 6);
	hws[IMX8MP_SYS_PLL1_160M] = imx_clk_hw_fixed_factor("sys_pll1_160m", "sys_pll1_out", 1, 5);
	hws[IMX8MP_SYS_PLL1_200M] = imx_clk_hw_fixed_factor("sys_pll1_200m", "sys_pll1_out", 1, 4);
	hws[IMX8MP_SYS_PLL1_266M] = imx_clk_hw_fixed_factor("sys_pll1_266m", "sys_pll1_out", 1, 3);
	hws[IMX8MP_SYS_PLL1_400M] = imx_clk_hw_fixed_factor("sys_pll1_400m", "sys_pll1_out", 1, 2);
	hws[IMX8MP_SYS_PLL1_800M] = imx_clk_hw_fixed_factor("sys_pll1_800m", "sys_pll1_out", 1, 1);

	hws[IMX8MP_SYS_PLL2_OUT] = imx_clk_hw_gate("sys_pll2_out", "sys_pll2_bypass", anatop_base + 0x104, 11);

	hws[IMX8MP_SYS_PLL2_50M] = imx_clk_hw_fixed_factor("sys_pll2_50m", "sys_pll2_out", 1, 20);
	hws[IMX8MP_SYS_PLL2_100M] = imx_clk_hw_fixed_factor("sys_pll2_100m", "sys_pll2_out", 1, 10);
	hws[IMX8MP_SYS_PLL2_125M] = imx_clk_hw_fixed_factor("sys_pll2_125m", "sys_pll2_out", 1, 8);
	hws[IMX8MP_SYS_PLL2_166M] = imx_clk_hw_fixed_factor("sys_pll2_166m", "sys_pll2_out", 1, 6);
	hws[IMX8MP_SYS_PLL2_200M] = imx_clk_hw_fixed_factor("sys_pll2_200m", "sys_pll2_out", 1, 5);
	hws[IMX8MP_SYS_PLL2_250M] = imx_clk_hw_fixed_factor("sys_pll2_250m", "sys_pll2_out", 1, 4);
	hws[IMX8MP_SYS_PLL2_333M] = imx_clk_hw_fixed_factor("sys_pll2_333m", "sys_pll2_out", 1, 3);
	hws[IMX8MP_SYS_PLL2_500M] = imx_clk_hw_fixed_factor("sys_pll2_500m", "sys_pll2_out", 1, 2);
	hws[IMX8MP_SYS_PLL2_1000M] = imx_clk_hw_fixed_factor("sys_pll2_1000m", "sys_pll2_out", 1, 1);

	hws[IMX8MP_CLK_CLKOUT1_SEL] = imx_clk_hw_mux2("clkout1_sel", anatop_base + 0x128, 4, 4,
						      imx8mp_clkout_sels, ARRAY_SIZE(imx8mp_clkout_sels));
	hws[IMX8MP_CLK_CLKOUT1_DIV] = imx_clk_hw_divider("clkout1_div", "clkout1_sel", anatop_base + 0x128, 0, 4);
	hws[IMX8MP_CLK_CLKOUT1] = imx_clk_hw_gate("clkout1", "clkout1_div", anatop_base + 0x128, 8);
	hws[IMX8MP_CLK_CLKOUT2_SEL] = imx_clk_hw_mux2("clkout2_sel", anatop_base + 0x128, 20, 4,
						      imx8mp_clkout_sels, ARRAY_SIZE(imx8mp_clkout_sels));
	hws[IMX8MP_CLK_CLKOUT2_DIV] = imx_clk_hw_divider("clkout2_div", "clkout2_sel", anatop_base + 0x128, 16, 4);
	hws[IMX8MP_CLK_CLKOUT2] = imx_clk_hw_gate("clkout2", "clkout2_div", anatop_base + 0x128, 24);

	hws[IMX8MP_CLK_A53_DIV] = imx8m_clk_hw_composite_core("arm_a53_div", imx8mp_a53_sels, ccm_base + 0x8000);
	hws[IMX8MP_CLK_A53_SRC] = hws[IMX8MP_CLK_A53_DIV];
	hws[IMX8MP_CLK_A53_CG] = hws[IMX8MP_CLK_A53_DIV];
	hws[IMX8MP_CLK_M7_CORE] = imx8m_clk_hw_composite_core("m7_core", imx8mp_m7_sels, ccm_base + 0x8080);
	hws[IMX8MP_CLK_ML_CORE] = imx8m_clk_hw_composite_core("ml_core", imx8mp_ml_sels, ccm_base + 0x8100);
	hws[IMX8MP_CLK_GPU3D_CORE] = imx8m_clk_hw_composite_core("gpu3d_core", imx8mp_gpu3d_core_sels, ccm_base + 0x8180);
	hws[IMX8MP_CLK_GPU3D_SHADER_CORE] = imx8m_clk_hw_composite("gpu3d_shader_core", imx8mp_gpu3d_shader_sels, ccm_base + 0x8200);
	hws[IMX8MP_CLK_GPU2D_CORE] = imx8m_clk_hw_composite("gpu2d_core", imx8mp_gpu2d_sels, ccm_base + 0x8280);
	hws[IMX8MP_CLK_AUDIO_AXI] = imx8m_clk_hw_composite("audio_axi", imx8mp_audio_axi_sels, ccm_base + 0x8300);
	hws[IMX8MP_CLK_AUDIO_AXI_SRC] = hws[IMX8MP_CLK_AUDIO_AXI];
	hws[IMX8MP_CLK_HSIO_AXI] = imx8m_clk_hw_composite("hsio_axi", imx8mp_hsio_axi_sels, ccm_base + 0x8380);
	hws[IMX8MP_CLK_MEDIA_ISP] = imx8m_clk_hw_composite("media_isp", imx8mp_media_isp_sels, ccm_base + 0x8400);

	/* CORE SEL */
	hws[IMX8MP_CLK_A53_CORE] = imx_clk_hw_mux2("arm_a53_core", ccm_base + 0x9880, 24, 1, imx8mp_a53_core_sels, ARRAY_SIZE(imx8mp_a53_core_sels));

	hws[IMX8MP_CLK_MAIN_AXI] = imx8m_clk_hw_composite_bus_critical("main_axi", imx8mp_main_axi_sels, ccm_base + 0x8800);
	hws[IMX8MP_CLK_ENET_AXI] = imx8m_clk_hw_composite_bus("enet_axi", imx8mp_enet_axi_sels, ccm_base + 0x8880);
	hws[IMX8MP_CLK_NAND_USDHC_BUS] = imx8m_clk_hw_composite("nand_usdhc_bus", imx8mp_nand_usdhc_sels, ccm_base + 0x8900);
	hws[IMX8MP_CLK_VPU_BUS] = imx8m_clk_hw_composite_bus("vpu_bus", imx8mp_vpu_bus_sels, ccm_base + 0x8980);
	hws[IMX8MP_CLK_MEDIA_AXI] = imx8m_clk_hw_composite_bus("media_axi", imx8mp_media_axi_sels, ccm_base + 0x8a00);
	hws[IMX8MP_CLK_MEDIA_APB] = imx8m_clk_hw_composite_bus("media_apb", imx8mp_media_apb_sels, ccm_base + 0x8a80);
	hws[IMX8MP_CLK_HDMI_APB] = imx8m_clk_hw_composite_bus("hdmi_apb", imx8mp_media_apb_sels, ccm_base + 0x8b00);
	hws[IMX8MP_CLK_HDMI_AXI] = imx8m_clk_hw_composite_bus("hdmi_axi", imx8mp_media_axi_sels, ccm_base + 0x8b80);
	hws[IMX8MP_CLK_GPU_AXI] = imx8m_clk_hw_composite_bus("gpu_axi", imx8mp_gpu_axi_sels, ccm_base + 0x8c00);
	hws[IMX8MP_CLK_GPU_AHB] = imx8m_clk_hw_composite_bus("gpu_ahb", imx8mp_gpu_ahb_sels, ccm_base + 0x8c80);
	hws[IMX8MP_CLK_NOC] = imx8m_clk_hw_composite_bus_critical("noc", imx8mp_noc_sels, ccm_base + 0x8d00);
	hws[IMX8MP_CLK_NOC_IO] = imx8m_clk_hw_composite_bus_critical("noc_io", imx8mp_noc_io_sels, ccm_base + 0x8d80);
	hws[IMX8MP_CLK_ML_AXI] = imx8m_clk_hw_composite_bus("ml_axi", imx8mp_ml_axi_sels, ccm_base + 0x8e00);
	hws[IMX8MP_CLK_ML_AHB] = imx8m_clk_hw_composite_bus("ml_ahb", imx8mp_ml_ahb_sels, ccm_base + 0x8e80);

	hws[IMX8MP_CLK_AHB] = imx8m_clk_hw_composite_bus_critical("ahb_root", imx8mp_ahb_sels, ccm_base + 0x9000);
	hws[IMX8MP_CLK_AUDIO_AHB] = imx8m_clk_hw_composite_bus("audio_ahb", imx8mp_audio_ahb_sels, ccm_base + 0x9100);
	hws[IMX8MP_CLK_MIPI_DSI_ESC_RX] = imx8m_clk_hw_composite_bus("mipi_dsi_esc_rx", imx8mp_mipi_dsi_esc_rx_sels, ccm_base + 0x9200);
	hws[IMX8MP_CLK_MEDIA_DISP2_PIX] = imx8m_clk_hw_composite_bus("media_disp2_pix", imx8mp_media_disp_pix_sels, ccm_base + 0x9300);

	hws[IMX8MP_CLK_IPG_ROOT] = imx_clk_hw_divider2("ipg_root", "ahb_root", ccm_base + 0x9080, 0, 1);

	hws[IMX8MP_CLK_DRAM_ALT] = imx8m_clk_hw_composite("dram_alt", imx8mp_dram_alt_sels, ccm_base + 0xa000);
	hws[IMX8MP_CLK_DRAM_APB] = imx8m_clk_hw_composite_critical("dram_apb", imx8mp_dram_apb_sels, ccm_base + 0xa080);
	hws[IMX8MP_CLK_VPU_G1] = imx8m_clk_hw_composite("vpu_g1", imx8mp_vpu_g1_sels, ccm_base + 0xa100);
	hws[IMX8MP_CLK_VPU_G2] = imx8m_clk_hw_composite("vpu_g2", imx8mp_vpu_g2_sels, ccm_base + 0xa180);
	hws[IMX8MP_CLK_CAN1] = imx8m_clk_hw_composite("can1", imx8mp_can1_sels, ccm_base + 0xa200);
	hws[IMX8MP_CLK_CAN2] = imx8m_clk_hw_composite("can2", imx8mp_can2_sels, ccm_base + 0xa280);
	hws[IMX8MP_CLK_PCIE_AUX] = imx8m_clk_hw_composite("pcie_aux", imx8mp_pcie_aux_sels, ccm_base + 0xa400);
	hws[IMX8MP_CLK_I2C5] = imx8m_clk_hw_composite("i2c5", imx8mp_i2c5_sels, ccm_base + 0xa480);
	hws[IMX8MP_CLK_I2C6] = imx8m_clk_hw_composite("i2c6", imx8mp_i2c6_sels, ccm_base + 0xa500);
	hws[IMX8MP_CLK_SAI1] = imx8m_clk_hw_composite("sai1", imx8mp_sai1_sels, ccm_base + 0xa580);
	hws[IMX8MP_CLK_SAI2] = imx8m_clk_hw_composite("sai2", imx8mp_sai2_sels, ccm_base + 0xa600);
	hws[IMX8MP_CLK_SAI3] = imx8m_clk_hw_composite("sai3", imx8mp_sai3_sels, ccm_base + 0xa680);
	hws[IMX8MP_CLK_SAI5] = imx8m_clk_hw_composite("sai5", imx8mp_sai5_sels, ccm_base + 0xa780);
	hws[IMX8MP_CLK_SAI6] = imx8m_clk_hw_composite("sai6", imx8mp_sai6_sels, ccm_base + 0xa800);
	hws[IMX8MP_CLK_ENET_QOS] = imx8m_clk_hw_composite("enet_qos", imx8mp_enet_qos_sels, ccm_base + 0xa880);
	hws[IMX8MP_CLK_ENET_QOS_TIMER] = imx8m_clk_hw_composite("enet_qos_timer", imx8mp_enet_qos_timer_sels, ccm_base + 0xa900);
	hws[IMX8MP_CLK_ENET_REF] = imx8m_clk_hw_composite("enet_ref", imx8mp_enet_ref_sels, ccm_base + 0xa980);
	hws[IMX8MP_CLK_ENET_TIMER] = imx8m_clk_hw_composite("enet_timer", imx8mp_enet_timer_sels, ccm_base + 0xaa00);
	hws[IMX8MP_CLK_ENET_PHY_REF] = imx8m_clk_hw_composite("enet_phy_ref", imx8mp_enet_phy_ref_sels, ccm_base + 0xaa80);
	hws[IMX8MP_CLK_NAND] = imx8m_clk_hw_composite("nand", imx8mp_nand_sels, ccm_base + 0xab00);
	hws[IMX8MP_CLK_QSPI] = imx8m_clk_hw_composite("qspi", imx8mp_qspi_sels, ccm_base + 0xab80);
	hws[IMX8MP_CLK_USDHC1] = imx8m_clk_hw_composite("usdhc1", imx8mp_usdhc1_sels, ccm_base + 0xac00);
	hws[IMX8MP_CLK_USDHC2] = imx8m_clk_hw_composite("usdhc2", imx8mp_usdhc2_sels, ccm_base + 0xac80);
	hws[IMX8MP_CLK_I2C1] = imx8m_clk_hw_composite("i2c1", imx8mp_i2c1_sels, ccm_base + 0xad00);
	hws[IMX8MP_CLK_I2C2] = imx8m_clk_hw_composite("i2c2", imx8mp_i2c2_sels, ccm_base + 0xad80);
	hws[IMX8MP_CLK_I2C3] = imx8m_clk_hw_composite("i2c3", imx8mp_i2c3_sels, ccm_base + 0xae00);
	hws[IMX8MP_CLK_I2C4] = imx8m_clk_hw_composite("i2c4", imx8mp_i2c4_sels, ccm_base + 0xae80);

	hws[IMX8MP_CLK_UART1] = imx8m_clk_hw_composite("uart1", imx8mp_uart1_sels, ccm_base + 0xaf00);
	hws[IMX8MP_CLK_UART2] = imx8m_clk_hw_composite("uart2", imx8mp_uart2_sels, ccm_base + 0xaf80);
	hws[IMX8MP_CLK_UART3] = imx8m_clk_hw_composite("uart3", imx8mp_uart3_sels, ccm_base + 0xb000);
	hws[IMX8MP_CLK_UART4] = imx8m_clk_hw_composite("uart4", imx8mp_uart4_sels, ccm_base + 0xb080);
	hws[IMX8MP_CLK_USB_CORE_REF] = imx8m_clk_hw_composite("usb_core_ref", imx8mp_usb_core_ref_sels, ccm_base + 0xb100);
	hws[IMX8MP_CLK_USB_PHY_REF] = imx8m_clk_hw_composite("usb_phy_ref", imx8mp_usb_phy_ref_sels, ccm_base + 0xb180);
	hws[IMX8MP_CLK_GIC] = imx8m_clk_hw_composite_critical("gic", imx8mp_gic_sels, ccm_base + 0xb200);
	hws[IMX8MP_CLK_ECSPI1] = imx8m_clk_hw_composite("ecspi1", imx8mp_ecspi1_sels, ccm_base + 0xb280);
	hws[IMX8MP_CLK_ECSPI2] = imx8m_clk_hw_composite("ecspi2", imx8mp_ecspi2_sels, ccm_base + 0xb300);
	hws[IMX8MP_CLK_PWM1] = imx8m_clk_hw_composite("pwm1", imx8mp_pwm1_sels, ccm_base + 0xb380);
	hws[IMX8MP_CLK_PWM2] = imx8m_clk_hw_composite("pwm2", imx8mp_pwm2_sels, ccm_base + 0xb400);
	hws[IMX8MP_CLK_PWM3] = imx8m_clk_hw_composite("pwm3", imx8mp_pwm3_sels, ccm_base + 0xb480);
	hws[IMX8MP_CLK_PWM4] = imx8m_clk_hw_composite("pwm4", imx8mp_pwm4_sels, ccm_base + 0xb500);

	hws[IMX8MP_CLK_GPT1] = imx8m_clk_hw_composite("gpt1", imx8mp_gpt1_sels, ccm_base + 0xb580);
	hws[IMX8MP_CLK_GPT2] = imx8m_clk_hw_composite("gpt2", imx8mp_gpt2_sels, ccm_base + 0xb600);
	hws[IMX8MP_CLK_GPT3] = imx8m_clk_hw_composite("gpt3", imx8mp_gpt3_sels, ccm_base + 0xb680);
	hws[IMX8MP_CLK_GPT4] = imx8m_clk_hw_composite("gpt4", imx8mp_gpt4_sels, ccm_base + 0xb700);
	hws[IMX8MP_CLK_GPT5] = imx8m_clk_hw_composite("gpt5", imx8mp_gpt5_sels, ccm_base + 0xb780);
	hws[IMX8MP_CLK_GPT6] = imx8m_clk_hw_composite("gpt6", imx8mp_gpt6_sels, ccm_base + 0xb800);
	hws[IMX8MP_CLK_WDOG] = imx8m_clk_hw_composite("wdog", imx8mp_wdog_sels, ccm_base + 0xb900);
	hws[IMX8MP_CLK_WRCLK] = imx8m_clk_hw_composite("wrclk", imx8mp_wrclk_sels, ccm_base + 0xb980);
	hws[IMX8MP_CLK_IPP_DO_CLKO1] = imx8m_clk_hw_composite("ipp_do_clko1", imx8mp_ipp_do_clko1_sels, ccm_base + 0xba00);
	hws[IMX8MP_CLK_IPP_DO_CLKO2] = imx8m_clk_hw_composite("ipp_do_clko2", imx8mp_ipp_do_clko2_sels, ccm_base + 0xba80);
	hws[IMX8MP_CLK_HDMI_FDCC_TST] = imx8m_clk_hw_composite("hdmi_fdcc_tst", imx8mp_hdmi_fdcc_tst_sels, ccm_base + 0xbb00);
	hws[IMX8MP_CLK_HDMI_24M] = imx8m_clk_hw_composite("hdmi_24m", imx8mp_hdmi_24m_sels, ccm_base + 0xbb80);
	hws[IMX8MP_CLK_HDMI_REF_266M] = imx8m_clk_hw_composite("hdmi_ref_266m", imx8mp_hdmi_ref_266m_sels, ccm_base + 0xbc00);
	hws[IMX8MP_CLK_USDHC3] = imx8m_clk_hw_composite("usdhc3", imx8mp_usdhc3_sels, ccm_base + 0xbc80);
	hws[IMX8MP_CLK_MEDIA_CAM1_PIX] = imx8m_clk_hw_composite("media_cam1_pix", imx8mp_media_cam1_pix_sels, ccm_base + 0xbd00);
	hws[IMX8MP_CLK_MEDIA_MIPI_PHY1_REF] = imx8m_clk_hw_composite("media_mipi_phy1_ref", imx8mp_media_mipi_phy1_ref_sels, ccm_base + 0xbd80);
	hws[IMX8MP_CLK_MEDIA_DISP1_PIX] = imx8m_clk_hw_composite("media_disp1_pix", imx8mp_media_disp_pix_sels, ccm_base + 0xbe00);
	hws[IMX8MP_CLK_MEDIA_CAM2_PIX] = imx8m_clk_hw_composite("media_cam2_pix", imx8mp_media_cam2_pix_sels, ccm_base + 0xbe80);
	hws[IMX8MP_CLK_MEDIA_LDB] = imx8m_clk_hw_composite("media_ldb", imx8mp_media_ldb_sels, ccm_base + 0xbf00);
	hws[IMX8MP_CLK_MEMREPAIR] = imx8m_clk_hw_composite_critical("mem_repair", imx8mp_memrepair_sels, ccm_base + 0xbf80);
	hws[IMX8MP_CLK_MEDIA_MIPI_TEST_BYTE] = imx8m_clk_hw_composite("media_mipi_test_byte", imx8mp_media_mipi_test_byte_sels, ccm_base + 0xc100);
	hws[IMX8MP_CLK_ECSPI3] = imx8m_clk_hw_composite("ecspi3", imx8mp_ecspi3_sels, ccm_base + 0xc180);
	hws[IMX8MP_CLK_PDM] = imx8m_clk_hw_composite("pdm", imx8mp_pdm_sels, ccm_base + 0xc200);
	hws[IMX8MP_CLK_VPU_VC8000E] = imx8m_clk_hw_composite("vpu_vc8000e", imx8mp_vpu_vc8000e_sels, ccm_base + 0xc280);
	hws[IMX8MP_CLK_SAI7] = imx8m_clk_hw_composite("sai7", imx8mp_sai7_sels, ccm_base + 0xc300);

	hws[IMX8MP_CLK_DRAM_ALT_ROOT] = imx_clk_hw_fixed_factor("dram_alt_root", "dram_alt", 1, 4);
	hws[IMX8MP_CLK_DRAM_CORE] = imx_clk_hw_mux2_flags("dram_core_clk", ccm_base + 0x9800, 24, 1, imx8mp_dram_core_sels, ARRAY_SIZE(imx8mp_dram_core_sels), CLK_IS_CRITICAL);

	hws[IMX8MP_CLK_DRAM1_ROOT] = imx_clk_hw_gate4_flags("dram1_root_clk", "dram_core_clk", ccm_base + 0x4050, 0, CLK_IS_CRITICAL);
	hws[IMX8MP_CLK_ECSPI1_ROOT] = imx_clk_hw_gate4("ecspi1_root_clk", "ecspi1", ccm_base + 0x4070, 0);
	hws[IMX8MP_CLK_ECSPI2_ROOT] = imx_clk_hw_gate4("ecspi2_root_clk", "ecspi2", ccm_base + 0x4080, 0);
	hws[IMX8MP_CLK_ECSPI3_ROOT] = imx_clk_hw_gate4("ecspi3_root_clk", "ecspi3", ccm_base + 0x4090, 0);
	hws[IMX8MP_CLK_ENET1_ROOT] = imx_clk_hw_gate4("enet1_root_clk", "enet_axi", ccm_base + 0x40a0, 0);
	hws[IMX8MP_CLK_GPIO1_ROOT] = imx_clk_hw_gate4("gpio1_root_clk", "ipg_root", ccm_base + 0x40b0, 0);
	hws[IMX8MP_CLK_GPIO2_ROOT] = imx_clk_hw_gate4("gpio2_root_clk", "ipg_root", ccm_base + 0x40c0, 0);
	hws[IMX8MP_CLK_GPIO3_ROOT] = imx_clk_hw_gate4("gpio3_root_clk", "ipg_root", ccm_base + 0x40d0, 0);
	hws[IMX8MP_CLK_GPIO4_ROOT] = imx_clk_hw_gate4("gpio4_root_clk", "ipg_root", ccm_base + 0x40e0, 0);
	hws[IMX8MP_CLK_GPIO5_ROOT] = imx_clk_hw_gate4("gpio5_root_clk", "ipg_root", ccm_base + 0x40f0, 0);
	hws[IMX8MP_CLK_GPT1_ROOT] = imx_clk_hw_gate4("gpt1_root_clk", "gpt1", ccm_base + 0x4100, 0);
	hws[IMX8MP_CLK_GPT2_ROOT] = imx_clk_hw_gate4("gpt2_root_clk", "gpt2", ccm_base + 0x4110, 0);
	hws[IMX8MP_CLK_GPT3_ROOT] = imx_clk_hw_gate4("gpt3_root_clk", "gpt3", ccm_base + 0x4120, 0);
	hws[IMX8MP_CLK_GPT4_ROOT] = imx_clk_hw_gate4("gpt4_root_clk", "gpt4", ccm_base + 0x4130, 0);
	hws[IMX8MP_CLK_GPT5_ROOT] = imx_clk_hw_gate4("gpt5_root_clk", "gpt5", ccm_base + 0x4140, 0);
	hws[IMX8MP_CLK_GPT6_ROOT] = imx_clk_hw_gate4("gpt6_root_clk", "gpt6", ccm_base + 0x4150, 0);
	hws[IMX8MP_CLK_I2C1_ROOT] = imx_clk_hw_gate4("i2c1_root_clk", "i2c1", ccm_base + 0x4170, 0);
	hws[IMX8MP_CLK_I2C2_ROOT] = imx_clk_hw_gate4("i2c2_root_clk", "i2c2", ccm_base + 0x4180, 0);
	hws[IMX8MP_CLK_I2C3_ROOT] = imx_clk_hw_gate4("i2c3_root_clk", "i2c3", ccm_base + 0x4190, 0);
	hws[IMX8MP_CLK_I2C4_ROOT] = imx_clk_hw_gate4("i2c4_root_clk", "i2c4", ccm_base + 0x41a0, 0);
	hws[IMX8MP_CLK_MU_ROOT] = imx_clk_hw_gate4("mu_root_clk", "ipg_root", ccm_base + 0x4210, 0);
	hws[IMX8MP_CLK_OCOTP_ROOT] = imx_clk_hw_gate4("ocotp_root_clk", "ipg_root", ccm_base + 0x4220, 0);
	hws[IMX8MP_CLK_PCIE_ROOT] = imx_clk_hw_gate4("pcie_root_clk", "pcie_aux", ccm_base + 0x4250, 0);
	hws[IMX8MP_CLK_PWM1_ROOT] = imx_clk_hw_gate4("pwm1_root_clk", "pwm1", ccm_base + 0x4280, 0);
	hws[IMX8MP_CLK_PWM2_ROOT] = imx_clk_hw_gate4("pwm2_root_clk", "pwm2", ccm_base + 0x4290, 0);
	hws[IMX8MP_CLK_PWM3_ROOT] = imx_clk_hw_gate4("pwm3_root_clk", "pwm3", ccm_base + 0x42a0, 0);
	hws[IMX8MP_CLK_PWM4_ROOT] = imx_clk_hw_gate4("pwm4_root_clk", "pwm4", ccm_base + 0x42b0, 0);
	hws[IMX8MP_CLK_QOS_ROOT] = imx_clk_hw_gate4("qos_root_clk", "ipg_root", ccm_base + 0x42c0, 0);
	hws[IMX8MP_CLK_QOS_ENET_ROOT] = imx_clk_hw_gate4("qos_enet_root_clk", "ipg_root", ccm_base + 0x42e0, 0);
	hws[IMX8MP_CLK_QSPI_ROOT] = imx_clk_hw_gate4("qspi_root_clk", "qspi", ccm_base + 0x42f0, 0);
	hws[IMX8MP_CLK_NAND_ROOT] = imx_clk_hw_gate2_shared2("nand_root_clk", "nand", ccm_base + 0x4300, 0, &share_count_nand);
	hws[IMX8MP_CLK_NAND_USDHC_BUS_RAWNAND_CLK] = imx_clk_hw_gate2_shared2("nand_usdhc_rawnand_clk", "nand_usdhc_bus", ccm_base + 0x4300, 0, &share_count_nand);
	hws[IMX8MP_CLK_I2C5_ROOT] = imx_clk_hw_gate2("i2c5_root_clk", "i2c5", ccm_base + 0x4330, 0);
	hws[IMX8MP_CLK_I2C6_ROOT] = imx_clk_hw_gate2("i2c6_root_clk", "i2c6", ccm_base + 0x4340, 0);
	hws[IMX8MP_CLK_CAN1_ROOT] = imx_clk_hw_gate2("can1_root_clk", "can1", ccm_base + 0x4350, 0);
	hws[IMX8MP_CLK_CAN2_ROOT] = imx_clk_hw_gate2("can2_root_clk", "can2", ccm_base + 0x4360, 0);
	hws[IMX8MP_CLK_SDMA1_ROOT] = imx_clk_hw_gate4("sdma1_root_clk", "ipg_root", ccm_base + 0x43a0, 0);
	hws[IMX8MP_CLK_SIM_ENET_ROOT] = imx_clk_hw_gate4("sim_enet_root_clk", "enet_axi", ccm_base + 0x4400, 0);
	hws[IMX8MP_CLK_ENET_QOS_ROOT] = imx_clk_hw_gate4("enet_qos_root_clk", "sim_enet_root_clk", ccm_base + 0x43b0, 0);
	hws[IMX8MP_CLK_GPU2D_ROOT] = imx_clk_hw_gate4("gpu2d_root_clk", "gpu2d_core", ccm_base + 0x4450, 0);
	hws[IMX8MP_CLK_GPU3D_ROOT] = imx_clk_hw_gate4("gpu3d_root_clk", "gpu3d_core", ccm_base + 0x4460, 0);
	hws[IMX8MP_CLK_UART1_ROOT] = imx_clk_hw_gate4("uart1_root_clk", "uart1", ccm_base + 0x4490, 0);
	hws[IMX8MP_CLK_UART2_ROOT] = imx_clk_hw_gate4("uart2_root_clk", "uart2", ccm_base + 0x44a0, 0);
	hws[IMX8MP_CLK_UART3_ROOT] = imx_clk_hw_gate4("uart3_root_clk", "uart3", ccm_base + 0x44b0, 0);
	hws[IMX8MP_CLK_UART4_ROOT] = imx_clk_hw_gate4("uart4_root_clk", "uart4", ccm_base + 0x44c0, 0);
	hws[IMX8MP_CLK_USB_ROOT] = imx_clk_hw_gate2_shared2("usb_root_clk", "hsio_axi", ccm_base + 0x44d0, 0, &share_count_usb);
	hws[IMX8MP_CLK_USB_SUSP] = imx_clk_hw_gate2_shared2("usb_suspend_clk", "osc_32k", ccm_base + 0x44d0, 0, &share_count_usb);
	hws[IMX8MP_CLK_USB_PHY_ROOT] = imx_clk_hw_gate4("usb_phy_root_clk", "usb_phy_ref", ccm_base + 0x44f0, 0);
	hws[IMX8MP_CLK_USDHC1_ROOT] = imx_clk_hw_gate4("usdhc1_root_clk", "usdhc1", ccm_base + 0x4510, 0);
	hws[IMX8MP_CLK_USDHC2_ROOT] = imx_clk_hw_gate4("usdhc2_root_clk", "usdhc2", ccm_base + 0x4520, 0);
	hws[IMX8MP_CLK_WDOG1_ROOT] = imx_clk_hw_gate4("wdog1_root_clk", "wdog", ccm_base + 0x4530, 0);
	hws[IMX8MP_CLK_WDOG2_ROOT] = imx_clk_hw_gate4("wdog2_root_clk", "wdog", ccm_base + 0x4540, 0);
	hws[IMX8MP_CLK_WDOG3_ROOT] = imx_clk_hw_gate4("wdog3_root_clk", "wdog", ccm_base + 0x4550, 0);
	hws[IMX8MP_CLK_VPU_G1_ROOT] = imx_clk_hw_gate4("vpu_g1_root_clk", "vpu_g1", ccm_base + 0x4560, 0);
	hws[IMX8MP_CLK_GPU_ROOT] = imx_clk_hw_gate4("gpu_root_clk", "gpu_axi", ccm_base + 0x4570, 0);
	hws[IMX8MP_CLK_VPU_VC8KE_ROOT] = imx_clk_hw_gate4("vpu_vc8ke_root_clk", "vpu_vc8000e", ccm_base + 0x4590, 0);
	hws[IMX8MP_CLK_VPU_G2_ROOT] = imx_clk_hw_gate4("vpu_g2_root_clk", "vpu_g2", ccm_base + 0x45a0, 0);
	hws[IMX8MP_CLK_NPU_ROOT] = imx_clk_hw_gate4("npu_root_clk", "ml_core", ccm_base + 0x45b0, 0);
	hws[IMX8MP_CLK_HSIO_ROOT] = imx_clk_hw_gate4("hsio_root_clk", "ipg_root", ccm_base + 0x45c0, 0);
	hws[IMX8MP_CLK_MEDIA_APB_ROOT] = imx_clk_hw_gate2_shared2("media_apb_root_clk", "media_apb", ccm_base + 0x45d0, 0, &share_count_media);
	hws[IMX8MP_CLK_MEDIA_AXI_ROOT] = imx_clk_hw_gate2_shared2("media_axi_root_clk", "media_axi", ccm_base + 0x45d0, 0, &share_count_media);
	hws[IMX8MP_CLK_MEDIA_CAM1_PIX_ROOT] = imx_clk_hw_gate2_shared2("media_cam1_pix_root_clk", "media_cam1_pix", ccm_base + 0x45d0, 0, &share_count_media);
	hws[IMX8MP_CLK_MEDIA_CAM2_PIX_ROOT] = imx_clk_hw_gate2_shared2("media_cam2_pix_root_clk", "media_cam2_pix", ccm_base + 0x45d0, 0, &share_count_media);
	hws[IMX8MP_CLK_MEDIA_DISP1_PIX_ROOT] = imx_clk_hw_gate2_shared2("media_disp1_pix_root_clk", "media_disp1_pix", ccm_base + 0x45d0, 0, &share_count_media);
	hws[IMX8MP_CLK_MEDIA_DISP2_PIX_ROOT] = imx_clk_hw_gate2_shared2("media_disp2_pix_root_clk", "media_disp2_pix", ccm_base + 0x45d0, 0, &share_count_media);
	hws[IMX8MP_CLK_MEDIA_MIPI_PHY1_REF_ROOT] = imx_clk_hw_gate2_shared2("media_mipi_phy1_ref_root", "media_mipi_phy1_ref", ccm_base + 0x45d0, 0, &share_count_media);
	hws[IMX8MP_CLK_MEDIA_LDB_ROOT] = imx_clk_hw_gate2_shared2("media_ldb_root_clk", "media_ldb", ccm_base + 0x45d0, 0, &share_count_media);
	hws[IMX8MP_CLK_MEDIA_ISP_ROOT] = imx_clk_hw_gate2_shared2("media_isp_root_clk", "media_isp", ccm_base + 0x45d0, 0, &share_count_media);

	hws[IMX8MP_CLK_USDHC3_ROOT] = imx_clk_hw_gate4("usdhc3_root_clk", "usdhc3", ccm_base + 0x45e0, 0);
	hws[IMX8MP_CLK_HDMI_ROOT] = imx_clk_hw_gate4("hdmi_root_clk", "hdmi_axi", ccm_base + 0x45f0, 0);
	hws[IMX8MP_CLK_TSENSOR_ROOT] = imx_clk_hw_gate4("tsensor_root_clk", "ipg_root", ccm_base + 0x4620, 0);
	hws[IMX8MP_CLK_VPU_ROOT] = imx_clk_hw_gate4("vpu_root_clk", "vpu_bus", ccm_base + 0x4630, 0);

	hws[IMX8MP_CLK_AUDIO_AHB_ROOT] = imx_clk_hw_gate2_shared2("audio_ahb_root", "audio_ahb", ccm_base + 0x4650, 0, &share_count_audio);
	hws[IMX8MP_CLK_AUDIO_AXI_ROOT] = imx_clk_hw_gate2_shared2("audio_axi_root", "audio_axi", ccm_base + 0x4650, 0, &share_count_audio);
	hws[IMX8MP_CLK_SAI1_ROOT] = imx_clk_hw_gate2_shared2("sai1_root", "sai1", ccm_base + 0x4650, 0, &share_count_audio);
	hws[IMX8MP_CLK_SAI2_ROOT] = imx_clk_hw_gate2_shared2("sai2_root", "sai2", ccm_base + 0x4650, 0, &share_count_audio);
	hws[IMX8MP_CLK_SAI3_ROOT] = imx_clk_hw_gate2_shared2("sai3_root", "sai3", ccm_base + 0x4650, 0, &share_count_audio);
	hws[IMX8MP_CLK_SAI5_ROOT] = imx_clk_hw_gate2_shared2("sai5_root", "sai5", ccm_base + 0x4650, 0, &share_count_audio);
	hws[IMX8MP_CLK_SAI6_ROOT] = imx_clk_hw_gate2_shared2("sai6_root", "sai6", ccm_base + 0x4650, 0, &share_count_audio);
	hws[IMX8MP_CLK_SAI7_ROOT] = imx_clk_hw_gate2_shared2("sai7_root", "sai7", ccm_base + 0x4650, 0, &share_count_audio);
	hws[IMX8MP_CLK_PDM_ROOT] = imx_clk_hw_gate2_shared2("pdm_root", "pdm", ccm_base + 0x4650, 0, &share_count_audio);

	hws[IMX8MP_CLK_ARM] = imx_clk_hw_cpu("arm", "arm_a53_core",
					     hws[IMX8MP_CLK_A53_CORE]->clk,
					     hws[IMX8MP_CLK_A53_CORE]->clk,
					     hws[IMX8MP_ARM_PLL_OUT]->clk,
					     hws[IMX8MP_CLK_A53_DIV]->clk);

	imx_check_clk_hws(hws, IMX8MP_CLK_END);

	err = of_clk_add_hw_provider(np, of_clk_hw_onecell_get, clk_hw_data);
	if (err < 0) {
		dev_err(dev, "failed to register hws for i.MX8MP\n");
		imx_unregister_hw_clocks(hws, IMX8MP_CLK_END);
		return err;
	}

	imx_register_uart_clocks();

	return 0;
}

static const struct of_device_id imx8mp_clk_of_match[] = {
	{ .compatible = "fsl,imx8mp-ccm" },
	{ /* Sentinel */ }
};
MODULE_DEVICE_TABLE(of, imx8mp_clk_of_match);

static struct platform_driver imx8mp_clk_driver = {
	.probe = imx8mp_clocks_probe,
	.driver = {
		.name = "imx8mp-ccm",
		/*
		 * Disable bind attributes: clocks are not removed and
		 * reloading the driver will crash or break devices.
		 */
		.suppress_bind_attrs = true,
		.of_match_table = imx8mp_clk_of_match,
	},
};
module_platform_driver(imx8mp_clk_driver);
module_param(mcore_booted, bool, S_IRUGO);
MODULE_PARM_DESC(mcore_booted, "See Cortex-M core is booted or not");

MODULE_AUTHOR("Anson Huang <Anson.Huang@nxp.com>");
MODULE_DESCRIPTION("NXP i.MX8MP clock driver");
MODULE_LICENSE("GPL v2");<|MERGE_RESOLUTION|>--- conflicted
+++ resolved
@@ -18,10 +18,7 @@
 static u32 share_count_nand;
 static u32 share_count_media;
 static u32 share_count_usb;
-<<<<<<< HEAD
-=======
 static u32 share_count_audio;
->>>>>>> 98817289
 
 static const char * const pll_ref_sels[] = { "osc_24m", "dummy", "dummy", "dummy", };
 static const char * const audio_pll1_bypass_sels[] = {"audio_pll1", "audio_pll1_ref_sel", };
