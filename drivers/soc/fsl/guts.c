--- conflicted
+++ resolved
@@ -20,17 +20,10 @@
 	u32	mask;
 };
 
-<<<<<<< HEAD
-static struct guts *guts;
-static struct soc_device_attribute soc_dev_attr;
-static struct soc_device *soc_dev;
-
-=======
 struct fsl_soc_data {
 	const char *sfp_compat;
 	u32 uid_offset;
 };
->>>>>>> d60c95ef
 
 /* SoC die attribute definition for QorIQ platform */
 static const struct fsl_soc_die_attr fsl_soc_die[] = {
@@ -124,75 +117,18 @@
 
 static u64 fsl_guts_get_soc_uid(const char *compat, unsigned int offset)
 {
-<<<<<<< HEAD
-	u32 svr = 0;
-
-	if (!guts || !guts->regs)
-		return svr;
-
-	if (guts->little_endian)
-		svr = ioread32(&guts->regs->svr);
-	else
-		svr = ioread32be(&guts->regs->svr);
-
-	return svr;
-}
-
-static int fsl_guts_probe(struct platform_device *pdev)
-{
-	struct device_node *root, *np = pdev->dev.of_node;
-	struct device *dev = &pdev->dev;
-	struct resource *res;
-	const struct fsl_soc_die_attr *soc_die;
-	const char *machine = NULL;
-	u32 svr;
-
-	/* Initialize guts */
-	guts = devm_kzalloc(dev, sizeof(*guts), GFP_KERNEL);
-	if (!guts)
-		return -ENOMEM;
-=======
 	struct device_node *np;
 	void __iomem *sfp_base;
 	u64 uid;
->>>>>>> d60c95ef
 
 	np = of_find_compatible_node(NULL, NULL, compat);
 	if (!np)
 		return 0;
 
-<<<<<<< HEAD
-	res = platform_get_resource(pdev, IORESOURCE_MEM, 0);
-	guts->regs = devm_ioremap_resource(dev, res);
-	if (IS_ERR(guts->regs))
-		return PTR_ERR(guts->regs);
-
-	/* Register soc device */
-	root = of_find_node_by_path("/");
-	if (of_property_read_string(root, "model", &machine))
-		of_property_read_string_index(root, "compatible", 0, &machine);
-	if (machine) {
-		soc_dev_attr.machine = devm_kstrdup(dev, machine, GFP_KERNEL);
-		if (!soc_dev_attr.machine) {
-			of_node_put(root);
-			return -ENOMEM;
-		}
-	}
-	of_node_put(root);
-
-	svr = fsl_guts_get_svr();
-	soc_die = fsl_soc_die_match(svr, fsl_soc_die);
-	if (soc_die) {
-		soc_dev_attr.family = devm_kasprintf(dev, GFP_KERNEL,
-						     "QorIQ %s", soc_die->die);
-	} else {
-		soc_dev_attr.family = devm_kasprintf(dev, GFP_KERNEL, "QorIQ");
-=======
 	sfp_base = of_iomap(np, 0);
 	if (!sfp_base) {
 		of_node_put(np);
 		return 0;
->>>>>>> d60c95ef
 	}
 
 	uid = ioread32(sfp_base + offset);
@@ -202,14 +138,7 @@
 	iounmap(sfp_base);
 	of_node_put(np);
 
-<<<<<<< HEAD
-static int fsl_guts_remove(struct platform_device *dev)
-{
-	soc_device_unregister(soc_dev);
-	return 0;
-=======
 	return uid;
->>>>>>> d60c95ef
 }
 
 static const struct fsl_soc_data ls1028a_data = {
