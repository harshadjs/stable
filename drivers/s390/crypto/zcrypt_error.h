--- conflicted
+++ resolved
@@ -83,20 +83,6 @@
 	int queue = AP_QID_QUEUE(zq->queue->qid);
 
 	switch (ehdr->reply_code) {
-<<<<<<< HEAD
-	case REP82_ERROR_OPERAND_INVALID:
-	case REP82_ERROR_OPERAND_SIZE:
-	case REP82_ERROR_EVEN_MOD_IN_OPND:
-	case REP88_ERROR_MESSAGE_MALFORMD:
-	case REP82_ERROR_INVALID_DOMAIN_PRECHECK:
-	case REP82_ERROR_INVALID_DOMAIN_PENDING:
-	case REP82_ERROR_INVALID_SPECIAL_CMD:
-	case REP82_ERROR_FILTERED_BY_HYPERVISOR:
-	//   REP88_ERROR_INVALID_KEY		// '82' CEX2A
-	//   REP88_ERROR_OPERAND		// '84' CEX2A
-	//   REP88_ERROR_OPERAND_EVEN_MOD	// '85' CEX2A
-		/* Invalid input data. */
-=======
 	case REP82_ERROR_INVALID_MSG_LEN:	 /* 0x23 */
 	case REP82_ERROR_RESERVD_FIELD:		 /* 0x24 */
 	case REP82_ERROR_FORMAT_FIELD:		 /* 0x29 */
@@ -112,7 +98,6 @@
 	case REP88_ERROR_MESSAGE_MALFORMD:	 /* 0x22 */
 	case REP88_ERROR_KEY_TYPE:		 /* 0x34 */
 		/* RY indicates malformed request */
->>>>>>> d1988041
 		ZCRYPT_DBF(DBF_WARN,
 			   "dev=%02x.%04x RY=0x%02x => rc=EINVAL\n",
 			   card, queue, ehdr->reply_code);
