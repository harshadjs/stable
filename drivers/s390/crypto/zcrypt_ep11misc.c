--- conflicted
+++ resolved
@@ -1118,10 +1118,6 @@
 	size_t req_pl_size, pinblob_size = 0;
 	struct ep11_target_dev target;
 	struct ep11_urb *urb = NULL;
-<<<<<<< HEAD
-	size_t req_pl_size;
-=======
->>>>>>> bd3a9e57
 	int api, rc = -ENOMEM;
 	u8 *p;
 
