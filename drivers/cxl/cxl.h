--- conflicted
+++ resolved
@@ -688,11 +688,7 @@
 				   struct device *uport_dev,
 				   resource_size_t component_reg_phys,
 				   struct cxl_dport *parent_dport);
-<<<<<<< HEAD
-struct cxl_port *find_cxl_root(struct device *dev);
-=======
 struct cxl_port *find_cxl_root(struct cxl_port *port);
->>>>>>> 98817289
 int devm_cxl_enumerate_ports(struct cxl_memdev *cxlmd);
 void cxl_bus_rescan(void);
 void cxl_bus_drain(void);
