// SPDX-License-Identifier: GPL-2.0
/*
 * System Control and Management Interface (SCMI) Performance Protocol
 *
 * Copyright (C) 2018-2023 ARM Ltd.
 */

#define pr_fmt(fmt) "SCMI Notifications PERF - " fmt

#include <linux/bits.h>
#include <linux/hashtable.h>
#include <linux/io.h>
#include <linux/log2.h>
#include <linux/module.h>
#include <linux/of.h>
#include <linux/platform_device.h>
#include <linux/pm_opp.h>
#include <linux/scmi_protocol.h>
#include <linux/sort.h>
#include <linux/xarray.h>

#include <trace/events/scmi.h>

#include "protocols.h"
#include "notify.h"

#define MAX_OPPS		16

enum scmi_performance_protocol_cmd {
	PERF_DOMAIN_ATTRIBUTES = 0x3,
	PERF_DESCRIBE_LEVELS = 0x4,
	PERF_LIMITS_SET = 0x5,
	PERF_LIMITS_GET = 0x6,
	PERF_LEVEL_SET = 0x7,
	PERF_LEVEL_GET = 0x8,
	PERF_NOTIFY_LIMITS = 0x9,
	PERF_NOTIFY_LEVEL = 0xa,
	PERF_DESCRIBE_FASTCHANNEL = 0xb,
	PERF_DOMAIN_NAME_GET = 0xc,
};

enum {
	PERF_FC_LEVEL,
	PERF_FC_LIMIT,
	PERF_FC_MAX,
};

struct scmi_opp {
	u32 perf;
	u32 power;
	u32 trans_latency_us;
	u32 indicative_freq;
	u32 level_index;
	struct hlist_node hash;
};

struct scmi_msg_resp_perf_attributes {
	__le16 num_domains;
	__le16 flags;
#define POWER_SCALE_IN_MILLIWATT(x)	((x) & BIT(0))
#define POWER_SCALE_IN_MICROWATT(x)	((x) & BIT(1))
	__le32 stats_addr_low;
	__le32 stats_addr_high;
	__le32 stats_size;
};

struct scmi_msg_resp_perf_domain_attributes {
	__le32 flags;
#define SUPPORTS_SET_LIMITS(x)		((x) & BIT(31))
#define SUPPORTS_SET_PERF_LVL(x)	((x) & BIT(30))
#define SUPPORTS_PERF_LIMIT_NOTIFY(x)	((x) & BIT(29))
#define SUPPORTS_PERF_LEVEL_NOTIFY(x)	((x) & BIT(28))
#define SUPPORTS_PERF_FASTCHANNELS(x)	((x) & BIT(27))
#define SUPPORTS_EXTENDED_NAMES(x)	((x) & BIT(26))
#define SUPPORTS_LEVEL_INDEXING(x)	((x) & BIT(25))
	__le32 rate_limit_us;
	__le32 sustained_freq_khz;
	__le32 sustained_perf_level;
	    u8 name[SCMI_SHORT_NAME_MAX_SIZE];
};

struct scmi_msg_perf_describe_levels {
	__le32 domain;
	__le32 level_index;
};

struct scmi_perf_set_limits {
	__le32 domain;
	__le32 max_level;
	__le32 min_level;
};

struct scmi_perf_get_limits {
	__le32 max_level;
	__le32 min_level;
};

struct scmi_perf_set_level {
	__le32 domain;
	__le32 level;
};

struct scmi_perf_notify_level_or_limits {
	__le32 domain;
	__le32 notify_enable;
};

struct scmi_perf_limits_notify_payld {
	__le32 agent_id;
	__le32 domain_id;
	__le32 range_max;
	__le32 range_min;
};

struct scmi_perf_level_notify_payld {
	__le32 agent_id;
	__le32 domain_id;
	__le32 performance_level;
};

struct scmi_msg_resp_perf_describe_levels {
	__le16 num_returned;
	__le16 num_remaining;
	struct {
		__le32 perf_val;
		__le32 power;
		__le16 transition_latency_us;
		__le16 reserved;
	} opp[];
};

struct scmi_msg_resp_perf_describe_levels_v4 {
	__le16 num_returned;
	__le16 num_remaining;
	struct {
		__le32 perf_val;
		__le32 power;
		__le16 transition_latency_us;
		__le16 reserved;
		__le32 indicative_freq;
		__le32 level_index;
	} opp[];
};

struct perf_dom_info {
	u32 id;
	bool set_limits;
	bool perf_limit_notify;
	bool perf_level_notify;
	bool perf_fastchannels;
	bool level_indexing_mode;
	u32 opp_count;
	u32 sustained_freq_khz;
	u32 sustained_perf_level;
	unsigned long mult_factor;
<<<<<<< HEAD
	char name[SCMI_MAX_STR_SIZE];
=======
	struct scmi_perf_domain_info info;
>>>>>>> 98817289
	struct scmi_opp opp[MAX_OPPS];
	struct scmi_fc_info *fc_info;
	struct xarray opps_by_idx;
	struct xarray opps_by_lvl;
	DECLARE_HASHTABLE(opps_by_freq, ilog2(MAX_OPPS));
};

#define LOOKUP_BY_FREQ(__htp, __freq)					\
({									\
		/* u32 cast is needed to pick right hash func */	\
		u32 f_ = (u32)(__freq);					\
		struct scmi_opp *_opp;					\
									\
		hash_for_each_possible((__htp), _opp, hash, f_)		\
			if (_opp->indicative_freq == f_)		\
				break;					\
		_opp;							\
})

struct scmi_perf_info {
	u32 version;
	u16 num_domains;
	enum scmi_power_scale power_scale;
	u64 stats_addr;
	u32 stats_size;
	struct perf_dom_info *dom_info;
};

static enum scmi_performance_protocol_cmd evt_2_cmd[] = {
	PERF_NOTIFY_LIMITS,
	PERF_NOTIFY_LEVEL,
};

static int scmi_perf_attributes_get(const struct scmi_protocol_handle *ph,
				    struct scmi_perf_info *pi)
{
	int ret;
	struct scmi_xfer *t;
	struct scmi_msg_resp_perf_attributes *attr;

	ret = ph->xops->xfer_get_init(ph, PROTOCOL_ATTRIBUTES, 0,
				      sizeof(*attr), &t);
	if (ret)
		return ret;

	attr = t->rx.buf;

	ret = ph->xops->do_xfer(ph, t);
	if (!ret) {
		u16 flags = le16_to_cpu(attr->flags);

		pi->num_domains = le16_to_cpu(attr->num_domains);

		if (POWER_SCALE_IN_MILLIWATT(flags))
			pi->power_scale = SCMI_POWER_MILLIWATTS;
		if (PROTOCOL_REV_MAJOR(pi->version) >= 0x3)
			if (POWER_SCALE_IN_MICROWATT(flags))
				pi->power_scale = SCMI_POWER_MICROWATTS;

		pi->stats_addr = le32_to_cpu(attr->stats_addr_low) |
				(u64)le32_to_cpu(attr->stats_addr_high) << 32;
		pi->stats_size = le32_to_cpu(attr->stats_size);
	}

	ph->xops->xfer_put(ph, t);
	return ret;
}

static void scmi_perf_xa_destroy(void *data)
{
	int domain;
	struct scmi_perf_info *pinfo = data;

	for (domain = 0; domain < pinfo->num_domains; domain++) {
		xa_destroy(&((pinfo->dom_info + domain)->opps_by_idx));
		xa_destroy(&((pinfo->dom_info + domain)->opps_by_lvl));
	}
}

static int
scmi_perf_domain_attributes_get(const struct scmi_protocol_handle *ph,
				struct perf_dom_info *dom_info,
				u32 version)
{
	int ret;
	u32 flags;
	struct scmi_xfer *t;
	struct scmi_msg_resp_perf_domain_attributes *attr;

	ret = ph->xops->xfer_get_init(ph, PERF_DOMAIN_ATTRIBUTES,
				      sizeof(dom_info->id), sizeof(*attr), &t);
	if (ret)
		return ret;

	put_unaligned_le32(dom_info->id, t->tx.buf);
	attr = t->rx.buf;

	ret = ph->xops->do_xfer(ph, t);
	if (!ret) {
		flags = le32_to_cpu(attr->flags);

		dom_info->set_limits = SUPPORTS_SET_LIMITS(flags);
		dom_info->info.set_perf = SUPPORTS_SET_PERF_LVL(flags);
		dom_info->perf_limit_notify = SUPPORTS_PERF_LIMIT_NOTIFY(flags);
		dom_info->perf_level_notify = SUPPORTS_PERF_LEVEL_NOTIFY(flags);
		dom_info->perf_fastchannels = SUPPORTS_PERF_FASTCHANNELS(flags);
		if (PROTOCOL_REV_MAJOR(version) >= 0x4)
			dom_info->level_indexing_mode =
				SUPPORTS_LEVEL_INDEXING(flags);
		dom_info->sustained_freq_khz =
					le32_to_cpu(attr->sustained_freq_khz);
		dom_info->sustained_perf_level =
					le32_to_cpu(attr->sustained_perf_level);
		if (!dom_info->sustained_freq_khz ||
		    !dom_info->sustained_perf_level ||
		    dom_info->level_indexing_mode)
			/* CPUFreq converts to kHz, hence default 1000 */
			dom_info->mult_factor =	1000;
		else
			dom_info->mult_factor =
					(dom_info->sustained_freq_khz * 1000UL)
					/ dom_info->sustained_perf_level;
<<<<<<< HEAD
		strscpy(dom_info->name, attr->name, SCMI_SHORT_NAME_MAX_SIZE);
=======
		strscpy(dom_info->info.name, attr->name,
			SCMI_SHORT_NAME_MAX_SIZE);
>>>>>>> 98817289
	}

	ph->xops->xfer_put(ph, t);

	/*
	 * If supported overwrite short name with the extended one;
	 * on error just carry on and use already provided short name.
	 */
	if (!ret && PROTOCOL_REV_MAJOR(version) >= 0x3 &&
	    SUPPORTS_EXTENDED_NAMES(flags))
		ph->hops->extended_name_get(ph, PERF_DOMAIN_NAME_GET,
					    dom_info->id, dom_info->info.name,
					    SCMI_MAX_STR_SIZE);

	if (dom_info->level_indexing_mode) {
		xa_init(&dom_info->opps_by_idx);
		xa_init(&dom_info->opps_by_lvl);
		hash_init(dom_info->opps_by_freq);
	}

	return ret;
}

static int opp_cmp_func(const void *opp1, const void *opp2)
{
	const struct scmi_opp *t1 = opp1, *t2 = opp2;

	return t1->perf - t2->perf;
}

struct scmi_perf_ipriv {
	u32 version;
	struct perf_dom_info *perf_dom;
};

static void iter_perf_levels_prepare_message(void *message,
					     unsigned int desc_index,
					     const void *priv)
{
	struct scmi_msg_perf_describe_levels *msg = message;
	const struct scmi_perf_ipriv *p = priv;

	msg->domain = cpu_to_le32(p->perf_dom->id);
	/* Set the number of OPPs to be skipped/already read */
	msg->level_index = cpu_to_le32(desc_index);
}

static int iter_perf_levels_update_state(struct scmi_iterator_state *st,
					 const void *response, void *priv)
{
	const struct scmi_msg_resp_perf_describe_levels *r = response;

	st->num_returned = le16_to_cpu(r->num_returned);
	st->num_remaining = le16_to_cpu(r->num_remaining);

	return 0;
}

static inline void
process_response_opp(struct scmi_opp *opp, unsigned int loop_idx,
		     const struct scmi_msg_resp_perf_describe_levels *r)
{
	opp->perf = le32_to_cpu(r->opp[loop_idx].perf_val);
	opp->power = le32_to_cpu(r->opp[loop_idx].power);
	opp->trans_latency_us =
		le16_to_cpu(r->opp[loop_idx].transition_latency_us);
}

static inline void
process_response_opp_v4(struct perf_dom_info *dom, struct scmi_opp *opp,
			unsigned int loop_idx,
			const struct scmi_msg_resp_perf_describe_levels_v4 *r)
{
	opp->perf = le32_to_cpu(r->opp[loop_idx].perf_val);
	opp->power = le32_to_cpu(r->opp[loop_idx].power);
	opp->trans_latency_us =
		le16_to_cpu(r->opp[loop_idx].transition_latency_us);

	/* Note that PERF v4 reports always five 32-bit words */
	opp->indicative_freq = le32_to_cpu(r->opp[loop_idx].indicative_freq);
	if (dom->level_indexing_mode) {
		opp->level_index = le32_to_cpu(r->opp[loop_idx].level_index);

		xa_store(&dom->opps_by_idx, opp->level_index, opp, GFP_KERNEL);
		xa_store(&dom->opps_by_lvl, opp->perf, opp, GFP_KERNEL);
		hash_add(dom->opps_by_freq, &opp->hash, opp->indicative_freq);
	}
}

static int
iter_perf_levels_process_response(const struct scmi_protocol_handle *ph,
				  const void *response,
				  struct scmi_iterator_state *st, void *priv)
{
	struct scmi_opp *opp;
	struct scmi_perf_ipriv *p = priv;

	opp = &p->perf_dom->opp[st->desc_index + st->loop_idx];
	if (PROTOCOL_REV_MAJOR(p->version) <= 0x3)
		process_response_opp(opp, st->loop_idx, response);
	else
		process_response_opp_v4(p->perf_dom, opp, st->loop_idx,
					response);
	p->perf_dom->opp_count++;

	dev_dbg(ph->dev, "Level %d Power %d Latency %dus Ifreq %d Index %d\n",
		opp->perf, opp->power, opp->trans_latency_us,
		opp->indicative_freq, opp->level_index);

	return 0;
}

static int
scmi_perf_describe_levels_get(const struct scmi_protocol_handle *ph,
			      struct perf_dom_info *perf_dom, u32 version)
{
	int ret;
	void *iter;
	struct scmi_iterator_ops ops = {
		.prepare_message = iter_perf_levels_prepare_message,
		.update_state = iter_perf_levels_update_state,
		.process_response = iter_perf_levels_process_response,
	};
	struct scmi_perf_ipriv ppriv = {
		.version = version,
		.perf_dom = perf_dom,
	};

	iter = ph->hops->iter_response_init(ph, &ops, MAX_OPPS,
					    PERF_DESCRIBE_LEVELS,
					    sizeof(struct scmi_msg_perf_describe_levels),
					    &ppriv);
	if (IS_ERR(iter))
		return PTR_ERR(iter);

	ret = ph->hops->iter_response_run(iter);
	if (ret)
		return ret;

	if (perf_dom->opp_count)
		sort(perf_dom->opp, perf_dom->opp_count,
		     sizeof(struct scmi_opp), opp_cmp_func, NULL);

	return ret;
}

static int scmi_perf_num_domains_get(const struct scmi_protocol_handle *ph)
{
	struct scmi_perf_info *pi = ph->get_priv(ph);

	return pi->num_domains;
}

static inline struct perf_dom_info *
scmi_perf_domain_lookup(const struct scmi_protocol_handle *ph, u32 domain)
{
	struct scmi_perf_info *pi = ph->get_priv(ph);

	if (domain >= pi->num_domains)
		return ERR_PTR(-EINVAL);

	return pi->dom_info + domain;
}

static const struct scmi_perf_domain_info *
scmi_perf_info_get(const struct scmi_protocol_handle *ph, u32 domain)
{
	struct perf_dom_info *dom;

	dom = scmi_perf_domain_lookup(ph, domain);
	if (IS_ERR(dom))
		return ERR_PTR(-EINVAL);

	return &dom->info;
}

static int scmi_perf_msg_limits_set(const struct scmi_protocol_handle *ph,
				    u32 domain, u32 max_perf, u32 min_perf)
{
	int ret;
	struct scmi_xfer *t;
	struct scmi_perf_set_limits *limits;

	ret = ph->xops->xfer_get_init(ph, PERF_LIMITS_SET,
				      sizeof(*limits), 0, &t);
	if (ret)
		return ret;

	limits = t->tx.buf;
	limits->domain = cpu_to_le32(domain);
	limits->max_level = cpu_to_le32(max_perf);
	limits->min_level = cpu_to_le32(min_perf);

	ret = ph->xops->do_xfer(ph, t);

	ph->xops->xfer_put(ph, t);
	return ret;
}

<<<<<<< HEAD
static inline struct perf_dom_info *
scmi_perf_domain_lookup(const struct scmi_protocol_handle *ph, u32 domain)
{
	struct scmi_perf_info *pi = ph->get_priv(ph);

	if (domain >= pi->num_domains)
		return ERR_PTR(-EINVAL);

	return pi->dom_info + domain;
}

static int scmi_perf_limits_set(const struct scmi_protocol_handle *ph,
				u32 domain, u32 max_perf, u32 min_perf)
{
	struct scmi_perf_info *pi = ph->get_priv(ph);
	struct perf_dom_info *dom;

	dom = scmi_perf_domain_lookup(ph, domain);
	if (IS_ERR(dom))
		return PTR_ERR(dom);

	if (PROTOCOL_REV_MAJOR(pi->version) >= 0x3 && !max_perf && !min_perf)
		return -EINVAL;

=======
static int __scmi_perf_limits_set(const struct scmi_protocol_handle *ph,
				  struct perf_dom_info *dom, u32 max_perf,
				  u32 min_perf)
{
>>>>>>> 98817289
	if (dom->fc_info && dom->fc_info[PERF_FC_LIMIT].set_addr) {
		struct scmi_fc_info *fci = &dom->fc_info[PERF_FC_LIMIT];

		trace_scmi_fc_call(SCMI_PROTOCOL_PERF, PERF_LIMITS_SET,
				   dom->id, min_perf, max_perf);
		iowrite32(max_perf, fci->set_addr);
		iowrite32(min_perf, fci->set_addr + 4);
		ph->hops->fastchannel_db_ring(fci->set_db);
		return 0;
	}

	return scmi_perf_msg_limits_set(ph, dom->id, max_perf, min_perf);
}

static int scmi_perf_limits_set(const struct scmi_protocol_handle *ph,
				u32 domain, u32 max_perf, u32 min_perf)
{
	struct scmi_perf_info *pi = ph->get_priv(ph);
	struct perf_dom_info *dom;

	dom = scmi_perf_domain_lookup(ph, domain);
	if (IS_ERR(dom))
		return PTR_ERR(dom);

	if (PROTOCOL_REV_MAJOR(pi->version) >= 0x3 && !max_perf && !min_perf)
		return -EINVAL;

	if (dom->level_indexing_mode) {
		struct scmi_opp *opp;

		if (min_perf) {
			opp = xa_load(&dom->opps_by_lvl, min_perf);
			if (!opp)
				return -EIO;

			min_perf = opp->level_index;
		}

		if (max_perf) {
			opp = xa_load(&dom->opps_by_lvl, max_perf);
			if (!opp)
				return -EIO;

			max_perf = opp->level_index;
		}
	}

	return __scmi_perf_limits_set(ph, dom, max_perf, min_perf);
}

static int scmi_perf_msg_limits_get(const struct scmi_protocol_handle *ph,
				    u32 domain, u32 *max_perf, u32 *min_perf)
{
	int ret;
	struct scmi_xfer *t;
	struct scmi_perf_get_limits *limits;

	ret = ph->xops->xfer_get_init(ph, PERF_LIMITS_GET,
				      sizeof(__le32), 0, &t);
	if (ret)
		return ret;

	put_unaligned_le32(domain, t->tx.buf);

	ret = ph->xops->do_xfer(ph, t);
	if (!ret) {
		limits = t->rx.buf;

		*max_perf = le32_to_cpu(limits->max_level);
		*min_perf = le32_to_cpu(limits->min_level);
	}

	ph->xops->xfer_put(ph, t);
	return ret;
}

static int __scmi_perf_limits_get(const struct scmi_protocol_handle *ph,
				  struct perf_dom_info *dom, u32 *max_perf,
				  u32 *min_perf)
{
<<<<<<< HEAD
	struct perf_dom_info *dom;

	dom = scmi_perf_domain_lookup(ph, domain);
	if (IS_ERR(dom))
		return PTR_ERR(dom);

=======
>>>>>>> 98817289
	if (dom->fc_info && dom->fc_info[PERF_FC_LIMIT].get_addr) {
		struct scmi_fc_info *fci = &dom->fc_info[PERF_FC_LIMIT];

		*max_perf = ioread32(fci->get_addr);
		*min_perf = ioread32(fci->get_addr + 4);
		trace_scmi_fc_call(SCMI_PROTOCOL_PERF, PERF_LIMITS_GET,
				   dom->id, *min_perf, *max_perf);
		return 0;
	}

	return scmi_perf_msg_limits_get(ph, dom->id, max_perf, min_perf);
}

static int scmi_perf_limits_get(const struct scmi_protocol_handle *ph,
				u32 domain, u32 *max_perf, u32 *min_perf)
{
	int ret;
	struct perf_dom_info *dom;

	dom = scmi_perf_domain_lookup(ph, domain);
	if (IS_ERR(dom))
		return PTR_ERR(dom);

	ret = __scmi_perf_limits_get(ph, dom, max_perf, min_perf);
	if (ret)
		return ret;

	if (dom->level_indexing_mode) {
		struct scmi_opp *opp;

		opp = xa_load(&dom->opps_by_idx, *min_perf);
		if (!opp)
			return -EIO;

		*min_perf = opp->perf;

		opp = xa_load(&dom->opps_by_idx, *max_perf);
		if (!opp)
			return -EIO;

		*max_perf = opp->perf;
	}

	return 0;
}

static int scmi_perf_msg_level_set(const struct scmi_protocol_handle *ph,
				   u32 domain, u32 level, bool poll)
{
	int ret;
	struct scmi_xfer *t;
	struct scmi_perf_set_level *lvl;

	ret = ph->xops->xfer_get_init(ph, PERF_LEVEL_SET, sizeof(*lvl), 0, &t);
	if (ret)
		return ret;

	t->hdr.poll_completion = poll;
	lvl = t->tx.buf;
	lvl->domain = cpu_to_le32(domain);
	lvl->level = cpu_to_le32(level);

	ret = ph->xops->do_xfer(ph, t);

	ph->xops->xfer_put(ph, t);
	return ret;
}

static int __scmi_perf_level_set(const struct scmi_protocol_handle *ph,
				 struct perf_dom_info *dom, u32 level,
				 bool poll)
{
<<<<<<< HEAD
	struct perf_dom_info *dom;

	dom = scmi_perf_domain_lookup(ph, domain);
	if (IS_ERR(dom))
		return PTR_ERR(dom);

=======
>>>>>>> 98817289
	if (dom->fc_info && dom->fc_info[PERF_FC_LEVEL].set_addr) {
		struct scmi_fc_info *fci = &dom->fc_info[PERF_FC_LEVEL];

		trace_scmi_fc_call(SCMI_PROTOCOL_PERF, PERF_LEVEL_SET,
				   dom->id, level, 0);
		iowrite32(level, fci->set_addr);
		ph->hops->fastchannel_db_ring(fci->set_db);
		return 0;
	}

	return scmi_perf_msg_level_set(ph, dom->id, level, poll);
}

static int scmi_perf_level_set(const struct scmi_protocol_handle *ph,
			       u32 domain, u32 level, bool poll)
{
	struct perf_dom_info *dom;

	dom = scmi_perf_domain_lookup(ph, domain);
	if (IS_ERR(dom))
		return PTR_ERR(dom);

	if (dom->level_indexing_mode) {
		struct scmi_opp *opp;

		opp = xa_load(&dom->opps_by_lvl, level);
		if (!opp)
			return -EIO;

		level = opp->level_index;
	}

	return __scmi_perf_level_set(ph, dom, level, poll);
}

static int scmi_perf_msg_level_get(const struct scmi_protocol_handle *ph,
				   u32 domain, u32 *level, bool poll)
{
	int ret;
	struct scmi_xfer *t;

	ret = ph->xops->xfer_get_init(ph, PERF_LEVEL_GET,
				     sizeof(u32), sizeof(u32), &t);
	if (ret)
		return ret;

	t->hdr.poll_completion = poll;
	put_unaligned_le32(domain, t->tx.buf);

	ret = ph->xops->do_xfer(ph, t);
	if (!ret)
		*level = get_unaligned_le32(t->rx.buf);

	ph->xops->xfer_put(ph, t);
	return ret;
}

static int __scmi_perf_level_get(const struct scmi_protocol_handle *ph,
				 struct perf_dom_info *dom, u32 *level,
				 bool poll)
{
<<<<<<< HEAD
	struct perf_dom_info *dom;

	dom = scmi_perf_domain_lookup(ph, domain);
	if (IS_ERR(dom))
		return PTR_ERR(dom);

=======
>>>>>>> 98817289
	if (dom->fc_info && dom->fc_info[PERF_FC_LEVEL].get_addr) {
		*level = ioread32(dom->fc_info[PERF_FC_LEVEL].get_addr);
		trace_scmi_fc_call(SCMI_PROTOCOL_PERF, PERF_LEVEL_GET,
				   dom->id, *level, 0);
		return 0;
	}

	return scmi_perf_msg_level_get(ph, dom->id, level, poll);
}

static int scmi_perf_level_get(const struct scmi_protocol_handle *ph,
			       u32 domain, u32 *level, bool poll)
{
	int ret;
	struct perf_dom_info *dom;

	dom = scmi_perf_domain_lookup(ph, domain);
	if (IS_ERR(dom))
		return PTR_ERR(dom);

	ret = __scmi_perf_level_get(ph, dom, level, poll);
	if (ret)
		return ret;

	if (dom->level_indexing_mode) {
		struct scmi_opp *opp;

		opp = xa_load(&dom->opps_by_idx, *level);
		if (!opp)
			return -EIO;

		*level = opp->perf;
	}

	return 0;
}

static int scmi_perf_level_limits_notify(const struct scmi_protocol_handle *ph,
					 u32 domain, int message_id,
					 bool enable)
{
	int ret;
	struct scmi_xfer *t;
	struct scmi_perf_notify_level_or_limits *notify;

	ret = ph->xops->xfer_get_init(ph, message_id, sizeof(*notify), 0, &t);
	if (ret)
		return ret;

	notify = t->tx.buf;
	notify->domain = cpu_to_le32(domain);
	notify->notify_enable = enable ? cpu_to_le32(BIT(0)) : 0;

	ret = ph->xops->do_xfer(ph, t);

	ph->xops->xfer_put(ph, t);
	return ret;
}

static void scmi_perf_domain_init_fc(const struct scmi_protocol_handle *ph,
				     u32 domain, struct scmi_fc_info **p_fc)
{
	struct scmi_fc_info *fc;

	fc = devm_kcalloc(ph->dev, PERF_FC_MAX, sizeof(*fc), GFP_KERNEL);
	if (!fc)
		return;

	ph->hops->fastchannel_init(ph, PERF_DESCRIBE_FASTCHANNEL,
				   PERF_LEVEL_SET, 4, domain,
				   &fc[PERF_FC_LEVEL].set_addr,
				   &fc[PERF_FC_LEVEL].set_db);

	ph->hops->fastchannel_init(ph, PERF_DESCRIBE_FASTCHANNEL,
				   PERF_LEVEL_GET, 4, domain,
				   &fc[PERF_FC_LEVEL].get_addr, NULL);

	ph->hops->fastchannel_init(ph, PERF_DESCRIBE_FASTCHANNEL,
				   PERF_LIMITS_SET, 8, domain,
				   &fc[PERF_FC_LIMIT].set_addr,
				   &fc[PERF_FC_LIMIT].set_db);

	ph->hops->fastchannel_init(ph, PERF_DESCRIBE_FASTCHANNEL,
				   PERF_LIMITS_GET, 8, domain,
				   &fc[PERF_FC_LIMIT].get_addr, NULL);

	*p_fc = fc;
}

/* Device specific ops */
static int scmi_dev_domain_id(struct device *dev)
{
	struct of_phandle_args clkspec;

	if (of_parse_phandle_with_args(dev->of_node, "clocks", "#clock-cells",
				       0, &clkspec))
		return -EINVAL;

	return clkspec.args[0];
}

static int scmi_dvfs_device_opps_add(const struct scmi_protocol_handle *ph,
				     struct device *dev)
{
	int idx, ret, domain;
	unsigned long freq;
	struct perf_dom_info *dom;

	domain = scmi_dev_domain_id(dev);
	if (domain < 0)
		return -EINVAL;

	dom = scmi_perf_domain_lookup(ph, domain);
	if (IS_ERR(dom))
		return PTR_ERR(dom);

	for (idx = 0; idx < dom->opp_count; idx++) {
		if (!dom->level_indexing_mode)
			freq = dom->opp[idx].perf * dom->mult_factor;
		else
			freq = dom->opp[idx].indicative_freq * dom->mult_factor;

		ret = dev_pm_opp_add(dev, freq, 0);
		if (ret) {
			dev_warn(dev, "failed to add opp %luHz\n", freq);
			dev_pm_opp_remove_all_dynamic(dev);
			return ret;
		}

		dev_dbg(dev, "[%d][%s]:: Registered OPP[%d] %lu\n",
			domain, dom->info.name, idx, freq);
	}
	return 0;
}

static int
scmi_dvfs_transition_latency_get(const struct scmi_protocol_handle *ph,
				 struct device *dev)
{
	int domain;
	struct perf_dom_info *dom;

	domain = scmi_dev_domain_id(dev);
	if (domain < 0)
		return -EINVAL;

	dom = scmi_perf_domain_lookup(ph, domain);
	if (IS_ERR(dom))
		return PTR_ERR(dom);

	/* uS to nS */
	return dom->opp[dom->opp_count - 1].trans_latency_us * 1000;
}

static int scmi_dvfs_freq_set(const struct scmi_protocol_handle *ph, u32 domain,
			      unsigned long freq, bool poll)
{
<<<<<<< HEAD
=======
	unsigned int level;
>>>>>>> 98817289
	struct perf_dom_info *dom;

	dom = scmi_perf_domain_lookup(ph, domain);
	if (IS_ERR(dom))
		return PTR_ERR(dom);
<<<<<<< HEAD
=======

	if (!dom->level_indexing_mode) {
		level = freq / dom->mult_factor;
	} else {
		struct scmi_opp *opp;

		opp = LOOKUP_BY_FREQ(dom->opps_by_freq,
				     freq / dom->mult_factor);
		if (!opp)
			return -EIO;

		level = opp->level_index;
	}
>>>>>>> 98817289

	return __scmi_perf_level_set(ph, dom, level, poll);
}

static int scmi_dvfs_freq_get(const struct scmi_protocol_handle *ph, u32 domain,
			      unsigned long *freq, bool poll)
{
	int ret;
	u32 level;
<<<<<<< HEAD
	struct scmi_perf_info *pi = ph->get_priv(ph);

	ret = scmi_perf_level_get(ph, domain, &level, poll);
	if (!ret) {
		struct perf_dom_info *dom = pi->dom_info + domain;

		/* Note domain is validated implicitly by scmi_perf_level_get */
		*freq = level * dom->mult_factor;
=======
	struct perf_dom_info *dom;

	dom = scmi_perf_domain_lookup(ph, domain);
	if (IS_ERR(dom))
		return PTR_ERR(dom);

	ret = __scmi_perf_level_get(ph, dom, &level, poll);
	if (ret)
		return ret;

	if (!dom->level_indexing_mode) {
		*freq = level * dom->mult_factor;
	} else {
		struct scmi_opp *opp;

		opp = xa_load(&dom->opps_by_idx, level);
		if (!opp)
			return -EIO;

		*freq = opp->indicative_freq * dom->mult_factor;
>>>>>>> 98817289
	}

	return ret;
}

static int scmi_dvfs_est_power_get(const struct scmi_protocol_handle *ph,
				   u32 domain, unsigned long *freq,
				   unsigned long *power)
{
	struct perf_dom_info *dom;
	unsigned long opp_freq;
	int idx, ret = -EINVAL;
	struct scmi_opp *opp;

	dom = scmi_perf_domain_lookup(ph, domain);
	if (IS_ERR(dom))
		return PTR_ERR(dom);

	for (opp = dom->opp, idx = 0; idx < dom->opp_count; idx++, opp++) {
		if (!dom->level_indexing_mode)
			opp_freq = opp->perf * dom->mult_factor;
		else
			opp_freq = opp->indicative_freq * dom->mult_factor;

		if (opp_freq < *freq)
			continue;

		*freq = opp_freq;
		*power = opp->power;
		ret = 0;
		break;
	}

	return ret;
}

static bool scmi_fast_switch_possible(const struct scmi_protocol_handle *ph,
				      struct device *dev)
{
	int domain;
	struct perf_dom_info *dom;

	domain = scmi_dev_domain_id(dev);
	if (domain < 0)
		return false;

	dom = scmi_perf_domain_lookup(ph, domain);
	if (IS_ERR(dom))
		return false;

	return dom->fc_info && dom->fc_info[PERF_FC_LEVEL].set_addr;
}

static enum scmi_power_scale
scmi_power_scale_get(const struct scmi_protocol_handle *ph)
{
	struct scmi_perf_info *pi = ph->get_priv(ph);

	return pi->power_scale;
}

static const struct scmi_perf_proto_ops perf_proto_ops = {
	.num_domains_get = scmi_perf_num_domains_get,
	.info_get = scmi_perf_info_get,
	.limits_set = scmi_perf_limits_set,
	.limits_get = scmi_perf_limits_get,
	.level_set = scmi_perf_level_set,
	.level_get = scmi_perf_level_get,
	.device_domain_id = scmi_dev_domain_id,
	.transition_latency_get = scmi_dvfs_transition_latency_get,
	.device_opps_add = scmi_dvfs_device_opps_add,
	.freq_set = scmi_dvfs_freq_set,
	.freq_get = scmi_dvfs_freq_get,
	.est_power_get = scmi_dvfs_est_power_get,
	.fast_switch_possible = scmi_fast_switch_possible,
	.power_scale_get = scmi_power_scale_get,
};

static int scmi_perf_set_notify_enabled(const struct scmi_protocol_handle *ph,
					u8 evt_id, u32 src_id, bool enable)
{
	int ret, cmd_id;

	if (evt_id >= ARRAY_SIZE(evt_2_cmd))
		return -EINVAL;

	cmd_id = evt_2_cmd[evt_id];
	ret = scmi_perf_level_limits_notify(ph, src_id, cmd_id, enable);
	if (ret)
		pr_debug("FAIL_ENABLED - evt[%X] dom[%d] - ret:%d\n",
			 evt_id, src_id, ret);

	return ret;
}

static void *scmi_perf_fill_custom_report(const struct scmi_protocol_handle *ph,
					  u8 evt_id, ktime_t timestamp,
					  const void *payld, size_t payld_sz,
					  void *report, u32 *src_id)
{
	void *rep = NULL;

	switch (evt_id) {
	case SCMI_EVENT_PERFORMANCE_LIMITS_CHANGED:
	{
		const struct scmi_perf_limits_notify_payld *p = payld;
		struct scmi_perf_limits_report *r = report;

		if (sizeof(*p) != payld_sz)
			break;

		r->timestamp = timestamp;
		r->agent_id = le32_to_cpu(p->agent_id);
		r->domain_id = le32_to_cpu(p->domain_id);
		r->range_max = le32_to_cpu(p->range_max);
		r->range_min = le32_to_cpu(p->range_min);
		*src_id = r->domain_id;
		rep = r;
		break;
	}
	case SCMI_EVENT_PERFORMANCE_LEVEL_CHANGED:
	{
		const struct scmi_perf_level_notify_payld *p = payld;
		struct scmi_perf_level_report *r = report;

		if (sizeof(*p) != payld_sz)
			break;

		r->timestamp = timestamp;
		r->agent_id = le32_to_cpu(p->agent_id);
		r->domain_id = le32_to_cpu(p->domain_id);
		r->performance_level = le32_to_cpu(p->performance_level);
		*src_id = r->domain_id;
		rep = r;
		break;
	}
	default:
		break;
	}

	return rep;
}

static int scmi_perf_get_num_sources(const struct scmi_protocol_handle *ph)
{
	struct scmi_perf_info *pi = ph->get_priv(ph);

	if (!pi)
		return -EINVAL;

	return pi->num_domains;
}

static const struct scmi_event perf_events[] = {
	{
		.id = SCMI_EVENT_PERFORMANCE_LIMITS_CHANGED,
		.max_payld_sz = sizeof(struct scmi_perf_limits_notify_payld),
		.max_report_sz = sizeof(struct scmi_perf_limits_report),
	},
	{
		.id = SCMI_EVENT_PERFORMANCE_LEVEL_CHANGED,
		.max_payld_sz = sizeof(struct scmi_perf_level_notify_payld),
		.max_report_sz = sizeof(struct scmi_perf_level_report),
	},
};

static const struct scmi_event_ops perf_event_ops = {
	.get_num_sources = scmi_perf_get_num_sources,
	.set_notify_enabled = scmi_perf_set_notify_enabled,
	.fill_custom_report = scmi_perf_fill_custom_report,
};

static const struct scmi_protocol_events perf_protocol_events = {
	.queue_sz = SCMI_PROTO_QUEUE_SZ,
	.ops = &perf_event_ops,
	.evts = perf_events,
	.num_events = ARRAY_SIZE(perf_events),
};

static int scmi_perf_protocol_init(const struct scmi_protocol_handle *ph)
{
	int domain, ret;
	u32 version;
	struct scmi_perf_info *pinfo;

	ret = ph->xops->version_get(ph, &version);
	if (ret)
		return ret;

	dev_dbg(ph->dev, "Performance Version %d.%d\n",
		PROTOCOL_REV_MAJOR(version), PROTOCOL_REV_MINOR(version));

	pinfo = devm_kzalloc(ph->dev, sizeof(*pinfo), GFP_KERNEL);
	if (!pinfo)
		return -ENOMEM;

	pinfo->version = version;

	ret = scmi_perf_attributes_get(ph, pinfo);
	if (ret)
		return ret;

	pinfo->dom_info = devm_kcalloc(ph->dev, pinfo->num_domains,
				       sizeof(*pinfo->dom_info), GFP_KERNEL);
	if (!pinfo->dom_info)
		return -ENOMEM;

	for (domain = 0; domain < pinfo->num_domains; domain++) {
		struct perf_dom_info *dom = pinfo->dom_info + domain;

		dom->id = domain;
		scmi_perf_domain_attributes_get(ph, dom, version);
		scmi_perf_describe_levels_get(ph, dom, version);

		if (dom->perf_fastchannels)
			scmi_perf_domain_init_fc(ph, dom->id, &dom->fc_info);
	}

<<<<<<< HEAD
=======
	ret = devm_add_action_or_reset(ph->dev, scmi_perf_xa_destroy, pinfo);
	if (ret)
		return ret;

>>>>>>> 98817289
	return ph->set_priv(ph, pinfo);
}

static const struct scmi_protocol scmi_perf = {
	.id = SCMI_PROTOCOL_PERF,
	.owner = THIS_MODULE,
	.instance_init = &scmi_perf_protocol_init,
	.ops = &perf_proto_ops,
	.events = &perf_protocol_events,
};

DEFINE_SCMI_PROTOCOL_REGISTER_UNREGISTER(perf, scmi_perf)<|MERGE_RESOLUTION|>--- conflicted
+++ resolved
@@ -153,11 +153,7 @@
 	u32 sustained_freq_khz;
 	u32 sustained_perf_level;
 	unsigned long mult_factor;
-<<<<<<< HEAD
-	char name[SCMI_MAX_STR_SIZE];
-=======
 	struct scmi_perf_domain_info info;
->>>>>>> 98817289
 	struct scmi_opp opp[MAX_OPPS];
 	struct scmi_fc_info *fc_info;
 	struct xarray opps_by_idx;
@@ -280,12 +276,8 @@
 			dom_info->mult_factor =
 					(dom_info->sustained_freq_khz * 1000UL)
 					/ dom_info->sustained_perf_level;
-<<<<<<< HEAD
-		strscpy(dom_info->name, attr->name, SCMI_SHORT_NAME_MAX_SIZE);
-=======
 		strscpy(dom_info->info.name, attr->name,
 			SCMI_SHORT_NAME_MAX_SIZE);
->>>>>>> 98817289
 	}
 
 	ph->xops->xfer_put(ph, t);
@@ -485,37 +477,10 @@
 	return ret;
 }
 
-<<<<<<< HEAD
-static inline struct perf_dom_info *
-scmi_perf_domain_lookup(const struct scmi_protocol_handle *ph, u32 domain)
-{
-	struct scmi_perf_info *pi = ph->get_priv(ph);
-
-	if (domain >= pi->num_domains)
-		return ERR_PTR(-EINVAL);
-
-	return pi->dom_info + domain;
-}
-
-static int scmi_perf_limits_set(const struct scmi_protocol_handle *ph,
-				u32 domain, u32 max_perf, u32 min_perf)
-{
-	struct scmi_perf_info *pi = ph->get_priv(ph);
-	struct perf_dom_info *dom;
-
-	dom = scmi_perf_domain_lookup(ph, domain);
-	if (IS_ERR(dom))
-		return PTR_ERR(dom);
-
-	if (PROTOCOL_REV_MAJOR(pi->version) >= 0x3 && !max_perf && !min_perf)
-		return -EINVAL;
-
-=======
 static int __scmi_perf_limits_set(const struct scmi_protocol_handle *ph,
 				  struct perf_dom_info *dom, u32 max_perf,
 				  u32 min_perf)
 {
->>>>>>> 98817289
 	if (dom->fc_info && dom->fc_info[PERF_FC_LIMIT].set_addr) {
 		struct scmi_fc_info *fci = &dom->fc_info[PERF_FC_LIMIT];
 
@@ -596,15 +561,6 @@
 				  struct perf_dom_info *dom, u32 *max_perf,
 				  u32 *min_perf)
 {
-<<<<<<< HEAD
-	struct perf_dom_info *dom;
-
-	dom = scmi_perf_domain_lookup(ph, domain);
-	if (IS_ERR(dom))
-		return PTR_ERR(dom);
-
-=======
->>>>>>> 98817289
 	if (dom->fc_info && dom->fc_info[PERF_FC_LIMIT].get_addr) {
 		struct scmi_fc_info *fci = &dom->fc_info[PERF_FC_LIMIT];
 
@@ -677,15 +633,6 @@
 				 struct perf_dom_info *dom, u32 level,
 				 bool poll)
 {
-<<<<<<< HEAD
-	struct perf_dom_info *dom;
-
-	dom = scmi_perf_domain_lookup(ph, domain);
-	if (IS_ERR(dom))
-		return PTR_ERR(dom);
-
-=======
->>>>>>> 98817289
 	if (dom->fc_info && dom->fc_info[PERF_FC_LEVEL].set_addr) {
 		struct scmi_fc_info *fci = &dom->fc_info[PERF_FC_LEVEL];
 
@@ -747,15 +694,6 @@
 				 struct perf_dom_info *dom, u32 *level,
 				 bool poll)
 {
-<<<<<<< HEAD
-	struct perf_dom_info *dom;
-
-	dom = scmi_perf_domain_lookup(ph, domain);
-	if (IS_ERR(dom))
-		return PTR_ERR(dom);
-
-=======
->>>>>>> 98817289
 	if (dom->fc_info && dom->fc_info[PERF_FC_LEVEL].get_addr) {
 		*level = ioread32(dom->fc_info[PERF_FC_LEVEL].get_addr);
 		trace_scmi_fc_call(SCMI_PROTOCOL_PERF, PERF_LEVEL_GET,
@@ -913,17 +851,12 @@
 static int scmi_dvfs_freq_set(const struct scmi_protocol_handle *ph, u32 domain,
 			      unsigned long freq, bool poll)
 {
-<<<<<<< HEAD
-=======
 	unsigned int level;
->>>>>>> 98817289
 	struct perf_dom_info *dom;
 
 	dom = scmi_perf_domain_lookup(ph, domain);
 	if (IS_ERR(dom))
 		return PTR_ERR(dom);
-<<<<<<< HEAD
-=======
 
 	if (!dom->level_indexing_mode) {
 		level = freq / dom->mult_factor;
@@ -937,7 +870,6 @@
 
 		level = opp->level_index;
 	}
->>>>>>> 98817289
 
 	return __scmi_perf_level_set(ph, dom, level, poll);
 }
@@ -947,16 +879,6 @@
 {
 	int ret;
 	u32 level;
-<<<<<<< HEAD
-	struct scmi_perf_info *pi = ph->get_priv(ph);
-
-	ret = scmi_perf_level_get(ph, domain, &level, poll);
-	if (!ret) {
-		struct perf_dom_info *dom = pi->dom_info + domain;
-
-		/* Note domain is validated implicitly by scmi_perf_level_get */
-		*freq = level * dom->mult_factor;
-=======
 	struct perf_dom_info *dom;
 
 	dom = scmi_perf_domain_lookup(ph, domain);
@@ -977,7 +899,6 @@
 			return -EIO;
 
 		*freq = opp->indicative_freq * dom->mult_factor;
->>>>>>> 98817289
 	}
 
 	return ret;
@@ -1196,13 +1117,10 @@
 			scmi_perf_domain_init_fc(ph, dom->id, &dom->fc_info);
 	}
 
-<<<<<<< HEAD
-=======
 	ret = devm_add_action_or_reset(ph->dev, scmi_perf_xa_destroy, pinfo);
 	if (ret)
 		return ret;
 
->>>>>>> 98817289
 	return ph->set_priv(ph, pinfo);
 }
 
