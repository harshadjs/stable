/******************************************************************************
 * gntalloc.c
 *
 * Device for creating grant references (in user-space) that may be shared
 * with other domains.
 *
 * This program is distributed in the hope that it will be useful,
 * but WITHOUT ANY WARRANTY; without even the implied warranty of
 * MERCHANTABILITY or FITNESS FOR A PARTICULAR PURPOSE.  See the
 * GNU General Public License for more details.
 *
 * You should have received a copy of the GNU General Public License
 * along with this program; if not, write to the Free Software
 * Foundation, Inc., 59 Temple Place, Suite 330, Boston, MA  02111-1307  USA
 */

/*
 * This driver exists to allow userspace programs in Linux to allocate kernel
 * memory that will later be shared with another domain.  Without this device,
 * Linux userspace programs cannot create grant references.
 *
 * How this stuff works:
 *   X -> granting a page to Y
 *   Y -> mapping the grant from X
 *
 *   1. X uses the gntalloc device to allocate a page of kernel memory, P.
 *   2. X creates an entry in the grant table that says domid(Y) can access P.
 *      This is done without a hypercall unless the grant table needs expansion.
 *   3. X gives the grant reference identifier, GREF, to Y.
 *   4. Y maps the page, either directly into kernel memory for use in a backend
 *      driver, or via a the gntdev device to map into the address space of an
 *      application running in Y. This is the first point at which Xen does any
 *      tracking of the page.
 *   5. A program in X mmap()s a segment of the gntalloc device that corresponds
 *      to the shared page, and can now communicate with Y over the shared page.
 *
 *
 * NOTE TO USERSPACE LIBRARIES:
 *   The grant allocation and mmap()ing are, naturally, two separate operations.
 *   You set up the sharing by calling the create ioctl() and then the mmap().
 *   Teardown requires munmap() and either close() or ioctl().
 *
 * WARNING: Since Xen does not allow a guest to forcibly end the use of a grant
 * reference, this device can be used to consume kernel memory by leaving grant
 * references mapped by another domain when an application exits. Therefore,
 * there is a global limit on the number of pages that can be allocated. When
 * all references to the page are unmapped, it will be freed during the next
 * grant operation.
 */

#define pr_fmt(fmt) "xen:" KBUILD_MODNAME ": " fmt

#include <linux/atomic.h>
#include <linux/module.h>
#include <linux/miscdevice.h>
#include <linux/kernel.h>
#include <linux/init.h>
#include <linux/slab.h>
#include <linux/fs.h>
#include <linux/device.h>
#include <linux/mm.h>
#include <linux/uaccess.h>
#include <linux/types.h>
#include <linux/list.h>
#include <linux/highmem.h>

#include <xen/xen.h>
#include <xen/page.h>
#include <xen/grant_table.h>
#include <xen/gntalloc.h>
#include <xen/events.h>

static int limit = 1024;
module_param(limit, int, 0644);
MODULE_PARM_DESC(limit, "Maximum number of grants that may be allocated by "
		"the gntalloc device");

static LIST_HEAD(gref_list);
static DEFINE_MUTEX(gref_mutex);
static int gref_size;

struct notify_info {
	uint16_t pgoff:12;    /* Bits 0-11: Offset of the byte to clear */
	uint16_t flags:2;     /* Bits 12-13: Unmap notification flags */
	int event;            /* Port (event channel) to notify */
};

/* Metadata on a grant reference. */
struct gntalloc_gref {
	struct list_head next_gref;  /* list entry gref_list */
	struct list_head next_file;  /* list entry file->list, if open */
	struct page *page;	     /* The shared page */
	uint64_t file_index;         /* File offset for mmap() */
	unsigned int users;          /* Use count - when zero, waiting on Xen */
	grant_ref_t gref_id;         /* The grant reference number */
	struct notify_info notify;   /* Unmap notification */
};

struct gntalloc_file_private_data {
	struct list_head list;
	uint64_t index;
};

struct gntalloc_vma_private_data {
	struct gntalloc_gref *gref;
	int users;
	int count;
};

static void __del_gref(struct gntalloc_gref *gref);

static void do_cleanup(void)
{
	struct gntalloc_gref *gref, *n;
	list_for_each_entry_safe(gref, n, &gref_list, next_gref) {
		if (!gref->users)
			__del_gref(gref);
	}
}

static int add_grefs(struct ioctl_gntalloc_alloc_gref *op,
	uint32_t *gref_ids, struct gntalloc_file_private_data *priv)
{
	int i, rc, readonly;
	LIST_HEAD(queue_gref);
	LIST_HEAD(queue_file);
	struct gntalloc_gref *gref, *next;

	readonly = !(op->flags & GNTALLOC_FLAG_WRITABLE);
	for (i = 0; i < op->count; i++) {
		gref = kzalloc(sizeof(*gref), GFP_KERNEL);
		if (!gref) {
			rc = -ENOMEM;
			goto undo;
		}
		list_add_tail(&gref->next_gref, &queue_gref);
		list_add_tail(&gref->next_file, &queue_file);
		gref->users = 1;
		gref->file_index = op->index + i * PAGE_SIZE;
		gref->page = alloc_page(GFP_KERNEL|__GFP_ZERO);
		if (!gref->page) {
			rc = -ENOMEM;
			goto undo;
		}

		/* Grant foreign access to the page. */
		rc = gnttab_grant_foreign_access(op->domid,
						 xen_page_to_gfn(gref->page),
						 readonly);
		if (rc < 0)
			goto undo;
		gref_ids[i] = gref->gref_id = rc;
	}

	/* Add to gref lists. */
	mutex_lock(&gref_mutex);
	list_splice_tail(&queue_gref, &gref_list);
	list_splice_tail(&queue_file, &priv->list);
	mutex_unlock(&gref_mutex);

	return 0;

undo:
	mutex_lock(&gref_mutex);
	gref_size -= (op->count - i);

	list_for_each_entry_safe(gref, next, &queue_file, next_file) {
		list_del(&gref->next_file);
		__del_gref(gref);
	}

	mutex_unlock(&gref_mutex);
	return rc;
}

static void __del_gref(struct gntalloc_gref *gref)
{
	unsigned long addr;

	if (gref->notify.flags & UNMAP_NOTIFY_CLEAR_BYTE) {
		uint8_t *tmp = kmap_local_page(gref->page);
		tmp[gref->notify.pgoff] = 0;
		kunmap_local(tmp);
	}
	if (gref->notify.flags & UNMAP_NOTIFY_SEND_EVENT) {
		notify_remote_via_evtchn(gref->notify.event);
		evtchn_put(gref->notify.event);
	}

	gref->notify.flags = 0;

	if (gref->gref_id) {
<<<<<<< HEAD
		if (gref->page) {
			addr = (unsigned long)page_to_virt(gref->page);
			gnttab_end_foreign_access(gref->gref_id, 0, addr);
		} else
=======
		if (gref->page)
			gnttab_end_foreign_access(gref->gref_id, gref->page);
		else
>>>>>>> d60c95ef
			gnttab_free_grant_reference(gref->gref_id);
	}

	gref_size--;
	list_del(&gref->next_gref);

	kfree(gref);
}

/* finds contiguous grant references in a file, returns the first */
static struct gntalloc_gref *find_grefs(struct gntalloc_file_private_data *priv,
		uint64_t index, uint32_t count)
{
	struct gntalloc_gref *rv = NULL, *gref;
	list_for_each_entry(gref, &priv->list, next_file) {
		if (gref->file_index == index && !rv)
			rv = gref;
		if (rv) {
			if (gref->file_index != index)
				return NULL;
			index += PAGE_SIZE;
			count--;
			if (count == 0)
				return rv;
		}
	}
	return NULL;
}

/*
 * -------------------------------------
 *  File operations.
 * -------------------------------------
 */
static int gntalloc_open(struct inode *inode, struct file *filp)
{
	struct gntalloc_file_private_data *priv;

	priv = kzalloc(sizeof(*priv), GFP_KERNEL);
	if (!priv)
		goto out_nomem;
	INIT_LIST_HEAD(&priv->list);

	filp->private_data = priv;

	pr_debug("%s: priv %p\n", __func__, priv);

	return 0;

out_nomem:
	return -ENOMEM;
}

static int gntalloc_release(struct inode *inode, struct file *filp)
{
	struct gntalloc_file_private_data *priv = filp->private_data;
	struct gntalloc_gref *gref;

	pr_debug("%s: priv %p\n", __func__, priv);

	mutex_lock(&gref_mutex);
	while (!list_empty(&priv->list)) {
		gref = list_entry(priv->list.next,
			struct gntalloc_gref, next_file);
		list_del(&gref->next_file);
		gref->users--;
		if (gref->users == 0)
			__del_gref(gref);
	}
	kfree(priv);
	mutex_unlock(&gref_mutex);

	return 0;
}

static long gntalloc_ioctl_alloc(struct gntalloc_file_private_data *priv,
		struct ioctl_gntalloc_alloc_gref __user *arg)
{
	int rc = 0;
	struct ioctl_gntalloc_alloc_gref op;
	uint32_t *gref_ids;

	pr_debug("%s: priv %p\n", __func__, priv);

	if (copy_from_user(&op, arg, sizeof(op))) {
		rc = -EFAULT;
		goto out;
	}

	gref_ids = kcalloc(op.count, sizeof(gref_ids[0]), GFP_KERNEL);
	if (!gref_ids) {
		rc = -ENOMEM;
		goto out;
	}

	mutex_lock(&gref_mutex);
	/* Clean up pages that were at zero (local) users but were still mapped
	 * by remote domains. Since those pages count towards the limit that we
	 * are about to enforce, removing them here is a good idea.
	 */
	do_cleanup();
	if (gref_size + op.count > limit) {
		mutex_unlock(&gref_mutex);
		rc = -ENOSPC;
		goto out_free;
	}
	gref_size += op.count;
	op.index = priv->index;
	priv->index += op.count * PAGE_SIZE;
	mutex_unlock(&gref_mutex);

	rc = add_grefs(&op, gref_ids, priv);
	if (rc < 0)
		goto out_free;

	/* Once we finish add_grefs, it is unsafe to touch the new reference,
	 * since it is possible for a concurrent ioctl to remove it (by guessing
	 * its index). If the userspace application doesn't provide valid memory
	 * to write the IDs to, then it will need to close the file in order to
	 * release - which it will do by segfaulting when it tries to access the
	 * IDs to close them.
	 */
	if (copy_to_user(arg, &op, sizeof(op))) {
		rc = -EFAULT;
		goto out_free;
	}
	if (copy_to_user(arg->gref_ids, gref_ids,
			sizeof(gref_ids[0]) * op.count)) {
		rc = -EFAULT;
		goto out_free;
	}

out_free:
	kfree(gref_ids);
out:
	return rc;
}

static long gntalloc_ioctl_dealloc(struct gntalloc_file_private_data *priv,
		void __user *arg)
{
	int i, rc = 0;
	struct ioctl_gntalloc_dealloc_gref op;
	struct gntalloc_gref *gref, *n;

	pr_debug("%s: priv %p\n", __func__, priv);

	if (copy_from_user(&op, arg, sizeof(op))) {
		rc = -EFAULT;
		goto dealloc_grant_out;
	}

	mutex_lock(&gref_mutex);
	gref = find_grefs(priv, op.index, op.count);
	if (gref) {
		/* Remove from the file list only, and decrease reference count.
		 * The later call to do_cleanup() will remove from gref_list and
		 * free the memory if the pages aren't mapped anywhere.
		 */
		for (i = 0; i < op.count; i++) {
			n = list_entry(gref->next_file.next,
				struct gntalloc_gref, next_file);
			list_del(&gref->next_file);
			gref->users--;
			gref = n;
		}
	} else {
		rc = -EINVAL;
	}

	do_cleanup();

	mutex_unlock(&gref_mutex);
dealloc_grant_out:
	return rc;
}

static long gntalloc_ioctl_unmap_notify(struct gntalloc_file_private_data *priv,
		void __user *arg)
{
	struct ioctl_gntalloc_unmap_notify op;
	struct gntalloc_gref *gref;
	uint64_t index;
	int pgoff;
	int rc;

	if (copy_from_user(&op, arg, sizeof(op)))
		return -EFAULT;

	index = op.index & ~(PAGE_SIZE - 1);
	pgoff = op.index & (PAGE_SIZE - 1);

	mutex_lock(&gref_mutex);

	gref = find_grefs(priv, index, 1);
	if (!gref) {
		rc = -ENOENT;
		goto unlock_out;
	}

	if (op.action & ~(UNMAP_NOTIFY_CLEAR_BYTE|UNMAP_NOTIFY_SEND_EVENT)) {
		rc = -EINVAL;
		goto unlock_out;
	}

	/* We need to grab a reference to the event channel we are going to use
	 * to send the notify before releasing the reference we may already have
	 * (if someone has called this ioctl twice). This is required so that
	 * it is possible to change the clear_byte part of the notification
	 * without disturbing the event channel part, which may now be the last
	 * reference to that event channel.
	 */
	if (op.action & UNMAP_NOTIFY_SEND_EVENT) {
		if (evtchn_get(op.event_channel_port)) {
			rc = -EINVAL;
			goto unlock_out;
		}
	}

	if (gref->notify.flags & UNMAP_NOTIFY_SEND_EVENT)
		evtchn_put(gref->notify.event);

	gref->notify.flags = op.action;
	gref->notify.pgoff = pgoff;
	gref->notify.event = op.event_channel_port;
	rc = 0;

 unlock_out:
	mutex_unlock(&gref_mutex);
	return rc;
}

static long gntalloc_ioctl(struct file *filp, unsigned int cmd,
		unsigned long arg)
{
	struct gntalloc_file_private_data *priv = filp->private_data;

	switch (cmd) {
	case IOCTL_GNTALLOC_ALLOC_GREF:
		return gntalloc_ioctl_alloc(priv, (void __user *)arg);

	case IOCTL_GNTALLOC_DEALLOC_GREF:
		return gntalloc_ioctl_dealloc(priv, (void __user *)arg);

	case IOCTL_GNTALLOC_SET_UNMAP_NOTIFY:
		return gntalloc_ioctl_unmap_notify(priv, (void __user *)arg);

	default:
		return -ENOIOCTLCMD;
	}

	return 0;
}

static void gntalloc_vma_open(struct vm_area_struct *vma)
{
	struct gntalloc_vma_private_data *priv = vma->vm_private_data;

	if (!priv)
		return;

	mutex_lock(&gref_mutex);
	priv->users++;
	mutex_unlock(&gref_mutex);
}

static void gntalloc_vma_close(struct vm_area_struct *vma)
{
	struct gntalloc_vma_private_data *priv = vma->vm_private_data;
	struct gntalloc_gref *gref, *next;
	int i;

	if (!priv)
		return;

	mutex_lock(&gref_mutex);
	priv->users--;
	if (priv->users == 0) {
		gref = priv->gref;
		for (i = 0; i < priv->count; i++) {
			gref->users--;
			next = list_entry(gref->next_gref.next,
					  struct gntalloc_gref, next_gref);
			if (gref->users == 0)
				__del_gref(gref);
			gref = next;
		}
		kfree(priv);
	}
	mutex_unlock(&gref_mutex);
}

static const struct vm_operations_struct gntalloc_vmops = {
	.open = gntalloc_vma_open,
	.close = gntalloc_vma_close,
};

static int gntalloc_mmap(struct file *filp, struct vm_area_struct *vma)
{
	struct gntalloc_file_private_data *priv = filp->private_data;
	struct gntalloc_vma_private_data *vm_priv;
	struct gntalloc_gref *gref;
	int count = vma_pages(vma);
	int rv, i;

	if (!(vma->vm_flags & VM_SHARED)) {
		pr_err("%s: Mapping must be shared\n", __func__);
		return -EINVAL;
	}

	vm_priv = kmalloc(sizeof(*vm_priv), GFP_KERNEL);
	if (!vm_priv)
		return -ENOMEM;

	mutex_lock(&gref_mutex);

	pr_debug("%s: priv %p,%p, page %lu+%d\n", __func__,
		       priv, vm_priv, vma->vm_pgoff, count);

	gref = find_grefs(priv, vma->vm_pgoff << PAGE_SHIFT, count);
	if (gref == NULL) {
		rv = -ENOENT;
		pr_debug("%s: Could not find grant reference",
				__func__);
		kfree(vm_priv);
		goto out_unlock;
	}

	vm_priv->gref = gref;
	vm_priv->users = 1;
	vm_priv->count = count;

	vma->vm_private_data = vm_priv;

	vma->vm_flags |= VM_DONTEXPAND | VM_DONTDUMP;

	vma->vm_ops = &gntalloc_vmops;

	for (i = 0; i < count; i++) {
		gref->users++;
		rv = vm_insert_page(vma, vma->vm_start + i * PAGE_SIZE,
				gref->page);
		if (rv)
			goto out_unlock;

		gref = list_entry(gref->next_file.next,
				struct gntalloc_gref, next_file);
	}
	rv = 0;

out_unlock:
	mutex_unlock(&gref_mutex);
	return rv;
}

static const struct file_operations gntalloc_fops = {
	.owner = THIS_MODULE,
	.open = gntalloc_open,
	.release = gntalloc_release,
	.unlocked_ioctl = gntalloc_ioctl,
	.mmap = gntalloc_mmap
};

/*
 * -------------------------------------
 * Module creation/destruction.
 * -------------------------------------
 */
static struct miscdevice gntalloc_miscdev = {
	.minor	= MISC_DYNAMIC_MINOR,
	.name	= "xen/gntalloc",
	.fops	= &gntalloc_fops,
};

static int __init gntalloc_init(void)
{
	int err;

	if (!xen_domain())
		return -ENODEV;

	err = misc_register(&gntalloc_miscdev);
	if (err != 0) {
		pr_err("Could not register misc gntalloc device\n");
		return err;
	}

	pr_debug("Created grant allocation device at %d,%d\n",
			MISC_MAJOR, gntalloc_miscdev.minor);

	return 0;
}

static void __exit gntalloc_exit(void)
{
	misc_deregister(&gntalloc_miscdev);
}

module_init(gntalloc_init);
module_exit(gntalloc_exit);

MODULE_LICENSE("GPL");
MODULE_AUTHOR("Carter Weatherly <carter.weatherly@jhuapl.edu>, "
		"Daniel De Graaf <dgdegra@tycho.nsa.gov>");
MODULE_DESCRIPTION("User-space grant reference allocator driver");<|MERGE_RESOLUTION|>--- conflicted
+++ resolved
@@ -175,8 +175,6 @@
 
 static void __del_gref(struct gntalloc_gref *gref)
 {
-	unsigned long addr;
-
 	if (gref->notify.flags & UNMAP_NOTIFY_CLEAR_BYTE) {
 		uint8_t *tmp = kmap_local_page(gref->page);
 		tmp[gref->notify.pgoff] = 0;
@@ -190,16 +188,9 @@
 	gref->notify.flags = 0;
 
 	if (gref->gref_id) {
-<<<<<<< HEAD
-		if (gref->page) {
-			addr = (unsigned long)page_to_virt(gref->page);
-			gnttab_end_foreign_access(gref->gref_id, 0, addr);
-		} else
-=======
 		if (gref->page)
 			gnttab_end_foreign_access(gref->gref_id, gref->page);
 		else
->>>>>>> d60c95ef
 			gnttab_free_grant_reference(gref->gref_id);
 	}
 
