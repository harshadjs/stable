// SPDX-License-Identifier: GPL-2.0-only
/* binder_alloc.c
 *
 * Android IPC Subsystem
 *
 * Copyright (C) 2007-2017 Google, Inc.
 */

#define pr_fmt(fmt) KBUILD_MODNAME ": " fmt

#include <linux/list.h>
#include <linux/sched/mm.h>
#include <linux/module.h>
#include <linux/rtmutex.h>
#include <linux/rbtree.h>
#include <linux/seq_file.h>
#include <linux/vmalloc.h>
#include <linux/slab.h>
#include <linux/sched.h>
#include <linux/list_lru.h>
#include <linux/ratelimit.h>
#include <asm/cacheflush.h>
#include <linux/uaccess.h>
#include <linux/highmem.h>
#include <linux/sizes.h>
#include "binder_alloc.h"
#include "binder_trace.h"

struct list_lru binder_freelist;

static DEFINE_MUTEX(binder_alloc_mmap_lock);

enum {
	BINDER_DEBUG_USER_ERROR             = 1U << 0,
	BINDER_DEBUG_OPEN_CLOSE             = 1U << 1,
	BINDER_DEBUG_BUFFER_ALLOC           = 1U << 2,
	BINDER_DEBUG_BUFFER_ALLOC_ASYNC     = 1U << 3,
};
static uint32_t binder_alloc_debug_mask = BINDER_DEBUG_USER_ERROR;

module_param_named(debug_mask, binder_alloc_debug_mask,
		   uint, 0644);

#define binder_alloc_debug(mask, x...) \
	do { \
		if (binder_alloc_debug_mask & mask) \
			pr_info_ratelimited(x); \
	} while (0)

static struct binder_buffer *binder_buffer_next(struct binder_buffer *buffer)
{
	return list_entry(buffer->entry.next, struct binder_buffer, entry);
}

static struct binder_buffer *binder_buffer_prev(struct binder_buffer *buffer)
{
	return list_entry(buffer->entry.prev, struct binder_buffer, entry);
}

static size_t binder_alloc_buffer_size(struct binder_alloc *alloc,
				       struct binder_buffer *buffer)
{
	if (list_is_last(&buffer->entry, &alloc->buffers))
		return alloc->buffer + alloc->buffer_size - buffer->user_data;
	return binder_buffer_next(buffer)->user_data - buffer->user_data;
}

static void binder_insert_free_buffer(struct binder_alloc *alloc,
				      struct binder_buffer *new_buffer)
{
	struct rb_node **p = &alloc->free_buffers.rb_node;
	struct rb_node *parent = NULL;
	struct binder_buffer *buffer;
	size_t buffer_size;
	size_t new_buffer_size;

	BUG_ON(!new_buffer->free);

	new_buffer_size = binder_alloc_buffer_size(alloc, new_buffer);

	binder_alloc_debug(BINDER_DEBUG_BUFFER_ALLOC,
		     "%d: add free buffer, size %zd, at %pK\n",
		      alloc->pid, new_buffer_size, new_buffer);

	while (*p) {
		parent = *p;
		buffer = rb_entry(parent, struct binder_buffer, rb_node);
		BUG_ON(!buffer->free);

		buffer_size = binder_alloc_buffer_size(alloc, buffer);

		if (new_buffer_size < buffer_size)
			p = &parent->rb_left;
		else
			p = &parent->rb_right;
	}
	rb_link_node(&new_buffer->rb_node, parent, p);
	rb_insert_color(&new_buffer->rb_node, &alloc->free_buffers);
}

static void binder_insert_allocated_buffer_locked(
		struct binder_alloc *alloc, struct binder_buffer *new_buffer)
{
	struct rb_node **p = &alloc->allocated_buffers.rb_node;
	struct rb_node *parent = NULL;
	struct binder_buffer *buffer;

	BUG_ON(new_buffer->free);

	while (*p) {
		parent = *p;
		buffer = rb_entry(parent, struct binder_buffer, rb_node);
		BUG_ON(buffer->free);

		if (new_buffer->user_data < buffer->user_data)
			p = &parent->rb_left;
		else if (new_buffer->user_data > buffer->user_data)
			p = &parent->rb_right;
		else
			BUG();
	}
	rb_link_node(&new_buffer->rb_node, parent, p);
	rb_insert_color(&new_buffer->rb_node, &alloc->allocated_buffers);
}

static struct binder_buffer *binder_alloc_prepare_to_free_locked(
		struct binder_alloc *alloc,
		unsigned long user_ptr)
{
	struct rb_node *n = alloc->allocated_buffers.rb_node;
	struct binder_buffer *buffer;

	while (n) {
		buffer = rb_entry(n, struct binder_buffer, rb_node);
		BUG_ON(buffer->free);

		if (user_ptr < buffer->user_data) {
			n = n->rb_left;
		} else if (user_ptr > buffer->user_data) {
			n = n->rb_right;
		} else {
			/*
			 * Guard against user threads attempting to
			 * free the buffer when in use by kernel or
			 * after it's already been freed.
			 */
			if (!buffer->allow_user_free)
				return ERR_PTR(-EPERM);
			buffer->allow_user_free = 0;
			return buffer;
		}
	}
	return NULL;
}

/**
 * binder_alloc_prepare_to_free() - get buffer given user ptr
 * @alloc:	binder_alloc for this proc
 * @user_ptr:	User pointer to buffer data
 *
 * Validate userspace pointer to buffer data and return buffer corresponding to
 * that user pointer. Search the rb tree for buffer that matches user data
 * pointer.
 *
 * Return:	Pointer to buffer or NULL
 */
struct binder_buffer *binder_alloc_prepare_to_free(struct binder_alloc *alloc,
						   unsigned long user_ptr)
{
	struct binder_buffer *buffer;

	spin_lock(&alloc->lock);
	buffer = binder_alloc_prepare_to_free_locked(alloc, user_ptr);
	spin_unlock(&alloc->lock);
	return buffer;
}

static inline void
binder_set_installed_page(struct binder_lru_page *lru_page,
			  struct page *page)
{
	/* Pairs with acquire in binder_get_installed_page() */
	smp_store_release(&lru_page->page_ptr, page);
}

static inline struct page *
binder_get_installed_page(struct binder_lru_page *lru_page)
{
	/* Pairs with release in binder_set_installed_page() */
	return smp_load_acquire(&lru_page->page_ptr);
}

static void binder_lru_freelist_add(struct binder_alloc *alloc,
				    unsigned long start, unsigned long end)
{
	struct binder_lru_page *page;
	unsigned long page_addr;

	trace_binder_update_page_range(alloc, false, start, end);

	for (page_addr = start; page_addr < end; page_addr += PAGE_SIZE) {
		size_t index;
		int ret;

		index = (page_addr - alloc->buffer) / PAGE_SIZE;
		page = &alloc->pages[index];

		if (!binder_get_installed_page(page))
			continue;

		trace_binder_free_lru_start(alloc, index);

		ret = list_lru_add_obj(&binder_freelist, &page->lru);
		WARN_ON(!ret);

		trace_binder_free_lru_end(alloc, index);
	}
}

static int binder_install_single_page(struct binder_alloc *alloc,
				      struct binder_lru_page *lru_page,
				      unsigned long addr)
{
	struct page *page;
	int ret = 0;

	if (!mmget_not_zero(alloc->mm))
		return -ESRCH;

	/*
	 * Protected with mmap_sem in write mode as multiple tasks
	 * might race to install the same page.
	 */
	mmap_write_lock(alloc->mm);
	if (binder_get_installed_page(lru_page))
		goto out;

	if (!alloc->vma) {
		pr_err("%d: %s failed, no vma\n", alloc->pid, __func__);
		ret = -ESRCH;
		goto out;
	}

	page = alloc_page(GFP_KERNEL | __GFP_HIGHMEM | __GFP_ZERO);
	if (!page) {
		pr_err("%d: failed to allocate page\n", alloc->pid);
		ret = -ENOMEM;
		goto out;
	}

	ret = vm_insert_page(alloc->vma, addr, page);
	if (ret) {
		pr_err("%d: %s failed to insert page at offset %lx with %d\n",
		       alloc->pid, __func__, addr - alloc->buffer, ret);
		__free_page(page);
		ret = -ENOMEM;
		goto out;
	}

	/* Mark page installation complete and safe to use */
	binder_set_installed_page(lru_page, page);
out:
	mmap_write_unlock(alloc->mm);
	mmput_async(alloc->mm);
	return ret;
}

static int binder_install_buffer_pages(struct binder_alloc *alloc,
				       struct binder_buffer *buffer,
				       size_t size)
{
	struct binder_lru_page *page;
	unsigned long start, final;
	unsigned long page_addr;

	start = buffer->user_data & PAGE_MASK;
	final = PAGE_ALIGN(buffer->user_data + size);

	for (page_addr = start; page_addr < final; page_addr += PAGE_SIZE) {
		unsigned long index;
		int ret;

		index = (page_addr - alloc->buffer) / PAGE_SIZE;
		page = &alloc->pages[index];

		if (binder_get_installed_page(page))
			continue;

		trace_binder_alloc_page_start(alloc, index);

		ret = binder_install_single_page(alloc, page, page_addr);
		if (ret)
			return ret;

		trace_binder_alloc_page_end(alloc, index);
	}
<<<<<<< HEAD
	if (mm) {
		mmap_write_unlock(mm);
		mmput_async(mm);
	}
=======

>>>>>>> 03a22b59
	return 0;
}

/* The range of pages should exclude those shared with other buffers */
static void binder_lru_freelist_del(struct binder_alloc *alloc,
				    unsigned long start, unsigned long end)
{
	struct binder_lru_page *page;
	unsigned long page_addr;

	trace_binder_update_page_range(alloc, true, start, end);

	for (page_addr = start; page_addr < end; page_addr += PAGE_SIZE) {
		unsigned long index;
		bool on_lru;

		index = (page_addr - alloc->buffer) / PAGE_SIZE;
		page = &alloc->pages[index];

		if (page->page_ptr) {
			trace_binder_alloc_lru_start(alloc, index);

			on_lru = list_lru_del_obj(&binder_freelist, &page->lru);
			WARN_ON(!on_lru);

<<<<<<< HEAD
		trace_binder_free_lru_end(alloc, index);
		if (page_addr == start)
			break;
		continue;

err_vm_insert_page_failed:
		__free_page(page->page_ptr);
		page->page_ptr = NULL;
err_alloc_page_failed:
err_page_ptr_cleared:
		if (page_addr == start)
			break;
	}
err_no_vma:
	if (mm) {
		mmap_write_unlock(mm);
		mmput_async(mm);
=======
			trace_binder_alloc_lru_end(alloc, index);
			continue;
		}

		if (index + 1 > alloc->pages_high)
			alloc->pages_high = index + 1;
>>>>>>> 03a22b59
	}
}

static inline void binder_alloc_set_vma(struct binder_alloc *alloc,
		struct vm_area_struct *vma)
{
	/* pairs with smp_load_acquire in binder_alloc_get_vma() */
	smp_store_release(&alloc->vma, vma);
}

static inline struct vm_area_struct *binder_alloc_get_vma(
		struct binder_alloc *alloc)
{
	/* pairs with smp_store_release in binder_alloc_set_vma() */
	return smp_load_acquire(&alloc->vma);
}

static void debug_no_space_locked(struct binder_alloc *alloc)
{
	size_t largest_alloc_size = 0;
	struct binder_buffer *buffer;
	size_t allocated_buffers = 0;
	size_t largest_free_size = 0;
	size_t total_alloc_size = 0;
	size_t total_free_size = 0;
	size_t free_buffers = 0;
	size_t buffer_size;
	struct rb_node *n;

	for (n = rb_first(&alloc->allocated_buffers); n; n = rb_next(n)) {
		buffer = rb_entry(n, struct binder_buffer, rb_node);
		buffer_size = binder_alloc_buffer_size(alloc, buffer);
		allocated_buffers++;
		total_alloc_size += buffer_size;
		if (buffer_size > largest_alloc_size)
			largest_alloc_size = buffer_size;
	}

	for (n = rb_first(&alloc->free_buffers); n; n = rb_next(n)) {
		buffer = rb_entry(n, struct binder_buffer, rb_node);
		buffer_size = binder_alloc_buffer_size(alloc, buffer);
		free_buffers++;
		total_free_size += buffer_size;
		if (buffer_size > largest_free_size)
			largest_free_size = buffer_size;
	}

	binder_alloc_debug(BINDER_DEBUG_USER_ERROR,
			   "allocated: %zd (num: %zd largest: %zd), free: %zd (num: %zd largest: %zd)\n",
			   total_alloc_size, allocated_buffers,
			   largest_alloc_size, total_free_size,
			   free_buffers, largest_free_size);
}

static bool debug_low_async_space_locked(struct binder_alloc *alloc)
{
	/*
	 * Find the amount and size of buffers allocated by the current caller;
	 * The idea is that once we cross the threshold, whoever is responsible
	 * for the low async space is likely to try to send another async txn,
	 * and at some point we'll catch them in the act. This is more efficient
	 * than keeping a map per pid.
	 */
	struct binder_buffer *buffer;
	size_t total_alloc_size = 0;
	int pid = current->tgid;
	size_t num_buffers = 0;
	struct rb_node *n;

	/*
	 * Only start detecting spammers once we have less than 20% of async
	 * space left (which is less than 10% of total buffer size).
	 */
	if (alloc->free_async_space >= alloc->buffer_size / 10) {
		alloc->oneway_spam_detected = false;
		return false;
	}

	for (n = rb_first(&alloc->allocated_buffers); n != NULL;
		 n = rb_next(n)) {
		buffer = rb_entry(n, struct binder_buffer, rb_node);
		if (buffer->pid != pid)
			continue;
		if (!buffer->async_transaction)
			continue;
		total_alloc_size += binder_alloc_buffer_size(alloc, buffer);
		num_buffers++;
	}

	/*
	 * Warn if this pid has more than 50 transactions, or more than 50% of
	 * async space (which is 25% of total buffer size). Oneway spam is only
	 * detected when the threshold is exceeded.
	 */
	if (num_buffers > 50 || total_alloc_size > alloc->buffer_size / 4) {
		binder_alloc_debug(BINDER_DEBUG_USER_ERROR,
			     "%d: pid %d spamming oneway? %zd buffers allocated for a total size of %zd\n",
			      alloc->pid, pid, num_buffers, total_alloc_size);
		if (!alloc->oneway_spam_detected) {
			alloc->oneway_spam_detected = true;
			return true;
		}
	}
	return false;
}

/* Callers preallocate @new_buffer, it is freed by this function if unused */
static struct binder_buffer *binder_alloc_new_buf_locked(
				struct binder_alloc *alloc,
				struct binder_buffer *new_buffer,
				size_t size,
				int is_async)
{
	struct rb_node *n = alloc->free_buffers.rb_node;
	struct rb_node *best_fit = NULL;
	struct binder_buffer *buffer;
	unsigned long next_used_page;
	unsigned long curr_last_page;
	size_t buffer_size;

<<<<<<< HEAD
	if (data_offsets_size < data_size || data_offsets_size < offsets_size) {
		binder_alloc_debug(BINDER_DEBUG_BUFFER_ALLOC,
				"%d: got transaction with invalid size %zd-%zd\n",
				alloc->pid, data_size, offsets_size);
		return ERR_PTR(-EINVAL);
	}
	size = data_offsets_size + ALIGN(extra_buffers_size, sizeof(void *));
	if (size < data_offsets_size || size < extra_buffers_size) {
		binder_alloc_debug(BINDER_DEBUG_BUFFER_ALLOC,
				"%d: got transaction with invalid extra_buffers_size %zd\n",
				alloc->pid, extra_buffers_size);
		return ERR_PTR(-EINVAL);
	}

	/* Pad 0-size buffers so they get assigned unique addresses */
	size = max(size, sizeof(void *));

=======
>>>>>>> 03a22b59
	if (is_async && alloc->free_async_space < size) {
		binder_alloc_debug(BINDER_DEBUG_BUFFER_ALLOC,
			     "%d: binder_alloc_buf size %zd failed, no async space left\n",
			      alloc->pid, size);
		buffer = ERR_PTR(-ENOSPC);
		goto out;
	}

	while (n) {
		buffer = rb_entry(n, struct binder_buffer, rb_node);
		BUG_ON(!buffer->free);
		buffer_size = binder_alloc_buffer_size(alloc, buffer);

		if (size < buffer_size) {
			best_fit = n;
			n = n->rb_left;
		} else if (size > buffer_size) {
			n = n->rb_right;
		} else {
			best_fit = n;
			break;
		}
	}

	if (unlikely(!best_fit)) {
		binder_alloc_debug(BINDER_DEBUG_USER_ERROR,
				   "%d: binder_alloc_buf size %zd failed, no address space\n",
				   alloc->pid, size);
		debug_no_space_locked(alloc);
		buffer = ERR_PTR(-ENOSPC);
		goto out;
	}

	if (buffer_size != size) {
		/* Found an oversized buffer and needs to be split */
		buffer = rb_entry(best_fit, struct binder_buffer, rb_node);
		buffer_size = binder_alloc_buffer_size(alloc, buffer);

		WARN_ON(n || buffer_size == size);
		new_buffer->user_data = buffer->user_data + size;
		list_add(&new_buffer->entry, &buffer->entry);
		new_buffer->free = 1;
		binder_insert_free_buffer(alloc, new_buffer);
		new_buffer = NULL;
	}

	binder_alloc_debug(BINDER_DEBUG_BUFFER_ALLOC,
		     "%d: binder_alloc_buf size %zd got buffer %pK size %zd\n",
		      alloc->pid, size, buffer, buffer_size);

	/*
	 * Now we remove the pages from the freelist. A clever calculation
	 * with buffer_size determines if the last page is shared with an
	 * adjacent in-use buffer. In such case, the page has been already
	 * removed from the freelist so we trim our range short.
	 */
	next_used_page = (buffer->user_data + buffer_size) & PAGE_MASK;
	curr_last_page = PAGE_ALIGN(buffer->user_data + size);
	binder_lru_freelist_del(alloc, PAGE_ALIGN(buffer->user_data),
				min(next_used_page, curr_last_page));

	rb_erase(&buffer->rb_node, &alloc->free_buffers);
	buffer->free = 0;
	buffer->allow_user_free = 0;
	binder_insert_allocated_buffer_locked(alloc, buffer);
	buffer->async_transaction = is_async;
	buffer->oneway_spam_suspect = false;
	if (is_async) {
		alloc->free_async_space -= size;
		binder_alloc_debug(BINDER_DEBUG_BUFFER_ALLOC_ASYNC,
			     "%d: binder_alloc_buf size %zd async free %zd\n",
			      alloc->pid, size, alloc->free_async_space);
		if (debug_low_async_space_locked(alloc))
			buffer->oneway_spam_suspect = true;
	}

out:
	/* Discard possibly unused new_buffer */
	kfree(new_buffer);
	return buffer;
}

/* Calculate the sanitized total size, returns 0 for invalid request */
static inline size_t sanitized_size(size_t data_size,
				    size_t offsets_size,
				    size_t extra_buffers_size)
{
	size_t total, tmp;

	/* Align to pointer size and check for overflows */
	tmp = ALIGN(data_size, sizeof(void *)) +
		ALIGN(offsets_size, sizeof(void *));
	if (tmp < data_size || tmp < offsets_size)
		return 0;
	total = tmp + ALIGN(extra_buffers_size, sizeof(void *));
	if (total < tmp || total < extra_buffers_size)
		return 0;

	/* Pad 0-sized buffers so they get a unique address */
	total = max(total, sizeof(void *));

	return total;
}

/**
 * binder_alloc_new_buf() - Allocate a new binder buffer
 * @alloc:              binder_alloc for this proc
 * @data_size:          size of user data buffer
 * @offsets_size:       user specified buffer offset
 * @extra_buffers_size: size of extra space for meta-data (eg, security context)
 * @is_async:           buffer for async transaction
 *
 * Allocate a new buffer given the requested sizes. Returns
 * the kernel version of the buffer pointer. The size allocated
 * is the sum of the three given sizes (each rounded up to
 * pointer-sized boundary)
 *
 * Return:	The allocated buffer or %ERR_PTR(-errno) if error
 */
struct binder_buffer *binder_alloc_new_buf(struct binder_alloc *alloc,
					   size_t data_size,
					   size_t offsets_size,
					   size_t extra_buffers_size,
					   int is_async)
{
	struct binder_buffer *buffer, *next;
	size_t size;
	int ret;

	/* Check binder_alloc is fully initialized */
	if (!binder_alloc_get_vma(alloc)) {
		binder_alloc_debug(BINDER_DEBUG_USER_ERROR,
				   "%d: binder_alloc_buf, no vma\n",
				   alloc->pid);
		return ERR_PTR(-ESRCH);
	}

	size = sanitized_size(data_size, offsets_size, extra_buffers_size);
	if (unlikely(!size)) {
		binder_alloc_debug(BINDER_DEBUG_BUFFER_ALLOC,
				   "%d: got transaction with invalid size %zd-%zd-%zd\n",
				   alloc->pid, data_size, offsets_size,
				   extra_buffers_size);
		return ERR_PTR(-EINVAL);
	}

	/* Preallocate the next buffer */
	next = kzalloc(sizeof(*next), GFP_KERNEL);
	if (!next)
		return ERR_PTR(-ENOMEM);

	spin_lock(&alloc->lock);
	buffer = binder_alloc_new_buf_locked(alloc, next, size, is_async);
	if (IS_ERR(buffer)) {
		spin_unlock(&alloc->lock);
		goto out;
	}

	buffer->data_size = data_size;
	buffer->offsets_size = offsets_size;
	buffer->extra_buffers_size = extra_buffers_size;
	buffer->pid = current->tgid;
	spin_unlock(&alloc->lock);

	ret = binder_install_buffer_pages(alloc, buffer, size);
	if (ret) {
		binder_alloc_free_buf(alloc, buffer);
		buffer = ERR_PTR(ret);
	}
out:
	return buffer;
}

static unsigned long buffer_start_page(struct binder_buffer *buffer)
{
	return buffer->user_data & PAGE_MASK;
}

static unsigned long prev_buffer_end_page(struct binder_buffer *buffer)
{
	return (buffer->user_data - 1) & PAGE_MASK;
}

static void binder_delete_free_buffer(struct binder_alloc *alloc,
				      struct binder_buffer *buffer)
{
	struct binder_buffer *prev, *next;

	if (PAGE_ALIGNED(buffer->user_data))
		goto skip_freelist;

	BUG_ON(alloc->buffers.next == &buffer->entry);
	prev = binder_buffer_prev(buffer);
	BUG_ON(!prev->free);
	if (prev_buffer_end_page(prev) == buffer_start_page(buffer))
		goto skip_freelist;

	if (!list_is_last(&buffer->entry, &alloc->buffers)) {
		next = binder_buffer_next(buffer);
		if (buffer_start_page(next) == buffer_start_page(buffer))
			goto skip_freelist;
	}

	binder_lru_freelist_add(alloc, buffer_start_page(buffer),
				buffer_start_page(buffer) + PAGE_SIZE);
skip_freelist:
	list_del(&buffer->entry);
	kfree(buffer);
}

static void binder_free_buf_locked(struct binder_alloc *alloc,
				   struct binder_buffer *buffer)
{
	size_t size, buffer_size;

	buffer_size = binder_alloc_buffer_size(alloc, buffer);

	size = ALIGN(buffer->data_size, sizeof(void *)) +
		ALIGN(buffer->offsets_size, sizeof(void *)) +
		ALIGN(buffer->extra_buffers_size, sizeof(void *));

	binder_alloc_debug(BINDER_DEBUG_BUFFER_ALLOC,
		     "%d: binder_free_buf %pK size %zd buffer_size %zd\n",
		      alloc->pid, buffer, size, buffer_size);

	BUG_ON(buffer->free);
	BUG_ON(size > buffer_size);
	BUG_ON(buffer->transaction != NULL);
	BUG_ON(buffer->user_data < alloc->buffer);
	BUG_ON(buffer->user_data > alloc->buffer + alloc->buffer_size);

	if (buffer->async_transaction) {
		alloc->free_async_space += buffer_size;
		binder_alloc_debug(BINDER_DEBUG_BUFFER_ALLOC_ASYNC,
			     "%d: binder_free_buf size %zd async free %zd\n",
			      alloc->pid, size, alloc->free_async_space);
	}

	binder_lru_freelist_add(alloc, PAGE_ALIGN(buffer->user_data),
				(buffer->user_data + buffer_size) & PAGE_MASK);

	rb_erase(&buffer->rb_node, &alloc->allocated_buffers);
	buffer->free = 1;
	if (!list_is_last(&buffer->entry, &alloc->buffers)) {
		struct binder_buffer *next = binder_buffer_next(buffer);

		if (next->free) {
			rb_erase(&next->rb_node, &alloc->free_buffers);
			binder_delete_free_buffer(alloc, next);
		}
	}
	if (alloc->buffers.next != &buffer->entry) {
		struct binder_buffer *prev = binder_buffer_prev(buffer);

		if (prev->free) {
			binder_delete_free_buffer(alloc, buffer);
			rb_erase(&prev->rb_node, &alloc->free_buffers);
			buffer = prev;
		}
	}
	binder_insert_free_buffer(alloc, buffer);
}

/**
 * binder_alloc_get_page() - get kernel pointer for given buffer offset
 * @alloc: binder_alloc for this proc
 * @buffer: binder buffer to be accessed
 * @buffer_offset: offset into @buffer data
 * @pgoffp: address to copy final page offset to
 *
 * Lookup the struct page corresponding to the address
 * at @buffer_offset into @buffer->user_data. If @pgoffp is not
 * NULL, the byte-offset into the page is written there.
 *
 * The caller is responsible to ensure that the offset points
 * to a valid address within the @buffer and that @buffer is
 * not freeable by the user. Since it can't be freed, we are
 * guaranteed that the corresponding elements of @alloc->pages[]
 * cannot change.
 *
 * Return: struct page
 */
static struct page *binder_alloc_get_page(struct binder_alloc *alloc,
					  struct binder_buffer *buffer,
					  binder_size_t buffer_offset,
					  pgoff_t *pgoffp)
{
	binder_size_t buffer_space_offset = buffer_offset +
		(buffer->user_data - alloc->buffer);
	pgoff_t pgoff = buffer_space_offset & ~PAGE_MASK;
	size_t index = buffer_space_offset >> PAGE_SHIFT;
	struct binder_lru_page *lru_page;

	lru_page = &alloc->pages[index];
	*pgoffp = pgoff;
	return lru_page->page_ptr;
}

/**
 * binder_alloc_clear_buf() - zero out buffer
 * @alloc: binder_alloc for this proc
 * @buffer: binder buffer to be cleared
 *
 * memset the given buffer to 0
 */
static void binder_alloc_clear_buf(struct binder_alloc *alloc,
				   struct binder_buffer *buffer)
{
	size_t bytes = binder_alloc_buffer_size(alloc, buffer);
	binder_size_t buffer_offset = 0;

	while (bytes) {
		unsigned long size;
		struct page *page;
		pgoff_t pgoff;

		page = binder_alloc_get_page(alloc, buffer,
					     buffer_offset, &pgoff);
		size = min_t(size_t, bytes, PAGE_SIZE - pgoff);
		memset_page(page, pgoff, 0, size);
		bytes -= size;
		buffer_offset += size;
	}
}

/**
 * binder_alloc_free_buf() - free a binder buffer
 * @alloc:	binder_alloc for this proc
 * @buffer:	kernel pointer to buffer
 *
 * Free the buffer allocated via binder_alloc_new_buf()
 */
void binder_alloc_free_buf(struct binder_alloc *alloc,
			    struct binder_buffer *buffer)
{
	/*
	 * We could eliminate the call to binder_alloc_clear_buf()
	 * from binder_alloc_deferred_release() by moving this to
	 * binder_free_buf_locked(). However, that could
<<<<<<< HEAD
	 * increase contention for the alloc mutex if clear_on_free
	 * is used frequently for large buffers. The mutex is not
=======
	 * increase contention for the alloc->lock if clear_on_free
	 * is used frequently for large buffers. This lock is not
>>>>>>> 03a22b59
	 * needed for correctness here.
	 */
	if (buffer->clear_on_free) {
		binder_alloc_clear_buf(alloc, buffer);
		buffer->clear_on_free = false;
	}
	spin_lock(&alloc->lock);
	binder_free_buf_locked(alloc, buffer);
	spin_unlock(&alloc->lock);
}

/**
 * binder_alloc_mmap_handler() - map virtual address space for proc
 * @alloc:	alloc structure for this proc
 * @vma:	vma passed to mmap()
 *
 * Called by binder_mmap() to initialize the space specified in
 * vma for allocating binder buffers
 *
 * Return:
 *      0 = success
 *      -EBUSY = address space already mapped
 *      -ENOMEM = failed to map memory to given address space
 */
int binder_alloc_mmap_handler(struct binder_alloc *alloc,
			      struct vm_area_struct *vma)
{
	struct binder_buffer *buffer;
	const char *failure_string;
	int ret, i;

	if (unlikely(vma->vm_mm != alloc->mm)) {
		ret = -EINVAL;
		failure_string = "invalid vma->vm_mm";
		goto err_invalid_mm;
	}

	mutex_lock(&binder_alloc_mmap_lock);
	if (alloc->buffer_size) {
		ret = -EBUSY;
		failure_string = "already mapped";
		goto err_already_mapped;
	}
	alloc->buffer_size = min_t(unsigned long, vma->vm_end - vma->vm_start,
				   SZ_4M);
	mutex_unlock(&binder_alloc_mmap_lock);

	alloc->buffer = vma->vm_start;

	alloc->pages = kcalloc(alloc->buffer_size / PAGE_SIZE,
			       sizeof(alloc->pages[0]),
			       GFP_KERNEL);
	if (alloc->pages == NULL) {
		ret = -ENOMEM;
		failure_string = "alloc page array";
		goto err_alloc_pages_failed;
	}

	for (i = 0; i < alloc->buffer_size / PAGE_SIZE; i++) {
		alloc->pages[i].alloc = alloc;
		INIT_LIST_HEAD(&alloc->pages[i].lru);
	}

	buffer = kzalloc(sizeof(*buffer), GFP_KERNEL);
	if (!buffer) {
		ret = -ENOMEM;
		failure_string = "alloc buffer struct";
		goto err_alloc_buf_struct_failed;
	}

	buffer->user_data = alloc->buffer;
	list_add(&buffer->entry, &alloc->buffers);
	buffer->free = 1;
	binder_insert_free_buffer(alloc, buffer);
	alloc->free_async_space = alloc->buffer_size / 2;

	/* Signal binder_alloc is fully initialized */
	binder_alloc_set_vma(alloc, vma);

	return 0;

err_alloc_buf_struct_failed:
	kfree(alloc->pages);
	alloc->pages = NULL;
err_alloc_pages_failed:
	alloc->buffer = 0;
	mutex_lock(&binder_alloc_mmap_lock);
	alloc->buffer_size = 0;
err_already_mapped:
	mutex_unlock(&binder_alloc_mmap_lock);
err_invalid_mm:
	binder_alloc_debug(BINDER_DEBUG_USER_ERROR,
			   "%s: %d %lx-%lx %s failed %d\n", __func__,
			   alloc->pid, vma->vm_start, vma->vm_end,
			   failure_string, ret);
	return ret;
}


void binder_alloc_deferred_release(struct binder_alloc *alloc)
{
	struct rb_node *n;
	int buffers, page_count;
	struct binder_buffer *buffer;

	buffers = 0;
	spin_lock(&alloc->lock);
	BUG_ON(alloc->vma);

	while ((n = rb_first(&alloc->allocated_buffers))) {
		buffer = rb_entry(n, struct binder_buffer, rb_node);

		/* Transaction should already have been freed */
		BUG_ON(buffer->transaction);

		if (buffer->clear_on_free) {
			binder_alloc_clear_buf(alloc, buffer);
			buffer->clear_on_free = false;
		}
		binder_free_buf_locked(alloc, buffer);
		buffers++;
	}

	while (!list_empty(&alloc->buffers)) {
		buffer = list_first_entry(&alloc->buffers,
					  struct binder_buffer, entry);
		WARN_ON(!buffer->free);

		list_del(&buffer->entry);
		WARN_ON_ONCE(!list_empty(&alloc->buffers));
		kfree(buffer);
	}

	page_count = 0;
	if (alloc->pages) {
		int i;

		for (i = 0; i < alloc->buffer_size / PAGE_SIZE; i++) {
			unsigned long page_addr;
			bool on_lru;

			if (!alloc->pages[i].page_ptr)
				continue;

			on_lru = list_lru_del_obj(&binder_freelist,
						  &alloc->pages[i].lru);
			page_addr = alloc->buffer + i * PAGE_SIZE;
			binder_alloc_debug(BINDER_DEBUG_BUFFER_ALLOC,
				     "%s: %d: page %d %s\n",
				     __func__, alloc->pid, i,
				     on_lru ? "on lru" : "active");
			__free_page(alloc->pages[i].page_ptr);
			page_count++;
		}
		kfree(alloc->pages);
	}
	spin_unlock(&alloc->lock);
	if (alloc->mm)
		mmdrop(alloc->mm);

	binder_alloc_debug(BINDER_DEBUG_OPEN_CLOSE,
		     "%s: %d buffers %d, pages %d\n",
		     __func__, alloc->pid, buffers, page_count);
}

/**
 * binder_alloc_print_allocated() - print buffer info
 * @m:     seq_file for output via seq_printf()
 * @alloc: binder_alloc for this proc
 *
 * Prints information about every buffer associated with
 * the binder_alloc state to the given seq_file
 */
void binder_alloc_print_allocated(struct seq_file *m,
				  struct binder_alloc *alloc)
{
	struct binder_buffer *buffer;
	struct rb_node *n;

	spin_lock(&alloc->lock);
	for (n = rb_first(&alloc->allocated_buffers); n; n = rb_next(n)) {
		buffer = rb_entry(n, struct binder_buffer, rb_node);
		seq_printf(m, "  buffer %d: %lx size %zd:%zd:%zd %s\n",
			   buffer->debug_id,
			   buffer->user_data - alloc->buffer,
			   buffer->data_size, buffer->offsets_size,
			   buffer->extra_buffers_size,
			   buffer->transaction ? "active" : "delivered");
	}
	spin_unlock(&alloc->lock);
}

/**
 * binder_alloc_print_pages() - print page usage
 * @m:     seq_file for output via seq_printf()
 * @alloc: binder_alloc for this proc
 */
void binder_alloc_print_pages(struct seq_file *m,
			      struct binder_alloc *alloc)
{
	struct binder_lru_page *page;
	int i;
	int active = 0;
	int lru = 0;
	int free = 0;

	spin_lock(&alloc->lock);
	/*
	 * Make sure the binder_alloc is fully initialized, otherwise we might
	 * read inconsistent state.
	 */
	if (binder_alloc_get_vma(alloc) != NULL) {
		for (i = 0; i < alloc->buffer_size / PAGE_SIZE; i++) {
			page = &alloc->pages[i];
			if (!page->page_ptr)
				free++;
			else if (list_empty(&page->lru))
				active++;
			else
				lru++;
		}
	}
	spin_unlock(&alloc->lock);
	seq_printf(m, "  pages: %d:%d:%d\n", active, lru, free);
	seq_printf(m, "  pages high watermark: %zu\n", alloc->pages_high);
}

/**
 * binder_alloc_get_allocated_count() - return count of buffers
 * @alloc: binder_alloc for this proc
 *
 * Return: count of allocated buffers
 */
int binder_alloc_get_allocated_count(struct binder_alloc *alloc)
{
	struct rb_node *n;
	int count = 0;

	spin_lock(&alloc->lock);
	for (n = rb_first(&alloc->allocated_buffers); n != NULL; n = rb_next(n))
		count++;
	spin_unlock(&alloc->lock);
	return count;
}


/**
 * binder_alloc_vma_close() - invalidate address space
 * @alloc: binder_alloc for this proc
 *
 * Called from binder_vma_close() when releasing address space.
 * Clears alloc->vma to prevent new incoming transactions from
 * allocating more buffers.
 */
void binder_alloc_vma_close(struct binder_alloc *alloc)
{
	binder_alloc_set_vma(alloc, NULL);
}

/**
 * binder_alloc_free_page() - shrinker callback to free pages
 * @item:   item to free
 * @lock:   lock protecting the item
 * @cb_arg: callback argument
 *
 * Called from list_lru_walk() in binder_shrink_scan() to free
 * up pages when the system is under memory pressure.
 */
enum lru_status binder_alloc_free_page(struct list_head *item,
				       struct list_lru_one *lru,
				       spinlock_t *lock,
				       void *cb_arg)
	__must_hold(lock)
{
	struct binder_lru_page *page = container_of(item, typeof(*page), lru);
	struct binder_alloc *alloc = page->alloc;
	struct mm_struct *mm = alloc->mm;
	struct vm_area_struct *vma;
	struct page *page_to_free;
	unsigned long page_addr;
	size_t index;

	if (!mmget_not_zero(mm))
		goto err_mmget;
	if (!mmap_read_trylock(mm))
		goto err_mmap_read_lock_failed;
	if (!spin_trylock(&alloc->lock))
		goto err_get_alloc_lock_failed;
	if (!page->page_ptr)
		goto err_page_already_freed;

	index = page - alloc->pages;
	page_addr = alloc->buffer + index * PAGE_SIZE;

<<<<<<< HEAD
	mm = alloc->mm;
	if (!mmget_not_zero(mm))
		goto err_mmget;
	if (!mmap_read_trylock(mm))
		goto err_mmap_read_lock_failed;
	vma = vma_lookup(mm, page_addr);
	if (vma && vma != binder_alloc_get_vma(alloc))
		goto err_invalid_vma;
=======
	vma = vma_lookup(mm, page_addr);
	if (vma && vma != binder_alloc_get_vma(alloc))
		goto err_invalid_vma;

	trace_binder_unmap_kernel_start(alloc, index);

	page_to_free = page->page_ptr;
	page->page_ptr = NULL;

	trace_binder_unmap_kernel_end(alloc, index);
>>>>>>> 03a22b59

	list_lru_isolate(lru, item);
	spin_unlock(&alloc->lock);
	spin_unlock(lock);

	if (vma) {
		trace_binder_unmap_user_start(alloc, index);

		zap_page_range_single(vma, page_addr, PAGE_SIZE, NULL);

		trace_binder_unmap_user_end(alloc, index);
	}

	mmap_read_unlock(mm);
	mmput_async(mm);
	__free_page(page_to_free);

	spin_lock(lock);
	return LRU_REMOVED_RETRY;

err_invalid_vma:
<<<<<<< HEAD
=======
err_page_already_freed:
	spin_unlock(&alloc->lock);
err_get_alloc_lock_failed:
>>>>>>> 03a22b59
	mmap_read_unlock(mm);
err_mmap_read_lock_failed:
	mmput_async(mm);
err_mmget:
	return LRU_SKIP;
}

static unsigned long
binder_shrink_count(struct shrinker *shrink, struct shrink_control *sc)
{
	return list_lru_count(&binder_freelist);
}

static unsigned long
binder_shrink_scan(struct shrinker *shrink, struct shrink_control *sc)
{
	return list_lru_walk(&binder_freelist, binder_alloc_free_page,
			    NULL, sc->nr_to_scan);
}

static struct shrinker *binder_shrinker;

/**
 * binder_alloc_init() - called by binder_open() for per-proc initialization
 * @alloc: binder_alloc for this proc
 *
 * Called from binder_open() to initialize binder_alloc fields for
 * new binder proc
 */
void binder_alloc_init(struct binder_alloc *alloc)
{
	alloc->pid = current->group_leader->pid;
	alloc->mm = current->mm;
	mmgrab(alloc->mm);
	spin_lock_init(&alloc->lock);
	INIT_LIST_HEAD(&alloc->buffers);
}

int binder_alloc_shrinker_init(void)
{
	int ret;

	ret = list_lru_init(&binder_freelist);
	if (ret)
		return ret;

	binder_shrinker = shrinker_alloc(0, "android-binder");
	if (!binder_shrinker) {
		list_lru_destroy(&binder_freelist);
		return -ENOMEM;
	}

	binder_shrinker->count_objects = binder_shrink_count;
	binder_shrinker->scan_objects = binder_shrink_scan;

	shrinker_register(binder_shrinker);

	return 0;
}

void binder_alloc_shrinker_exit(void)
{
	shrinker_free(binder_shrinker);
	list_lru_destroy(&binder_freelist);
}

/**
 * check_buffer() - verify that buffer/offset is safe to access
 * @alloc: binder_alloc for this proc
 * @buffer: binder buffer to be accessed
 * @offset: offset into @buffer data
 * @bytes: bytes to access from offset
 *
 * Check that the @offset/@bytes are within the size of the given
 * @buffer and that the buffer is currently active and not freeable.
 * Offsets must also be multiples of sizeof(u32). The kernel is
 * allowed to touch the buffer in two cases:
 *
 * 1) when the buffer is being created:
 *     (buffer->free == 0 && buffer->allow_user_free == 0)
 * 2) when the buffer is being torn down:
 *     (buffer->free == 0 && buffer->transaction == NULL).
 *
 * Return: true if the buffer is safe to access
 */
static inline bool check_buffer(struct binder_alloc *alloc,
				struct binder_buffer *buffer,
				binder_size_t offset, size_t bytes)
{
	size_t buffer_size = binder_alloc_buffer_size(alloc, buffer);

	return buffer_size >= bytes &&
		offset <= buffer_size - bytes &&
		IS_ALIGNED(offset, sizeof(u32)) &&
		!buffer->free &&
		(!buffer->allow_user_free || !buffer->transaction);
}

/**
 * binder_alloc_copy_user_to_buffer() - copy src user to tgt user
 * @alloc: binder_alloc for this proc
 * @buffer: binder buffer to be accessed
 * @buffer_offset: offset into @buffer data
 * @from: userspace pointer to source buffer
 * @bytes: bytes to copy
 *
 * Copy bytes from source userspace to target buffer.
 *
 * Return: bytes remaining to be copied
 */
unsigned long
binder_alloc_copy_user_to_buffer(struct binder_alloc *alloc,
				 struct binder_buffer *buffer,
				 binder_size_t buffer_offset,
				 const void __user *from,
				 size_t bytes)
{
	if (!check_buffer(alloc, buffer, buffer_offset, bytes))
		return bytes;

	while (bytes) {
		unsigned long size;
		unsigned long ret;
		struct page *page;
		pgoff_t pgoff;
		void *kptr;

		page = binder_alloc_get_page(alloc, buffer,
					     buffer_offset, &pgoff);
		size = min_t(size_t, bytes, PAGE_SIZE - pgoff);
		kptr = kmap_local_page(page) + pgoff;
		ret = copy_from_user(kptr, from, size);
		kunmap_local(kptr);
		if (ret)
			return bytes - size + ret;
		bytes -= size;
		from += size;
		buffer_offset += size;
	}
	return 0;
}

static int binder_alloc_do_buffer_copy(struct binder_alloc *alloc,
				       bool to_buffer,
				       struct binder_buffer *buffer,
				       binder_size_t buffer_offset,
				       void *ptr,
				       size_t bytes)
{
	/* All copies must be 32-bit aligned and 32-bit size */
	if (!check_buffer(alloc, buffer, buffer_offset, bytes))
		return -EINVAL;

	while (bytes) {
		unsigned long size;
		struct page *page;
		pgoff_t pgoff;

		page = binder_alloc_get_page(alloc, buffer,
					     buffer_offset, &pgoff);
		size = min_t(size_t, bytes, PAGE_SIZE - pgoff);
		if (to_buffer)
			memcpy_to_page(page, pgoff, ptr, size);
		else
			memcpy_from_page(ptr, page, pgoff, size);
		bytes -= size;
		pgoff = 0;
		ptr = ptr + size;
		buffer_offset += size;
	}
	return 0;
}

int binder_alloc_copy_to_buffer(struct binder_alloc *alloc,
				struct binder_buffer *buffer,
				binder_size_t buffer_offset,
				void *src,
				size_t bytes)
{
	return binder_alloc_do_buffer_copy(alloc, true, buffer, buffer_offset,
					   src, bytes);
}

int binder_alloc_copy_from_buffer(struct binder_alloc *alloc,
				  void *dest,
				  struct binder_buffer *buffer,
				  binder_size_t buffer_offset,
				  size_t bytes)
{
	return binder_alloc_do_buffer_copy(alloc, false, buffer, buffer_offset,
					   dest, bytes);
}<|MERGE_RESOLUTION|>--- conflicted
+++ resolved
@@ -294,14 +294,7 @@
 
 		trace_binder_alloc_page_end(alloc, index);
 	}
-<<<<<<< HEAD
-	if (mm) {
-		mmap_write_unlock(mm);
-		mmput_async(mm);
-	}
-=======
-
->>>>>>> 03a22b59
+
 	return 0;
 }
 
@@ -327,32 +320,12 @@
 			on_lru = list_lru_del_obj(&binder_freelist, &page->lru);
 			WARN_ON(!on_lru);
 
-<<<<<<< HEAD
-		trace_binder_free_lru_end(alloc, index);
-		if (page_addr == start)
-			break;
-		continue;
-
-err_vm_insert_page_failed:
-		__free_page(page->page_ptr);
-		page->page_ptr = NULL;
-err_alloc_page_failed:
-err_page_ptr_cleared:
-		if (page_addr == start)
-			break;
-	}
-err_no_vma:
-	if (mm) {
-		mmap_write_unlock(mm);
-		mmput_async(mm);
-=======
 			trace_binder_alloc_lru_end(alloc, index);
 			continue;
 		}
 
 		if (index + 1 > alloc->pages_high)
 			alloc->pages_high = index + 1;
->>>>>>> 03a22b59
 	}
 }
 
@@ -473,26 +446,6 @@
 	unsigned long curr_last_page;
 	size_t buffer_size;
 
-<<<<<<< HEAD
-	if (data_offsets_size < data_size || data_offsets_size < offsets_size) {
-		binder_alloc_debug(BINDER_DEBUG_BUFFER_ALLOC,
-				"%d: got transaction with invalid size %zd-%zd\n",
-				alloc->pid, data_size, offsets_size);
-		return ERR_PTR(-EINVAL);
-	}
-	size = data_offsets_size + ALIGN(extra_buffers_size, sizeof(void *));
-	if (size < data_offsets_size || size < extra_buffers_size) {
-		binder_alloc_debug(BINDER_DEBUG_BUFFER_ALLOC,
-				"%d: got transaction with invalid extra_buffers_size %zd\n",
-				alloc->pid, extra_buffers_size);
-		return ERR_PTR(-EINVAL);
-	}
-
-	/* Pad 0-size buffers so they get assigned unique addresses */
-	size = max(size, sizeof(void *));
-
-=======
->>>>>>> 03a22b59
 	if (is_async && alloc->free_async_space < size) {
 		binder_alloc_debug(BINDER_DEBUG_BUFFER_ALLOC,
 			     "%d: binder_alloc_buf size %zd failed, no async space left\n",
@@ -832,13 +785,8 @@
 	 * We could eliminate the call to binder_alloc_clear_buf()
 	 * from binder_alloc_deferred_release() by moving this to
 	 * binder_free_buf_locked(). However, that could
-<<<<<<< HEAD
-	 * increase contention for the alloc mutex if clear_on_free
-	 * is used frequently for large buffers. The mutex is not
-=======
 	 * increase contention for the alloc->lock if clear_on_free
 	 * is used frequently for large buffers. This lock is not
->>>>>>> 03a22b59
 	 * needed for correctness here.
 	 */
 	if (buffer->clear_on_free) {
@@ -1133,19 +1081,9 @@
 	index = page - alloc->pages;
 	page_addr = alloc->buffer + index * PAGE_SIZE;
 
-<<<<<<< HEAD
-	mm = alloc->mm;
-	if (!mmget_not_zero(mm))
-		goto err_mmget;
-	if (!mmap_read_trylock(mm))
-		goto err_mmap_read_lock_failed;
 	vma = vma_lookup(mm, page_addr);
 	if (vma && vma != binder_alloc_get_vma(alloc))
 		goto err_invalid_vma;
-=======
-	vma = vma_lookup(mm, page_addr);
-	if (vma && vma != binder_alloc_get_vma(alloc))
-		goto err_invalid_vma;
 
 	trace_binder_unmap_kernel_start(alloc, index);
 
@@ -1153,7 +1091,6 @@
 	page->page_ptr = NULL;
 
 	trace_binder_unmap_kernel_end(alloc, index);
->>>>>>> 03a22b59
 
 	list_lru_isolate(lru, item);
 	spin_unlock(&alloc->lock);
@@ -1175,12 +1112,9 @@
 	return LRU_REMOVED_RETRY;
 
 err_invalid_vma:
-<<<<<<< HEAD
-=======
 err_page_already_freed:
 	spin_unlock(&alloc->lock);
 err_get_alloc_lock_failed:
->>>>>>> 03a22b59
 	mmap_read_unlock(mm);
 err_mmap_read_lock_failed:
 	mmput_async(mm);
