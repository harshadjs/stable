#include <dt-bindings/interrupt-controller/mips-gic.h>
#include <dt-bindings/gpio/gpio.h>
#include <dt-bindings/clock/mt7621-clk.h>

/ {
	#address-cells = <1>;
	#size-cells = <1>;
	compatible = "mediatek,mt7621-soc";

	cpus {
		cpu@0 {
			compatible = "mips,mips1004Kc";
		};

		cpu@1 {
			compatible = "mips,mips1004Kc";
		};
	};

	cpuintc: cpuintc@0 {
		#address-cells = <0>;
		#interrupt-cells = <1>;
		interrupt-controller;
		compatible = "mti,cpu-interrupt-controller";
	};

	aliases {
		serial0 = &uartlite;
	};


	mmc_fixed_3v3: fixedregulator@0 {
		compatible = "regulator-fixed";
		regulator-name = "mmc_power";
		regulator-min-microvolt = <3300000>;
		regulator-max-microvolt = <3300000>;
		enable-active-high;
		regulator-always-on;
	  };

	  mmc_fixed_1v8_io: fixedregulator@1 {
		compatible = "regulator-fixed";
		regulator-name = "mmc_io";
		regulator-min-microvolt = <1800000>;
		regulator-max-microvolt = <1800000>;
		enable-active-high;
		regulator-always-on;
	};

	palmbus: palmbus@1E000000 {
		compatible = "palmbus";
		reg = <0x1E000000 0x100000>;
		ranges = <0x0 0x1E000000 0x0FFFFF>;

		#address-cells = <1>;
		#size-cells = <1>;

		sysc: syscon@0 {
			compatible = "mediatek,mt7621-sysc", "syscon";
			reg = <0x0 0x100>;
			#clock-cells = <1>;
			ralink,memctl = <&memc>;
			clock-output-names = "xtal", "cpu", "bus",
					     "50m", "125m", "150m",
					     "250m", "270m";
		};

		wdt: wdt@100 {
			compatible = "mediatek,mt7621-wdt";
			reg = <0x100 0x100>;
		};

		gpio: gpio@600 {
			#gpio-cells = <2>;
			#interrupt-cells = <2>;
			compatible = "mediatek,mt7621-gpio";
			gpio-controller;
			gpio-ranges = <&pinctrl 0 0 95>;
			interrupt-controller;
			reg = <0x600 0x100>;
			interrupt-parent = <&gic>;
			interrupts = <GIC_SHARED 12 IRQ_TYPE_LEVEL_HIGH>;
		};

		i2c: i2c@900 {
			compatible = "mediatek,mt7621-i2c";
			reg = <0x900 0x100>;

			clocks = <&sysc MT7621_CLK_I2C>;
			clock-names = "i2c";
			resets = <&rstctrl 16>;
			reset-names = "i2c";

			#address-cells = <1>;
			#size-cells = <0>;

			status = "disabled";

			pinctrl-names = "default";
			pinctrl-0 = <&i2c_pins>;
		};

		i2s: i2s@a00 {
			compatible = "mediatek,mt7621-i2s";
			reg = <0xa00 0x100>;

			clocks = <&sysc MT7621_CLK_I2S>;
			clock-names = "i2s";
			resets = <&rstctrl 17>;
			reset-names = "i2s";

			interrupt-parent = <&gic>;
			interrupts = <GIC_SHARED 16 IRQ_TYPE_LEVEL_HIGH>;

			txdma-req = <2>;
			rxdma-req = <3>;

			dmas = <&gdma 4>,
				<&gdma 6>;
			dma-names = "tx", "rx";

			status = "disabled";
		};

		memc: syscon@5000 {
			compatible = "mediatek,mt7621-memc", "syscon";
			reg = <0x5000 0x1000>;
		};

		cpc: cpc@1fbf0000 {
			     compatible = "mediatek,mt7621-cpc";
			     reg = <0x1fbf0000 0x8000>;
		};

		mc: mc@1fbf8000 {
			    compatible = "mediatek,mt7621-mc";
			    reg = <0x1fbf8000 0x8000>;
		};

		uartlite: uartlite@c00 {
			compatible = "ns16550a";
			reg = <0xc00 0x100>;

			clocks = <&sysc MT7621_CLK_UART1>;
			clock-names = "uart1";

			interrupt-parent = <&gic>;
			interrupts = <GIC_SHARED 26 IRQ_TYPE_LEVEL_HIGH>;

			reg-shift = <2>;
			reg-io-width = <4>;
			no-loopback-test;
		};

		spi0: spi@b00 {
			status = "disabled";

			compatible = "ralink,mt7621-spi";
			reg = <0xb00 0x100>;

			clocks = <&sysc MT7621_CLK_SPI>;
			clock-names = "spi";

			resets = <&rstctrl 18>;
			reset-names = "spi";

			#address-cells = <1>;
			#size-cells = <0>;

			pinctrl-names = "default";
			pinctrl-0 = <&spi_pins>;
		};

		gdma: gdma@2800 {
			compatible = "ralink,rt3883-gdma";
			reg = <0x2800 0x800>;

			clocks = <&sysc MT7621_CLK_GDMA>;
			clock-names = "gdma";
			resets = <&rstctrl 14>;
			reset-names = "dma";

			interrupt-parent = <&gic>;
			interrupts = <0 13 4>;

			#dma-cells = <1>;
			#dma-channels = <16>;
			#dma-requests = <16>;

			status = "disabled";
		};

		hsdma: hsdma@7000 {
			compatible = "mediatek,mt7621-hsdma";
			reg = <0x7000 0x1000>;

			clocks = <&sysc MT7621_CLK_HSDMA>;
			clock-names = "hsdma";
			resets = <&rstctrl 5>;
			reset-names = "hsdma";

			interrupt-parent = <&gic>;
			interrupts = <0 11 4>;

			#dma-cells = <1>;
			#dma-channels = <1>;
			#dma-requests = <1>;

			status = "disabled";
		};
	};

	pinctrl: pinctrl {
		compatible = "ralink,rt2880-pinmux";

		i2c_pins: i2c0-pins {
			pinmux {
				groups = "i2c";
				function = "i2c";
			};
		};

		spi_pins: spi0-pins {
			pinmux {
				groups = "spi";
				function = "spi";
			};
		};

		uart1_pins: uart1-pins {
			pinmux {
				groups = "uart1";
				function = "uart1";
			};
		};

		uart2_pins: uart2-pins {
			pinmux {
				groups = "uart2";
				function = "uart2";
			};
		};

		uart3_pins: uart3-pins {
			pinmux {
				groups = "uart3";
				function = "uart3";
			};
		};

		rgmii1_pins: rgmii1-pins {
			pinmux {
				groups = "rgmii1";
				function = "rgmii1";
			};
		};

		rgmii2_pins: rgmii2-pins {
			pinmux {
				groups = "rgmii2";
				function = "rgmii2";
			};
		};

		mdio_pins: mdio0-pins {
			pinmux {
				groups = "mdio";
				function = "mdio";
			};
		};

		pcie_pins: pcie0-pins {
			pinmux {
				groups = "pcie";
				function = "gpio";
			};
		};

		nand_pins: nand0-pins {
			spi-pinmux {
				groups = "spi";
				function = "nand1";
			};

			sdhci-pinmux {
				groups = "sdhci";
				function = "nand2";
			};
		};

		sdhci_pins: sdhci0-pins {
			pinmux {
				groups = "sdhci";
				function = "sdhci";
			};
		};
	};

	rstctrl: rstctrl {
		compatible = "ralink,rt2880-reset";
		#reset-cells = <1>;
	};

	sdhci: sdhci@1E130000 {
		status = "disabled";

		compatible = "mediatek,mt7620-mmc";
		reg = <0x1E130000 0x4000>;

		bus-width = <4>;
		max-frequency = <48000000>;
		cap-sd-highspeed;
		cap-mmc-highspeed;
		vmmc-supply = <&mmc_fixed_3v3>;
		vqmmc-supply = <&mmc_fixed_1v8_io>;
		disable-wp;

		pinctrl-names = "default", "state_uhs";
		pinctrl-0 = <&sdhci_pins>;
		pinctrl-1 = <&sdhci_pins>;

		clocks = <&sysc MT7621_CLK_SHXC>,
			 <&sysc MT7621_CLK_50M>;
		clock-names = "source", "hclk";

		interrupt-parent = <&gic>;
		interrupts = <GIC_SHARED 20 IRQ_TYPE_LEVEL_HIGH>;
	};

	xhci: xhci@1E1C0000 {
		status = "okay";

		compatible = "mediatek,mt8173-xhci";
		reg = <0x1e1c0000 0x1000
		       0x1e1d0700 0x0100>;
		reg-names = "mac", "ippc";

		clocks = <&sysc MT7621_CLK_XTAL>;
		clock-names = "sys_ck";

		interrupt-parent = <&gic>;
		interrupts = <GIC_SHARED 22 IRQ_TYPE_LEVEL_HIGH>;
	};

	gic: interrupt-controller@1fbc0000 {
		compatible = "mti,gic";
		reg = <0x1fbc0000 0x2000>;

		interrupt-controller;
		#interrupt-cells = <3>;

		mti,reserved-cpu-vectors = <7>;

		timer {
			compatible = "mti,gic-timer";
			interrupts = <GIC_LOCAL 1 IRQ_TYPE_NONE>;
			clocks = <&sysc MT7621_CLK_CPU>;
		};
	};

	nand: nand@1e003000 {
		status = "disabled";

		compatible = "mediatek,mt7621-nand";
		bank-width = <2>;
		reg = <0x1e003000 0x800
			0x1e003800 0x800>;
		#address-cells = <1>;
		#size-cells = <1>;

		clocks = <&sysc MT7621_CLK_NAND>;
		clock-names = "nand";
	};

	ethernet: ethernet@1e100000 {
		compatible = "mediatek,mt7621-eth";
		reg = <0x1e100000 0x10000>;

		clocks = <&sysc MT7621_CLK_FE>,
			 <&sysc MT7621_CLK_ETH>;
		clock-names = "fe", "ethif";

		#address-cells = <1>;
		#size-cells = <0>;

		resets = <&rstctrl 6 &rstctrl 23>;
		reset-names = "fe", "eth";

		interrupt-parent = <&gic>;
		interrupts = <GIC_SHARED 3 IRQ_TYPE_LEVEL_HIGH>;

		mediatek,ethsys = <&sysc>;


		gmac0: mac@0 {
			compatible = "mediatek,eth-mac";
			reg = <0>;
			phy-mode = "rgmii";
			fixed-link {
				speed = <1000>;
				full-duplex;
				pause;
			};
		};
		gmac1: mac@1 {
			compatible = "mediatek,eth-mac";
			reg = <1>;
			status = "off";
			phy-mode = "rgmii-rxid";
			phy-handle = <&phy_external>;
		};
		mdio-bus {
			#address-cells = <1>;
			#size-cells = <0>;

			phy_external: ethernet-phy@5 {
				status = "off";
				reg = <5>;
				phy-mode = "rgmii-rxid";

				pinctrl-names = "default";
				pinctrl-0 = <&rgmii2_pins>;
			};

			switch0: switch0@0 {
				compatible = "mediatek,mt7621";
				#address-cells = <1>;
				#size-cells = <0>;
				reg = <0>;
				mediatek,mcm;
				resets = <&rstctrl 2>;
				reset-names = "mcm";
				interrupt-controller;
				#interrupt-cells = <1>;
				interrupt-parent = <&gic>;
				interrupts = <GIC_SHARED 23 IRQ_TYPE_LEVEL_HIGH>;

				ports {
					#address-cells = <1>;
					#size-cells = <0>;
					reg = <0>;
					port@0 {
						status = "off";
						reg = <0>;
						label = "lan0";
					};
					port@1 {
						status = "off";
						reg = <1>;
						label = "lan1";
					};
					port@2 {
						status = "off";
						reg = <2>;
						label = "lan2";
					};
					port@3 {
						status = "off";
						reg = <3>;
						label = "lan3";
					};
					port@4 {
						status = "off";
						reg = <4>;
						label = "lan4";
					};
					port@6 {
						reg = <6>;
						label = "cpu";
						ethernet = <&gmac0>;
						phy-mode = "trgmii";
						fixed-link {
							speed = <1000>;
							full-duplex;
						};
					};
				};
			};
		};
	};

	pcie: pcie@1e140000 {
		compatible = "mediatek,mt7621-pci";
		reg = <0x1e140000 0x100>, /* host-pci bridge registers */
		      <0x1e142000 0x100>, /* pcie port 0 RC control registers */
		      <0x1e143000 0x100>, /* pcie port 1 RC control registers */
		      <0x1e144000 0x100>; /* pcie port 2 RC control registers */
		#address-cells = <3>;
		#size-cells = <2>;

		pinctrl-names = "default";
		pinctrl-0 = <&pcie_pins>;

		device_type = "pci";

<<<<<<< HEAD
		bus-range = <0 255>;
		ranges = <
			0x02000000 0 0x60000000 0x60000000 0 0x10000000 /* pci memory */
			0x01000000 0 0x00000000 0x1e160000 0 0x00010000 /* io space */
		>;
=======
		ranges = <0x02000000 0 0x60000000 0x60000000 0 0x10000000>, /* pci memory */
			 <0x01000000 0 0x00000000 0x1e160000 0 0x00010000>; /* io space */
>>>>>>> d92805b6

		#interrupt-cells = <1>;
		interrupt-map-mask = <0xF800 0 0 0>;
		interrupt-map = <0x0000 0 0 0 &gic GIC_SHARED 4 IRQ_TYPE_LEVEL_HIGH>,
				<0x0800 0 0 0 &gic GIC_SHARED 24 IRQ_TYPE_LEVEL_HIGH>,
				<0x1000 0 0 0 &gic GIC_SHARED 25 IRQ_TYPE_LEVEL_HIGH>;

		status = "disabled";

		reset-gpios = <&gpio 19 GPIO_ACTIVE_LOW>;

		pcie@0,0 {
			reg = <0x0000 0 0 0 0>;
			#address-cells = <3>;
			#size-cells = <2>;
			device_type = "pci";
			#interrupt-cells = <1>;
			interrupt-map-mask = <0 0 0 0>;
			interrupt-map = <0 0 0 0 &gic GIC_SHARED 4 IRQ_TYPE_LEVEL_HIGH>;
			resets = <&rstctrl 24>;
			clocks = <&sysc MT7621_CLK_PCIE0>;
			phys = <&pcie0_phy 1>;
			phy-names = "pcie-phy0";
			ranges;
		};

		pcie@1,0 {
			reg = <0x0800 0 0 0 0>;
			#address-cells = <3>;
			#size-cells = <2>;
			device_type = "pci";
			#interrupt-cells = <1>;
			interrupt-map-mask = <0 0 0 0>;
			interrupt-map = <0 0 0 0 &gic GIC_SHARED 24 IRQ_TYPE_LEVEL_HIGH>;
			resets = <&rstctrl 25>;
			clocks = <&sysc MT7621_CLK_PCIE1>;
			phys = <&pcie0_phy 1>;
			phy-names = "pcie-phy1";
			ranges;
		};

		pcie@2,0 {
			reg = <0x1000 0 0 0 0>;
			#address-cells = <3>;
			#size-cells = <2>;
			device_type = "pci";
			#interrupt-cells = <1>;
			interrupt-map-mask = <0 0 0 0>;
			interrupt-map = <0 0 0 0 &gic GIC_SHARED 25 IRQ_TYPE_LEVEL_HIGH>;
			resets = <&rstctrl 26>;
			clocks = <&sysc MT7621_CLK_PCIE2>;
			phys = <&pcie2_phy 0>;
			phy-names = "pcie-phy2";
			ranges;
		};
	};

	pcie0_phy: pcie-phy@1e149000 {
		compatible = "mediatek,mt7621-pci-phy";
		reg = <0x1e149000 0x0700>;
		clocks = <&sysc MT7621_CLK_XTAL>;
		#phy-cells = <1>;
	};

	pcie2_phy: pcie-phy@1e14a000 {
		compatible = "mediatek,mt7621-pci-phy";
		reg = <0x1e14a000 0x0700>;
		clocks = <&sysc MT7621_CLK_XTAL>;
		#phy-cells = <1>;
	};
};<|MERGE_RESOLUTION|>--- conflicted
+++ resolved
@@ -493,16 +493,8 @@
 
 		device_type = "pci";
 
-<<<<<<< HEAD
-		bus-range = <0 255>;
-		ranges = <
-			0x02000000 0 0x60000000 0x60000000 0 0x10000000 /* pci memory */
-			0x01000000 0 0x00000000 0x1e160000 0 0x00010000 /* io space */
-		>;
-=======
 		ranges = <0x02000000 0 0x60000000 0x60000000 0 0x10000000>, /* pci memory */
 			 <0x01000000 0 0x00000000 0x1e160000 0 0x00010000>; /* io space */
->>>>>>> d92805b6
 
 		#interrupt-cells = <1>;
 		interrupt-map-mask = <0xF800 0 0 0>;
