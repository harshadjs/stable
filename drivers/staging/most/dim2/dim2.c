// SPDX-License-Identifier: GPL-2.0
/*
 * dim2.c - MediaLB DIM2 Hardware Dependent Module
 *
 * Copyright (C) 2015-2016, Microchip Technology Germany II GmbH & Co. KG
 */

#define pr_fmt(fmt) KBUILD_MODNAME ": " fmt

#include <linux/module.h>
#include <linux/of_platform.h>
#include <linux/printk.h>
#include <linux/kernel.h>
#include <linux/init.h>
#include <linux/platform_device.h>
#include <linux/interrupt.h>
#include <linux/slab.h>
#include <linux/io.h>
#include <linux/clk.h>
#include <linux/dma-mapping.h>
#include <linux/sched.h>
#include <linux/kthread.h>
#include <linux/most.h>
#include "hal.h"
#include "errors.h"
#include "sysfs.h"

#define DMA_CHANNELS (32 - 1)  /* channel 0 is a system channel */

#define MAX_BUFFERS_PACKET      32
#define MAX_BUFFERS_STREAMING   32
#define MAX_BUF_SIZE_PACKET     2048
#define MAX_BUF_SIZE_STREAMING  (8 * 1024)

/*
 * The parameter representing the number of frames per sub-buffer for
 * synchronous channels.  Valid values: [0 .. 6].
 *
 * The values 0, 1, 2, 3, 4, 5, 6 represent corresponding number of frames per
 * sub-buffer 1, 2, 4, 8, 16, 32, 64.
 */
static u8 fcnt = 4;  /* (1 << fcnt) frames per subbuffer */
module_param(fcnt, byte, 0000);
MODULE_PARM_DESC(fcnt, "Num of frames per sub-buffer for sync channels as a power of 2");

static DEFINE_SPINLOCK(dim_lock);

/**
 * struct hdm_channel - private structure to keep channel specific data
 * @name: channel name
 * @is_initialized: identifier to know whether the channel is initialized
 * @ch: HAL specific channel data
 * @reset_dbr_size: reset DBR data buffer size
 * @pending_list: list to keep MBO's before starting transfer
 * @started_list: list to keep MBO's after starting transfer
 * @direction: channel direction (TX or RX)
 * @data_type: channel data type
 */
struct hdm_channel {
	char name[sizeof "caNNN"];
	bool is_initialized;
	struct dim_channel ch;
	u16 *reset_dbr_size;
	struct list_head pending_list;	/* before dim_enqueue_buffer() */
	struct list_head started_list;	/* after dim_enqueue_buffer() */
	enum most_channel_direction direction;
	enum most_channel_data_type data_type;
};

/*
 * struct dim2_hdm - private structure to keep interface specific data
 * @hch: an array of channel specific data
 * @most_iface: most interface structure
 * @capabilities: an array of channel capability data
 * @io_base: I/O register base address
 * @netinfo_task: thread to deliver network status
 * @netinfo_waitq: waitq for the thread to sleep
 * @deliver_netinfo: to identify whether network status received
 * @mac_addrs: INIC mac address
 * @link_state: network link state
 * @atx_idx: index of async tx channel
 */
struct dim2_hdm {
	struct device dev;
	struct hdm_channel hch[DMA_CHANNELS];
	struct most_channel_capability capabilities[DMA_CHANNELS];
	struct most_interface most_iface;
	char name[16 + sizeof "dim2-"];
	void __iomem *io_base;
	u8 clk_speed;
	struct clk *clk;
	struct clk *clk_pll;
	struct task_struct *netinfo_task;
	wait_queue_head_t netinfo_waitq;
	int deliver_netinfo;
	unsigned char mac_addrs[6];
	unsigned char link_state;
	int atx_idx;
	struct medialb_bus bus;
	void (*on_netinfo)(struct most_interface *most_iface,
			   unsigned char link_state, unsigned char *addrs);
	void (*disable_platform)(struct platform_device *pdev);
};

struct dim2_platform_data {
	int (*enable)(struct platform_device *pdev);
	void (*disable)(struct platform_device *pdev);
	u8 fcnt;
};

#define iface_to_hdm(iface) container_of(iface, struct dim2_hdm, most_iface)

/* Macro to identify a network status message */
#define PACKET_IS_NET_INFO(p)  \
	(((p)[1] == 0x18) && ((p)[2] == 0x05) && ((p)[3] == 0x0C) && \
	 ((p)[13] == 0x3C) && ((p)[14] == 0x00) && ((p)[15] == 0x0A))

static ssize_t state_show(struct device *dev, struct device_attribute *attr,
			  char *buf)
{
	bool state;
	unsigned long flags;

	spin_lock_irqsave(&dim_lock, flags);
	state = dim_get_lock_state();
	spin_unlock_irqrestore(&dim_lock, flags);

	return sysfs_emit(buf, "%s\n", state ? "locked" : "");
}

static DEVICE_ATTR_RO(state);

static struct attribute *dim2_attrs[] = {
	&dev_attr_state.attr,
	NULL,
};

ATTRIBUTE_GROUPS(dim2);

/**
 * dimcb_on_error - callback from HAL to report miscommunication between
 * HDM and HAL
 * @error_id: Error ID
 * @error_message: Error message. Some text in a free format
 */
void dimcb_on_error(u8 error_id, const char *error_message)
{
	pr_err("%s: error_id - %d, error_message - %s\n", __func__, error_id,
	       error_message);
}

/**
 * try_start_dim_transfer - try to transfer a buffer on a channel
 * @hdm_ch: channel specific data
 *
 * Transfer a buffer from pending_list if the channel is ready
 */
static int try_start_dim_transfer(struct hdm_channel *hdm_ch)
{
	u16 buf_size;
	struct list_head *head = &hdm_ch->pending_list;
	struct mbo *mbo;
	unsigned long flags;
	struct dim_ch_state_t st;

	BUG_ON(!hdm_ch);
	BUG_ON(!hdm_ch->is_initialized);

	spin_lock_irqsave(&dim_lock, flags);
	if (list_empty(head)) {
		spin_unlock_irqrestore(&dim_lock, flags);
		return -EAGAIN;
	}

	if (!dim_get_channel_state(&hdm_ch->ch, &st)->ready) {
		spin_unlock_irqrestore(&dim_lock, flags);
		return -EAGAIN;
	}

	mbo = list_first_entry(head, struct mbo, list);
	buf_size = mbo->buffer_length;

	if (dim_dbr_space(&hdm_ch->ch) < buf_size) {
		spin_unlock_irqrestore(&dim_lock, flags);
		return -EAGAIN;
	}

	BUG_ON(mbo->bus_address == 0);
	if (!dim_enqueue_buffer(&hdm_ch->ch, mbo->bus_address, buf_size)) {
		list_del(head->next);
		spin_unlock_irqrestore(&dim_lock, flags);
		mbo->processed_length = 0;
		mbo->status = MBO_E_INVAL;
		mbo->complete(mbo);
		return -EFAULT;
	}

	list_move_tail(head->next, &hdm_ch->started_list);
	spin_unlock_irqrestore(&dim_lock, flags);

	return 0;
}

/**
 * deliver_netinfo_thread - thread to deliver network status to mostcore
 * @data: private data
 *
 * Wait for network status and deliver it to mostcore once it is received
 */
static int deliver_netinfo_thread(void *data)
{
	struct dim2_hdm *dev = data;

	while (!kthread_should_stop()) {
		wait_event_interruptible(dev->netinfo_waitq,
					 dev->deliver_netinfo ||
					 kthread_should_stop());

		if (dev->deliver_netinfo) {
			dev->deliver_netinfo--;
			if (dev->on_netinfo) {
				dev->on_netinfo(&dev->most_iface,
						dev->link_state,
						dev->mac_addrs);
			}
		}
	}

	return 0;
}

/**
 * retrieve_netinfo - retrieve network status from received buffer
 * @dev: private data
 * @mbo: received MBO
 *
 * Parse the message in buffer and get node address, link state, MAC address.
 * Wake up a thread to deliver this status to mostcore
 */
static void retrieve_netinfo(struct dim2_hdm *dev, struct mbo *mbo)
{
	u8 *data = mbo->virt_address;

	pr_info("Node Address: 0x%03x\n", (u16)data[16] << 8 | data[17]);
	dev->link_state = data[18];
	pr_info("NIState: %d\n", dev->link_state);
	memcpy(dev->mac_addrs, data + 19, 6);
	dev->deliver_netinfo++;
	wake_up_interruptible(&dev->netinfo_waitq);
}

/**
 * service_done_flag - handle completed buffers
 * @dev: private data
 * @ch_idx: channel index
 *
 * Return back the completed buffers to mostcore, using completion callback
 */
static void service_done_flag(struct dim2_hdm *dev, int ch_idx)
{
	struct hdm_channel *hdm_ch = dev->hch + ch_idx;
	struct dim_ch_state_t st;
	struct list_head *head;
	struct mbo *mbo;
	int done_buffers;
	unsigned long flags;
	u8 *data;

	BUG_ON(!hdm_ch);
	BUG_ON(!hdm_ch->is_initialized);

	spin_lock_irqsave(&dim_lock, flags);

	done_buffers = dim_get_channel_state(&hdm_ch->ch, &st)->done_buffers;
	if (!done_buffers) {
		spin_unlock_irqrestore(&dim_lock, flags);
		return;
	}

	if (!dim_detach_buffers(&hdm_ch->ch, done_buffers)) {
		spin_unlock_irqrestore(&dim_lock, flags);
		return;
	}
	spin_unlock_irqrestore(&dim_lock, flags);

	head = &hdm_ch->started_list;

	while (done_buffers) {
		spin_lock_irqsave(&dim_lock, flags);
		if (list_empty(head)) {
			spin_unlock_irqrestore(&dim_lock, flags);
			pr_crit("hard error: started_mbo list is empty whereas DIM2 has sent buffers\n");
			break;
		}

		mbo = list_first_entry(head, struct mbo, list);
		list_del(head->next);
		spin_unlock_irqrestore(&dim_lock, flags);

		data = mbo->virt_address;

		if (hdm_ch->data_type == MOST_CH_ASYNC &&
		    hdm_ch->direction == MOST_CH_RX &&
		    PACKET_IS_NET_INFO(data)) {
			retrieve_netinfo(dev, mbo);

			spin_lock_irqsave(&dim_lock, flags);
			list_add_tail(&mbo->list, &hdm_ch->pending_list);
			spin_unlock_irqrestore(&dim_lock, flags);
		} else {
			if (hdm_ch->data_type == MOST_CH_CONTROL ||
			    hdm_ch->data_type == MOST_CH_ASYNC) {
				u32 const data_size =
					(u32)data[0] * 256 + data[1] + 2;

				mbo->processed_length =
					min_t(u32, data_size,
					      mbo->buffer_length);
			} else {
				mbo->processed_length = mbo->buffer_length;
			}
			mbo->status = MBO_SUCCESS;
			mbo->complete(mbo);
		}

		done_buffers--;
	}
}

static struct dim_channel **get_active_channels(struct dim2_hdm *dev,
						struct dim_channel **buffer)
{
	int idx = 0;
	int ch_idx;

	for (ch_idx = 0; ch_idx < DMA_CHANNELS; ch_idx++) {
		if (dev->hch[ch_idx].is_initialized)
			buffer[idx++] = &dev->hch[ch_idx].ch;
	}
	buffer[idx++] = NULL;

	return buffer;
}

static irqreturn_t dim2_mlb_isr(int irq, void *_dev)
{
	struct dim2_hdm *dev = _dev;
	unsigned long flags;

	spin_lock_irqsave(&dim_lock, flags);
	dim_service_mlb_int_irq();
	spin_unlock_irqrestore(&dim_lock, flags);

	if (dev->atx_idx >= 0 && dev->hch[dev->atx_idx].is_initialized)
		while (!try_start_dim_transfer(dev->hch + dev->atx_idx))
			continue;

	return IRQ_HANDLED;
}

static irqreturn_t dim2_task_irq(int irq, void *_dev)
{
	struct dim2_hdm *dev = _dev;
	unsigned long flags;
	int ch_idx;

	for (ch_idx = 0; ch_idx < DMA_CHANNELS; ch_idx++) {
		if (!dev->hch[ch_idx].is_initialized)
			continue;

		spin_lock_irqsave(&dim_lock, flags);
		dim_service_channel(&dev->hch[ch_idx].ch);
		spin_unlock_irqrestore(&dim_lock, flags);

		service_done_flag(dev, ch_idx);
		while (!try_start_dim_transfer(dev->hch + ch_idx))
			continue;
	}

	return IRQ_HANDLED;
}

/**
 * dim2_ahb_isr - interrupt service routine
 * @irq: irq number
 * @_dev: private data
 *
 * Acknowledge the interrupt and service each initialized channel,
 * if needed, in task context.
 */
static irqreturn_t dim2_ahb_isr(int irq, void *_dev)
{
	struct dim2_hdm *dev = _dev;
	struct dim_channel *buffer[DMA_CHANNELS + 1];
	unsigned long flags;

	spin_lock_irqsave(&dim_lock, flags);
	dim_service_ahb_int_irq(get_active_channels(dev, buffer));
	spin_unlock_irqrestore(&dim_lock, flags);

	return IRQ_WAKE_THREAD;
}

/**
 * complete_all_mbos - complete MBO's in a list
 * @head: list head
 *
 * Delete all the entries in list and return back MBO's to mostcore using
 * completion call back.
 */
static void complete_all_mbos(struct list_head *head)
{
	unsigned long flags;
	struct mbo *mbo;

	for (;;) {
		spin_lock_irqsave(&dim_lock, flags);
		if (list_empty(head)) {
			spin_unlock_irqrestore(&dim_lock, flags);
			break;
		}

		mbo = list_first_entry(head, struct mbo, list);
		list_del(head->next);
		spin_unlock_irqrestore(&dim_lock, flags);

		mbo->processed_length = 0;
		mbo->status = MBO_E_CLOSE;
		mbo->complete(mbo);
	}
}

/**
 * configure_channel - initialize a channel
 * @most_iface: interface the channel belongs to
 * @ch_idx: channel index to be configured
 * @ccfg: structure that holds the configuration information
 *
 * Receives configuration information from mostcore and initialize
 * the corresponding channel. Return 0 on success, negative on failure.
 */
static int configure_channel(struct most_interface *most_iface, int ch_idx,
			     struct most_channel_config *ccfg)
{
	struct dim2_hdm *dev = iface_to_hdm(most_iface);
	bool const is_tx = ccfg->direction == MOST_CH_TX;
	u16 const sub_size = ccfg->subbuffer_size;
	u16 const buf_size = ccfg->buffer_size;
	u16 new_size;
	unsigned long flags;
	u8 hal_ret;
	int const ch_addr = ch_idx * 2 + 2;
	struct hdm_channel *const hdm_ch = dev->hch + ch_idx;

	BUG_ON(ch_idx < 0 || ch_idx >= DMA_CHANNELS);

	if (hdm_ch->is_initialized)
		return -EPERM;

	/* do not reset if the property was set by user, see poison_channel */
	hdm_ch->reset_dbr_size = ccfg->dbr_size ? NULL : &ccfg->dbr_size;

	/* zero value is default dbr_size, see dim2 hal */
	hdm_ch->ch.dbr_size = ccfg->dbr_size;

	switch (ccfg->data_type) {
	case MOST_CH_CONTROL:
		new_size = dim_norm_ctrl_async_buffer_size(buf_size);
		if (new_size == 0) {
			pr_err("%s: too small buffer size\n", hdm_ch->name);
			return -EINVAL;
		}
		ccfg->buffer_size = new_size;
		if (new_size != buf_size)
			pr_warn("%s: fixed buffer size (%d -> %d)\n",
				hdm_ch->name, buf_size, new_size);
		spin_lock_irqsave(&dim_lock, flags);
		hal_ret = dim_init_control(&hdm_ch->ch, is_tx, ch_addr,
					   is_tx ? new_size * 2 : new_size);
		break;
	case MOST_CH_ASYNC:
		new_size = dim_norm_ctrl_async_buffer_size(buf_size);
		if (new_size == 0) {
			pr_err("%s: too small buffer size\n", hdm_ch->name);
			return -EINVAL;
		}
		ccfg->buffer_size = new_size;
		if (new_size != buf_size)
			pr_warn("%s: fixed buffer size (%d -> %d)\n",
				hdm_ch->name, buf_size, new_size);
		spin_lock_irqsave(&dim_lock, flags);
		hal_ret = dim_init_async(&hdm_ch->ch, is_tx, ch_addr,
					 is_tx ? new_size * 2 : new_size);
		break;
	case MOST_CH_ISOC:
		new_size = dim_norm_isoc_buffer_size(buf_size, sub_size);
		if (new_size == 0) {
			pr_err("%s: invalid sub-buffer size or too small buffer size\n",
			       hdm_ch->name);
			return -EINVAL;
		}
		ccfg->buffer_size = new_size;
		if (new_size != buf_size)
			pr_warn("%s: fixed buffer size (%d -> %d)\n",
				hdm_ch->name, buf_size, new_size);
		spin_lock_irqsave(&dim_lock, flags);
		hal_ret = dim_init_isoc(&hdm_ch->ch, is_tx, ch_addr, sub_size);
		break;
	case MOST_CH_SYNC:
		new_size = dim_norm_sync_buffer_size(buf_size, sub_size);
		if (new_size == 0) {
			pr_err("%s: invalid sub-buffer size or too small buffer size\n",
			       hdm_ch->name);
			return -EINVAL;
		}
		ccfg->buffer_size = new_size;
		if (new_size != buf_size)
			pr_warn("%s: fixed buffer size (%d -> %d)\n",
				hdm_ch->name, buf_size, new_size);
		spin_lock_irqsave(&dim_lock, flags);
		hal_ret = dim_init_sync(&hdm_ch->ch, is_tx, ch_addr, sub_size);
		break;
	default:
		pr_err("%s: configure failed, bad channel type: %d\n",
		       hdm_ch->name, ccfg->data_type);
		return -EINVAL;
	}

	if (hal_ret != DIM_NO_ERROR) {
		spin_unlock_irqrestore(&dim_lock, flags);
		pr_err("%s: configure failed (%d), type: %d, is_tx: %d\n",
		       hdm_ch->name, hal_ret, ccfg->data_type, (int)is_tx);
		return -ENODEV;
	}

	hdm_ch->data_type = ccfg->data_type;
	hdm_ch->direction = ccfg->direction;
	hdm_ch->is_initialized = true;

	if (hdm_ch->data_type == MOST_CH_ASYNC &&
	    hdm_ch->direction == MOST_CH_TX &&
	    dev->atx_idx < 0)
		dev->atx_idx = ch_idx;

	spin_unlock_irqrestore(&dim_lock, flags);
	ccfg->dbr_size = hdm_ch->ch.dbr_size;

	return 0;
}

/**
 * enqueue - enqueue a buffer for data transfer
 * @most_iface: intended interface
 * @ch_idx: ID of the channel the buffer is intended for
 * @mbo: pointer to the buffer object
 *
 * Push the buffer into pending_list and try to transfer one buffer from
 * pending_list. Return 0 on success, negative on failure.
 */
static int enqueue(struct most_interface *most_iface, int ch_idx,
		   struct mbo *mbo)
{
	struct dim2_hdm *dev = iface_to_hdm(most_iface);
	struct hdm_channel *hdm_ch = dev->hch + ch_idx;
	unsigned long flags;

	BUG_ON(ch_idx < 0 || ch_idx >= DMA_CHANNELS);

	if (!hdm_ch->is_initialized)
		return -EPERM;

	if (mbo->bus_address == 0)
		return -EFAULT;

	spin_lock_irqsave(&dim_lock, flags);
	list_add_tail(&mbo->list, &hdm_ch->pending_list);
	spin_unlock_irqrestore(&dim_lock, flags);

	(void)try_start_dim_transfer(hdm_ch);

	return 0;
}

/**
 * request_netinfo - triggers retrieving of network info
 * @most_iface: pointer to the interface
 * @ch_idx: corresponding channel ID
 * @on_netinfo: call-back used to deliver network status to mostcore
 *
 * Send a command to INIC which triggers retrieving of network info by means of
 * "Message exchange over MDP/MEP". Return 0 on success, negative on failure.
 */
static void request_netinfo(struct most_interface *most_iface, int ch_idx,
			    void (*on_netinfo)(struct most_interface *,
					       unsigned char, unsigned char *))
{
	struct dim2_hdm *dev = iface_to_hdm(most_iface);
	struct mbo *mbo;
	u8 *data;

	dev->on_netinfo = on_netinfo;
	if (!on_netinfo)
		return;

	if (dev->atx_idx < 0) {
		pr_err("Async Tx Not initialized\n");
		return;
	}

	mbo = most_get_mbo(&dev->most_iface, dev->atx_idx, NULL);
	if (!mbo)
		return;

	mbo->buffer_length = 5;

	data = mbo->virt_address;

	data[0] = 0x00; /* PML High byte */
	data[1] = 0x03; /* PML Low byte */
	data[2] = 0x02; /* PMHL */
	data[3] = 0x08; /* FPH */
	data[4] = 0x40; /* FMF (FIFO cmd msg - Triggers NAOverMDP) */

	most_submit_mbo(mbo);
}

/**
 * poison_channel - poison buffers of a channel
 * @most_iface: pointer to the interface the channel to be poisoned belongs to
 * @ch_idx: corresponding channel ID
 *
 * Destroy a channel and complete all the buffers in both started_list &
 * pending_list. Return 0 on success, negative on failure.
 */
static int poison_channel(struct most_interface *most_iface, int ch_idx)
{
	struct dim2_hdm *dev = iface_to_hdm(most_iface);
	struct hdm_channel *hdm_ch = dev->hch + ch_idx;
	unsigned long flags;
	u8 hal_ret;
	int ret = 0;

	BUG_ON(ch_idx < 0 || ch_idx >= DMA_CHANNELS);

	if (!hdm_ch->is_initialized)
		return -EPERM;

	spin_lock_irqsave(&dim_lock, flags);
	hal_ret = dim_destroy_channel(&hdm_ch->ch);
	hdm_ch->is_initialized = false;
	if (ch_idx == dev->atx_idx)
		dev->atx_idx = -1;
	spin_unlock_irqrestore(&dim_lock, flags);
	if (hal_ret != DIM_NO_ERROR) {
		pr_err("HAL Failed to close channel %s\n", hdm_ch->name);
		ret = -EFAULT;
	}

	complete_all_mbos(&hdm_ch->started_list);
	complete_all_mbos(&hdm_ch->pending_list);
	if (hdm_ch->reset_dbr_size)
		*hdm_ch->reset_dbr_size = 0;

	return ret;
}

static void *dma_alloc(struct mbo *mbo, u32 size)
{
	struct device *dev = mbo->ifp->driver_dev;

	return dma_alloc_coherent(dev, size, &mbo->bus_address, GFP_KERNEL);
}

static void dma_free(struct mbo *mbo, u32 size)
{
	struct device *dev = mbo->ifp->driver_dev;

	dma_free_coherent(dev, size, mbo->virt_address, mbo->bus_address);
}

static const struct of_device_id dim2_of_match[];

static struct {
	const char *clock_speed;
	u8 clk_speed;
} clk_mt[] = {
	{ "256fs", CLK_256FS },
	{ "512fs", CLK_512FS },
	{ "1024fs", CLK_1024FS },
	{ "2048fs", CLK_2048FS },
	{ "3072fs", CLK_3072FS },
	{ "4096fs", CLK_4096FS },
	{ "6144fs", CLK_6144FS },
	{ "8192fs", CLK_8192FS },
};

/**
 * get_dim2_clk_speed - converts string to DIM2 clock speed value
 *
 * @clock_speed: string in the format "{NUMBER}fs"
 * @val: pointer to get one of the CLK_{NUMBER}FS values
 *
 * By success stores one of the CLK_{NUMBER}FS in the *val and returns 0,
 * otherwise returns -EINVAL.
 */
static int get_dim2_clk_speed(const char *clock_speed, u8 *val)
{
	int i;

	for (i = 0; i < ARRAY_SIZE(clk_mt); i++) {
		if (!strcmp(clock_speed, clk_mt[i].clock_speed)) {
			*val = clk_mt[i].clk_speed;
			return 0;
		}
	}
	return -EINVAL;
}

static void dim2_release(struct device *d)
{
	struct dim2_hdm *dev = container_of(d, struct dim2_hdm, dev);
	unsigned long flags;

	kthread_stop(dev->netinfo_task);

	spin_lock_irqsave(&dim_lock, flags);
	dim_shutdown();
	spin_unlock_irqrestore(&dim_lock, flags);

	if (dev->disable_platform)
		dev->disable_platform(to_platform_device(d->parent));

	kfree(dev);
}

/*
 * dim2_probe - dim2 probe handler
 * @pdev: platform device structure
 *
 * Register the dim2 interface with mostcore and initialize it.
 * Return 0 on success, negative on failure.
 */
static int dim2_probe(struct platform_device *pdev)
{
	const struct dim2_platform_data *pdata;
	const struct of_device_id *of_id;
	const char *clock_speed;
	struct dim2_hdm *dev;
	struct resource *res;
	int ret, i;
	u8 hal_ret;
	u8 dev_fcnt = fcnt;
	int irq;

	enum { MLB_INT_IDX, AHB0_INT_IDX };

	dev = kzalloc(sizeof(*dev), GFP_KERNEL);
	if (!dev)
		return -ENOMEM;

	dev->atx_idx = -1;

	platform_set_drvdata(pdev, dev);

	ret = of_property_read_string(pdev->dev.of_node,
				      "microchip,clock-speed", &clock_speed);
	if (ret) {
		dev_err(&pdev->dev, "missing dt property clock-speed\n");
		goto err_free_dev;
	}

	ret = get_dim2_clk_speed(clock_speed, &dev->clk_speed);
	if (ret) {
		dev_err(&pdev->dev, "bad dt property clock-speed\n");
		goto err_free_dev;
	}

	res = platform_get_resource(pdev, IORESOURCE_MEM, 0);
	dev->io_base = devm_ioremap_resource(&pdev->dev, res);
	if (IS_ERR(dev->io_base)) {
		ret = PTR_ERR(dev->io_base);
		goto err_free_dev;
	}

	of_id = of_match_node(dim2_of_match, pdev->dev.of_node);
	pdata = of_id->data;
<<<<<<< HEAD
	ret = pdata && pdata->enable ? pdata->enable(pdev) : 0;
	if (ret)
		goto err_free_dev;

	dev->disable_platform = pdata ? pdata->disable : NULL;
=======
	if (pdata) {
		if (pdata->enable) {
			ret = pdata->enable(pdev);
			if (ret)
				goto err_free_dev;
		}
		dev->disable_platform = pdata->disable;
		if (pdata->fcnt)
			dev_fcnt = pdata->fcnt;
	}
>>>>>>> d60c95ef

	dev_info(&pdev->dev, "sync: num of frames per sub-buffer: %u\n",
		 dev_fcnt);
	hal_ret = dim_startup(dev->io_base, dev->clk_speed, dev_fcnt);
	if (hal_ret != DIM_NO_ERROR) {
		dev_err(&pdev->dev, "dim_startup failed: %d\n", hal_ret);
		ret = -ENODEV;
		goto err_disable_platform;
	}

	irq = platform_get_irq(pdev, AHB0_INT_IDX);
	if (irq < 0) {
		ret = irq;
		goto err_shutdown_dim;
	}

	ret = devm_request_threaded_irq(&pdev->dev, irq, dim2_ahb_isr,
					dim2_task_irq, 0, "dim2_ahb0_int", dev);
	if (ret) {
		dev_err(&pdev->dev, "failed to request ahb0_int irq %d\n", irq);
		goto err_shutdown_dim;
	}

	irq = platform_get_irq(pdev, MLB_INT_IDX);
	if (irq < 0) {
		ret = irq;
		goto err_shutdown_dim;
	}

	ret = devm_request_irq(&pdev->dev, irq, dim2_mlb_isr, 0,
			       "dim2_mlb_int", dev);
	if (ret) {
		dev_err(&pdev->dev, "failed to request mlb_int irq %d\n", irq);
		goto err_shutdown_dim;
	}

	init_waitqueue_head(&dev->netinfo_waitq);
	dev->deliver_netinfo = 0;
	dev->netinfo_task = kthread_run(&deliver_netinfo_thread, dev,
					"dim2_netinfo");
	if (IS_ERR(dev->netinfo_task)) {
		ret = PTR_ERR(dev->netinfo_task);
		goto err_shutdown_dim;
	}

	for (i = 0; i < DMA_CHANNELS; i++) {
		struct most_channel_capability *cap = dev->capabilities + i;
		struct hdm_channel *hdm_ch = dev->hch + i;

		INIT_LIST_HEAD(&hdm_ch->pending_list);
		INIT_LIST_HEAD(&hdm_ch->started_list);
		hdm_ch->is_initialized = false;
		snprintf(hdm_ch->name, sizeof(hdm_ch->name), "ca%d", i * 2 + 2);

		cap->name_suffix = hdm_ch->name;
		cap->direction = MOST_CH_RX | MOST_CH_TX;
		cap->data_type = MOST_CH_CONTROL | MOST_CH_ASYNC |
				 MOST_CH_ISOC | MOST_CH_SYNC;
		cap->num_buffers_packet = MAX_BUFFERS_PACKET;
		cap->buffer_size_packet = MAX_BUF_SIZE_PACKET;
		cap->num_buffers_streaming = MAX_BUFFERS_STREAMING;
		cap->buffer_size_streaming = MAX_BUF_SIZE_STREAMING;
	}

	{
		const char *fmt;

		if (sizeof(res->start) == sizeof(long long))
			fmt = "dim2-%016llx";
		else if (sizeof(res->start) == sizeof(long))
			fmt = "dim2-%016lx";
		else
			fmt = "dim2-%016x";

		snprintf(dev->name, sizeof(dev->name), fmt, res->start);
	}

	dev->most_iface.interface = ITYPE_MEDIALB_DIM2;
	dev->most_iface.description = dev->name;
	dev->most_iface.num_channels = DMA_CHANNELS;
	dev->most_iface.channel_vector = dev->capabilities;
	dev->most_iface.configure = configure_channel;
	dev->most_iface.enqueue = enqueue;
	dev->most_iface.dma_alloc = dma_alloc;
	dev->most_iface.dma_free = dma_free;
	dev->most_iface.poison_channel = poison_channel;
	dev->most_iface.request_netinfo = request_netinfo;
	dev->most_iface.driver_dev = &pdev->dev;
	dev->most_iface.dev = &dev->dev;
	dev->dev.init_name = dev->name;
	dev->dev.parent = &pdev->dev;
	dev->dev.release = dim2_release;

	return most_register_interface(&dev->most_iface);

err_shutdown_dim:
	dim_shutdown();
err_disable_platform:
	if (dev->disable_platform)
		dev->disable_platform(pdev);
err_free_dev:
	kfree(dev);

	return ret;
}

/**
 * dim2_remove - dim2 remove handler
 * @pdev: platform device structure
 *
 * Unregister the interface from mostcore
 */
static int dim2_remove(struct platform_device *pdev)
{
	struct dim2_hdm *dev = platform_get_drvdata(pdev);

	most_deregister_interface(&dev->most_iface);

	return 0;
}

/* platform specific functions [[ */

static int fsl_mx6_enable(struct platform_device *pdev)
{
	struct dim2_hdm *dev = platform_get_drvdata(pdev);
	int ret;

	dev->clk = devm_clk_get(&pdev->dev, "mlb");
	if (IS_ERR_OR_NULL(dev->clk)) {
		dev_err(&pdev->dev, "unable to get mlb clock\n");
		return -EFAULT;
	}

	ret = clk_prepare_enable(dev->clk);
	if (ret) {
		dev_err(&pdev->dev, "%s\n", "clk_prepare_enable failed");
		return ret;
	}

	if (dev->clk_speed >= CLK_2048FS) {
		/* enable pll */
		dev->clk_pll = devm_clk_get(&pdev->dev, "pll8_mlb");
		if (IS_ERR_OR_NULL(dev->clk_pll)) {
			dev_err(&pdev->dev, "unable to get mlb pll clock\n");
			clk_disable_unprepare(dev->clk);
			return -EFAULT;
		}

		writel(0x888, dev->io_base + 0x38);
		clk_prepare_enable(dev->clk_pll);
	}

	return 0;
}

static void fsl_mx6_disable(struct platform_device *pdev)
{
	struct dim2_hdm *dev = platform_get_drvdata(pdev);

	if (dev->clk_speed >= CLK_2048FS)
		clk_disable_unprepare(dev->clk_pll);

	clk_disable_unprepare(dev->clk);
}

static int rcar_gen2_enable(struct platform_device *pdev)
{
	struct dim2_hdm *dev = platform_get_drvdata(pdev);
	int ret;

	dev->clk = devm_clk_get(&pdev->dev, NULL);
	if (IS_ERR(dev->clk)) {
		dev_err(&pdev->dev, "cannot get clock\n");
		return PTR_ERR(dev->clk);
	}

	ret = clk_prepare_enable(dev->clk);
	if (ret) {
		dev_err(&pdev->dev, "%s\n", "clk_prepare_enable failed");
		return ret;
	}

	if (dev->clk_speed >= CLK_2048FS) {
		/* enable MLP pll and LVDS drivers */
		writel(0x03, dev->io_base + 0x600);
		/* set bias */
		writel(0x888, dev->io_base + 0x38);
	} else {
		/* PLL */
		writel(0x04, dev->io_base + 0x600);
	}


	/* BBCR = 0b11 */
	writel(0x03, dev->io_base + 0x500);
	writel(0x0002FF02, dev->io_base + 0x508);

	return 0;
}

static void rcar_gen2_disable(struct platform_device *pdev)
{
	struct dim2_hdm *dev = platform_get_drvdata(pdev);

	clk_disable_unprepare(dev->clk);

	/* disable PLLs and LVDS drivers */
	writel(0x0, dev->io_base + 0x600);
}

static int rcar_gen3_enable(struct platform_device *pdev)
{
	struct dim2_hdm *dev = platform_get_drvdata(pdev);
	u32 enable_512fs = dev->clk_speed == CLK_512FS;
	int ret;

	dev->clk = devm_clk_get(&pdev->dev, NULL);
	if (IS_ERR(dev->clk)) {
		dev_err(&pdev->dev, "cannot get clock\n");
		return PTR_ERR(dev->clk);
	}

	ret = clk_prepare_enable(dev->clk);
	if (ret) {
		dev_err(&pdev->dev, "%s\n", "clk_prepare_enable failed");
		return ret;
	}

	/* PLL */
	writel(0x04, dev->io_base + 0x600);

	writel(enable_512fs, dev->io_base + 0x604);

	/* BBCR = 0b11 */
	writel(0x03, dev->io_base + 0x500);
	writel(0x0002FF02, dev->io_base + 0x508);

	return 0;
}

static void rcar_gen3_disable(struct platform_device *pdev)
{
	struct dim2_hdm *dev = platform_get_drvdata(pdev);

	clk_disable_unprepare(dev->clk);

	/* disable PLLs and LVDS drivers */
	writel(0x0, dev->io_base + 0x600);
}

/* ]] platform specific functions */

enum dim2_platforms { FSL_MX6, RCAR_GEN2, RCAR_GEN3 };

static struct dim2_platform_data plat_data[] = {
	[FSL_MX6] = {
		.enable = fsl_mx6_enable,
		.disable = fsl_mx6_disable,
	},
	[RCAR_GEN2] = {
		.enable = rcar_gen2_enable,
		.disable = rcar_gen2_disable,
	},
	[RCAR_GEN3] = {
		.enable = rcar_gen3_enable,
		.disable = rcar_gen3_disable,
		.fcnt = 3,
	},
};

static const struct of_device_id dim2_of_match[] = {
	{
		.compatible = "fsl,imx6q-mlb150",
		.data = plat_data + FSL_MX6
	},
	{
		.compatible = "renesas,mlp",
		.data = plat_data + RCAR_GEN2
	},
	{
		.compatible = "renesas,rcar-gen3-mlp",
		.data = plat_data + RCAR_GEN3
	},
	{
		.compatible = "xlnx,axi4-os62420_3pin-1.00.a",
	},
	{
		.compatible = "xlnx,axi4-os62420_6pin-1.00.a",
	},
	{},
};

MODULE_DEVICE_TABLE(of, dim2_of_match);

static struct platform_driver dim2_driver = {
	.probe = dim2_probe,
	.remove = dim2_remove,
	.driver = {
		.name = "hdm_dim2",
		.of_match_table = dim2_of_match,
		.dev_groups = dim2_groups,
	},
};

module_platform_driver(dim2_driver);

MODULE_AUTHOR("Andrey Shvetsov <andrey.shvetsov@k2l.de>");
MODULE_DESCRIPTION("MediaLB DIM2 Hardware Dependent Module");
MODULE_LICENSE("GPL");<|MERGE_RESOLUTION|>--- conflicted
+++ resolved
@@ -784,13 +784,6 @@
 
 	of_id = of_match_node(dim2_of_match, pdev->dev.of_node);
 	pdata = of_id->data;
-<<<<<<< HEAD
-	ret = pdata && pdata->enable ? pdata->enable(pdev) : 0;
-	if (ret)
-		goto err_free_dev;
-
-	dev->disable_platform = pdata ? pdata->disable : NULL;
-=======
 	if (pdata) {
 		if (pdata->enable) {
 			ret = pdata->enable(pdev);
@@ -801,7 +794,6 @@
 		if (pdata->fcnt)
 			dev_fcnt = pdata->fcnt;
 	}
->>>>>>> d60c95ef
 
 	dev_info(&pdev->dev, "sync: num of frames per sub-buffer: %u\n",
 		 dev_fcnt);
