--- conflicted
+++ resolved
@@ -1065,11 +1065,7 @@
 	struct vme_lm_resource *lm;
 
 	/* We need a fake parent device */
-<<<<<<< HEAD
-	vme_root = __root_device_register("vme", THIS_MODULE);
-=======
 	vme_root = root_device_register("vme");
->>>>>>> 98817289
 	if (IS_ERR(vme_root))
 		return PTR_ERR(vme_root);
 
