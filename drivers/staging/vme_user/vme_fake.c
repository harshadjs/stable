--- conflicted
+++ resolved
@@ -1069,11 +1069,7 @@
 	struct vme_lm_resource *lm;
 
 	/* We need a fake parent device */
-<<<<<<< HEAD
-	vme_root = __root_device_register("vme", THIS_MODULE);
-=======
 	vme_root = root_device_register("vme");
->>>>>>> 6ab3eda1
 	if (IS_ERR(vme_root))
 		return PTR_ERR(vme_root);
 
