--- conflicted
+++ resolved
@@ -340,11 +340,7 @@
 	image = list_entry(resource->entry, struct vme_slave_resource, list);
 
 	if (!bridge->slave_set) {
-<<<<<<< HEAD
-		dev_err(bridge->parent, "Function not supported\n");
-=======
 		dev_err(bridge->parent, "%s not supported\n", __func__);
->>>>>>> 03a22b59
 		return -EINVAL;
 	}
 
