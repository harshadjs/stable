--- conflicted
+++ resolved
@@ -77,11 +77,7 @@
 }
 
 int vnt_control_out_blocks(struct vnt_private *priv,
-<<<<<<< HEAD
-			   u16 block, u8 reg, u16 length, u8 *data)
-=======
 			   u16 block, u8 reg, u16 length, const u8 *data)
->>>>>>> d1988041
 {
 	int ret = 0, i;
 
