// SPDX-License-Identifier: GPL-2.0-or-later
/*
 * Rockchip USB2.0 PHY with Innosilicon IP block driver
 *
 * Copyright (C) 2016 Fuzhou Rockchip Electronics Co., Ltd
 */

#include <linux/clk.h>
#include <linux/clk-provider.h>
#include <linux/delay.h>
#include <linux/extcon-provider.h>
#include <linux/interrupt.h>
#include <linux/io.h>
#include <linux/gpio/consumer.h>
#include <linux/jiffies.h>
#include <linux/kernel.h>
#include <linux/module.h>
#include <linux/mutex.h>
#include <linux/of.h>
#include <linux/of_address.h>
#include <linux/of_irq.h>
#include <linux/of_platform.h>
#include <linux/phy/phy.h>
#include <linux/platform_device.h>
#include <linux/power_supply.h>
#include <linux/regmap.h>
#include <linux/reset.h>
#include <linux/mfd/syscon.h>
#include <linux/usb/of.h>
#include <linux/usb/otg.h>

#define BIT_WRITEABLE_SHIFT	16
#define SCHEDULE_DELAY		(60 * HZ)
#define OTG_SCHEDULE_DELAY	(2 * HZ)

struct rockchip_usb2phy;

enum rockchip_usb2phy_port_id {
	USB2PHY_PORT_OTG,
	USB2PHY_PORT_HOST,
	USB2PHY_NUM_PORTS,
};

enum rockchip_usb2phy_host_state {
	PHY_STATE_HS_ONLINE	= 0,
	PHY_STATE_DISCONNECT	= 1,
	PHY_STATE_CONNECT	= 2,
	PHY_STATE_FS_LS_ONLINE	= 4,
};

/**
 * enum usb_chg_state - Different states involved in USB charger detection.
 * @USB_CHG_STATE_UNDEFINED:	USB charger is not connected or detection
 *				process is not yet started.
 * @USB_CHG_STATE_WAIT_FOR_DCD:	Waiting for Data pins contact.
 * @USB_CHG_STATE_DCD_DONE:	Data pin contact is detected.
 * @USB_CHG_STATE_PRIMARY_DONE:	Primary detection is completed (Detects
 *				between SDP and DCP/CDP).
 * @USB_CHG_STATE_SECONDARY_DONE: Secondary detection is completed (Detects
 *				  between DCP and CDP).
 * @USB_CHG_STATE_DETECTED:	USB charger type is determined.
 */
enum usb_chg_state {
	USB_CHG_STATE_UNDEFINED = 0,
	USB_CHG_STATE_WAIT_FOR_DCD,
	USB_CHG_STATE_DCD_DONE,
	USB_CHG_STATE_PRIMARY_DONE,
	USB_CHG_STATE_SECONDARY_DONE,
	USB_CHG_STATE_DETECTED,
};

static const unsigned int rockchip_usb2phy_extcon_cable[] = {
	EXTCON_USB,
	EXTCON_USB_HOST,
	EXTCON_CHG_USB_SDP,
	EXTCON_CHG_USB_CDP,
	EXTCON_CHG_USB_DCP,
	EXTCON_CHG_USB_SLOW,
	EXTCON_NONE,
};

struct usb2phy_reg {
	unsigned int	offset;
	unsigned int	bitend;
	unsigned int	bitstart;
	unsigned int	disable;
	unsigned int	enable;
};

/**
 * struct rockchip_chg_det_reg - usb charger detect registers
 * @cp_det: charging port detected successfully.
 * @dcp_det: dedicated charging port detected successfully.
 * @dp_det: assert data pin connect successfully.
 * @idm_sink_en: open dm sink curren.
 * @idp_sink_en: open dp sink current.
 * @idp_src_en: open dm source current.
 * @rdm_pdwn_en: open dm pull down resistor.
 * @vdm_src_en: open dm voltage source.
 * @vdp_src_en: open dp voltage source.
 * @opmode: utmi operational mode.
 */
struct rockchip_chg_det_reg {
	struct usb2phy_reg	cp_det;
	struct usb2phy_reg	dcp_det;
	struct usb2phy_reg	dp_det;
	struct usb2phy_reg	idm_sink_en;
	struct usb2phy_reg	idp_sink_en;
	struct usb2phy_reg	idp_src_en;
	struct usb2phy_reg	rdm_pdwn_en;
	struct usb2phy_reg	vdm_src_en;
	struct usb2phy_reg	vdp_src_en;
	struct usb2phy_reg	opmode;
};

/**
 * struct rockchip_usb2phy_port_cfg - usb-phy port configuration.
 * @phy_sus: phy suspend register.
 * @bvalid_det_en: vbus valid rise detection enable register.
 * @bvalid_det_st: vbus valid rise detection status register.
 * @bvalid_det_clr: vbus valid rise detection clear register.
 * @disfall_en: host disconnect fall edge detection enable.
 * @disfall_st: host disconnect fall edge detection state.
 * @disfall_clr: host disconnect fall edge detection clear.
 * @disrise_en: host disconnect rise edge detection enable.
 * @disrise_st: host disconnect rise edge detection state.
 * @disrise_clr: host disconnect rise edge detection clear.
 * @id_det_en: id detection enable register.
 * @id_det_st: id detection state register.
 * @id_det_clr: id detection clear register.
 * @ls_det_en: linestate detection enable register.
 * @ls_det_st: linestate detection state register.
 * @ls_det_clr: linestate detection clear register.
 * @utmi_avalid: utmi vbus avalid status register.
 * @utmi_bvalid: utmi vbus bvalid status register.
 * @utmi_id: utmi id state register.
 * @utmi_ls: utmi linestate state register.
 * @utmi_hstdet: utmi host disconnect register.
 */
struct rockchip_usb2phy_port_cfg {
	struct usb2phy_reg	phy_sus;
	struct usb2phy_reg	bvalid_det_en;
	struct usb2phy_reg	bvalid_det_st;
	struct usb2phy_reg	bvalid_det_clr;
	struct usb2phy_reg      disfall_en;
	struct usb2phy_reg      disfall_st;
	struct usb2phy_reg      disfall_clr;
	struct usb2phy_reg      disrise_en;
	struct usb2phy_reg      disrise_st;
	struct usb2phy_reg      disrise_clr;
	struct usb2phy_reg	id_det_en;
	struct usb2phy_reg	id_det_st;
	struct usb2phy_reg	id_det_clr;
	struct usb2phy_reg	ls_det_en;
	struct usb2phy_reg	ls_det_st;
	struct usb2phy_reg	ls_det_clr;
	struct usb2phy_reg	utmi_avalid;
	struct usb2phy_reg	utmi_bvalid;
	struct usb2phy_reg	utmi_id;
	struct usb2phy_reg	utmi_ls;
	struct usb2phy_reg	utmi_hstdet;
};

/**
 * struct rockchip_usb2phy_cfg - usb-phy configuration.
 * @reg: the address offset of grf for usb-phy config.
 * @num_ports: specify how many ports that the phy has.
 * @phy_tuning: phy default parameters tuning.
 * @clkout_ctl: keep on/turn off output clk of phy.
 * @port_cfgs: usb-phy port configurations.
 * @chg_det: charger detection registers.
 */
struct rockchip_usb2phy_cfg {
	unsigned int	reg;
	unsigned int	num_ports;
	int (*phy_tuning)(struct rockchip_usb2phy *rphy);
	struct usb2phy_reg	clkout_ctl;
	const struct rockchip_usb2phy_port_cfg	port_cfgs[USB2PHY_NUM_PORTS];
	const struct rockchip_chg_det_reg	chg_det;
};

/**
 * struct rockchip_usb2phy_port - usb-phy port data.
 * @phy: generic phy.
 * @port_id: flag for otg port or host port.
 * @suspended: phy suspended flag.
 * @vbus_attached: otg device vbus status.
 * @host_disconnect: usb host disconnect status.
 * @bvalid_irq: IRQ number assigned for vbus valid rise detection.
 * @id_irq: IRQ number assigned for ID pin detection.
 * @ls_irq: IRQ number assigned for linestate detection.
 * @otg_mux_irq: IRQ number which multiplex otg-id/otg-bvalid/linestate
 *		 irqs to one irq in otg-port.
 * @mutex: for register updating in sm_work.
 * @chg_work: charge detect work.
 * @otg_sm_work: OTG state machine work.
 * @sm_work: HOST state machine work.
 * @port_cfg: port register configuration, assigned by driver data.
 * @event_nb: hold event notification callback.
 * @state: define OTG enumeration states before device reset.
 * @mode: the dr_mode of the controller.
 */
struct rockchip_usb2phy_port {
	struct phy	*phy;
	unsigned int	port_id;
	bool		suspended;
	bool		vbus_attached;
	bool            host_disconnect;
	int		bvalid_irq;
	int		id_irq;
	int		ls_irq;
	int		otg_mux_irq;
	struct mutex	mutex;
	struct		delayed_work chg_work;
	struct		delayed_work otg_sm_work;
	struct		delayed_work sm_work;
	const struct	rockchip_usb2phy_port_cfg *port_cfg;
	struct notifier_block	event_nb;
	enum usb_otg_state	state;
	enum usb_dr_mode	mode;
};

/**
 * struct rockchip_usb2phy - usb2.0 phy driver data.
 * @dev: pointer to device.
 * @grf: General Register Files regmap.
 * @usbgrf: USB General Register Files regmap.
 * @clk: clock struct of phy input clk.
 * @clk480m: clock struct of phy output clk.
 * @clk480m_hw: clock struct of phy output clk management.
 * @phy_reset: phy reset control.
 * @chg_state: states involved in USB charger detection.
 * @chg_type: USB charger types.
 * @dcd_retries: The retry count used to track Data contact
 *		 detection process.
 * @edev: extcon device for notification registration
 * @irq: muxed interrupt for single irq configuration
 * @phy_cfg: phy register configuration, assigned by driver data.
 * @ports: phy port instance.
 */
struct rockchip_usb2phy {
	struct device	*dev;
	struct regmap	*grf;
	struct regmap	*usbgrf;
	struct clk	*clk;
	struct clk	*clk480m;
	struct clk_hw	clk480m_hw;
	struct reset_control	*phy_reset;
	enum usb_chg_state	chg_state;
	enum power_supply_type	chg_type;
	u8			dcd_retries;
	struct extcon_dev	*edev;
	int			irq;
	const struct rockchip_usb2phy_cfg	*phy_cfg;
	struct rockchip_usb2phy_port	ports[USB2PHY_NUM_PORTS];
};

static inline struct regmap *get_reg_base(struct rockchip_usb2phy *rphy)
{
	return rphy->usbgrf == NULL ? rphy->grf : rphy->usbgrf;
}

static inline int property_enable(struct regmap *base,
				  const struct usb2phy_reg *reg, bool en)
{
	unsigned int val, mask, tmp;

	tmp = en ? reg->enable : reg->disable;
	mask = GENMASK(reg->bitend, reg->bitstart);
	val = (tmp << reg->bitstart) | (mask << BIT_WRITEABLE_SHIFT);

	return regmap_write(base, reg->offset, val);
}

static inline bool property_enabled(struct regmap *base,
				    const struct usb2phy_reg *reg)
{
	int ret;
	unsigned int tmp, orig;
	unsigned int mask = GENMASK(reg->bitend, reg->bitstart);

	ret = regmap_read(base, reg->offset, &orig);
	if (ret)
		return false;

	tmp = (orig & mask) >> reg->bitstart;
	return tmp != reg->disable;
}

static int rockchip_usb2phy_reset(struct rockchip_usb2phy *rphy)
{
	int ret;

	ret = reset_control_assert(rphy->phy_reset);
	if (ret)
		return ret;

	udelay(10);

	ret = reset_control_deassert(rphy->phy_reset);
	if (ret)
		return ret;

	usleep_range(100, 200);

	return 0;
}

static int rockchip_usb2phy_clk480m_prepare(struct clk_hw *hw)
{
	struct rockchip_usb2phy *rphy =
		container_of(hw, struct rockchip_usb2phy, clk480m_hw);
	struct regmap *base = get_reg_base(rphy);
	int ret;

	/* turn on 480m clk output if it is off */
	if (!property_enabled(base, &rphy->phy_cfg->clkout_ctl)) {
		ret = property_enable(base, &rphy->phy_cfg->clkout_ctl, true);
		if (ret)
			return ret;

		/* waiting for the clk become stable */
		usleep_range(1200, 1300);
	}

	return 0;
}

static void rockchip_usb2phy_clk480m_unprepare(struct clk_hw *hw)
{
	struct rockchip_usb2phy *rphy =
		container_of(hw, struct rockchip_usb2phy, clk480m_hw);
	struct regmap *base = get_reg_base(rphy);

	/* turn off 480m clk output */
	property_enable(base, &rphy->phy_cfg->clkout_ctl, false);
}

static int rockchip_usb2phy_clk480m_prepared(struct clk_hw *hw)
{
	struct rockchip_usb2phy *rphy =
		container_of(hw, struct rockchip_usb2phy, clk480m_hw);
	struct regmap *base = get_reg_base(rphy);

	return property_enabled(base, &rphy->phy_cfg->clkout_ctl);
}

static unsigned long
rockchip_usb2phy_clk480m_recalc_rate(struct clk_hw *hw,
				     unsigned long parent_rate)
{
	return 480000000;
}

static const struct clk_ops rockchip_usb2phy_clkout_ops = {
	.prepare = rockchip_usb2phy_clk480m_prepare,
	.unprepare = rockchip_usb2phy_clk480m_unprepare,
	.is_prepared = rockchip_usb2phy_clk480m_prepared,
	.recalc_rate = rockchip_usb2phy_clk480m_recalc_rate,
};

static void rockchip_usb2phy_clk480m_unregister(void *data)
{
	struct rockchip_usb2phy *rphy = data;

	of_clk_del_provider(rphy->dev->of_node);
	clk_unregister(rphy->clk480m);
}

static int
rockchip_usb2phy_clk480m_register(struct rockchip_usb2phy *rphy)
{
	struct device_node *node = rphy->dev->of_node;
	struct clk_init_data init;
	const char *clk_name;
	int ret = 0;

	init.flags = 0;
	init.name = "clk_usbphy_480m";
	init.ops = &rockchip_usb2phy_clkout_ops;

	/* optional override of the clockname */
	of_property_read_string(node, "clock-output-names", &init.name);

	if (rphy->clk) {
		clk_name = __clk_get_name(rphy->clk);
		init.parent_names = &clk_name;
		init.num_parents = 1;
	} else {
		init.parent_names = NULL;
		init.num_parents = 0;
	}

	rphy->clk480m_hw.init = &init;

	/* register the clock */
	rphy->clk480m = clk_register(rphy->dev, &rphy->clk480m_hw);
	if (IS_ERR(rphy->clk480m)) {
		ret = PTR_ERR(rphy->clk480m);
		goto err_ret;
	}

	ret = of_clk_add_provider(node, of_clk_src_simple_get, rphy->clk480m);
	if (ret < 0)
		goto err_clk_provider;

	return devm_add_action_or_reset(rphy->dev, rockchip_usb2phy_clk480m_unregister, rphy);

err_clk_provider:
	clk_unregister(rphy->clk480m);
err_ret:
	return ret;
}

static int rockchip_usb2phy_extcon_register(struct rockchip_usb2phy *rphy)
{
	int ret;
	struct device_node *node = rphy->dev->of_node;
	struct extcon_dev *edev;

	if (of_property_read_bool(node, "extcon")) {
		edev = extcon_get_edev_by_phandle(rphy->dev, 0);
		if (IS_ERR(edev)) {
			if (PTR_ERR(edev) != -EPROBE_DEFER)
				dev_err(rphy->dev, "Invalid or missing extcon\n");
			return PTR_ERR(edev);
		}
	} else {
		/* Initialize extcon device */
		edev = devm_extcon_dev_allocate(rphy->dev,
						rockchip_usb2phy_extcon_cable);

		if (IS_ERR(edev))
			return -ENOMEM;

		ret = devm_extcon_dev_register(rphy->dev, edev);
		if (ret) {
			dev_err(rphy->dev, "failed to register extcon device\n");
			return ret;
		}
	}

	rphy->edev = edev;

	return 0;
}

static int rockchip_usb2phy_enable_host_disc_irq(struct rockchip_usb2phy *rphy,
						 struct rockchip_usb2phy_port *rport,
						 bool en)
{
	int ret;

	ret = property_enable(rphy->grf, &rport->port_cfg->disfall_clr, true);
	if (ret)
		return ret;

	ret = property_enable(rphy->grf, &rport->port_cfg->disfall_en, en);
	if (ret)
		return ret;

	ret = property_enable(rphy->grf, &rport->port_cfg->disrise_clr, true);
	if (ret)
		return ret;

	return property_enable(rphy->grf, &rport->port_cfg->disrise_en, en);
}

static int rockchip_usb2phy_init(struct phy *phy)
{
	struct rockchip_usb2phy_port *rport = phy_get_drvdata(phy);
	struct rockchip_usb2phy *rphy = dev_get_drvdata(phy->dev.parent);
	int ret = 0;

	mutex_lock(&rport->mutex);

	if (rport->port_id == USB2PHY_PORT_OTG) {
		if (rport->mode != USB_DR_MODE_HOST &&
		    rport->mode != USB_DR_MODE_UNKNOWN) {
			/* clear bvalid status and enable bvalid detect irq */
			ret = property_enable(rphy->grf,
					      &rport->port_cfg->bvalid_det_clr,
					      true);
			if (ret)
				goto out;

			ret = property_enable(rphy->grf,
					      &rport->port_cfg->bvalid_det_en,
					      true);
			if (ret)
				goto out;

			/* clear id status and enable id detect irq */
			ret = property_enable(rphy->grf,
					      &rport->port_cfg->id_det_clr,
					      true);
			if (ret)
				goto out;

			ret = property_enable(rphy->grf,
					      &rport->port_cfg->id_det_en,
					      true);
			if (ret)
				goto out;

			schedule_delayed_work(&rport->otg_sm_work,
					      OTG_SCHEDULE_DELAY * 3);
		} else {
			/* If OTG works in host only mode, do nothing. */
			dev_dbg(&rport->phy->dev, "mode %d\n", rport->mode);
		}
	} else if (rport->port_id == USB2PHY_PORT_HOST) {
		if (rport->port_cfg->disfall_en.offset) {
			rport->host_disconnect = true;
			ret = rockchip_usb2phy_enable_host_disc_irq(rphy, rport, true);
			if (ret) {
				dev_err(rphy->dev, "failed to enable disconnect irq\n");
				goto out;
			}
		}

		/* clear linestate and enable linestate detect irq */
		ret = property_enable(rphy->grf,
				      &rport->port_cfg->ls_det_clr, true);
		if (ret)
			goto out;

		ret = property_enable(rphy->grf,
				      &rport->port_cfg->ls_det_en, true);
		if (ret)
			goto out;

		schedule_delayed_work(&rport->sm_work, SCHEDULE_DELAY);
	}

out:
	mutex_unlock(&rport->mutex);
	return ret;
}

static int rockchip_usb2phy_power_on(struct phy *phy)
{
	struct rockchip_usb2phy_port *rport = phy_get_drvdata(phy);
	struct rockchip_usb2phy *rphy = dev_get_drvdata(phy->dev.parent);
	struct regmap *base = get_reg_base(rphy);
	int ret;

	dev_dbg(&rport->phy->dev, "port power on\n");

	if (!rport->suspended)
		return 0;

	ret = clk_prepare_enable(rphy->clk480m);
	if (ret)
		return ret;

	ret = property_enable(base, &rport->port_cfg->phy_sus, false);
	if (ret) {
		clk_disable_unprepare(rphy->clk480m);
<<<<<<< HEAD
=======
		return ret;
	}

	/*
	 * For rk3588, it needs to reset phy when exit from
	 * suspend mode with common_on_n 1'b1(aka REFCLK_LOGIC,
	 * Bias, and PLL blocks are powered down) for lower
	 * power consumption. If you don't want to reset phy,
	 * please keep the common_on_n 1'b0 to set these blocks
	 * remain powered.
	 */
	ret = rockchip_usb2phy_reset(rphy);
	if (ret)
>>>>>>> 98817289
		return ret;
	}

	/* waiting for the utmi_clk to become stable */
	usleep_range(1500, 2000);

	rport->suspended = false;
	return 0;
}

static int rockchip_usb2phy_power_off(struct phy *phy)
{
	struct rockchip_usb2phy_port *rport = phy_get_drvdata(phy);
	struct rockchip_usb2phy *rphy = dev_get_drvdata(phy->dev.parent);
	struct regmap *base = get_reg_base(rphy);
	int ret;

	dev_dbg(&rport->phy->dev, "port power off\n");

	if (rport->suspended)
		return 0;

	ret = property_enable(base, &rport->port_cfg->phy_sus, true);
	if (ret)
		return ret;

	rport->suspended = true;
	clk_disable_unprepare(rphy->clk480m);

	return 0;
}

static int rockchip_usb2phy_exit(struct phy *phy)
{
	struct rockchip_usb2phy_port *rport = phy_get_drvdata(phy);

	if (rport->port_id == USB2PHY_PORT_OTG &&
	    rport->mode != USB_DR_MODE_HOST &&
	    rport->mode != USB_DR_MODE_UNKNOWN) {
		cancel_delayed_work_sync(&rport->otg_sm_work);
		cancel_delayed_work_sync(&rport->chg_work);
	} else if (rport->port_id == USB2PHY_PORT_HOST)
		cancel_delayed_work_sync(&rport->sm_work);

	return 0;
}

static const struct phy_ops rockchip_usb2phy_ops = {
	.init		= rockchip_usb2phy_init,
	.exit		= rockchip_usb2phy_exit,
	.power_on	= rockchip_usb2phy_power_on,
	.power_off	= rockchip_usb2phy_power_off,
	.owner		= THIS_MODULE,
};

static void rockchip_usb2phy_otg_sm_work(struct work_struct *work)
{
	struct rockchip_usb2phy_port *rport =
		container_of(work, struct rockchip_usb2phy_port,
			     otg_sm_work.work);
	struct rockchip_usb2phy *rphy = dev_get_drvdata(rport->phy->dev.parent);
	static unsigned int cable;
	unsigned long delay;
	bool vbus_attach, sch_work, notify_charger;

	vbus_attach = property_enabled(rphy->grf,
				       &rport->port_cfg->utmi_bvalid);

	sch_work = false;
	notify_charger = false;
	delay = OTG_SCHEDULE_DELAY;
	dev_dbg(&rport->phy->dev, "%s otg sm work\n",
		usb_otg_state_string(rport->state));

	switch (rport->state) {
	case OTG_STATE_UNDEFINED:
		rport->state = OTG_STATE_B_IDLE;
		if (!vbus_attach)
			rockchip_usb2phy_power_off(rport->phy);
		fallthrough;
	case OTG_STATE_B_IDLE:
		if (extcon_get_state(rphy->edev, EXTCON_USB_HOST) > 0) {
			dev_dbg(&rport->phy->dev, "usb otg host connect\n");
			rport->state = OTG_STATE_A_HOST;
			rockchip_usb2phy_power_on(rport->phy);
			return;
		} else if (vbus_attach) {
			dev_dbg(&rport->phy->dev, "vbus_attach\n");
			switch (rphy->chg_state) {
			case USB_CHG_STATE_UNDEFINED:
				schedule_delayed_work(&rport->chg_work, 0);
				return;
			case USB_CHG_STATE_DETECTED:
				switch (rphy->chg_type) {
				case POWER_SUPPLY_TYPE_USB:
					dev_dbg(&rport->phy->dev, "sdp cable is connected\n");
					rockchip_usb2phy_power_on(rport->phy);
					rport->state = OTG_STATE_B_PERIPHERAL;
					notify_charger = true;
					sch_work = true;
					cable = EXTCON_CHG_USB_SDP;
					break;
				case POWER_SUPPLY_TYPE_USB_DCP:
					dev_dbg(&rport->phy->dev, "dcp cable is connected\n");
					rockchip_usb2phy_power_off(rport->phy);
					notify_charger = true;
					sch_work = true;
					cable = EXTCON_CHG_USB_DCP;
					break;
				case POWER_SUPPLY_TYPE_USB_CDP:
					dev_dbg(&rport->phy->dev, "cdp cable is connected\n");
					rockchip_usb2phy_power_on(rport->phy);
					rport->state = OTG_STATE_B_PERIPHERAL;
					notify_charger = true;
					sch_work = true;
					cable = EXTCON_CHG_USB_CDP;
					break;
				default:
					break;
				}
				break;
			default:
				break;
			}
		} else {
			notify_charger = true;
			rphy->chg_state = USB_CHG_STATE_UNDEFINED;
			rphy->chg_type = POWER_SUPPLY_TYPE_UNKNOWN;
		}

		if (rport->vbus_attached != vbus_attach) {
			rport->vbus_attached = vbus_attach;

			if (notify_charger && rphy->edev) {
				extcon_set_state_sync(rphy->edev,
							cable, vbus_attach);
				if (cable == EXTCON_CHG_USB_SDP)
					extcon_set_state_sync(rphy->edev,
							      EXTCON_USB,
							      vbus_attach);
			}
		}
		break;
	case OTG_STATE_B_PERIPHERAL:
		if (!vbus_attach) {
			dev_dbg(&rport->phy->dev, "usb disconnect\n");
			rphy->chg_state = USB_CHG_STATE_UNDEFINED;
			rphy->chg_type = POWER_SUPPLY_TYPE_UNKNOWN;
			rport->state = OTG_STATE_B_IDLE;
			delay = 0;
			rockchip_usb2phy_power_off(rport->phy);
		}
		sch_work = true;
		break;
	case OTG_STATE_A_HOST:
		if (extcon_get_state(rphy->edev, EXTCON_USB_HOST) == 0) {
			dev_dbg(&rport->phy->dev, "usb otg host disconnect\n");
			rport->state = OTG_STATE_B_IDLE;
			rockchip_usb2phy_power_off(rport->phy);
		}
		break;
	default:
		break;
	}

	if (sch_work)
		schedule_delayed_work(&rport->otg_sm_work, delay);
}

static const char *chg_to_string(enum power_supply_type chg_type)
{
	switch (chg_type) {
	case POWER_SUPPLY_TYPE_USB:
		return "USB_SDP_CHARGER";
	case POWER_SUPPLY_TYPE_USB_DCP:
		return "USB_DCP_CHARGER";
	case POWER_SUPPLY_TYPE_USB_CDP:
		return "USB_CDP_CHARGER";
	default:
		return "INVALID_CHARGER";
	}
}

static void rockchip_chg_enable_dcd(struct rockchip_usb2phy *rphy,
				    bool en)
{
	struct regmap *base = get_reg_base(rphy);

	property_enable(base, &rphy->phy_cfg->chg_det.rdm_pdwn_en, en);
	property_enable(base, &rphy->phy_cfg->chg_det.idp_src_en, en);
}

static void rockchip_chg_enable_primary_det(struct rockchip_usb2phy *rphy,
					    bool en)
{
	struct regmap *base = get_reg_base(rphy);

	property_enable(base, &rphy->phy_cfg->chg_det.vdp_src_en, en);
	property_enable(base, &rphy->phy_cfg->chg_det.idm_sink_en, en);
}

static void rockchip_chg_enable_secondary_det(struct rockchip_usb2phy *rphy,
					      bool en)
{
	struct regmap *base = get_reg_base(rphy);

	property_enable(base, &rphy->phy_cfg->chg_det.vdm_src_en, en);
	property_enable(base, &rphy->phy_cfg->chg_det.idp_sink_en, en);
}

#define CHG_DCD_POLL_TIME	(100 * HZ / 1000)
#define CHG_DCD_MAX_RETRIES	6
#define CHG_PRIMARY_DET_TIME	(40 * HZ / 1000)
#define CHG_SECONDARY_DET_TIME	(40 * HZ / 1000)
static void rockchip_chg_detect_work(struct work_struct *work)
{
	struct rockchip_usb2phy_port *rport =
		container_of(work, struct rockchip_usb2phy_port, chg_work.work);
	struct rockchip_usb2phy *rphy = dev_get_drvdata(rport->phy->dev.parent);
	struct regmap *base = get_reg_base(rphy);
	bool is_dcd, tmout, vout;
	unsigned long delay;

	dev_dbg(&rport->phy->dev, "chg detection work state = %d\n",
		rphy->chg_state);
	switch (rphy->chg_state) {
	case USB_CHG_STATE_UNDEFINED:
		if (!rport->suspended)
			rockchip_usb2phy_power_off(rport->phy);
		/* put the controller in non-driving mode */
		property_enable(base, &rphy->phy_cfg->chg_det.opmode, false);
		/* Start DCD processing stage 1 */
		rockchip_chg_enable_dcd(rphy, true);
		rphy->chg_state = USB_CHG_STATE_WAIT_FOR_DCD;
		rphy->dcd_retries = 0;
		delay = CHG_DCD_POLL_TIME;
		break;
	case USB_CHG_STATE_WAIT_FOR_DCD:
		/* get data contact detection status */
		is_dcd = property_enabled(rphy->grf,
					  &rphy->phy_cfg->chg_det.dp_det);
		tmout = ++rphy->dcd_retries == CHG_DCD_MAX_RETRIES;
		/* stage 2 */
		if (is_dcd || tmout) {
			/* stage 4 */
			/* Turn off DCD circuitry */
			rockchip_chg_enable_dcd(rphy, false);
			/* Voltage Source on DP, Probe on DM */
			rockchip_chg_enable_primary_det(rphy, true);
			delay = CHG_PRIMARY_DET_TIME;
			rphy->chg_state = USB_CHG_STATE_DCD_DONE;
		} else {
			/* stage 3 */
			delay = CHG_DCD_POLL_TIME;
		}
		break;
	case USB_CHG_STATE_DCD_DONE:
		vout = property_enabled(rphy->grf,
					&rphy->phy_cfg->chg_det.cp_det);
		rockchip_chg_enable_primary_det(rphy, false);
		if (vout) {
			/* Voltage Source on DM, Probe on DP  */
			rockchip_chg_enable_secondary_det(rphy, true);
			delay = CHG_SECONDARY_DET_TIME;
			rphy->chg_state = USB_CHG_STATE_PRIMARY_DONE;
		} else {
			if (rphy->dcd_retries == CHG_DCD_MAX_RETRIES) {
				/* floating charger found */
				rphy->chg_type = POWER_SUPPLY_TYPE_USB_DCP;
				rphy->chg_state = USB_CHG_STATE_DETECTED;
				delay = 0;
			} else {
				rphy->chg_type = POWER_SUPPLY_TYPE_USB;
				rphy->chg_state = USB_CHG_STATE_DETECTED;
				delay = 0;
			}
		}
		break;
	case USB_CHG_STATE_PRIMARY_DONE:
		vout = property_enabled(rphy->grf,
					&rphy->phy_cfg->chg_det.dcp_det);
		/* Turn off voltage source */
		rockchip_chg_enable_secondary_det(rphy, false);
		if (vout)
			rphy->chg_type = POWER_SUPPLY_TYPE_USB_DCP;
		else
			rphy->chg_type = POWER_SUPPLY_TYPE_USB_CDP;
		fallthrough;
	case USB_CHG_STATE_SECONDARY_DONE:
		rphy->chg_state = USB_CHG_STATE_DETECTED;
		fallthrough;
	case USB_CHG_STATE_DETECTED:
		/* put the controller in normal mode */
		property_enable(base, &rphy->phy_cfg->chg_det.opmode, true);
		rockchip_usb2phy_otg_sm_work(&rport->otg_sm_work.work);
		dev_dbg(&rport->phy->dev, "charger = %s\n",
			 chg_to_string(rphy->chg_type));
		return;
	default:
		return;
	}

	schedule_delayed_work(&rport->chg_work, delay);
}

/*
 * The function manage host-phy port state and suspend/resume phy port
 * to save power.
 *
 * we rely on utmi_linestate and utmi_hostdisconnect to identify whether
 * devices is disconnect or not. Besides, we do not need care it is FS/LS
 * disconnected or HS disconnected, actually, we just only need get the
 * device is disconnected at last through rearm the delayed work,
 * to suspend the phy port in _PHY_STATE_DISCONNECT_ case.
 *
 * NOTE: It may invoke *phy_powr_off or *phy_power_on which will invoke
 * some clk related APIs, so do not invoke it from interrupt context directly.
 */
static void rockchip_usb2phy_sm_work(struct work_struct *work)
{
	struct rockchip_usb2phy_port *rport =
		container_of(work, struct rockchip_usb2phy_port, sm_work.work);
	struct rockchip_usb2phy *rphy = dev_get_drvdata(rport->phy->dev.parent);
	unsigned int sh, ul, uhd, state;
	unsigned int ul_mask, uhd_mask;
	int ret;

	mutex_lock(&rport->mutex);

	ret = regmap_read(rphy->grf, rport->port_cfg->utmi_ls.offset, &ul);
	if (ret < 0)
		goto next_schedule;

	ul_mask = GENMASK(rport->port_cfg->utmi_ls.bitend,
			  rport->port_cfg->utmi_ls.bitstart);

	if (rport->port_cfg->utmi_hstdet.offset) {
		ret = regmap_read(rphy->grf, rport->port_cfg->utmi_hstdet.offset, &uhd);
		if (ret < 0)
			goto next_schedule;

		uhd_mask = GENMASK(rport->port_cfg->utmi_hstdet.bitend,
				   rport->port_cfg->utmi_hstdet.bitstart);

		sh = rport->port_cfg->utmi_hstdet.bitend -
		     rport->port_cfg->utmi_hstdet.bitstart + 1;
		/* stitch on utmi_ls and utmi_hstdet as phy state */
		state = ((uhd & uhd_mask) >> rport->port_cfg->utmi_hstdet.bitstart) |
			(((ul & ul_mask) >> rport->port_cfg->utmi_ls.bitstart) << sh);
	} else {
		state = ((ul & ul_mask) >> rport->port_cfg->utmi_ls.bitstart) << 1 |
			rport->host_disconnect;
	}

	switch (state) {
	case PHY_STATE_HS_ONLINE:
		dev_dbg(&rport->phy->dev, "HS online\n");
		break;
	case PHY_STATE_FS_LS_ONLINE:
		/*
		 * For FS/LS device, the online state share with connect state
		 * from utmi_ls and utmi_hstdet register, so we distinguish
		 * them via suspended flag.
		 *
		 * Plus, there are two cases, one is D- Line pull-up, and D+
		 * line pull-down, the state is 4; another is D+ line pull-up,
		 * and D- line pull-down, the state is 2.
		 */
		if (!rport->suspended) {
			/* D- line pull-up, D+ line pull-down */
			dev_dbg(&rport->phy->dev, "FS/LS online\n");
			break;
		}
		fallthrough;
	case PHY_STATE_CONNECT:
		if (rport->suspended) {
			dev_dbg(&rport->phy->dev, "Connected\n");
			rockchip_usb2phy_power_on(rport->phy);
			rport->suspended = false;
		} else {
			/* D+ line pull-up, D- line pull-down */
			dev_dbg(&rport->phy->dev, "FS/LS online\n");
		}
		break;
	case PHY_STATE_DISCONNECT:
		if (!rport->suspended) {
			dev_dbg(&rport->phy->dev, "Disconnected\n");
			rockchip_usb2phy_power_off(rport->phy);
			rport->suspended = true;
		}

		/*
		 * activate the linestate detection to get the next device
		 * plug-in irq.
		 */
		property_enable(rphy->grf, &rport->port_cfg->ls_det_clr, true);
		property_enable(rphy->grf, &rport->port_cfg->ls_det_en, true);

		/*
		 * we don't need to rearm the delayed work when the phy port
		 * is suspended.
		 */
		mutex_unlock(&rport->mutex);
		return;
	default:
		dev_dbg(&rport->phy->dev, "unknown phy state\n");
		break;
	}

next_schedule:
	mutex_unlock(&rport->mutex);
	schedule_delayed_work(&rport->sm_work, SCHEDULE_DELAY);
}

static irqreturn_t rockchip_usb2phy_linestate_irq(int irq, void *data)
{
	struct rockchip_usb2phy_port *rport = data;
	struct rockchip_usb2phy *rphy = dev_get_drvdata(rport->phy->dev.parent);

	if (!property_enabled(rphy->grf, &rport->port_cfg->ls_det_st))
		return IRQ_NONE;

	mutex_lock(&rport->mutex);

	/* disable linestate detect irq and clear its status */
	property_enable(rphy->grf, &rport->port_cfg->ls_det_en, false);
	property_enable(rphy->grf, &rport->port_cfg->ls_det_clr, true);

	mutex_unlock(&rport->mutex);

	/*
	 * In this case for host phy port, a new device is plugged in,
	 * meanwhile, if the phy port is suspended, we need rearm the work to
	 * resume it and mange its states; otherwise, we do nothing about that.
	 */
	if (rport->suspended && rport->port_id == USB2PHY_PORT_HOST)
		rockchip_usb2phy_sm_work(&rport->sm_work.work);

	return IRQ_HANDLED;
}

static irqreturn_t rockchip_usb2phy_bvalid_irq(int irq, void *data)
{
	struct rockchip_usb2phy_port *rport = data;
	struct rockchip_usb2phy *rphy = dev_get_drvdata(rport->phy->dev.parent);

	if (!property_enabled(rphy->grf, &rport->port_cfg->bvalid_det_st))
		return IRQ_NONE;

	/* clear bvalid detect irq pending status */
	property_enable(rphy->grf, &rport->port_cfg->bvalid_det_clr, true);

	rockchip_usb2phy_otg_sm_work(&rport->otg_sm_work.work);

	return IRQ_HANDLED;
}

static irqreturn_t rockchip_usb2phy_id_irq(int irq, void *data)
{
	struct rockchip_usb2phy_port *rport = data;
	struct rockchip_usb2phy *rphy = dev_get_drvdata(rport->phy->dev.parent);
	bool id;

	if (!property_enabled(rphy->grf, &rport->port_cfg->id_det_st))
		return IRQ_NONE;

	/* clear id detect irq pending status */
	property_enable(rphy->grf, &rport->port_cfg->id_det_clr, true);

	id = property_enabled(rphy->grf, &rport->port_cfg->utmi_id);
	extcon_set_state_sync(rphy->edev, EXTCON_USB_HOST, !id);

	return IRQ_HANDLED;
}

static irqreturn_t rockchip_usb2phy_otg_mux_irq(int irq, void *data)
{
	irqreturn_t ret = IRQ_NONE;

	ret |= rockchip_usb2phy_bvalid_irq(irq, data);
	ret |= rockchip_usb2phy_id_irq(irq, data);

	return ret;
}

static irqreturn_t rockchip_usb2phy_host_disc_irq(int irq, void *data)
{
	struct rockchip_usb2phy_port *rport = data;
	struct rockchip_usb2phy *rphy = dev_get_drvdata(rport->phy->dev.parent);

	if (!property_enabled(rphy->grf, &rport->port_cfg->disfall_st) &&
	    !property_enabled(rphy->grf, &rport->port_cfg->disrise_st))
		return IRQ_NONE;

	mutex_lock(&rport->mutex);

	/* clear disconnect fall or rise detect irq pending status */
	if (property_enabled(rphy->grf, &rport->port_cfg->disfall_st)) {
		property_enable(rphy->grf, &rport->port_cfg->disfall_clr, true);
		rport->host_disconnect = false;
	} else if (property_enabled(rphy->grf, &rport->port_cfg->disrise_st)) {
		property_enable(rphy->grf, &rport->port_cfg->disrise_clr, true);
		rport->host_disconnect = true;
	}

	mutex_unlock(&rport->mutex);

	return IRQ_HANDLED;
}

static irqreturn_t rockchip_usb2phy_irq(int irq, void *data)
{
	struct rockchip_usb2phy *rphy = data;
	struct rockchip_usb2phy_port *rport;
	irqreturn_t ret = IRQ_NONE;
	unsigned int index;

	for (index = 0; index < rphy->phy_cfg->num_ports; index++) {
		rport = &rphy->ports[index];
		if (!rport->phy)
			continue;

		if (rport->port_id == USB2PHY_PORT_HOST &&
		    rport->port_cfg->disfall_en.offset)
			ret |= rockchip_usb2phy_host_disc_irq(irq, rport);

		switch (rport->port_id) {
		case USB2PHY_PORT_OTG:
			if (rport->mode != USB_DR_MODE_HOST &&
			    rport->mode != USB_DR_MODE_UNKNOWN)
				ret |= rockchip_usb2phy_otg_mux_irq(irq, rport);
			break;
		case USB2PHY_PORT_HOST:
			ret |= rockchip_usb2phy_linestate_irq(irq, rport);
			break;
		}
	}

	return ret;
}

static int rockchip_usb2phy_port_irq_init(struct rockchip_usb2phy *rphy,
					  struct rockchip_usb2phy_port *rport,
					  struct device_node *child_np)
{
	int ret;

	/*
	 * If the usb2 phy used combined irq for otg and host port,
	 * don't need to init otg and host port irq separately.
	 */
	if (rphy->irq > 0)
		return 0;

	switch (rport->port_id) {
	case USB2PHY_PORT_HOST:
		rport->ls_irq = of_irq_get_byname(child_np, "linestate");
		if (rport->ls_irq < 0) {
			dev_err(rphy->dev, "no linestate irq provided\n");
			return rport->ls_irq;
		}

		ret = devm_request_threaded_irq(rphy->dev, rport->ls_irq, NULL,
						rockchip_usb2phy_linestate_irq,
						IRQF_ONESHOT,
						"rockchip_usb2phy", rport);
		if (ret) {
			dev_err(rphy->dev, "failed to request linestate irq handle\n");
			return ret;
		}
		break;
	case USB2PHY_PORT_OTG:
		/*
		 * Some SoCs use one interrupt with otg-id/otg-bvalid/linestate
		 * interrupts muxed together, so probe the otg-mux interrupt first,
		 * if not found, then look for the regular interrupts one by one.
		 */
		rport->otg_mux_irq = of_irq_get_byname(child_np, "otg-mux");
		if (rport->otg_mux_irq > 0) {
			ret = devm_request_threaded_irq(rphy->dev, rport->otg_mux_irq,
							NULL,
							rockchip_usb2phy_otg_mux_irq,
							IRQF_ONESHOT,
							"rockchip_usb2phy_otg",
							rport);
			if (ret) {
				dev_err(rphy->dev,
					"failed to request otg-mux irq handle\n");
				return ret;
			}
		} else {
			rport->bvalid_irq = of_irq_get_byname(child_np, "otg-bvalid");
			if (rport->bvalid_irq < 0) {
				dev_err(rphy->dev, "no vbus valid irq provided\n");
				ret = rport->bvalid_irq;
				return ret;
			}

			ret = devm_request_threaded_irq(rphy->dev, rport->bvalid_irq,
							NULL,
							rockchip_usb2phy_bvalid_irq,
							IRQF_ONESHOT,
							"rockchip_usb2phy_bvalid",
							rport);
			if (ret) {
				dev_err(rphy->dev,
					"failed to request otg-bvalid irq handle\n");
				return ret;
			}

			rport->id_irq = of_irq_get_byname(child_np, "otg-id");
			if (rport->id_irq < 0) {
				dev_err(rphy->dev, "no otg-id irq provided\n");
				ret = rport->id_irq;
				return ret;
			}

			ret = devm_request_threaded_irq(rphy->dev, rport->id_irq,
							NULL,
							rockchip_usb2phy_id_irq,
							IRQF_ONESHOT,
							"rockchip_usb2phy_id",
							rport);
			if (ret) {
				dev_err(rphy->dev,
					"failed to request otg-id irq handle\n");
				return ret;
			}
		}
		break;
	default:
		return -EINVAL;
	}

	return 0;
}

static int rockchip_usb2phy_host_port_init(struct rockchip_usb2phy *rphy,
					   struct rockchip_usb2phy_port *rport,
					   struct device_node *child_np)
{
	int ret;

	rport->port_id = USB2PHY_PORT_HOST;
	rport->port_cfg = &rphy->phy_cfg->port_cfgs[USB2PHY_PORT_HOST];
	rport->suspended = true;

	mutex_init(&rport->mutex);
	INIT_DELAYED_WORK(&rport->sm_work, rockchip_usb2phy_sm_work);

	ret = rockchip_usb2phy_port_irq_init(rphy, rport, child_np);
	if (ret) {
		dev_err(rphy->dev, "failed to setup host irq\n");
		return ret;
	}

	return 0;
}

static int rockchip_otg_event(struct notifier_block *nb,
			      unsigned long event, void *ptr)
{
	struct rockchip_usb2phy_port *rport =
		container_of(nb, struct rockchip_usb2phy_port, event_nb);

	schedule_delayed_work(&rport->otg_sm_work, OTG_SCHEDULE_DELAY);

	return NOTIFY_DONE;
}

static int rockchip_usb2phy_otg_port_init(struct rockchip_usb2phy *rphy,
					  struct rockchip_usb2phy_port *rport,
					  struct device_node *child_np)
{
	int ret, id;

	rport->port_id = USB2PHY_PORT_OTG;
	rport->port_cfg = &rphy->phy_cfg->port_cfgs[USB2PHY_PORT_OTG];
	rport->state = OTG_STATE_UNDEFINED;

	/*
	 * set suspended flag to true, but actually don't
	 * put phy in suspend mode, it aims to enable usb
	 * phy and clock in power_on() called by usb controller
	 * driver during probe.
	 */
	rport->suspended = true;
	rport->vbus_attached = false;

	mutex_init(&rport->mutex);

	rport->mode = of_usb_get_dr_mode_by_phy(child_np, -1);
	if (rport->mode == USB_DR_MODE_HOST ||
	    rport->mode == USB_DR_MODE_UNKNOWN) {
		ret = 0;
		goto out;
	}

	INIT_DELAYED_WORK(&rport->chg_work, rockchip_chg_detect_work);
	INIT_DELAYED_WORK(&rport->otg_sm_work, rockchip_usb2phy_otg_sm_work);

	ret = rockchip_usb2phy_port_irq_init(rphy, rport, child_np);
	if (ret) {
		dev_err(rphy->dev, "failed to init irq for host port\n");
		goto out;
	}

	if (!IS_ERR(rphy->edev)) {
		rport->event_nb.notifier_call = rockchip_otg_event;

		ret = devm_extcon_register_notifier(rphy->dev, rphy->edev,
					EXTCON_USB_HOST, &rport->event_nb);
		if (ret) {
			dev_err(rphy->dev, "register USB HOST notifier failed\n");
			goto out;
		}

		if (!of_property_read_bool(rphy->dev->of_node, "extcon")) {
			/* do initial sync of usb state */
			id = property_enabled(rphy->grf, &rport->port_cfg->utmi_id);
			extcon_set_state_sync(rphy->edev, EXTCON_USB_HOST, !id);
		}
	}

out:
	return ret;
}

static int rockchip_usb2phy_probe(struct platform_device *pdev)
{
	struct device *dev = &pdev->dev;
	struct device_node *np = dev->of_node;
	struct device_node *child_np;
	struct phy_provider *provider;
	struct rockchip_usb2phy *rphy;
	const struct rockchip_usb2phy_cfg *phy_cfgs;
	unsigned int reg;
	int index, ret;

	rphy = devm_kzalloc(dev, sizeof(*rphy), GFP_KERNEL);
	if (!rphy)
		return -ENOMEM;

	if (!dev->parent || !dev->parent->of_node) {
		rphy->grf = syscon_regmap_lookup_by_phandle(np, "rockchip,usbgrf");
		if (IS_ERR(rphy->grf)) {
			dev_err(dev, "failed to locate usbgrf\n");
			return PTR_ERR(rphy->grf);
		}
	}

	else {
		rphy->grf = syscon_node_to_regmap(dev->parent->of_node);
		if (IS_ERR(rphy->grf))
			return PTR_ERR(rphy->grf);
	}

	if (of_device_is_compatible(np, "rockchip,rv1108-usb2phy")) {
		rphy->usbgrf =
			syscon_regmap_lookup_by_phandle(dev->of_node,
							"rockchip,usbgrf");
		if (IS_ERR(rphy->usbgrf))
			return PTR_ERR(rphy->usbgrf);
	} else {
		rphy->usbgrf = NULL;
	}

	if (of_property_read_u32_index(np, "reg", 0, &reg)) {
		dev_err(dev, "the reg property is not assigned in %pOFn node\n",
			np);
		return -EINVAL;
	}

	/* support address_cells=2 */
	if (of_property_count_u32_elems(np, "reg") > 2 && reg == 0) {
		if (of_property_read_u32_index(np, "reg", 1, &reg)) {
			dev_err(dev, "the reg property is not assigned in %pOFn node\n",
				np);
			return -EINVAL;
		}
	}

	rphy->dev = dev;
	phy_cfgs = device_get_match_data(dev);
	rphy->chg_state = USB_CHG_STATE_UNDEFINED;
	rphy->chg_type = POWER_SUPPLY_TYPE_UNKNOWN;
	rphy->irq = platform_get_irq_optional(pdev, 0);
	platform_set_drvdata(pdev, rphy);

	if (!phy_cfgs)
		return dev_err_probe(dev, -EINVAL, "phy configs are not assigned!\n");

	ret = rockchip_usb2phy_extcon_register(rphy);
	if (ret)
		return ret;

	/* find out a proper config which can be matched with dt. */
	index = 0;
	do {
		if (phy_cfgs[index].reg == reg) {
			rphy->phy_cfg = &phy_cfgs[index];
			break;
		}

		++index;
	} while (phy_cfgs[index].reg);

	if (!rphy->phy_cfg) {
		dev_err(dev, "could not find phy config for reg=0x%08x\n", reg);
		return -EINVAL;
	}

	rphy->phy_reset = devm_reset_control_get_optional(dev, "phy");
	if (IS_ERR(rphy->phy_reset))
		return PTR_ERR(rphy->phy_reset);

	rphy->clk = devm_clk_get_optional_enabled(dev, "phyclk");
	if (IS_ERR(rphy->clk)) {
		return dev_err_probe(&pdev->dev, PTR_ERR(rphy->clk),
				     "failed to get phyclk\n");
	}

	ret = rockchip_usb2phy_clk480m_register(rphy);
	if (ret) {
		dev_err(dev, "failed to register 480m output clock\n");
		return ret;
	}

	if (rphy->phy_cfg->phy_tuning) {
		ret = rphy->phy_cfg->phy_tuning(rphy);
		if (ret)
			return ret;
	}

	index = 0;
	for_each_available_child_of_node(np, child_np) {
		struct rockchip_usb2phy_port *rport = &rphy->ports[index];
		struct phy *phy;

		/* This driver aims to support both otg-port and host-port */
		if (!of_node_name_eq(child_np, "host-port") &&
		    !of_node_name_eq(child_np, "otg-port"))
			goto next_child;

		phy = devm_phy_create(dev, child_np, &rockchip_usb2phy_ops);
		if (IS_ERR(phy)) {
			dev_err_probe(dev, PTR_ERR(phy), "failed to create phy\n");
			ret = PTR_ERR(phy);
			goto put_child;
		}

		rport->phy = phy;
		phy_set_drvdata(rport->phy, rport);

		/* initialize otg/host port separately */
		if (of_node_name_eq(child_np, "host-port")) {
			ret = rockchip_usb2phy_host_port_init(rphy, rport,
							      child_np);
			if (ret)
				goto put_child;
		} else {
			ret = rockchip_usb2phy_otg_port_init(rphy, rport,
							     child_np);
			if (ret)
				goto put_child;
		}

next_child:
		/* to prevent out of boundary */
		if (++index >= rphy->phy_cfg->num_ports) {
			of_node_put(child_np);
			break;
		}
	}

	provider = devm_of_phy_provider_register(dev, of_phy_simple_xlate);

	if (rphy->irq > 0) {
		ret = devm_request_threaded_irq(rphy->dev, rphy->irq, NULL,
						rockchip_usb2phy_irq,
						IRQF_ONESHOT,
						"rockchip_usb2phy",
						rphy);
		if (ret) {
			dev_err(rphy->dev,
				"failed to request usb2phy irq handle\n");
			goto put_child;
		}
	}

	return PTR_ERR_OR_ZERO(provider);

put_child:
	of_node_put(child_np);
	return ret;
}

static int rk3588_usb2phy_tuning(struct rockchip_usb2phy *rphy)
{
	int ret;
	bool usb3otg = false;
	/*
	 * utmi_termselect = 1'b1 (en FS terminations)
	 * utmi_xcvrselect = 2'b01 (FS transceiver)
	 */
	int suspend_cfg = 0x14;

	if (rphy->phy_cfg->reg == 0x0000 || rphy->phy_cfg->reg == 0x4000) {
		/* USB2 config for USB3_0 and USB3_1 */
		suspend_cfg |= 0x01; /* utmi_opmode = 2'b01 (no-driving) */
		usb3otg = true;
	} else if (rphy->phy_cfg->reg == 0x8000 || rphy->phy_cfg->reg == 0xc000) {
		/* USB2 config for USB2_0 and USB2_1 */
		suspend_cfg |= 0x00; /* utmi_opmode = 2'b00 (normal) */
	} else {
		return -EINVAL;
	}

	/* Deassert SIDDQ to power on analog block */
	ret = regmap_write(rphy->grf, 0x0008, GENMASK(29, 29) | 0x0000);
	if (ret)
		return ret;

	/* Do reset after exit IDDQ mode */
	ret = rockchip_usb2phy_reset(rphy);
	if (ret)
		return ret;

	/* suspend configuration */
	ret |= regmap_write(rphy->grf, 0x000c, GENMASK(20, 16) | suspend_cfg);

	/* HS DC Voltage Level Adjustment 4'b1001 : +5.89% */
	ret |= regmap_write(rphy->grf, 0x0004, GENMASK(27, 24) | 0x0900);

	/* HS Transmitter Pre-Emphasis Current Control 2'b10 : 2x */
	ret |= regmap_write(rphy->grf, 0x0008, GENMASK(20, 19) | 0x0010);

	if (!usb3otg)
		return ret;

	/* Pullup iddig pin for USB3_0 OTG mode */
	ret |= regmap_write(rphy->grf, 0x0010, GENMASK(17, 16) | 0x0003);

	return ret;
}

static const struct rockchip_usb2phy_cfg rk3228_phy_cfgs[] = {
	{
		.reg = 0x760,
		.num_ports	= 2,
		.clkout_ctl	= { 0x0768, 4, 4, 1, 0 },
		.port_cfgs	= {
			[USB2PHY_PORT_OTG] = {
				.phy_sus	= { 0x0760, 15, 0, 0, 0x1d1 },
				.bvalid_det_en	= { 0x0680, 3, 3, 0, 1 },
				.bvalid_det_st	= { 0x0690, 3, 3, 0, 1 },
				.bvalid_det_clr	= { 0x06a0, 3, 3, 0, 1 },
				.id_det_en	= { 0x0680, 6, 5, 0, 3 },
				.id_det_st	= { 0x0690, 6, 5, 0, 3 },
				.id_det_clr	= { 0x06a0, 6, 5, 0, 3 },
				.ls_det_en	= { 0x0680, 2, 2, 0, 1 },
				.ls_det_st	= { 0x0690, 2, 2, 0, 1 },
				.ls_det_clr	= { 0x06a0, 2, 2, 0, 1 },
				.utmi_bvalid	= { 0x0480, 4, 4, 0, 1 },
				.utmi_id	= { 0x0480, 1, 1, 0, 1 },
				.utmi_ls	= { 0x0480, 3, 2, 0, 1 },
			},
			[USB2PHY_PORT_HOST] = {
				.phy_sus	= { 0x0764, 15, 0, 0, 0x1d1 },
				.ls_det_en	= { 0x0680, 4, 4, 0, 1 },
				.ls_det_st	= { 0x0690, 4, 4, 0, 1 },
				.ls_det_clr	= { 0x06a0, 4, 4, 0, 1 }
			}
		},
		.chg_det = {
			.opmode		= { 0x0760, 3, 0, 5, 1 },
			.cp_det		= { 0x0884, 4, 4, 0, 1 },
			.dcp_det	= { 0x0884, 3, 3, 0, 1 },
			.dp_det		= { 0x0884, 5, 5, 0, 1 },
			.idm_sink_en	= { 0x0768, 8, 8, 0, 1 },
			.idp_sink_en	= { 0x0768, 7, 7, 0, 1 },
			.idp_src_en	= { 0x0768, 9, 9, 0, 1 },
			.rdm_pdwn_en	= { 0x0768, 10, 10, 0, 1 },
			.vdm_src_en	= { 0x0768, 12, 12, 0, 1 },
			.vdp_src_en	= { 0x0768, 11, 11, 0, 1 },
		},
	},
	{
		.reg = 0x800,
		.num_ports	= 2,
		.clkout_ctl	= { 0x0808, 4, 4, 1, 0 },
		.port_cfgs	= {
			[USB2PHY_PORT_OTG] = {
				.phy_sus	= { 0x800, 15, 0, 0, 0x1d1 },
				.ls_det_en	= { 0x0684, 0, 0, 0, 1 },
				.ls_det_st	= { 0x0694, 0, 0, 0, 1 },
				.ls_det_clr	= { 0x06a4, 0, 0, 0, 1 }
			},
			[USB2PHY_PORT_HOST] = {
				.phy_sus	= { 0x804, 15, 0, 0, 0x1d1 },
				.ls_det_en	= { 0x0684, 1, 1, 0, 1 },
				.ls_det_st	= { 0x0694, 1, 1, 0, 1 },
				.ls_det_clr	= { 0x06a4, 1, 1, 0, 1 }
			}
		},
	},
	{ /* sentinel */ }
};

static const struct rockchip_usb2phy_cfg rk3308_phy_cfgs[] = {
	{
		.reg = 0x100,
		.num_ports	= 2,
		.clkout_ctl	= { 0x108, 4, 4, 1, 0 },
		.port_cfgs	= {
			[USB2PHY_PORT_OTG] = {
				.phy_sus	= { 0x0100, 8, 0, 0, 0x1d1 },
				.bvalid_det_en	= { 0x3020, 3, 2, 0, 3 },
				.bvalid_det_st	= { 0x3024, 3, 2, 0, 3 },
				.bvalid_det_clr = { 0x3028, 3, 2, 0, 3 },
				.id_det_en	= { 0x3020, 5, 4, 0, 3 },
				.id_det_st	= { 0x3024, 5, 4, 0, 3 },
				.id_det_clr	= { 0x3028, 5, 4, 0, 3 },
				.ls_det_en	= { 0x3020, 0, 0, 0, 1 },
				.ls_det_st	= { 0x3024, 0, 0, 0, 1 },
				.ls_det_clr	= { 0x3028, 0, 0, 0, 1 },
				.utmi_avalid	= { 0x0120, 10, 10, 0, 1 },
				.utmi_bvalid	= { 0x0120, 9, 9, 0, 1 },
				.utmi_id	= { 0x0120, 6, 6, 0, 1 },
				.utmi_ls	= { 0x0120, 5, 4, 0, 1 },
			},
			[USB2PHY_PORT_HOST] = {
				.phy_sus	= { 0x0104, 8, 0, 0, 0x1d1 },
				.ls_det_en	= { 0x3020, 1, 1, 0, 1 },
				.ls_det_st	= { 0x3024, 1, 1, 0, 1 },
				.ls_det_clr	= { 0x3028, 1, 1, 0, 1 },
				.utmi_ls	= { 0x0120, 17, 16, 0, 1 },
				.utmi_hstdet	= { 0x0120, 19, 19, 0, 1 }
			}
		},
		.chg_det = {
			.opmode		= { 0x0100, 3, 0, 5, 1 },
			.cp_det		= { 0x0120, 24, 24, 0, 1 },
			.dcp_det	= { 0x0120, 23, 23, 0, 1 },
			.dp_det		= { 0x0120, 25, 25, 0, 1 },
			.idm_sink_en	= { 0x0108, 8, 8, 0, 1 },
			.idp_sink_en	= { 0x0108, 7, 7, 0, 1 },
			.idp_src_en	= { 0x0108, 9, 9, 0, 1 },
			.rdm_pdwn_en	= { 0x0108, 10, 10, 0, 1 },
			.vdm_src_en	= { 0x0108, 12, 12, 0, 1 },
			.vdp_src_en	= { 0x0108, 11, 11, 0, 1 },
		},
	},
	{ /* sentinel */ }
};

static const struct rockchip_usb2phy_cfg rk3328_phy_cfgs[] = {
	{
		.reg = 0x100,
		.num_ports	= 2,
		.clkout_ctl	= { 0x108, 4, 4, 1, 0 },
		.port_cfgs	= {
			[USB2PHY_PORT_OTG] = {
				.phy_sus	= { 0x0100, 15, 0, 0, 0x1d1 },
				.bvalid_det_en	= { 0x0110, 3, 2, 0, 3 },
				.bvalid_det_st	= { 0x0114, 3, 2, 0, 3 },
				.bvalid_det_clr = { 0x0118, 3, 2, 0, 3 },
				.id_det_en	= { 0x0110, 5, 4, 0, 3 },
				.id_det_st	= { 0x0114, 5, 4, 0, 3 },
				.id_det_clr	= { 0x0118, 5, 4, 0, 3 },
				.ls_det_en	= { 0x0110, 0, 0, 0, 1 },
				.ls_det_st	= { 0x0114, 0, 0, 0, 1 },
				.ls_det_clr	= { 0x0118, 0, 0, 0, 1 },
				.utmi_avalid	= { 0x0120, 10, 10, 0, 1 },
				.utmi_bvalid	= { 0x0120, 9, 9, 0, 1 },
				.utmi_id	= { 0x0120, 6, 6, 0, 1 },
				.utmi_ls	= { 0x0120, 5, 4, 0, 1 },
			},
			[USB2PHY_PORT_HOST] = {
				.phy_sus	= { 0x104, 15, 0, 0, 0x1d1 },
				.ls_det_en	= { 0x110, 1, 1, 0, 1 },
				.ls_det_st	= { 0x114, 1, 1, 0, 1 },
				.ls_det_clr	= { 0x118, 1, 1, 0, 1 },
				.utmi_ls	= { 0x120, 17, 16, 0, 1 },
				.utmi_hstdet	= { 0x120, 19, 19, 0, 1 }
			}
		},
		.chg_det = {
			.opmode		= { 0x0100, 3, 0, 5, 1 },
			.cp_det		= { 0x0120, 24, 24, 0, 1 },
			.dcp_det	= { 0x0120, 23, 23, 0, 1 },
			.dp_det		= { 0x0120, 25, 25, 0, 1 },
			.idm_sink_en	= { 0x0108, 8, 8, 0, 1 },
			.idp_sink_en	= { 0x0108, 7, 7, 0, 1 },
			.idp_src_en	= { 0x0108, 9, 9, 0, 1 },
			.rdm_pdwn_en	= { 0x0108, 10, 10, 0, 1 },
			.vdm_src_en	= { 0x0108, 12, 12, 0, 1 },
			.vdp_src_en	= { 0x0108, 11, 11, 0, 1 },
		},
	},
	{ /* sentinel */ }
};

static const struct rockchip_usb2phy_cfg rk3366_phy_cfgs[] = {
	{
		.reg = 0x700,
		.num_ports	= 2,
		.clkout_ctl	= { 0x0724, 15, 15, 1, 0 },
		.port_cfgs	= {
			[USB2PHY_PORT_HOST] = {
				.phy_sus	= { 0x0728, 15, 0, 0, 0x1d1 },
				.ls_det_en	= { 0x0680, 4, 4, 0, 1 },
				.ls_det_st	= { 0x0690, 4, 4, 0, 1 },
				.ls_det_clr	= { 0x06a0, 4, 4, 0, 1 },
				.utmi_ls	= { 0x049c, 14, 13, 0, 1 },
				.utmi_hstdet	= { 0x049c, 12, 12, 0, 1 }
			}
		},
	},
	{ /* sentinel */ }
};

static const struct rockchip_usb2phy_cfg rk3399_phy_cfgs[] = {
	{
		.reg		= 0xe450,
		.num_ports	= 2,
		.clkout_ctl	= { 0xe450, 4, 4, 1, 0 },
		.port_cfgs	= {
			[USB2PHY_PORT_OTG] = {
				.phy_sus	= { 0xe454, 1, 0, 2, 1 },
				.bvalid_det_en	= { 0xe3c0, 3, 3, 0, 1 },
				.bvalid_det_st	= { 0xe3e0, 3, 3, 0, 1 },
				.bvalid_det_clr	= { 0xe3d0, 3, 3, 0, 1 },
				.id_det_en	= { 0xe3c0, 5, 4, 0, 3 },
				.id_det_st	= { 0xe3e0, 5, 4, 0, 3 },
				.id_det_clr	= { 0xe3d0, 5, 4, 0, 3 },
				.utmi_avalid	= { 0xe2ac, 7, 7, 0, 1 },
				.utmi_bvalid	= { 0xe2ac, 12, 12, 0, 1 },
				.utmi_id	= { 0xe2ac, 8, 8, 0, 1 },
			},
			[USB2PHY_PORT_HOST] = {
				.phy_sus	= { 0xe458, 1, 0, 0x2, 0x1 },
				.ls_det_en	= { 0xe3c0, 6, 6, 0, 1 },
				.ls_det_st	= { 0xe3e0, 6, 6, 0, 1 },
				.ls_det_clr	= { 0xe3d0, 6, 6, 0, 1 },
				.utmi_ls	= { 0xe2ac, 22, 21, 0, 1 },
				.utmi_hstdet	= { 0xe2ac, 23, 23, 0, 1 }
			}
		},
		.chg_det = {
			.opmode		= { 0xe454, 3, 0, 5, 1 },
			.cp_det		= { 0xe2ac, 2, 2, 0, 1 },
			.dcp_det	= { 0xe2ac, 1, 1, 0, 1 },
			.dp_det		= { 0xe2ac, 0, 0, 0, 1 },
			.idm_sink_en	= { 0xe450, 8, 8, 0, 1 },
			.idp_sink_en	= { 0xe450, 7, 7, 0, 1 },
			.idp_src_en	= { 0xe450, 9, 9, 0, 1 },
			.rdm_pdwn_en	= { 0xe450, 10, 10, 0, 1 },
			.vdm_src_en	= { 0xe450, 12, 12, 0, 1 },
			.vdp_src_en	= { 0xe450, 11, 11, 0, 1 },
		},
	},
	{
		.reg		= 0xe460,
		.num_ports	= 2,
		.clkout_ctl	= { 0xe460, 4, 4, 1, 0 },
		.port_cfgs	= {
			[USB2PHY_PORT_OTG] = {
				.phy_sus        = { 0xe464, 1, 0, 2, 1 },
				.bvalid_det_en  = { 0xe3c0, 8, 8, 0, 1 },
				.bvalid_det_st  = { 0xe3e0, 8, 8, 0, 1 },
				.bvalid_det_clr = { 0xe3d0, 8, 8, 0, 1 },
				.id_det_en	= { 0xe3c0, 10, 9, 0, 3 },
				.id_det_st	= { 0xe3e0, 10, 9, 0, 3 },
				.id_det_clr	= { 0xe3d0, 10, 9, 0, 3 },
				.utmi_avalid	= { 0xe2ac, 10, 10, 0, 1 },
				.utmi_bvalid    = { 0xe2ac, 16, 16, 0, 1 },
				.utmi_id	= { 0xe2ac, 11, 11, 0, 1 },
			},
			[USB2PHY_PORT_HOST] = {
				.phy_sus	= { 0xe468, 1, 0, 0x2, 0x1 },
				.ls_det_en	= { 0xe3c0, 11, 11, 0, 1 },
				.ls_det_st	= { 0xe3e0, 11, 11, 0, 1 },
				.ls_det_clr	= { 0xe3d0, 11, 11, 0, 1 },
				.utmi_ls	= { 0xe2ac, 26, 25, 0, 1 },
				.utmi_hstdet	= { 0xe2ac, 27, 27, 0, 1 }
			}
		},
	},
	{ /* sentinel */ }
};

static const struct rockchip_usb2phy_cfg rk3568_phy_cfgs[] = {
	{
		.reg = 0xfe8a0000,
		.num_ports	= 2,
		.clkout_ctl	= { 0x0008, 4, 4, 1, 0 },
		.port_cfgs	= {
			[USB2PHY_PORT_OTG] = {
				.phy_sus	= { 0x0000, 8, 0, 0, 0x1d1 },
				.bvalid_det_en	= { 0x0080, 3, 2, 0, 3 },
				.bvalid_det_st	= { 0x0084, 3, 2, 0, 3 },
				.bvalid_det_clr = { 0x0088, 3, 2, 0, 3 },
				.id_det_en	= { 0x0080, 5, 4, 0, 3 },
				.id_det_st	= { 0x0084, 5, 4, 0, 3 },
				.id_det_clr	= { 0x0088, 5, 4, 0, 3 },
				.utmi_avalid	= { 0x00c0, 10, 10, 0, 1 },
				.utmi_bvalid	= { 0x00c0, 9, 9, 0, 1 },
				.utmi_id	= { 0x00c0, 6, 6, 0, 1 },
			},
			[USB2PHY_PORT_HOST] = {
				/* Select suspend control from controller */
				.phy_sus	= { 0x0004, 8, 0, 0x1d2, 0x1d2 },
				.ls_det_en	= { 0x0080, 1, 1, 0, 1 },
				.ls_det_st	= { 0x0084, 1, 1, 0, 1 },
				.ls_det_clr	= { 0x0088, 1, 1, 0, 1 },
				.utmi_ls	= { 0x00c0, 17, 16, 0, 1 },
				.utmi_hstdet	= { 0x00c0, 19, 19, 0, 1 }
			}
		},
		.chg_det = {
			.opmode		= { 0x0000, 3, 0, 5, 1 },
			.cp_det		= { 0x00c0, 24, 24, 0, 1 },
			.dcp_det	= { 0x00c0, 23, 23, 0, 1 },
			.dp_det		= { 0x00c0, 25, 25, 0, 1 },
			.idm_sink_en	= { 0x0008, 8, 8, 0, 1 },
			.idp_sink_en	= { 0x0008, 7, 7, 0, 1 },
			.idp_src_en	= { 0x0008, 9, 9, 0, 1 },
			.rdm_pdwn_en	= { 0x0008, 10, 10, 0, 1 },
			.vdm_src_en	= { 0x0008, 12, 12, 0, 1 },
			.vdp_src_en	= { 0x0008, 11, 11, 0, 1 },
		},
	},
	{
		.reg = 0xfe8b0000,
		.num_ports	= 2,
		.clkout_ctl	= { 0x0008, 4, 4, 1, 0 },
		.port_cfgs	= {
			[USB2PHY_PORT_OTG] = {
				.phy_sus	= { 0x0000, 8, 0, 0x1d2, 0x1d1 },
				.ls_det_en	= { 0x0080, 0, 0, 0, 1 },
				.ls_det_st	= { 0x0084, 0, 0, 0, 1 },
				.ls_det_clr	= { 0x0088, 0, 0, 0, 1 },
				.utmi_ls	= { 0x00c0, 5, 4, 0, 1 },
				.utmi_hstdet	= { 0x00c0, 7, 7, 0, 1 }
			},
			[USB2PHY_PORT_HOST] = {
				.phy_sus	= { 0x0004, 8, 0, 0x1d2, 0x1d1 },
				.ls_det_en	= { 0x0080, 1, 1, 0, 1 },
				.ls_det_st	= { 0x0084, 1, 1, 0, 1 },
				.ls_det_clr	= { 0x0088, 1, 1, 0, 1 },
				.utmi_ls	= { 0x00c0, 17, 16, 0, 1 },
				.utmi_hstdet	= { 0x00c0, 19, 19, 0, 1 }
			}
		},
	},
	{ /* sentinel */ }
};

static const struct rockchip_usb2phy_cfg rk3588_phy_cfgs[] = {
	{
		.reg = 0x0000,
		.num_ports	= 1,
		.phy_tuning	= rk3588_usb2phy_tuning,
		.clkout_ctl	= { 0x0000, 0, 0, 1, 0 },
		.port_cfgs	= {
			[USB2PHY_PORT_OTG] = {
				.phy_sus	= { 0x000c, 11, 11, 0, 1 },
				.bvalid_det_en	= { 0x0080, 1, 1, 0, 1 },
				.bvalid_det_st	= { 0x0084, 1, 1, 0, 1 },
				.bvalid_det_clr = { 0x0088, 1, 1, 0, 1 },
				.ls_det_en	= { 0x0080, 0, 0, 0, 1 },
				.ls_det_st	= { 0x0084, 0, 0, 0, 1 },
				.ls_det_clr	= { 0x0088, 0, 0, 0, 1 },
				.disfall_en	= { 0x0080, 6, 6, 0, 1 },
				.disfall_st	= { 0x0084, 6, 6, 0, 1 },
				.disfall_clr	= { 0x0088, 6, 6, 0, 1 },
				.disrise_en	= { 0x0080, 5, 5, 0, 1 },
				.disrise_st	= { 0x0084, 5, 5, 0, 1 },
				.disrise_clr	= { 0x0088, 5, 5, 0, 1 },
				.utmi_avalid	= { 0x00c0, 7, 7, 0, 1 },
				.utmi_bvalid	= { 0x00c0, 6, 6, 0, 1 },
				.utmi_ls	= { 0x00c0, 10, 9, 0, 1 },
			}
		},
		.chg_det = {
			.cp_det		= { 0x00c0, 0, 0, 0, 1 },
			.dcp_det	= { 0x00c0, 0, 0, 0, 1 },
			.dp_det		= { 0x00c0, 1, 1, 1, 0 },
			.idm_sink_en	= { 0x0008, 5, 5, 1, 0 },
			.idp_sink_en	= { 0x0008, 5, 5, 0, 1 },
			.idp_src_en	= { 0x0008, 14, 14, 0, 1 },
			.rdm_pdwn_en	= { 0x0008, 14, 14, 0, 1 },
			.vdm_src_en	= { 0x0008, 7, 6, 0, 3 },
			.vdp_src_en	= { 0x0008, 7, 6, 0, 3 },
		},
	},
	{
		.reg = 0x4000,
		.num_ports	= 1,
		.phy_tuning	= rk3588_usb2phy_tuning,
		.clkout_ctl	= { 0x0000, 0, 0, 1, 0 },
		.port_cfgs	= {
			[USB2PHY_PORT_OTG] = {
				.phy_sus	= { 0x000c, 11, 11, 0, 1 },
				.bvalid_det_en	= { 0x0080, 1, 1, 0, 1 },
				.bvalid_det_st	= { 0x0084, 1, 1, 0, 1 },
				.bvalid_det_clr = { 0x0088, 1, 1, 0, 1 },
				.ls_det_en	= { 0x0080, 0, 0, 0, 1 },
				.ls_det_st	= { 0x0084, 0, 0, 0, 1 },
				.ls_det_clr	= { 0x0088, 0, 0, 0, 1 },
				.disfall_en	= { 0x0080, 6, 6, 0, 1 },
				.disfall_st	= { 0x0084, 6, 6, 0, 1 },
				.disfall_clr	= { 0x0088, 6, 6, 0, 1 },
				.disrise_en	= { 0x0080, 5, 5, 0, 1 },
				.disrise_st	= { 0x0084, 5, 5, 0, 1 },
				.disrise_clr	= { 0x0088, 5, 5, 0, 1 },
				.utmi_avalid	= { 0x00c0, 7, 7, 0, 1 },
				.utmi_bvalid	= { 0x00c0, 6, 6, 0, 1 },
				.utmi_ls	= { 0x00c0, 10, 9, 0, 1 },
			}
		},
		.chg_det = {
			.cp_det		= { 0x00c0, 0, 0, 0, 1 },
			.dcp_det	= { 0x00c0, 0, 0, 0, 1 },
			.dp_det		= { 0x00c0, 1, 1, 1, 0 },
			.idm_sink_en	= { 0x0008, 5, 5, 1, 0 },
			.idp_sink_en	= { 0x0008, 5, 5, 0, 1 },
			.idp_src_en	= { 0x0008, 14, 14, 0, 1 },
			.rdm_pdwn_en	= { 0x0008, 14, 14, 0, 1 },
			.vdm_src_en	= { 0x0008, 7, 6, 0, 3 },
			.vdp_src_en	= { 0x0008, 7, 6, 0, 3 },
		},
	},
	{
		.reg = 0x8000,
		.num_ports	= 1,
		.phy_tuning	= rk3588_usb2phy_tuning,
		.clkout_ctl	= { 0x0000, 0, 0, 1, 0 },
		.port_cfgs	= {
			[USB2PHY_PORT_HOST] = {
				.phy_sus	= { 0x0008, 2, 2, 0, 1 },
				.ls_det_en	= { 0x0080, 0, 0, 0, 1 },
				.ls_det_st	= { 0x0084, 0, 0, 0, 1 },
				.ls_det_clr	= { 0x0088, 0, 0, 0, 1 },
				.disfall_en	= { 0x0080, 6, 6, 0, 1 },
				.disfall_st	= { 0x0084, 6, 6, 0, 1 },
				.disfall_clr	= { 0x0088, 6, 6, 0, 1 },
				.disrise_en	= { 0x0080, 5, 5, 0, 1 },
				.disrise_st	= { 0x0084, 5, 5, 0, 1 },
				.disrise_clr	= { 0x0088, 5, 5, 0, 1 },
				.utmi_ls	= { 0x00c0, 10, 9, 0, 1 },
			}
		},
	},
	{
		.reg = 0xc000,
		.num_ports	= 1,
		.phy_tuning	= rk3588_usb2phy_tuning,
		.clkout_ctl	= { 0x0000, 0, 0, 1, 0 },
		.port_cfgs	= {
			[USB2PHY_PORT_HOST] = {
				.phy_sus	= { 0x0008, 2, 2, 0, 1 },
				.ls_det_en	= { 0x0080, 0, 0, 0, 1 },
				.ls_det_st	= { 0x0084, 0, 0, 0, 1 },
				.ls_det_clr	= { 0x0088, 0, 0, 0, 1 },
				.disfall_en	= { 0x0080, 6, 6, 0, 1 },
				.disfall_st	= { 0x0084, 6, 6, 0, 1 },
				.disfall_clr	= { 0x0088, 6, 6, 0, 1 },
				.disrise_en	= { 0x0080, 5, 5, 0, 1 },
				.disrise_st	= { 0x0084, 5, 5, 0, 1 },
				.disrise_clr	= { 0x0088, 5, 5, 0, 1 },
				.utmi_ls	= { 0x00c0, 10, 9, 0, 1 },
			}
		},
	},
	{ /* sentinel */ }
};

static const struct rockchip_usb2phy_cfg rv1108_phy_cfgs[] = {
	{
		.reg = 0x100,
		.num_ports	= 2,
		.clkout_ctl	= { 0x108, 4, 4, 1, 0 },
		.port_cfgs	= {
			[USB2PHY_PORT_OTG] = {
				.phy_sus	= { 0x0100, 15, 0, 0, 0x1d1 },
				.bvalid_det_en	= { 0x0680, 3, 3, 0, 1 },
				.bvalid_det_st	= { 0x0690, 3, 3, 0, 1 },
				.bvalid_det_clr = { 0x06a0, 3, 3, 0, 1 },
				.ls_det_en	= { 0x0680, 2, 2, 0, 1 },
				.ls_det_st	= { 0x0690, 2, 2, 0, 1 },
				.ls_det_clr	= { 0x06a0, 2, 2, 0, 1 },
				.utmi_bvalid	= { 0x0804, 10, 10, 0, 1 },
				.utmi_ls	= { 0x0804, 13, 12, 0, 1 },
			},
			[USB2PHY_PORT_HOST] = {
				.phy_sus	= { 0x0104, 15, 0, 0, 0x1d1 },
				.ls_det_en	= { 0x0680, 4, 4, 0, 1 },
				.ls_det_st	= { 0x0690, 4, 4, 0, 1 },
				.ls_det_clr	= { 0x06a0, 4, 4, 0, 1 },
				.utmi_ls	= { 0x0804, 9, 8, 0, 1 },
				.utmi_hstdet	= { 0x0804, 7, 7, 0, 1 }
			}
		},
		.chg_det = {
			.opmode		= { 0x0100, 3, 0, 5, 1 },
			.cp_det		= { 0x0804, 1, 1, 0, 1 },
			.dcp_det	= { 0x0804, 0, 0, 0, 1 },
			.dp_det		= { 0x0804, 2, 2, 0, 1 },
			.idm_sink_en	= { 0x0108, 8, 8, 0, 1 },
			.idp_sink_en	= { 0x0108, 7, 7, 0, 1 },
			.idp_src_en	= { 0x0108, 9, 9, 0, 1 },
			.rdm_pdwn_en	= { 0x0108, 10, 10, 0, 1 },
			.vdm_src_en	= { 0x0108, 12, 12, 0, 1 },
			.vdp_src_en	= { 0x0108, 11, 11, 0, 1 },
		},
	},
	{ /* sentinel */ }
};

static const struct of_device_id rockchip_usb2phy_dt_match[] = {
	{ .compatible = "rockchip,px30-usb2phy", .data = &rk3328_phy_cfgs },
	{ .compatible = "rockchip,rk3228-usb2phy", .data = &rk3228_phy_cfgs },
	{ .compatible = "rockchip,rk3308-usb2phy", .data = &rk3308_phy_cfgs },
	{ .compatible = "rockchip,rk3328-usb2phy", .data = &rk3328_phy_cfgs },
	{ .compatible = "rockchip,rk3366-usb2phy", .data = &rk3366_phy_cfgs },
	{ .compatible = "rockchip,rk3399-usb2phy", .data = &rk3399_phy_cfgs },
	{ .compatible = "rockchip,rk3568-usb2phy", .data = &rk3568_phy_cfgs },
	{ .compatible = "rockchip,rk3588-usb2phy", .data = &rk3588_phy_cfgs },
	{ .compatible = "rockchip,rv1108-usb2phy", .data = &rv1108_phy_cfgs },
	{}
};
MODULE_DEVICE_TABLE(of, rockchip_usb2phy_dt_match);

static struct platform_driver rockchip_usb2phy_driver = {
	.probe		= rockchip_usb2phy_probe,
	.driver		= {
		.name	= "rockchip-usb2phy",
		.of_match_table = rockchip_usb2phy_dt_match,
	},
};
module_platform_driver(rockchip_usb2phy_driver);

MODULE_AUTHOR("Frank Wang <frank.wang@rock-chips.com>");
MODULE_DESCRIPTION("Rockchip USB2.0 PHY driver");
MODULE_LICENSE("GPL v2");<|MERGE_RESOLUTION|>--- conflicted
+++ resolved
@@ -557,8 +557,6 @@
 	ret = property_enable(base, &rport->port_cfg->phy_sus, false);
 	if (ret) {
 		clk_disable_unprepare(rphy->clk480m);
-<<<<<<< HEAD
-=======
 		return ret;
 	}
 
@@ -572,9 +570,7 @@
 	 */
 	ret = rockchip_usb2phy_reset(rphy);
 	if (ret)
->>>>>>> 98817289
 		return ret;
-	}
 
 	/* waiting for the utmi_clk to become stable */
 	usleep_range(1500, 2000);
