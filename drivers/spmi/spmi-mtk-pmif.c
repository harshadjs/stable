// SPDX-License-Identifier: GPL-2.0
//
// Copyright (c) 2021 MediaTek Inc.

#include <linux/clk.h>
#include <linux/iopoll.h>
#include <linux/module.h>
#include <linux/of.h>
#include <linux/platform_device.h>
#include <linux/property.h>
#include <linux/spmi.h>

#define SWINF_IDLE	0x00
#define SWINF_WFVLDCLR	0x06

#define GET_SWINF(x)	(((x) >> 1) & 0x7)

#define PMIF_CMD_REG_0		0
#define PMIF_CMD_REG		1
#define PMIF_CMD_EXT_REG	2
#define PMIF_CMD_EXT_REG_LONG	3

#define PMIF_DELAY_US   10
#define PMIF_TIMEOUT_US (10 * 1000)

#define PMIF_CHAN_OFFSET 0x5

#define PMIF_MAX_CLKS	3

#define SPMI_OP_ST_BUSY 1

struct ch_reg {
	u32 ch_sta;
	u32 wdata;
	u32 rdata;
	u32 ch_send;
	u32 ch_rdy;
};

struct pmif_data {
	const u32	*regs;
	const u32	*spmimst_regs;
	u32	soc_chan;
};

struct pmif {
	void __iomem	*base;
	void __iomem	*spmimst_base;
	struct ch_reg	chan;
	struct clk_bulk_data clks[PMIF_MAX_CLKS];
	size_t nclks;
	const struct pmif_data *data;
	raw_spinlock_t lock;
};

static const char * const pmif_clock_names[] = {
	"pmif_sys_ck", "pmif_tmr_ck", "spmimst_clk_mux",
};

enum pmif_regs {
	PMIF_INIT_DONE,
	PMIF_INF_EN,
	PMIF_ARB_EN,
	PMIF_CMDISSUE_EN,
	PMIF_TIMER_CTRL,
	PMIF_SPI_MODE_CTRL,
	PMIF_IRQ_EVENT_EN_0,
	PMIF_IRQ_FLAG_0,
	PMIF_IRQ_CLR_0,
	PMIF_IRQ_EVENT_EN_1,
	PMIF_IRQ_FLAG_1,
	PMIF_IRQ_CLR_1,
	PMIF_IRQ_EVENT_EN_2,
	PMIF_IRQ_FLAG_2,
	PMIF_IRQ_CLR_2,
	PMIF_IRQ_EVENT_EN_3,
	PMIF_IRQ_FLAG_3,
	PMIF_IRQ_CLR_3,
	PMIF_IRQ_EVENT_EN_4,
	PMIF_IRQ_FLAG_4,
	PMIF_IRQ_CLR_4,
	PMIF_WDT_EVENT_EN_0,
	PMIF_WDT_FLAG_0,
	PMIF_WDT_EVENT_EN_1,
	PMIF_WDT_FLAG_1,
	PMIF_SWINF_0_STA,
	PMIF_SWINF_0_WDATA_31_0,
	PMIF_SWINF_0_RDATA_31_0,
	PMIF_SWINF_0_ACC,
	PMIF_SWINF_0_VLD_CLR,
	PMIF_SWINF_1_STA,
	PMIF_SWINF_1_WDATA_31_0,
	PMIF_SWINF_1_RDATA_31_0,
	PMIF_SWINF_1_ACC,
	PMIF_SWINF_1_VLD_CLR,
	PMIF_SWINF_2_STA,
	PMIF_SWINF_2_WDATA_31_0,
	PMIF_SWINF_2_RDATA_31_0,
	PMIF_SWINF_2_ACC,
	PMIF_SWINF_2_VLD_CLR,
	PMIF_SWINF_3_STA,
	PMIF_SWINF_3_WDATA_31_0,
	PMIF_SWINF_3_RDATA_31_0,
	PMIF_SWINF_3_ACC,
	PMIF_SWINF_3_VLD_CLR,
};

static const u32 mt6873_regs[] = {
	[PMIF_INIT_DONE] = 0x0000,
	[PMIF_INF_EN] = 0x0024,
	[PMIF_ARB_EN] = 0x0150,
	[PMIF_CMDISSUE_EN] = 0x03B4,
	[PMIF_TIMER_CTRL] = 0x03E0,
	[PMIF_SPI_MODE_CTRL] = 0x0400,
	[PMIF_IRQ_EVENT_EN_0] = 0x0418,
	[PMIF_IRQ_FLAG_0] = 0x0420,
	[PMIF_IRQ_CLR_0] = 0x0424,
	[PMIF_IRQ_EVENT_EN_1] = 0x0428,
	[PMIF_IRQ_FLAG_1] = 0x0430,
	[PMIF_IRQ_CLR_1] = 0x0434,
	[PMIF_IRQ_EVENT_EN_2] = 0x0438,
	[PMIF_IRQ_FLAG_2] = 0x0440,
	[PMIF_IRQ_CLR_2] = 0x0444,
	[PMIF_IRQ_EVENT_EN_3] = 0x0448,
	[PMIF_IRQ_FLAG_3] = 0x0450,
	[PMIF_IRQ_CLR_3] = 0x0454,
	[PMIF_IRQ_EVENT_EN_4] = 0x0458,
	[PMIF_IRQ_FLAG_4] = 0x0460,
	[PMIF_IRQ_CLR_4] = 0x0464,
	[PMIF_WDT_EVENT_EN_0] = 0x046C,
	[PMIF_WDT_FLAG_0] = 0x0470,
	[PMIF_WDT_EVENT_EN_1] = 0x0474,
	[PMIF_WDT_FLAG_1] = 0x0478,
	[PMIF_SWINF_0_ACC] = 0x0C00,
	[PMIF_SWINF_0_WDATA_31_0] = 0x0C04,
	[PMIF_SWINF_0_RDATA_31_0] = 0x0C14,
	[PMIF_SWINF_0_VLD_CLR] = 0x0C24,
	[PMIF_SWINF_0_STA] = 0x0C28,
	[PMIF_SWINF_1_ACC] = 0x0C40,
	[PMIF_SWINF_1_WDATA_31_0] = 0x0C44,
	[PMIF_SWINF_1_RDATA_31_0] = 0x0C54,
	[PMIF_SWINF_1_VLD_CLR] = 0x0C64,
	[PMIF_SWINF_1_STA] = 0x0C68,
	[PMIF_SWINF_2_ACC] = 0x0C80,
	[PMIF_SWINF_2_WDATA_31_0] = 0x0C84,
	[PMIF_SWINF_2_RDATA_31_0] = 0x0C94,
	[PMIF_SWINF_2_VLD_CLR] = 0x0CA4,
	[PMIF_SWINF_2_STA] = 0x0CA8,
	[PMIF_SWINF_3_ACC] = 0x0CC0,
	[PMIF_SWINF_3_WDATA_31_0] = 0x0CC4,
	[PMIF_SWINF_3_RDATA_31_0] = 0x0CD4,
	[PMIF_SWINF_3_VLD_CLR] = 0x0CE4,
	[PMIF_SWINF_3_STA] = 0x0CE8,
};

static const u32 mt8195_regs[] = {
	[PMIF_INIT_DONE] = 0x0000,
	[PMIF_INF_EN] = 0x0024,
	[PMIF_ARB_EN] = 0x0150,
	[PMIF_CMDISSUE_EN] = 0x03B8,
	[PMIF_TIMER_CTRL] = 0x03E4,
	[PMIF_SPI_MODE_CTRL] = 0x0408,
	[PMIF_IRQ_EVENT_EN_0] = 0x0420,
	[PMIF_IRQ_FLAG_0] = 0x0428,
	[PMIF_IRQ_CLR_0] = 0x042C,
	[PMIF_IRQ_EVENT_EN_1] = 0x0430,
	[PMIF_IRQ_FLAG_1] = 0x0438,
	[PMIF_IRQ_CLR_1] = 0x043C,
	[PMIF_IRQ_EVENT_EN_2] = 0x0440,
	[PMIF_IRQ_FLAG_2] = 0x0448,
	[PMIF_IRQ_CLR_2] = 0x044C,
	[PMIF_IRQ_EVENT_EN_3] = 0x0450,
	[PMIF_IRQ_FLAG_3] = 0x0458,
	[PMIF_IRQ_CLR_3] = 0x045C,
	[PMIF_IRQ_EVENT_EN_4] = 0x0460,
	[PMIF_IRQ_FLAG_4] = 0x0468,
	[PMIF_IRQ_CLR_4] = 0x046C,
	[PMIF_WDT_EVENT_EN_0] = 0x0474,
	[PMIF_WDT_FLAG_0] = 0x0478,
	[PMIF_WDT_EVENT_EN_1] = 0x047C,
	[PMIF_WDT_FLAG_1] = 0x0480,
	[PMIF_SWINF_0_ACC] = 0x0800,
	[PMIF_SWINF_0_WDATA_31_0] = 0x0804,
	[PMIF_SWINF_0_RDATA_31_0] = 0x0814,
	[PMIF_SWINF_0_VLD_CLR] = 0x0824,
	[PMIF_SWINF_0_STA] = 0x0828,
	[PMIF_SWINF_1_ACC] = 0x0840,
	[PMIF_SWINF_1_WDATA_31_0] = 0x0844,
	[PMIF_SWINF_1_RDATA_31_0] = 0x0854,
	[PMIF_SWINF_1_VLD_CLR] = 0x0864,
	[PMIF_SWINF_1_STA] = 0x0868,
	[PMIF_SWINF_2_ACC] = 0x0880,
	[PMIF_SWINF_2_WDATA_31_0] = 0x0884,
	[PMIF_SWINF_2_RDATA_31_0] = 0x0894,
	[PMIF_SWINF_2_VLD_CLR] = 0x08A4,
	[PMIF_SWINF_2_STA] = 0x08A8,
	[PMIF_SWINF_3_ACC] = 0x08C0,
	[PMIF_SWINF_3_WDATA_31_0] = 0x08C4,
	[PMIF_SWINF_3_RDATA_31_0] = 0x08D4,
	[PMIF_SWINF_3_VLD_CLR] = 0x08E4,
	[PMIF_SWINF_3_STA] = 0x08E8,
};

enum spmi_regs {
	SPMI_OP_ST_CTRL,
	SPMI_GRP_ID_EN,
	SPMI_OP_ST_STA,
	SPMI_MST_SAMPL,
	SPMI_MST_REQ_EN,
	SPMI_REC_CTRL,
	SPMI_REC0,
	SPMI_REC1,
	SPMI_REC2,
	SPMI_REC3,
	SPMI_REC4,
	SPMI_MST_DBG,

	/* MT8195 spmi regs */
	SPMI_MST_RCS_CTRL,
	SPMI_SLV_3_0_EINT,
	SPMI_SLV_7_4_EINT,
	SPMI_SLV_B_8_EINT,
	SPMI_SLV_F_C_EINT,
	SPMI_REC_CMD_DEC,
	SPMI_DEC_DBG,
};

static const u32 mt6873_spmi_regs[] = {
	[SPMI_OP_ST_CTRL] = 0x0000,
	[SPMI_GRP_ID_EN] = 0x0004,
	[SPMI_OP_ST_STA] = 0x0008,
	[SPMI_MST_SAMPL] = 0x000c,
	[SPMI_MST_REQ_EN] = 0x0010,
	[SPMI_REC_CTRL] = 0x0040,
	[SPMI_REC0] = 0x0044,
	[SPMI_REC1] = 0x0048,
	[SPMI_REC2] = 0x004c,
	[SPMI_REC3] = 0x0050,
	[SPMI_REC4] = 0x0054,
	[SPMI_MST_DBG] = 0x00fc,
};

static const u32 mt8195_spmi_regs[] = {
	[SPMI_OP_ST_CTRL] = 0x0000,
	[SPMI_GRP_ID_EN] = 0x0004,
	[SPMI_OP_ST_STA] = 0x0008,
	[SPMI_MST_SAMPL] = 0x000C,
	[SPMI_MST_REQ_EN] = 0x0010,
	[SPMI_MST_RCS_CTRL] = 0x0014,
	[SPMI_SLV_3_0_EINT] = 0x0020,
	[SPMI_SLV_7_4_EINT] = 0x0024,
	[SPMI_SLV_B_8_EINT] = 0x0028,
	[SPMI_SLV_F_C_EINT] = 0x002C,
	[SPMI_REC_CTRL] = 0x0040,
	[SPMI_REC0] = 0x0044,
	[SPMI_REC1] = 0x0048,
	[SPMI_REC2] = 0x004C,
	[SPMI_REC3] = 0x0050,
	[SPMI_REC4] = 0x0054,
	[SPMI_REC_CMD_DEC] = 0x005C,
	[SPMI_DEC_DBG] = 0x00F8,
	[SPMI_MST_DBG] = 0x00FC,
};

static u32 pmif_readl(struct pmif *arb, enum pmif_regs reg)
{
	return readl(arb->base + arb->data->regs[reg]);
}

static void pmif_writel(struct pmif *arb, u32 val, enum pmif_regs reg)
{
	writel(val, arb->base + arb->data->regs[reg]);
}

static void mtk_spmi_writel(struct pmif *arb, u32 val, enum spmi_regs reg)
{
	writel(val, arb->spmimst_base + arb->data->spmimst_regs[reg]);
}

static bool pmif_is_fsm_vldclr(struct pmif *arb)
{
	u32 reg_rdata;

	reg_rdata = pmif_readl(arb, arb->chan.ch_sta);

	return GET_SWINF(reg_rdata) == SWINF_WFVLDCLR;
}

static int pmif_arb_cmd(struct spmi_controller *ctrl, u8 opc, u8 sid)
{
	struct pmif *arb = spmi_controller_get_drvdata(ctrl);
	u32 rdata, cmd;
	int ret;

	/* Check the opcode */
	if (opc < SPMI_CMD_RESET || opc > SPMI_CMD_WAKEUP)
		return -EINVAL;

	cmd = opc - SPMI_CMD_RESET;

	mtk_spmi_writel(arb, (cmd << 0x4) | sid, SPMI_OP_ST_CTRL);
	ret = readl_poll_timeout_atomic(arb->spmimst_base + arb->data->spmimst_regs[SPMI_OP_ST_STA],
					rdata, (rdata & SPMI_OP_ST_BUSY) == SPMI_OP_ST_BUSY,
					PMIF_DELAY_US, PMIF_TIMEOUT_US);
	if (ret < 0)
		dev_err(&ctrl->dev, "timeout, err = %d\n", ret);

	return ret;
}

static int pmif_spmi_read_cmd(struct spmi_controller *ctrl, u8 opc, u8 sid,
			      u16 addr, u8 *buf, size_t len)
{
	struct pmif *arb = spmi_controller_get_drvdata(ctrl);
	struct ch_reg *inf_reg;
	int ret;
	u32 data, cmd;
	unsigned long flags;

	/* Check for argument validation. */
	if (sid & ~0xf) {
		dev_err(&ctrl->dev, "exceed the max slv id\n");
		return -EINVAL;
	}

	if (len > 4) {
		dev_err(&ctrl->dev, "pmif supports 1..4 bytes per trans, but:%zu requested", len);

		return -EINVAL;
	}

	if (opc >= 0x60 && opc <= 0x7f)
		opc = PMIF_CMD_REG;
	else if ((opc >= 0x20 && opc <= 0x2f) || (opc >= 0x38 && opc <= 0x3f))
		opc = PMIF_CMD_EXT_REG_LONG;
	else
		return -EINVAL;

	raw_spin_lock_irqsave(&arb->lock, flags);
	/* Wait for Software Interface FSM state to be IDLE. */
	inf_reg = &arb->chan;
	ret = readl_poll_timeout_atomic(arb->base + arb->data->regs[inf_reg->ch_sta],
					data, GET_SWINF(data) == SWINF_IDLE,
					PMIF_DELAY_US, PMIF_TIMEOUT_US);
	if (ret < 0) {
		/* set channel ready if the data has transferred */
		if (pmif_is_fsm_vldclr(arb))
			pmif_writel(arb, 1, inf_reg->ch_rdy);
		raw_spin_unlock_irqrestore(&arb->lock, flags);
		dev_err(&ctrl->dev, "failed to wait for SWINF_IDLE\n");
		return ret;
	}

	/* Send the command. */
	cmd = (opc << 30) | (sid << 24) | ((len - 1) << 16) | addr;
	pmif_writel(arb, cmd, inf_reg->ch_send);
	raw_spin_unlock_irqrestore(&arb->lock, flags);

	/*
	 * Wait for Software Interface FSM state to be WFVLDCLR,
	 * read the data and clear the valid flag.
	 */
	ret = readl_poll_timeout_atomic(arb->base + arb->data->regs[inf_reg->ch_sta],
					data, GET_SWINF(data) == SWINF_WFVLDCLR,
					PMIF_DELAY_US, PMIF_TIMEOUT_US);
	if (ret < 0) {
		dev_err(&ctrl->dev, "failed to wait for SWINF_WFVLDCLR\n");
		return ret;
	}

	data = pmif_readl(arb, inf_reg->rdata);
	memcpy(buf, &data, len);
	pmif_writel(arb, 1, inf_reg->ch_rdy);

	return 0;
}

static int pmif_spmi_write_cmd(struct spmi_controller *ctrl, u8 opc, u8 sid,
			       u16 addr, const u8 *buf, size_t len)
{
	struct pmif *arb = spmi_controller_get_drvdata(ctrl);
	struct ch_reg *inf_reg;
	int ret;
	u32 data, wdata, cmd;
	unsigned long flags;
<<<<<<< HEAD
=======

	/* Check for argument validation. */
	if (unlikely(sid & ~0xf)) {
		dev_err(&ctrl->dev, "exceed the max slv id\n");
		return -EINVAL;
	}
>>>>>>> 03a22b59

	if (len > 4) {
		dev_err(&ctrl->dev, "pmif supports 1..4 bytes per trans, but:%zu requested", len);

		return -EINVAL;
	}

	/* Check the opcode */
	if (opc >= 0x40 && opc <= 0x5F)
		opc = PMIF_CMD_REG;
	else if ((opc <= 0xF) || (opc >= 0x30 && opc <= 0x37))
		opc = PMIF_CMD_EXT_REG_LONG;
	else if (opc >= 0x80)
		opc = PMIF_CMD_REG_0;
	else
		return -EINVAL;

	/* Set the write data. */
	memcpy(&wdata, buf, len);

	raw_spin_lock_irqsave(&arb->lock, flags);
	/* Wait for Software Interface FSM state to be IDLE. */
	inf_reg = &arb->chan;
	ret = readl_poll_timeout_atomic(arb->base + arb->data->regs[inf_reg->ch_sta],
					data, GET_SWINF(data) == SWINF_IDLE,
					PMIF_DELAY_US, PMIF_TIMEOUT_US);
	if (ret < 0) {
		/* set channel ready if the data has transferred */
		if (pmif_is_fsm_vldclr(arb))
			pmif_writel(arb, 1, inf_reg->ch_rdy);
		raw_spin_unlock_irqrestore(&arb->lock, flags);
		dev_err(&ctrl->dev, "failed to wait for SWINF_IDLE\n");
		return ret;
	}

	pmif_writel(arb, wdata, inf_reg->wdata);

	/* Send the command. */
	cmd = (opc << 30) | BIT(29) | (sid << 24) | ((len - 1) << 16) | addr;
	pmif_writel(arb, cmd, inf_reg->ch_send);
	raw_spin_unlock_irqrestore(&arb->lock, flags);

	return 0;
}

static const struct pmif_data mt6873_pmif_arb = {
	.regs = mt6873_regs,
	.spmimst_regs = mt6873_spmi_regs,
	.soc_chan = 2,
};

static const struct pmif_data mt8195_pmif_arb = {
	.regs = mt8195_regs,
	.spmimst_regs = mt8195_spmi_regs,
	.soc_chan = 2,
};

static int mtk_spmi_probe(struct platform_device *pdev)
{
	struct pmif *arb;
	struct spmi_controller *ctrl;
	int err, i;
	u32 chan_offset;

	ctrl = devm_spmi_controller_alloc(&pdev->dev, sizeof(*arb));
	if (IS_ERR(ctrl))
		return PTR_ERR(ctrl);

	arb = spmi_controller_get_drvdata(ctrl);
	arb->data = device_get_match_data(&pdev->dev);
	if (!arb->data) {
		dev_err(&pdev->dev, "Cannot get drv_data\n");
		return -EINVAL;
	}

	arb->base = devm_platform_ioremap_resource_byname(pdev, "pmif");
	if (IS_ERR(arb->base))
		return PTR_ERR(arb->base);

	arb->spmimst_base = devm_platform_ioremap_resource_byname(pdev, "spmimst");
	if (IS_ERR(arb->spmimst_base))
		return PTR_ERR(arb->spmimst_base);

	arb->nclks = ARRAY_SIZE(pmif_clock_names);
	for (i = 0; i < arb->nclks; i++)
		arb->clks[i].id = pmif_clock_names[i];

	err = clk_bulk_get(&pdev->dev, arb->nclks, arb->clks);
	if (err) {
		dev_err(&pdev->dev, "Failed to get clocks: %d\n", err);
		return err;
	}

	err = clk_bulk_prepare_enable(arb->nclks, arb->clks);
	if (err) {
		dev_err(&pdev->dev, "Failed to enable clocks: %d\n", err);
		goto err_put_clks;
	}

	ctrl->cmd = pmif_arb_cmd;
	ctrl->read_cmd = pmif_spmi_read_cmd;
	ctrl->write_cmd = pmif_spmi_write_cmd;

	chan_offset = PMIF_CHAN_OFFSET * arb->data->soc_chan;
	arb->chan.ch_sta = PMIF_SWINF_0_STA + chan_offset;
	arb->chan.wdata = PMIF_SWINF_0_WDATA_31_0 + chan_offset;
	arb->chan.rdata = PMIF_SWINF_0_RDATA_31_0 + chan_offset;
	arb->chan.ch_send = PMIF_SWINF_0_ACC + chan_offset;
	arb->chan.ch_rdy = PMIF_SWINF_0_VLD_CLR + chan_offset;

	raw_spin_lock_init(&arb->lock);

	platform_set_drvdata(pdev, ctrl);

	err = spmi_controller_add(ctrl);
	if (err)
		goto err_domain_remove;

	return 0;

err_domain_remove:
	clk_bulk_disable_unprepare(arb->nclks, arb->clks);
err_put_clks:
	clk_bulk_put(arb->nclks, arb->clks);
<<<<<<< HEAD
err_put_ctrl:
	spmi_controller_put(ctrl);
=======
>>>>>>> 03a22b59
	return err;
}

static void mtk_spmi_remove(struct platform_device *pdev)
{
	struct spmi_controller *ctrl = platform_get_drvdata(pdev);
	struct pmif *arb = spmi_controller_get_drvdata(ctrl);

<<<<<<< HEAD
	clk_bulk_disable_unprepare(arb->nclks, arb->clks);
	clk_bulk_put(arb->nclks, arb->clks);
=======
>>>>>>> 03a22b59
	spmi_controller_remove(ctrl);
	clk_bulk_disable_unprepare(arb->nclks, arb->clks);
	clk_bulk_put(arb->nclks, arb->clks);
}

static const struct of_device_id mtk_spmi_match_table[] = {
	{
		.compatible = "mediatek,mt6873-spmi",
		.data = &mt6873_pmif_arb,
	}, {
		.compatible = "mediatek,mt8195-spmi",
		.data = &mt8195_pmif_arb,
	}, {
		/* sentinel */
	},
};
MODULE_DEVICE_TABLE(of, mtk_spmi_match_table);

static struct platform_driver mtk_spmi_driver = {
	.driver		= {
		.name	= "spmi-mtk",
		.of_match_table = mtk_spmi_match_table,
	},
	.probe		= mtk_spmi_probe,
	.remove_new	= mtk_spmi_remove,
};
module_platform_driver(mtk_spmi_driver);

MODULE_AUTHOR("Hsin-Hsiung Wang <hsin-hsiung.wang@mediatek.com>");
MODULE_DESCRIPTION("MediaTek SPMI Driver");
MODULE_LICENSE("GPL");<|MERGE_RESOLUTION|>--- conflicted
+++ resolved
@@ -383,15 +383,12 @@
 	int ret;
 	u32 data, wdata, cmd;
 	unsigned long flags;
-<<<<<<< HEAD
-=======
 
 	/* Check for argument validation. */
 	if (unlikely(sid & ~0xf)) {
 		dev_err(&ctrl->dev, "exceed the max slv id\n");
 		return -EINVAL;
 	}
->>>>>>> 03a22b59
 
 	if (len > 4) {
 		dev_err(&ctrl->dev, "pmif supports 1..4 bytes per trans, but:%zu requested", len);
@@ -516,11 +513,6 @@
 	clk_bulk_disable_unprepare(arb->nclks, arb->clks);
 err_put_clks:
 	clk_bulk_put(arb->nclks, arb->clks);
-<<<<<<< HEAD
-err_put_ctrl:
-	spmi_controller_put(ctrl);
-=======
->>>>>>> 03a22b59
 	return err;
 }
 
@@ -529,11 +521,6 @@
 	struct spmi_controller *ctrl = platform_get_drvdata(pdev);
 	struct pmif *arb = spmi_controller_get_drvdata(ctrl);
 
-<<<<<<< HEAD
-	clk_bulk_disable_unprepare(arb->nclks, arb->clks);
-	clk_bulk_put(arb->nclks, arb->clks);
-=======
->>>>>>> 03a22b59
 	spmi_controller_remove(ctrl);
 	clk_bulk_disable_unprepare(arb->nclks, arb->clks);
 	clk_bulk_put(arb->nclks, arb->clks);
