/* SPDX-License-Identifier: GPL-2.0 */
/*
 * Thunderbolt driver - bus logic (NHI independent)
 *
 * Copyright (c) 2014 Andreas Noever <andreas.noever@gmail.com>
 * Copyright (C) 2018, Intel Corporation
 */

#ifndef TB_H_
#define TB_H_

#include <linux/nvmem-provider.h>
#include <linux/pci.h>
#include <linux/thunderbolt.h>
#include <linux/uuid.h>
#include <linux/bitfield.h>

#include "tb_regs.h"
#include "ctl.h"
#include "dma_port.h"

/* Keep link controller awake during update */
#define QUIRK_FORCE_POWER_LINK_CONTROLLER		BIT(0)
/* Disable CLx if not supported */
#define QUIRK_NO_CLX					BIT(1)

/* Keep link controller awake during update */
#define QUIRK_FORCE_POWER_LINK_CONTROLLER		BIT(0)
/* Disable CLx if not supported */
#define QUIRK_NO_CLX					BIT(1)

/**
 * struct tb_nvm - Structure holding NVM information
 * @dev: Owner of the NVM
 * @major: Major version number of the active NVM portion
 * @minor: Minor version number of the active NVM portion
 * @id: Identifier used with both NVM portions
 * @active: Active portion NVMem device
 * @active_size: Size in bytes of the active NVM
 * @non_active: Non-active portion NVMem device
 * @buf: Buffer where the NVM image is stored before it is written to
 *	 the actual NVM flash device
 * @buf_data_start: Where the actual image starts after skipping
 *		    possible headers
 * @buf_data_size: Number of bytes actually consumed by the new NVM
 *		   image
 * @authenticating: The device is authenticating the new NVM
 * @flushed: The image has been flushed to the storage area
 * @vops: Router vendor specific NVM operations (optional)
 *
 * The user of this structure needs to handle serialization of possible
 * concurrent access.
 */
struct tb_nvm {
	struct device *dev;
	u32 major;
	u32 minor;
	int id;
	struct nvmem_device *active;
	size_t active_size;
	struct nvmem_device *non_active;
	void *buf;
	void *buf_data_start;
	size_t buf_data_size;
	bool authenticating;
	bool flushed;
	const struct tb_nvm_vendor_ops *vops;
};

enum tb_nvm_write_ops {
	WRITE_AND_AUTHENTICATE = 1,
	WRITE_ONLY = 2,
	AUTHENTICATE_ONLY = 3,
};

#define TB_SWITCH_KEY_SIZE		32
#define TB_SWITCH_MAX_DEPTH		6
#define USB4_SWITCH_MAX_DEPTH		5

/**
 * enum tb_switch_tmu_mode - TMU mode
 * @TB_SWITCH_TMU_MODE_OFF: TMU is off
 * @TB_SWITCH_TMU_MODE_LOWRES: Uni-directional, normal mode
 * @TB_SWITCH_TMU_MODE_HIFI_UNI: Uni-directional, HiFi mode
 * @TB_SWITCH_TMU_MODE_HIFI_BI: Bi-directional, HiFi mode
 * @TB_SWITCH_TMU_MODE_MEDRES_ENHANCED_UNI: Enhanced Uni-directional, MedRes mode
 *
 * Ordering is based on TMU accuracy level (highest last).
 */
enum tb_switch_tmu_mode {
	TB_SWITCH_TMU_MODE_OFF,
	TB_SWITCH_TMU_MODE_LOWRES,
	TB_SWITCH_TMU_MODE_HIFI_UNI,
	TB_SWITCH_TMU_MODE_HIFI_BI,
	TB_SWITCH_TMU_MODE_MEDRES_ENHANCED_UNI,
};

/**
 * struct tb_switch_tmu - Structure holding router TMU configuration
 * @cap: Offset to the TMU capability (%0 if not found)
 * @has_ucap: Does the switch support uni-directional mode
 * @mode: TMU mode related to the upstream router. Reflects the HW
 *	  setting. Don't care for host router.
 * @mode_request: TMU mode requested to set. Related to upstream router.
 *		   Don't care for host router.
 */
struct tb_switch_tmu {
	int cap;
	bool has_ucap;
	enum tb_switch_tmu_mode mode;
	enum tb_switch_tmu_mode mode_request;
};

/**
 * struct tb_switch - a thunderbolt switch
 * @dev: Device for the switch
 * @config: Switch configuration
 * @ports: Ports in this switch
 * @dma_port: If the switch has port supporting DMA configuration based
 *	      mailbox this will hold the pointer to that (%NULL
 *	      otherwise). If set it also means the switch has
 *	      upgradeable NVM.
 * @tmu: The switch TMU configuration
 * @tb: Pointer to the domain the switch belongs to
 * @uid: Unique ID of the switch
 * @uuid: UUID of the switch (or %NULL if not supported)
 * @vendor: Vendor ID of the switch
 * @device: Device ID of the switch
 * @vendor_name: Name of the vendor (or %NULL if not known)
 * @device_name: Name of the device (or %NULL if not known)
 * @link_speed: Speed of the link in Gb/s
 * @link_width: Width of the upstream facing link
 * @link_usb4: Upstream link is USB4
 * @generation: Switch Thunderbolt generation
 * @cap_plug_events: Offset to the plug events capability (%0 if not found)
 * @cap_vsec_tmu: Offset to the TMU vendor specific capability (%0 if not found)
 * @cap_lc: Offset to the link controller capability (%0 if not found)
 * @cap_lp: Offset to the low power (CLx for TBT) capability (%0 if not found)
 * @is_unplugged: The switch is going away
 * @drom: DROM of the switch (%NULL if not found)
 * @nvm: Pointer to the NVM if the switch has one (%NULL otherwise)
 * @no_nvm_upgrade: Prevent NVM upgrade of this switch
 * @safe_mode: The switch is in safe-mode
 * @boot: Whether the switch was already authorized on boot or not
 * @rpm: The switch supports runtime PM
 * @authorized: Whether the switch is authorized by user or policy
 * @security_level: Switch supported security level
 * @debugfs_dir: Pointer to the debugfs structure
 * @key: Contains the key used to challenge the device or %NULL if not
 *	 supported. Size of the key is %TB_SWITCH_KEY_SIZE.
 * @connection_id: Connection ID used with ICM messaging
 * @connection_key: Connection key used with ICM messaging
 * @link: Root switch link this switch is connected (ICM only)
 * @depth: Depth in the chain this switch is connected (ICM only)
 * @rpm_complete: Completion used to wait for runtime resume to
 *		  complete (ICM only)
 * @quirks: Quirks used for this Thunderbolt switch
 * @credit_allocation: Are the below buffer allocation parameters valid
 * @max_usb3_credits: Router preferred number of buffers for USB 3.x
 * @min_dp_aux_credits: Router preferred minimum number of buffers for DP AUX
 * @min_dp_main_credits: Router preferred minimum number of buffers for DP MAIN
 * @max_pcie_credits: Router preferred number of buffers for PCIe
 * @max_dma_credits: Router preferred number of buffers for DMA/P2P
 * @clx: CLx states on the upstream link of the router
 *
 * When the switch is being added or removed to the domain (other
 * switches) you need to have domain lock held.
 *
 * In USB4 terminology this structure represents a router.
 *
 * Note @link_width is not the same as whether link is bonded or not.
 * For Gen 4 links the link is also bonded when it is asymmetric. The
 * correct way to find out whether the link is bonded or not is to look
 * @bonded field of the upstream port.
 */
struct tb_switch {
	struct device dev;
	struct tb_regs_switch_header config;
	struct tb_port *ports;
	struct tb_dma_port *dma_port;
	struct tb_switch_tmu tmu;
	struct tb *tb;
	u64 uid;
	uuid_t *uuid;
	u16 vendor;
	u16 device;
	const char *vendor_name;
	const char *device_name;
	unsigned int link_speed;
	enum tb_link_width link_width;
	bool link_usb4;
	unsigned int generation;
	int cap_plug_events;
	int cap_vsec_tmu;
	int cap_lc;
	int cap_lp;
	bool is_unplugged;
	u8 *drom;
	struct tb_nvm *nvm;
	bool no_nvm_upgrade;
	bool safe_mode;
	bool boot;
	bool rpm;
	unsigned int authorized;
	enum tb_security_level security_level;
	struct dentry *debugfs_dir;
	u8 *key;
	u8 connection_id;
	u8 connection_key;
	u8 link;
	u8 depth;
	struct completion rpm_complete;
	unsigned long quirks;
	bool credit_allocation;
	unsigned int max_usb3_credits;
	unsigned int min_dp_aux_credits;
	unsigned int min_dp_main_credits;
	unsigned int max_pcie_credits;
	unsigned int max_dma_credits;
	unsigned int clx;
};

/**
 * struct tb_bandwidth_group - Bandwidth management group
 * @tb: Pointer to the domain the group belongs to
 * @index: Index of the group (aka Group_ID). Valid values %1-%7
 * @ports: DP IN adapters belonging to this group are linked here
 *
 * Any tunnel that requires isochronous bandwidth (that's DP for now) is
 * attached to a bandwidth group. All tunnels going through the same
 * USB4 links share the same group and can dynamically distribute the
 * bandwidth within the group.
 */
struct tb_bandwidth_group {
	struct tb *tb;
	int index;
	struct list_head ports;
};

/**
 * struct tb_port - a thunderbolt port, part of a tb_switch
 * @config: Cached port configuration read from registers
 * @sw: Switch the port belongs to
 * @remote: Remote port (%NULL if not connected)
 * @xdomain: Remote host (%NULL if not connected)
 * @cap_phy: Offset, zero if not found
 * @cap_tmu: Offset of the adapter specific TMU capability (%0 if not present)
 * @cap_adap: Offset of the adapter specific capability (%0 if not present)
 * @cap_usb4: Offset to the USB4 port capability (%0 if not present)
 * @usb4: Pointer to the USB4 port structure (only if @cap_usb4 is != %0)
 * @port: Port number on switch
 * @disabled: Disabled by eeprom or enabled but not implemented
 * @bonded: true if the port is bonded (two lanes combined as one)
 * @dual_link_port: If the switch is connected using two ports, points
 *		    to the other port.
 * @link_nr: Is this primary or secondary port on the dual_link.
 * @in_hopids: Currently allocated input HopIDs
 * @out_hopids: Currently allocated output HopIDs
 * @list: Used to link ports to DP resources list
 * @total_credits: Total number of buffers available for this port
 * @ctl_credits: Buffers reserved for control path
 * @dma_credits: Number of credits allocated for DMA tunneling for all
 *		 DMA paths through this port.
<<<<<<< HEAD
=======
 * @group: Bandwidth allocation group the adapter is assigned to. Only
 *	   used for DP IN adapters for now.
 * @group_list: The adapter is linked to the group's list of ports through this
>>>>>>> 98817289
 * @max_bw: Maximum possible bandwidth through this adapter if set to
 *	    non-zero.
 *
 * In USB4 terminology this structure represents an adapter (protocol or
 * lane adapter).
 */
struct tb_port {
	struct tb_regs_port_header config;
	struct tb_switch *sw;
	struct tb_port *remote;
	struct tb_xdomain *xdomain;
	int cap_phy;
	int cap_tmu;
	int cap_adap;
	int cap_usb4;
	struct usb4_port *usb4;
	u8 port;
	bool disabled;
	bool bonded;
	struct tb_port *dual_link_port;
	u8 link_nr:1;
	struct ida in_hopids;
	struct ida out_hopids;
	struct list_head list;
	unsigned int total_credits;
	unsigned int ctl_credits;
	unsigned int dma_credits;
<<<<<<< HEAD
=======
	struct tb_bandwidth_group *group;
	struct list_head group_list;
>>>>>>> 98817289
	unsigned int max_bw;
};

/**
 * struct usb4_port - USB4 port device
 * @dev: Device for the port
 * @port: Pointer to the lane 0 adapter
 * @can_offline: Does the port have necessary platform support to moved
 *		 it into offline mode and back
 * @offline: The port is currently in offline mode
 * @margining: Pointer to margining structure if enabled
 */
struct usb4_port {
	struct device dev;
	struct tb_port *port;
	bool can_offline;
	bool offline;
#ifdef CONFIG_USB4_DEBUGFS_MARGINING
	struct tb_margining *margining;
#endif
};

/**
 * tb_retimer: Thunderbolt retimer
 * @dev: Device for the retimer
 * @tb: Pointer to the domain the retimer belongs to
 * @index: Retimer index facing the router USB4 port
 * @vendor: Vendor ID of the retimer
 * @device: Device ID of the retimer
 * @port: Pointer to the lane 0 adapter
 * @nvm: Pointer to the NVM if the retimer has one (%NULL otherwise)
 * @no_nvm_upgrade: Prevent NVM upgrade of this retimer
 * @auth_status: Status of last NVM authentication
 */
struct tb_retimer {
	struct device dev;
	struct tb *tb;
	u8 index;
	u32 vendor;
	u32 device;
	struct tb_port *port;
	struct tb_nvm *nvm;
	bool no_nvm_upgrade;
	u32 auth_status;
};

/**
 * struct tb_path_hop - routing information for a tb_path
 * @in_port: Ingress port of a switch
 * @out_port: Egress port of a switch where the packet is routed out
 *	      (must be on the same switch than @in_port)
 * @in_hop_index: HopID where the path configuration entry is placed in
 *		  the path config space of @in_port.
 * @in_counter_index: Used counter index (not used in the driver
 *		      currently, %-1 to disable)
 * @next_hop_index: HopID of the packet when it is routed out from @out_port
 * @initial_credits: Number of initial flow control credits allocated for
 *		     the path
 * @nfc_credits: Number of non-flow controlled buffers allocated for the
 *		 @in_port.
 *
 * Hop configuration is always done on the IN port of a switch.
 * in_port and out_port have to be on the same switch. Packets arriving on
 * in_port with "hop" = in_hop_index will get routed to through out_port. The
 * next hop to take (on out_port->remote) is determined by
 * next_hop_index. When routing packet to another switch (out->remote is
 * set) the @next_hop_index must match the @in_hop_index of that next
 * hop to make routing possible.
 *
 * in_counter_index is the index of a counter (in TB_CFG_COUNTERS) on the in
 * port.
 */
struct tb_path_hop {
	struct tb_port *in_port;
	struct tb_port *out_port;
	int in_hop_index;
	int in_counter_index;
	int next_hop_index;
	unsigned int initial_credits;
	unsigned int nfc_credits;
};

/**
 * enum tb_path_port - path options mask
 * @TB_PATH_NONE: Do not activate on any hop on path
 * @TB_PATH_SOURCE: Activate on the first hop (out of src)
 * @TB_PATH_INTERNAL: Activate on the intermediate hops (not the first/last)
 * @TB_PATH_DESTINATION: Activate on the last hop (into dst)
 * @TB_PATH_ALL: Activate on all hops on the path
 */
enum tb_path_port {
	TB_PATH_NONE = 0,
	TB_PATH_SOURCE = 1,
	TB_PATH_INTERNAL = 2,
	TB_PATH_DESTINATION = 4,
	TB_PATH_ALL = 7,
};

/**
 * struct tb_path - a unidirectional path between two ports
 * @tb: Pointer to the domain structure
 * @name: Name of the path (used for debugging)
 * @ingress_shared_buffer: Shared buffering used for ingress ports on the path
 * @egress_shared_buffer: Shared buffering used for egress ports on the path
 * @ingress_fc_enable: Flow control for ingress ports on the path
 * @egress_fc_enable: Flow control for egress ports on the path
 * @priority: Priority group if the path
 * @weight: Weight of the path inside the priority group
 * @drop_packages: Drop packages from queue tail or head
 * @activated: Is the path active
 * @clear_fc: Clear all flow control from the path config space entries
 *	      when deactivating this path
 * @hops: Path hops
 * @path_length: How many hops the path uses
 * @alloc_hopid: Does this path consume port HopID
 *
 * A path consists of a number of hops (see &struct tb_path_hop). To
 * establish a PCIe tunnel two paths have to be created between the two
 * PCIe ports.
 */
struct tb_path {
	struct tb *tb;
	const char *name;
	enum tb_path_port ingress_shared_buffer;
	enum tb_path_port egress_shared_buffer;
	enum tb_path_port ingress_fc_enable;
	enum tb_path_port egress_fc_enable;

	unsigned int priority:3;
	int weight:4;
	bool drop_packages;
	bool activated;
	bool clear_fc;
	struct tb_path_hop *hops;
	int path_length;
	bool alloc_hopid;
};

/* HopIDs 0-7 are reserved by the Thunderbolt protocol */
#define TB_PATH_MIN_HOPID	8
/*
 * Support paths from the farthest (depth 6) router to the host and back
 * to the same level (not necessarily to the same router).
 */
#define TB_PATH_MAX_HOPS	(7 * 2)

/* Possible wake types */
#define TB_WAKE_ON_CONNECT	BIT(0)
#define TB_WAKE_ON_DISCONNECT	BIT(1)
#define TB_WAKE_ON_USB4		BIT(2)
#define TB_WAKE_ON_USB3		BIT(3)
#define TB_WAKE_ON_PCIE		BIT(4)
#define TB_WAKE_ON_DP		BIT(5)

/* CL states */
#define TB_CL0S			BIT(0)
#define TB_CL1			BIT(1)
#define TB_CL2			BIT(2)

/**
 * struct tb_cm_ops - Connection manager specific operations vector
 * @driver_ready: Called right after control channel is started. Used by
 *		  ICM to send driver ready message to the firmware.
 * @start: Starts the domain
 * @stop: Stops the domain
 * @suspend_noirq: Connection manager specific suspend_noirq
 * @resume_noirq: Connection manager specific resume_noirq
 * @suspend: Connection manager specific suspend
 * @freeze_noirq: Connection manager specific freeze_noirq
 * @thaw_noirq: Connection manager specific thaw_noirq
 * @complete: Connection manager specific complete
 * @runtime_suspend: Connection manager specific runtime_suspend
 * @runtime_resume: Connection manager specific runtime_resume
 * @runtime_suspend_switch: Runtime suspend a switch
 * @runtime_resume_switch: Runtime resume a switch
 * @handle_event: Handle thunderbolt event
 * @get_boot_acl: Get boot ACL list
 * @set_boot_acl: Set boot ACL list
 * @disapprove_switch: Disapprove switch (disconnect PCIe tunnel)
 * @approve_switch: Approve switch
 * @add_switch_key: Add key to switch
 * @challenge_switch_key: Challenge switch using key
 * @disconnect_pcie_paths: Disconnects PCIe paths before NVM update
 * @approve_xdomain_paths: Approve (establish) XDomain DMA paths
 * @disconnect_xdomain_paths: Disconnect XDomain DMA paths
 * @usb4_switch_op: Optional proxy for USB4 router operations. If set
 *		    this will be called whenever USB4 router operation is
 *		    performed. If this returns %-EOPNOTSUPP then the
 *		    native USB4 router operation is called.
 * @usb4_switch_nvm_authenticate_status: Optional callback that the CM
 *					 implementation can be used to
 *					 return status of USB4 NVM_AUTH
 *					 router operation.
 */
struct tb_cm_ops {
	int (*driver_ready)(struct tb *tb);
	int (*start)(struct tb *tb);
	void (*stop)(struct tb *tb);
	int (*suspend_noirq)(struct tb *tb);
	int (*resume_noirq)(struct tb *tb);
	int (*suspend)(struct tb *tb);
	int (*freeze_noirq)(struct tb *tb);
	int (*thaw_noirq)(struct tb *tb);
	void (*complete)(struct tb *tb);
	int (*runtime_suspend)(struct tb *tb);
	int (*runtime_resume)(struct tb *tb);
	int (*runtime_suspend_switch)(struct tb_switch *sw);
	int (*runtime_resume_switch)(struct tb_switch *sw);
	void (*handle_event)(struct tb *tb, enum tb_cfg_pkg_type,
			     const void *buf, size_t size);
	int (*get_boot_acl)(struct tb *tb, uuid_t *uuids, size_t nuuids);
	int (*set_boot_acl)(struct tb *tb, const uuid_t *uuids, size_t nuuids);
	int (*disapprove_switch)(struct tb *tb, struct tb_switch *sw);
	int (*approve_switch)(struct tb *tb, struct tb_switch *sw);
	int (*add_switch_key)(struct tb *tb, struct tb_switch *sw);
	int (*challenge_switch_key)(struct tb *tb, struct tb_switch *sw,
				    const u8 *challenge, u8 *response);
	int (*disconnect_pcie_paths)(struct tb *tb);
	int (*approve_xdomain_paths)(struct tb *tb, struct tb_xdomain *xd,
				     int transmit_path, int transmit_ring,
				     int receive_path, int receive_ring);
	int (*disconnect_xdomain_paths)(struct tb *tb, struct tb_xdomain *xd,
					int transmit_path, int transmit_ring,
					int receive_path, int receive_ring);
	int (*usb4_switch_op)(struct tb_switch *sw, u16 opcode, u32 *metadata,
			      u8 *status, const void *tx_data, size_t tx_data_len,
			      void *rx_data, size_t rx_data_len);
	int (*usb4_switch_nvm_authenticate_status)(struct tb_switch *sw,
						   u32 *status);
};

static inline void *tb_priv(struct tb *tb)
{
	return (void *)tb->privdata;
}

#define TB_AUTOSUSPEND_DELAY		15000 /* ms */

/* helper functions & macros */

/**
 * tb_upstream_port() - return the upstream port of a switch
 *
 * Every switch has an upstream port (for the root switch it is the NHI).
 *
 * During switch alloc/init tb_upstream_port()->remote may be NULL, even for
 * non root switches (on the NHI port remote is always NULL).
 *
 * Return: Returns the upstream port of the switch.
 */
static inline struct tb_port *tb_upstream_port(struct tb_switch *sw)
{
	return &sw->ports[sw->config.upstream_port_number];
}

/**
 * tb_is_upstream_port() - Is the port upstream facing
 * @port: Port to check
 *
 * Returns true if @port is upstream facing port. In case of dual link
 * ports both return true.
 */
static inline bool tb_is_upstream_port(const struct tb_port *port)
{
	const struct tb_port *upstream_port = tb_upstream_port(port->sw);
	return port == upstream_port || port->dual_link_port == upstream_port;
}

static inline u64 tb_route(const struct tb_switch *sw)
{
	return ((u64) sw->config.route_hi) << 32 | sw->config.route_lo;
}

static inline struct tb_port *tb_port_at(u64 route, struct tb_switch *sw)
{
	u8 port;

	port = route >> (sw->config.depth * 8);
	if (WARN_ON(port > sw->config.max_port_number))
		return NULL;
	return &sw->ports[port];
}

/**
 * tb_port_has_remote() - Does the port have switch connected downstream
 * @port: Port to check
 *
 * Returns true only when the port is primary port and has remote set.
 */
static inline bool tb_port_has_remote(const struct tb_port *port)
{
	if (tb_is_upstream_port(port))
		return false;
	if (!port->remote)
		return false;
	if (port->dual_link_port && port->link_nr)
		return false;

	return true;
}

static inline bool tb_port_is_null(const struct tb_port *port)
{
	return port && port->port && port->config.type == TB_TYPE_PORT;
}

static inline bool tb_port_is_nhi(const struct tb_port *port)
{
	return port && port->config.type == TB_TYPE_NHI;
}

static inline bool tb_port_is_pcie_down(const struct tb_port *port)
{
	return port && port->config.type == TB_TYPE_PCIE_DOWN;
}

static inline bool tb_port_is_pcie_up(const struct tb_port *port)
{
	return port && port->config.type == TB_TYPE_PCIE_UP;
}

static inline bool tb_port_is_dpin(const struct tb_port *port)
{
	return port && port->config.type == TB_TYPE_DP_HDMI_IN;
}

static inline bool tb_port_is_dpout(const struct tb_port *port)
{
	return port && port->config.type == TB_TYPE_DP_HDMI_OUT;
}

static inline bool tb_port_is_usb3_down(const struct tb_port *port)
{
	return port && port->config.type == TB_TYPE_USB3_DOWN;
}

static inline bool tb_port_is_usb3_up(const struct tb_port *port)
{
	return port && port->config.type == TB_TYPE_USB3_UP;
}

static inline int tb_sw_read(struct tb_switch *sw, void *buffer,
			     enum tb_cfg_space space, u32 offset, u32 length)
{
	if (sw->is_unplugged)
		return -ENODEV;
	return tb_cfg_read(sw->tb->ctl,
			   buffer,
			   tb_route(sw),
			   0,
			   space,
			   offset,
			   length);
}

static inline int tb_sw_write(struct tb_switch *sw, const void *buffer,
			      enum tb_cfg_space space, u32 offset, u32 length)
{
	if (sw->is_unplugged)
		return -ENODEV;
	return tb_cfg_write(sw->tb->ctl,
			    buffer,
			    tb_route(sw),
			    0,
			    space,
			    offset,
			    length);
}

static inline int tb_port_read(struct tb_port *port, void *buffer,
			       enum tb_cfg_space space, u32 offset, u32 length)
{
	if (port->sw->is_unplugged)
		return -ENODEV;
	return tb_cfg_read(port->sw->tb->ctl,
			   buffer,
			   tb_route(port->sw),
			   port->port,
			   space,
			   offset,
			   length);
}

static inline int tb_port_write(struct tb_port *port, const void *buffer,
				enum tb_cfg_space space, u32 offset, u32 length)
{
	if (port->sw->is_unplugged)
		return -ENODEV;
	return tb_cfg_write(port->sw->tb->ctl,
			    buffer,
			    tb_route(port->sw),
			    port->port,
			    space,
			    offset,
			    length);
}

#define tb_err(tb, fmt, arg...) dev_err(&(tb)->nhi->pdev->dev, fmt, ## arg)
#define tb_WARN(tb, fmt, arg...) dev_WARN(&(tb)->nhi->pdev->dev, fmt, ## arg)
#define tb_warn(tb, fmt, arg...) dev_warn(&(tb)->nhi->pdev->dev, fmt, ## arg)
#define tb_info(tb, fmt, arg...) dev_info(&(tb)->nhi->pdev->dev, fmt, ## arg)
#define tb_dbg(tb, fmt, arg...) dev_dbg(&(tb)->nhi->pdev->dev, fmt, ## arg)

#define __TB_SW_PRINT(level, sw, fmt, arg...)           \
	do {                                            \
		const struct tb_switch *__sw = (sw);    \
		level(__sw->tb, "%llx: " fmt,           \
		      tb_route(__sw), ## arg);          \
	} while (0)
#define tb_sw_WARN(sw, fmt, arg...) __TB_SW_PRINT(tb_WARN, sw, fmt, ##arg)
#define tb_sw_warn(sw, fmt, arg...) __TB_SW_PRINT(tb_warn, sw, fmt, ##arg)
#define tb_sw_info(sw, fmt, arg...) __TB_SW_PRINT(tb_info, sw, fmt, ##arg)
#define tb_sw_dbg(sw, fmt, arg...) __TB_SW_PRINT(tb_dbg, sw, fmt, ##arg)

#define __TB_PORT_PRINT(level, _port, fmt, arg...)                      \
	do {                                                            \
		const struct tb_port *__port = (_port);                 \
		level(__port->sw->tb, "%llx:%u: " fmt,                  \
		      tb_route(__port->sw), __port->port, ## arg);      \
	} while (0)
#define tb_port_WARN(port, fmt, arg...) \
	__TB_PORT_PRINT(tb_WARN, port, fmt, ##arg)
#define tb_port_warn(port, fmt, arg...) \
	__TB_PORT_PRINT(tb_warn, port, fmt, ##arg)
#define tb_port_info(port, fmt, arg...) \
	__TB_PORT_PRINT(tb_info, port, fmt, ##arg)
#define tb_port_dbg(port, fmt, arg...) \
	__TB_PORT_PRINT(tb_dbg, port, fmt, ##arg)

struct tb *icm_probe(struct tb_nhi *nhi);
struct tb *tb_probe(struct tb_nhi *nhi);

extern struct device_type tb_domain_type;
extern struct device_type tb_retimer_type;
extern struct device_type tb_switch_type;
extern struct device_type usb4_port_device_type;

int tb_domain_init(void);
void tb_domain_exit(void);
int tb_xdomain_init(void);
void tb_xdomain_exit(void);

struct tb *tb_domain_alloc(struct tb_nhi *nhi, int timeout_msec, size_t privsize);
int tb_domain_add(struct tb *tb);
void tb_domain_remove(struct tb *tb);
int tb_domain_suspend_noirq(struct tb *tb);
int tb_domain_resume_noirq(struct tb *tb);
int tb_domain_suspend(struct tb *tb);
int tb_domain_freeze_noirq(struct tb *tb);
int tb_domain_thaw_noirq(struct tb *tb);
void tb_domain_complete(struct tb *tb);
int tb_domain_runtime_suspend(struct tb *tb);
int tb_domain_runtime_resume(struct tb *tb);
int tb_domain_disapprove_switch(struct tb *tb, struct tb_switch *sw);
int tb_domain_approve_switch(struct tb *tb, struct tb_switch *sw);
int tb_domain_approve_switch_key(struct tb *tb, struct tb_switch *sw);
int tb_domain_challenge_switch_key(struct tb *tb, struct tb_switch *sw);
int tb_domain_disconnect_pcie_paths(struct tb *tb);
int tb_domain_approve_xdomain_paths(struct tb *tb, struct tb_xdomain *xd,
				    int transmit_path, int transmit_ring,
				    int receive_path, int receive_ring);
int tb_domain_disconnect_xdomain_paths(struct tb *tb, struct tb_xdomain *xd,
				       int transmit_path, int transmit_ring,
				       int receive_path, int receive_ring);
int tb_domain_disconnect_all_paths(struct tb *tb);

static inline struct tb *tb_domain_get(struct tb *tb)
{
	if (tb)
		get_device(&tb->dev);
	return tb;
}

static inline void tb_domain_put(struct tb *tb)
{
	put_device(&tb->dev);
}

struct tb_nvm *tb_nvm_alloc(struct device *dev);
int tb_nvm_read_version(struct tb_nvm *nvm);
int tb_nvm_validate(struct tb_nvm *nvm);
int tb_nvm_write_headers(struct tb_nvm *nvm);
int tb_nvm_add_active(struct tb_nvm *nvm, nvmem_reg_read_t reg_read);
int tb_nvm_write_buf(struct tb_nvm *nvm, unsigned int offset, void *val,
		     size_t bytes);
int tb_nvm_add_non_active(struct tb_nvm *nvm, nvmem_reg_write_t reg_write);
void tb_nvm_free(struct tb_nvm *nvm);
void tb_nvm_exit(void);

typedef int (*read_block_fn)(void *, unsigned int, void *, size_t);
typedef int (*write_block_fn)(void *, unsigned int, const void *, size_t);

int tb_nvm_read_data(unsigned int address, void *buf, size_t size,
		     unsigned int retries, read_block_fn read_block,
		     void *read_block_data);
int tb_nvm_write_data(unsigned int address, const void *buf, size_t size,
		      unsigned int retries, write_block_fn write_next_block,
		      void *write_block_data);

int tb_switch_nvm_read(struct tb_switch *sw, unsigned int address, void *buf,
		       size_t size);
struct tb_switch *tb_switch_alloc(struct tb *tb, struct device *parent,
				  u64 route);
struct tb_switch *tb_switch_alloc_safe_mode(struct tb *tb,
			struct device *parent, u64 route);
int tb_switch_configure(struct tb_switch *sw);
int tb_switch_configuration_valid(struct tb_switch *sw);
int tb_switch_add(struct tb_switch *sw);
void tb_switch_remove(struct tb_switch *sw);
void tb_switch_suspend(struct tb_switch *sw, bool runtime);
int tb_switch_resume(struct tb_switch *sw);
int tb_switch_reset(struct tb_switch *sw);
int tb_switch_wait_for_bit(struct tb_switch *sw, u32 offset, u32 bit,
			   u32 value, int timeout_msec);
void tb_sw_set_unplugged(struct tb_switch *sw);
struct tb_port *tb_switch_find_port(struct tb_switch *sw,
				    enum tb_port_type type);
struct tb_switch *tb_switch_find_by_link_depth(struct tb *tb, u8 link,
					       u8 depth);
struct tb_switch *tb_switch_find_by_uuid(struct tb *tb, const uuid_t *uuid);
struct tb_switch *tb_switch_find_by_route(struct tb *tb, u64 route);

/**
 * tb_switch_for_each_port() - Iterate over each switch port
 * @sw: Switch whose ports to iterate
 * @p: Port used as iterator
 *
 * Iterates over each switch port skipping the control port (port %0).
 */
#define tb_switch_for_each_port(sw, p)					\
	for ((p) = &(sw)->ports[1];					\
	     (p) <= &(sw)->ports[(sw)->config.max_port_number]; (p)++)

static inline struct tb_switch *tb_switch_get(struct tb_switch *sw)
{
	if (sw)
		get_device(&sw->dev);
	return sw;
}

static inline void tb_switch_put(struct tb_switch *sw)
{
	put_device(&sw->dev);
}

static inline bool tb_is_switch(const struct device *dev)
{
	return dev->type == &tb_switch_type;
}

static inline struct tb_switch *tb_to_switch(const struct device *dev)
{
	if (tb_is_switch(dev))
		return container_of(dev, struct tb_switch, dev);
	return NULL;
}

static inline struct tb_switch *tb_switch_parent(struct tb_switch *sw)
{
	return tb_to_switch(sw->dev.parent);
}

/**
 * tb_switch_downstream_port() - Return downstream facing port of parent router
 * @sw: Device router pointer
 *
 * Only call for device routers. Returns the downstream facing port of
 * the parent router.
 */
static inline struct tb_port *tb_switch_downstream_port(struct tb_switch *sw)
{
	if (WARN_ON(!tb_route(sw)))
		return NULL;
	return tb_port_at(tb_route(sw), tb_switch_parent(sw));
}

static inline bool tb_switch_is_light_ridge(const struct tb_switch *sw)
{
	return sw->config.vendor_id == PCI_VENDOR_ID_INTEL &&
	       sw->config.device_id == PCI_DEVICE_ID_INTEL_LIGHT_RIDGE;
}

static inline bool tb_switch_is_eagle_ridge(const struct tb_switch *sw)
{
	return sw->config.vendor_id == PCI_VENDOR_ID_INTEL &&
	       sw->config.device_id == PCI_DEVICE_ID_INTEL_EAGLE_RIDGE;
}

static inline bool tb_switch_is_cactus_ridge(const struct tb_switch *sw)
{
	if (sw->config.vendor_id == PCI_VENDOR_ID_INTEL) {
		switch (sw->config.device_id) {
		case PCI_DEVICE_ID_INTEL_CACTUS_RIDGE_2C:
		case PCI_DEVICE_ID_INTEL_CACTUS_RIDGE_4C:
			return true;
		}
	}
	return false;
}

static inline bool tb_switch_is_falcon_ridge(const struct tb_switch *sw)
{
	if (sw->config.vendor_id == PCI_VENDOR_ID_INTEL) {
		switch (sw->config.device_id) {
		case PCI_DEVICE_ID_INTEL_FALCON_RIDGE_2C_BRIDGE:
		case PCI_DEVICE_ID_INTEL_FALCON_RIDGE_4C_BRIDGE:
			return true;
		}
	}
	return false;
}

static inline bool tb_switch_is_alpine_ridge(const struct tb_switch *sw)
{
	if (sw->config.vendor_id == PCI_VENDOR_ID_INTEL) {
		switch (sw->config.device_id) {
		case PCI_DEVICE_ID_INTEL_ALPINE_RIDGE_2C_BRIDGE:
		case PCI_DEVICE_ID_INTEL_ALPINE_RIDGE_4C_BRIDGE:
		case PCI_DEVICE_ID_INTEL_ALPINE_RIDGE_LP_BRIDGE:
		case PCI_DEVICE_ID_INTEL_ALPINE_RIDGE_C_4C_BRIDGE:
		case PCI_DEVICE_ID_INTEL_ALPINE_RIDGE_C_2C_BRIDGE:
			return true;
		}
	}
	return false;
}

static inline bool tb_switch_is_titan_ridge(const struct tb_switch *sw)
{
	if (sw->config.vendor_id == PCI_VENDOR_ID_INTEL) {
		switch (sw->config.device_id) {
		case PCI_DEVICE_ID_INTEL_TITAN_RIDGE_2C_BRIDGE:
		case PCI_DEVICE_ID_INTEL_TITAN_RIDGE_4C_BRIDGE:
		case PCI_DEVICE_ID_INTEL_TITAN_RIDGE_DD_BRIDGE:
			return true;
		}
	}
	return false;
}

static inline bool tb_switch_is_tiger_lake(const struct tb_switch *sw)
{
	if (sw->config.vendor_id == PCI_VENDOR_ID_INTEL) {
		switch (sw->config.device_id) {
		case PCI_DEVICE_ID_INTEL_TGL_NHI0:
		case PCI_DEVICE_ID_INTEL_TGL_NHI1:
		case PCI_DEVICE_ID_INTEL_TGL_H_NHI0:
		case PCI_DEVICE_ID_INTEL_TGL_H_NHI1:
			return true;
		}
	}
	return false;
}

/**
 * tb_switch_is_icm() - Is the switch handled by ICM firmware
 * @sw: Switch to check
 *
 * In case there is a need to differentiate whether ICM firmware or SW CM
 * is handling @sw this function can be called. It is valid to call this
 * after tb_switch_alloc() and tb_switch_configure() has been called
 * (latter only for SW CM case).
 */
static inline bool tb_switch_is_icm(const struct tb_switch *sw)
{
	return !sw->config.enabled;
}

int tb_switch_lane_bonding_enable(struct tb_switch *sw);
void tb_switch_lane_bonding_disable(struct tb_switch *sw);
int tb_switch_configure_link(struct tb_switch *sw);
void tb_switch_unconfigure_link(struct tb_switch *sw);

bool tb_switch_query_dp_resource(struct tb_switch *sw, struct tb_port *in);
int tb_switch_alloc_dp_resource(struct tb_switch *sw, struct tb_port *in);
void tb_switch_dealloc_dp_resource(struct tb_switch *sw, struct tb_port *in);

int tb_switch_tmu_init(struct tb_switch *sw);
int tb_switch_tmu_post_time(struct tb_switch *sw);
int tb_switch_tmu_disable(struct tb_switch *sw);
int tb_switch_tmu_enable(struct tb_switch *sw);
int tb_switch_tmu_configure(struct tb_switch *sw, enum tb_switch_tmu_mode mode);

/**
 * tb_switch_tmu_is_configured() - Is given TMU mode configured
 * @sw: Router whose mode to check
 * @mode: Mode to check
 *
 * Checks if given router TMU mode is configured to @mode. Note the
 * router TMU might not be enabled to this mode.
 */
static inline bool tb_switch_tmu_is_configured(const struct tb_switch *sw,
					       enum tb_switch_tmu_mode mode)
{
	return sw->tmu.mode_request == mode;
}

/**
 * tb_switch_tmu_is_enabled() - Checks if the specified TMU mode is enabled
 * @sw: Router whose TMU mode to check
 *
 * Return true if hardware TMU configuration matches the requested
 * configuration (and is not %TB_SWITCH_TMU_MODE_OFF).
 */
static inline bool tb_switch_tmu_is_enabled(const struct tb_switch *sw)
{
	return sw->tmu.mode != TB_SWITCH_TMU_MODE_OFF &&
	       sw->tmu.mode == sw->tmu.mode_request;
}

bool tb_port_clx_is_enabled(struct tb_port *port, unsigned int clx);

int tb_switch_clx_init(struct tb_switch *sw);
bool tb_switch_clx_is_supported(const struct tb_switch *sw);
int tb_switch_clx_enable(struct tb_switch *sw, unsigned int clx);
int tb_switch_clx_disable(struct tb_switch *sw);

/**
 * tb_switch_clx_is_enabled() - Checks if the CLx is enabled
 * @sw: Router to check for the CLx
 * @clx: The CLx states to check for
 *
 * Checks if the specified CLx is enabled on the router upstream link.
 * Returns true if any of the given states is enabled.
 *
 * Not applicable for a host router.
 */
static inline bool tb_switch_clx_is_enabled(const struct tb_switch *sw,
					    unsigned int clx)
{
<<<<<<< HEAD
	if (sw->quirks & QUIRK_NO_CLX)
		return false;

	return tb_switch_is_usb4(sw) || tb_switch_is_titan_ridge(sw);
=======
	return sw->clx & clx;
>>>>>>> 98817289
}

int tb_switch_pcie_l1_enable(struct tb_switch *sw);

int tb_switch_xhci_connect(struct tb_switch *sw);
void tb_switch_xhci_disconnect(struct tb_switch *sw);

int tb_port_state(struct tb_port *port);
int tb_wait_for_port(struct tb_port *port, bool wait_if_unplugged);
int tb_port_add_nfc_credits(struct tb_port *port, int credits);
int tb_port_clear_counter(struct tb_port *port, int counter);
int tb_port_unlock(struct tb_port *port);
int tb_port_enable(struct tb_port *port);
int tb_port_disable(struct tb_port *port);
int tb_port_alloc_in_hopid(struct tb_port *port, int hopid, int max_hopid);
void tb_port_release_in_hopid(struct tb_port *port, int hopid);
int tb_port_alloc_out_hopid(struct tb_port *port, int hopid, int max_hopid);
void tb_port_release_out_hopid(struct tb_port *port, int hopid);
struct tb_port *tb_next_port_on_path(struct tb_port *start, struct tb_port *end,
				     struct tb_port *prev);

static inline bool tb_port_use_credit_allocation(const struct tb_port *port)
{
	return tb_port_is_null(port) && port->sw->credit_allocation;
}

/**
 * tb_for_each_port_on_path() - Iterate over each port on path
 * @src: Source port
 * @dst: Destination port
 * @p: Port used as iterator
 *
 * Walks over each port on path from @src to @dst.
 */
#define tb_for_each_port_on_path(src, dst, p)				\
	for ((p) = tb_next_port_on_path((src), (dst), NULL); (p);	\
	     (p) = tb_next_port_on_path((src), (dst), (p)))

int tb_port_get_link_speed(struct tb_port *port);
int tb_port_get_link_width(struct tb_port *port);
int tb_port_set_link_width(struct tb_port *port, enum tb_link_width width);
int tb_port_lane_bonding_enable(struct tb_port *port);
void tb_port_lane_bonding_disable(struct tb_port *port);
int tb_port_wait_for_link_width(struct tb_port *port, unsigned int width_mask,
				int timeout_msec);
int tb_port_update_credits(struct tb_port *port);
<<<<<<< HEAD
bool tb_port_is_clx_enabled(struct tb_port *port, unsigned int clx);
=======
>>>>>>> 98817289

int tb_switch_find_vse_cap(struct tb_switch *sw, enum tb_switch_vse_cap vsec);
int tb_switch_find_cap(struct tb_switch *sw, enum tb_switch_cap cap);
int tb_switch_next_cap(struct tb_switch *sw, unsigned int offset);
int tb_port_find_cap(struct tb_port *port, enum tb_port_cap cap);
int tb_port_next_cap(struct tb_port *port, unsigned int offset);
bool tb_port_is_enabled(struct tb_port *port);

bool tb_usb3_port_is_enabled(struct tb_port *port);
int tb_usb3_port_enable(struct tb_port *port, bool enable);

bool tb_pci_port_is_enabled(struct tb_port *port);
int tb_pci_port_enable(struct tb_port *port, bool enable);

int tb_dp_port_hpd_is_active(struct tb_port *port);
int tb_dp_port_hpd_clear(struct tb_port *port);
int tb_dp_port_set_hops(struct tb_port *port, unsigned int video,
			unsigned int aux_tx, unsigned int aux_rx);
bool tb_dp_port_is_enabled(struct tb_port *port);
int tb_dp_port_enable(struct tb_port *port, bool enable);

struct tb_path *tb_path_discover(struct tb_port *src, int src_hopid,
				 struct tb_port *dst, int dst_hopid,
				 struct tb_port **last, const char *name,
				 bool alloc_hopid);
struct tb_path *tb_path_alloc(struct tb *tb, struct tb_port *src, int src_hopid,
			      struct tb_port *dst, int dst_hopid, int link_nr,
			      const char *name);
void tb_path_free(struct tb_path *path);
int tb_path_activate(struct tb_path *path);
void tb_path_deactivate(struct tb_path *path);
bool tb_path_is_invalid(struct tb_path *path);
bool tb_path_port_on_path(const struct tb_path *path,
			  const struct tb_port *port);

/**
 * tb_path_for_each_hop() - Iterate over each hop on path
 * @path: Path whose hops to iterate
 * @hop: Hop used as iterator
 *
 * Iterates over each hop on path.
 */
#define tb_path_for_each_hop(path, hop)					\
	for ((hop) = &(path)->hops[0];					\
	     (hop) <= &(path)->hops[(path)->path_length - 1]; (hop)++)

int tb_drom_read(struct tb_switch *sw);
int tb_drom_read_uid_only(struct tb_switch *sw, u64 *uid);

int tb_lc_read_uuid(struct tb_switch *sw, u32 *uuid);
int tb_lc_configure_port(struct tb_port *port);
void tb_lc_unconfigure_port(struct tb_port *port);
int tb_lc_configure_xdomain(struct tb_port *port);
void tb_lc_unconfigure_xdomain(struct tb_port *port);
int tb_lc_start_lane_initialization(struct tb_port *port);
bool tb_lc_is_clx_supported(struct tb_port *port);
bool tb_lc_is_usb_plugged(struct tb_port *port);
bool tb_lc_is_xhci_connected(struct tb_port *port);
int tb_lc_xhci_connect(struct tb_port *port);
void tb_lc_xhci_disconnect(struct tb_port *port);
int tb_lc_set_wake(struct tb_switch *sw, unsigned int flags);
int tb_lc_set_sleep(struct tb_switch *sw);
bool tb_lc_lane_bonding_possible(struct tb_switch *sw);
bool tb_lc_dp_sink_query(struct tb_switch *sw, struct tb_port *in);
int tb_lc_dp_sink_alloc(struct tb_switch *sw, struct tb_port *in);
int tb_lc_dp_sink_dealloc(struct tb_switch *sw, struct tb_port *in);
int tb_lc_force_power(struct tb_switch *sw);

static inline int tb_route_length(u64 route)
{
	return (fls64(route) + TB_ROUTE_SHIFT - 1) / TB_ROUTE_SHIFT;
}

/**
 * tb_downstream_route() - get route to downstream switch
 *
 * Port must not be the upstream port (otherwise a loop is created).
 *
 * Return: Returns a route to the switch behind @port.
 */
static inline u64 tb_downstream_route(struct tb_port *port)
{
	return tb_route(port->sw)
	       | ((u64) port->port << (port->sw->config.depth * 8));
}

bool tb_is_xdomain_enabled(void);
bool tb_xdomain_handle_request(struct tb *tb, enum tb_cfg_pkg_type type,
			       const void *buf, size_t size);
struct tb_xdomain *tb_xdomain_alloc(struct tb *tb, struct device *parent,
				    u64 route, const uuid_t *local_uuid,
				    const uuid_t *remote_uuid);
void tb_xdomain_add(struct tb_xdomain *xd);
void tb_xdomain_remove(struct tb_xdomain *xd);
struct tb_xdomain *tb_xdomain_find_by_link_depth(struct tb *tb, u8 link,
						 u8 depth);

static inline struct tb_switch *tb_xdomain_parent(struct tb_xdomain *xd)
{
	return tb_to_switch(xd->dev.parent);
}

/**
 * tb_xdomain_downstream_port() - Return downstream facing port of parent router
 * @xd: Xdomain pointer
 *
 * Returns the downstream port the XDomain is connected to.
 */
static inline struct tb_port *tb_xdomain_downstream_port(struct tb_xdomain *xd)
{
	return tb_port_at(xd->route, tb_xdomain_parent(xd));
}

int tb_retimer_nvm_read(struct tb_retimer *rt, unsigned int address, void *buf,
			size_t size);
int tb_retimer_scan(struct tb_port *port, bool add);
void tb_retimer_remove_all(struct tb_port *port);

static inline bool tb_is_retimer(const struct device *dev)
{
	return dev->type == &tb_retimer_type;
}

static inline struct tb_retimer *tb_to_retimer(struct device *dev)
{
	if (tb_is_retimer(dev))
		return container_of(dev, struct tb_retimer, dev);
	return NULL;
}

/**
 * usb4_switch_version() - Returns USB4 version of the router
 * @sw: Router to check
 *
 * Returns major version of USB4 router (%1 for v1, %2 for v2 and so
 * on). Can be called to pre-USB4 router too and in that case returns %0.
 */
static inline unsigned int usb4_switch_version(const struct tb_switch *sw)
{
	return FIELD_GET(USB4_VERSION_MAJOR_MASK, sw->config.thunderbolt_version);
}

/**
 * tb_switch_is_usb4() - Is the switch USB4 compliant
 * @sw: Switch to check
 *
 * Returns true if the @sw is USB4 compliant router, false otherwise.
 */
static inline bool tb_switch_is_usb4(const struct tb_switch *sw)
{
	return usb4_switch_version(sw) > 0;
}

int usb4_switch_setup(struct tb_switch *sw);
int usb4_switch_configuration_valid(struct tb_switch *sw);
int usb4_switch_read_uid(struct tb_switch *sw, u64 *uid);
int usb4_switch_drom_read(struct tb_switch *sw, unsigned int address, void *buf,
			  size_t size);
bool usb4_switch_lane_bonding_possible(struct tb_switch *sw);
int usb4_switch_set_wake(struct tb_switch *sw, unsigned int flags);
int usb4_switch_set_sleep(struct tb_switch *sw);
int usb4_switch_nvm_sector_size(struct tb_switch *sw);
int usb4_switch_nvm_read(struct tb_switch *sw, unsigned int address, void *buf,
			 size_t size);
int usb4_switch_nvm_set_offset(struct tb_switch *sw, unsigned int address);
int usb4_switch_nvm_write(struct tb_switch *sw, unsigned int address,
			  const void *buf, size_t size);
int usb4_switch_nvm_authenticate(struct tb_switch *sw);
int usb4_switch_nvm_authenticate_status(struct tb_switch *sw, u32 *status);
int usb4_switch_credits_init(struct tb_switch *sw);
bool usb4_switch_query_dp_resource(struct tb_switch *sw, struct tb_port *in);
int usb4_switch_alloc_dp_resource(struct tb_switch *sw, struct tb_port *in);
int usb4_switch_dealloc_dp_resource(struct tb_switch *sw, struct tb_port *in);
struct tb_port *usb4_switch_map_pcie_down(struct tb_switch *sw,
					  const struct tb_port *port);
struct tb_port *usb4_switch_map_usb3_down(struct tb_switch *sw,
					  const struct tb_port *port);
int usb4_switch_add_ports(struct tb_switch *sw);
void usb4_switch_remove_ports(struct tb_switch *sw);

int usb4_port_unlock(struct tb_port *port);
int usb4_port_hotplug_enable(struct tb_port *port);
int usb4_port_configure(struct tb_port *port);
void usb4_port_unconfigure(struct tb_port *port);
int usb4_port_configure_xdomain(struct tb_port *port, struct tb_xdomain *xd);
void usb4_port_unconfigure_xdomain(struct tb_port *port);
int usb4_port_router_offline(struct tb_port *port);
int usb4_port_router_online(struct tb_port *port);
int usb4_port_enumerate_retimers(struct tb_port *port);
bool usb4_port_clx_supported(struct tb_port *port);
int usb4_port_margining_caps(struct tb_port *port, u32 *caps);
int usb4_port_hw_margin(struct tb_port *port, unsigned int lanes,
			unsigned int ber_level, bool timing, bool right_high,
			u32 *results);
int usb4_port_sw_margin(struct tb_port *port, unsigned int lanes, bool timing,
			bool right_high, u32 counter);
int usb4_port_sw_margin_errors(struct tb_port *port, u32 *errors);

int usb4_port_retimer_set_inbound_sbtx(struct tb_port *port, u8 index);
int usb4_port_retimer_unset_inbound_sbtx(struct tb_port *port, u8 index);
int usb4_port_retimer_read(struct tb_port *port, u8 index, u8 reg, void *buf,
			   u8 size);
int usb4_port_retimer_write(struct tb_port *port, u8 index, u8 reg,
			    const void *buf, u8 size);
int usb4_port_retimer_is_last(struct tb_port *port, u8 index);
int usb4_port_retimer_nvm_sector_size(struct tb_port *port, u8 index);
int usb4_port_retimer_nvm_set_offset(struct tb_port *port, u8 index,
				     unsigned int address);
int usb4_port_retimer_nvm_write(struct tb_port *port, u8 index,
				unsigned int address, const void *buf,
				size_t size);
int usb4_port_retimer_nvm_authenticate(struct tb_port *port, u8 index);
int usb4_port_retimer_nvm_authenticate_status(struct tb_port *port, u8 index,
					      u32 *status);
int usb4_port_retimer_nvm_read(struct tb_port *port, u8 index,
			       unsigned int address, void *buf, size_t size);

int usb4_usb3_port_max_link_rate(struct tb_port *port);
int usb4_usb3_port_actual_link_rate(struct tb_port *port);
int usb4_usb3_port_allocated_bandwidth(struct tb_port *port, int *upstream_bw,
				       int *downstream_bw);
int usb4_usb3_port_allocate_bandwidth(struct tb_port *port, int *upstream_bw,
				      int *downstream_bw);
int usb4_usb3_port_release_bandwidth(struct tb_port *port, int *upstream_bw,
				     int *downstream_bw);

int usb4_dp_port_set_cm_id(struct tb_port *port, int cm_id);
bool usb4_dp_port_bandwidth_mode_supported(struct tb_port *port);
bool usb4_dp_port_bandwidth_mode_enabled(struct tb_port *port);
int usb4_dp_port_set_cm_bandwidth_mode_supported(struct tb_port *port,
						 bool supported);
int usb4_dp_port_group_id(struct tb_port *port);
int usb4_dp_port_set_group_id(struct tb_port *port, int group_id);
int usb4_dp_port_nrd(struct tb_port *port, int *rate, int *lanes);
int usb4_dp_port_set_nrd(struct tb_port *port, int rate, int lanes);
int usb4_dp_port_granularity(struct tb_port *port);
int usb4_dp_port_set_granularity(struct tb_port *port, int granularity);
int usb4_dp_port_set_estimated_bandwidth(struct tb_port *port, int bw);
int usb4_dp_port_allocated_bandwidth(struct tb_port *port);
int usb4_dp_port_allocate_bandwidth(struct tb_port *port, int bw);
int usb4_dp_port_requested_bandwidth(struct tb_port *port);

int usb4_pci_port_set_ext_encapsulation(struct tb_port *port, bool enable);

static inline bool tb_is_usb4_port_device(const struct device *dev)
{
	return dev->type == &usb4_port_device_type;
}

static inline struct usb4_port *tb_to_usb4_port_device(struct device *dev)
{
	if (tb_is_usb4_port_device(dev))
		return container_of(dev, struct usb4_port, dev);
	return NULL;
}

struct usb4_port *usb4_port_device_add(struct tb_port *port);
void usb4_port_device_remove(struct usb4_port *usb4);
int usb4_port_device_resume(struct usb4_port *usb4);

<<<<<<< HEAD
=======
static inline bool usb4_port_device_is_offline(const struct usb4_port *usb4)
{
	return usb4->offline;
}

>>>>>>> 98817289
void tb_check_quirks(struct tb_switch *sw);

#ifdef CONFIG_ACPI
bool tb_acpi_add_links(struct tb_nhi *nhi);

bool tb_acpi_is_native(void);
bool tb_acpi_may_tunnel_usb3(void);
bool tb_acpi_may_tunnel_dp(void);
bool tb_acpi_may_tunnel_pcie(void);
bool tb_acpi_is_xdomain_allowed(void);

int tb_acpi_init(void);
void tb_acpi_exit(void);
int tb_acpi_power_on_retimers(struct tb_port *port);
int tb_acpi_power_off_retimers(struct tb_port *port);
#else
static inline bool tb_acpi_add_links(struct tb_nhi *nhi) { return false; }

static inline bool tb_acpi_is_native(void) { return true; }
static inline bool tb_acpi_may_tunnel_usb3(void) { return true; }
static inline bool tb_acpi_may_tunnel_dp(void) { return true; }
static inline bool tb_acpi_may_tunnel_pcie(void) { return true; }
static inline bool tb_acpi_is_xdomain_allowed(void) { return true; }

static inline int tb_acpi_init(void) { return 0; }
static inline void tb_acpi_exit(void) { }
static inline int tb_acpi_power_on_retimers(struct tb_port *port) { return 0; }
static inline int tb_acpi_power_off_retimers(struct tb_port *port) { return 0; }
#endif

#ifdef CONFIG_DEBUG_FS
void tb_debugfs_init(void);
void tb_debugfs_exit(void);
void tb_switch_debugfs_init(struct tb_switch *sw);
void tb_switch_debugfs_remove(struct tb_switch *sw);
void tb_xdomain_debugfs_init(struct tb_xdomain *xd);
void tb_xdomain_debugfs_remove(struct tb_xdomain *xd);
void tb_service_debugfs_init(struct tb_service *svc);
void tb_service_debugfs_remove(struct tb_service *svc);
#else
static inline void tb_debugfs_init(void) { }
static inline void tb_debugfs_exit(void) { }
static inline void tb_switch_debugfs_init(struct tb_switch *sw) { }
static inline void tb_switch_debugfs_remove(struct tb_switch *sw) { }
static inline void tb_xdomain_debugfs_init(struct tb_xdomain *xd) { }
static inline void tb_xdomain_debugfs_remove(struct tb_xdomain *xd) { }
static inline void tb_service_debugfs_init(struct tb_service *svc) { }
static inline void tb_service_debugfs_remove(struct tb_service *svc) { }
#endif

#endif<|MERGE_RESOLUTION|>--- conflicted
+++ resolved
@@ -18,11 +18,6 @@
 #include "tb_regs.h"
 #include "ctl.h"
 #include "dma_port.h"
-
-/* Keep link controller awake during update */
-#define QUIRK_FORCE_POWER_LINK_CONTROLLER		BIT(0)
-/* Disable CLx if not supported */
-#define QUIRK_NO_CLX					BIT(1)
 
 /* Keep link controller awake during update */
 #define QUIRK_FORCE_POWER_LINK_CONTROLLER		BIT(0)
@@ -261,12 +256,9 @@
  * @ctl_credits: Buffers reserved for control path
  * @dma_credits: Number of credits allocated for DMA tunneling for all
  *		 DMA paths through this port.
-<<<<<<< HEAD
-=======
  * @group: Bandwidth allocation group the adapter is assigned to. Only
  *	   used for DP IN adapters for now.
  * @group_list: The adapter is linked to the group's list of ports through this
->>>>>>> 98817289
  * @max_bw: Maximum possible bandwidth through this adapter if set to
  *	    non-zero.
  *
@@ -294,11 +286,8 @@
 	unsigned int total_credits;
 	unsigned int ctl_credits;
 	unsigned int dma_credits;
-<<<<<<< HEAD
-=======
 	struct tb_bandwidth_group *group;
 	struct list_head group_list;
->>>>>>> 98817289
 	unsigned int max_bw;
 };
 
@@ -1029,14 +1018,7 @@
 static inline bool tb_switch_clx_is_enabled(const struct tb_switch *sw,
 					    unsigned int clx)
 {
-<<<<<<< HEAD
-	if (sw->quirks & QUIRK_NO_CLX)
-		return false;
-
-	return tb_switch_is_usb4(sw) || tb_switch_is_titan_ridge(sw);
-=======
 	return sw->clx & clx;
->>>>>>> 98817289
 }
 
 int tb_switch_pcie_l1_enable(struct tb_switch *sw);
@@ -1083,10 +1065,6 @@
 int tb_port_wait_for_link_width(struct tb_port *port, unsigned int width_mask,
 				int timeout_msec);
 int tb_port_update_credits(struct tb_port *port);
-<<<<<<< HEAD
-bool tb_port_is_clx_enabled(struct tb_port *port, unsigned int clx);
-=======
->>>>>>> 98817289
 
 int tb_switch_find_vse_cap(struct tb_switch *sw, enum tb_switch_vse_cap vsec);
 int tb_switch_find_cap(struct tb_switch *sw, enum tb_switch_cap cap);
@@ -1347,14 +1325,11 @@
 void usb4_port_device_remove(struct usb4_port *usb4);
 int usb4_port_device_resume(struct usb4_port *usb4);
 
-<<<<<<< HEAD
-=======
 static inline bool usb4_port_device_is_offline(const struct usb4_port *usb4)
 {
 	return usb4->offline;
 }
 
->>>>>>> 98817289
 void tb_check_quirks(struct tb_switch *sw);
 
 #ifdef CONFIG_ACPI
