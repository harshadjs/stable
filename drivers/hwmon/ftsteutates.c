// SPDX-License-Identifier: GPL-2.0-or-later
/*
 * Support for the FTS Systemmonitoring Chip "Teutates"
 *
 * Copyright (C) 2016 Fujitsu Technology Solutions GmbH,
 *		  Thilo Cestonaro <thilo.cestonaro@ts.fujitsu.com>
 */
#include <linux/err.h>
#include <linux/hwmon.h>
#include <linux/i2c.h>
#include <linux/init.h>
#include <linux/jiffies.h>
#include <linux/math.h>
#include <linux/module.h>
#include <linux/mutex.h>
#include <linux/slab.h>
#include <linux/watchdog.h>

#define FTS_DEVICE_ID_REG		0x0000
#define FTS_DEVICE_REVISION_REG		0x0001
#define FTS_DEVICE_STATUS_REG		0x0004
#define FTS_SATELLITE_STATUS_REG	0x0005
#define FTS_EVENT_STATUS_REG		0x0006
#define FTS_GLOBAL_CONTROL_REG		0x0007

#define FTS_DEVICE_DETECT_REG_1		0x0C
#define FTS_DEVICE_DETECT_REG_2		0x0D
#define FTS_DEVICE_DETECT_REG_3		0x0E

#define FTS_SENSOR_EVENT_REG		0x0010

#define FTS_FAN_EVENT_REG		0x0014
#define FTS_FAN_PRESENT_REG		0x0015

#define FTS_POWER_ON_TIME_COUNTER_A	0x007A
#define FTS_POWER_ON_TIME_COUNTER_B	0x007B
#define FTS_POWER_ON_TIME_COUNTER_C	0x007C

#define FTS_PAGE_SELECT_REG		0x007F

#define FTS_WATCHDOG_TIME_PRESET	0x000B
#define FTS_WATCHDOG_CONTROL		0x5081

#define FTS_NO_FAN_SENSORS		0x08
#define FTS_NO_TEMP_SENSORS		0x10
#define FTS_NO_VOLT_SENSORS		0x04

#define FTS_FAN_SOURCE_INVALID		0xff

static const unsigned short normal_i2c[] = { 0x73, I2C_CLIENT_END };

static const struct i2c_device_id fts_id[] = {
	{ "ftsteutates", 0 },
	{ }
};
MODULE_DEVICE_TABLE(i2c, fts_id);

enum WATCHDOG_RESOLUTION {
	seconds = 1,
	minutes = 60
};

struct fts_data {
	struct i2c_client *client;
	/* update sensor data lock */
	struct mutex update_lock;
	/* read/write register lock */
	struct mutex access_lock;
	unsigned long last_updated; /* in jiffies */
	struct watchdog_device wdd;
	enum WATCHDOG_RESOLUTION resolution;
	bool valid; /* false until following fields are valid */

	u8 volt[FTS_NO_VOLT_SENSORS];

	u8 temp_input[FTS_NO_TEMP_SENSORS];
	u8 temp_alarm;

	u8 fan_present;
	u8 fan_input[FTS_NO_FAN_SENSORS]; /* in rps */
	u8 fan_source[FTS_NO_FAN_SENSORS];
	u8 fan_alarm;
};

#define FTS_REG_FAN_INPUT(idx) ((idx) + 0x20)
#define FTS_REG_FAN_SOURCE(idx) ((idx) + 0x30)
#define FTS_REG_FAN_CONTROL(idx) (((idx) << 16) + 0x4881)

#define FTS_REG_TEMP_INPUT(idx) ((idx) + 0x40)
#define FTS_REG_TEMP_CONTROL(idx) (((idx) << 16) + 0x0681)

#define FTS_REG_VOLT(idx) ((idx) + 0x18)

/*****************************************************************************/
/* I2C Helper functions							     */
/*****************************************************************************/
static int fts_read_byte(struct i2c_client *client, unsigned short reg)
{
	int ret;
	unsigned char page = reg >> 8;
	struct fts_data *data = dev_get_drvdata(&client->dev);

	mutex_lock(&data->access_lock);

	dev_dbg(&client->dev, "page select - page: 0x%.02x\n", page);
	ret = i2c_smbus_write_byte_data(client, FTS_PAGE_SELECT_REG, page);
	if (ret < 0)
		goto error;

	reg &= 0xFF;
	ret = i2c_smbus_read_byte_data(client, reg);
	dev_dbg(&client->dev, "read - reg: 0x%.02x: val: 0x%.02x\n", reg, ret);

error:
	mutex_unlock(&data->access_lock);
	return ret;
}

static int fts_write_byte(struct i2c_client *client, unsigned short reg,
			  unsigned char value)
{
	int ret;
	unsigned char page = reg >> 8;
	struct fts_data *data = dev_get_drvdata(&client->dev);

	mutex_lock(&data->access_lock);

	dev_dbg(&client->dev, "page select - page: 0x%.02x\n", page);
	ret = i2c_smbus_write_byte_data(client, FTS_PAGE_SELECT_REG, page);
	if (ret < 0)
		goto error;

	reg &= 0xFF;
	dev_dbg(&client->dev,
		"write - reg: 0x%.02x: val: 0x%.02x\n", reg, value);
	ret = i2c_smbus_write_byte_data(client, reg, value);

error:
	mutex_unlock(&data->access_lock);
	return ret;
}

/*****************************************************************************/
/* Data Updater Helper function						     */
/*****************************************************************************/
static int fts_update_device(struct fts_data *data)
{
	int i;
	int err = 0;

	mutex_lock(&data->update_lock);
	if (!time_after(jiffies, data->last_updated + 2 * HZ) && data->valid)
		goto exit;

	err = fts_read_byte(data->client, FTS_DEVICE_STATUS_REG);
	if (err < 0)
		goto exit;

	data->valid = !!(err & 0x02); /* Data not ready yet */
	if (unlikely(!data->valid)) {
		err = -EAGAIN;
		goto exit;
	}

	err = fts_read_byte(data->client, FTS_FAN_PRESENT_REG);
	if (err < 0)
		goto exit;
	data->fan_present = err;

	err = fts_read_byte(data->client, FTS_FAN_EVENT_REG);
	if (err < 0)
		goto exit;
	data->fan_alarm = err;

	for (i = 0; i < FTS_NO_FAN_SENSORS; i++) {
		if (data->fan_present & BIT(i)) {
			err = fts_read_byte(data->client, FTS_REG_FAN_INPUT(i));
			if (err < 0)
				goto exit;
			data->fan_input[i] = err;

			err = fts_read_byte(data->client,
					    FTS_REG_FAN_SOURCE(i));
			if (err < 0)
				goto exit;
			data->fan_source[i] = err;
		} else {
			data->fan_input[i] = 0;
			data->fan_source[i] = FTS_FAN_SOURCE_INVALID;
		}
	}

	err = fts_read_byte(data->client, FTS_SENSOR_EVENT_REG);
	if (err < 0)
		goto exit;
	data->temp_alarm = err;

	for (i = 0; i < FTS_NO_TEMP_SENSORS; i++) {
		err = fts_read_byte(data->client, FTS_REG_TEMP_INPUT(i));
		if (err < 0)
			goto exit;
		data->temp_input[i] = err;
	}

	for (i = 0; i < FTS_NO_VOLT_SENSORS; i++) {
		err = fts_read_byte(data->client, FTS_REG_VOLT(i));
		if (err < 0)
			goto exit;
		data->volt[i] = err;
	}
	data->last_updated = jiffies;
	err = 0;
exit:
	mutex_unlock(&data->update_lock);
	return err;
}

/*****************************************************************************/
/* Watchdog functions							     */
/*****************************************************************************/
static int fts_wd_set_resolution(struct fts_data *data,
				 enum WATCHDOG_RESOLUTION resolution)
{
	int ret;

	if (data->resolution == resolution)
		return 0;

	ret = fts_read_byte(data->client, FTS_WATCHDOG_CONTROL);
	if (ret < 0)
		return ret;

	if ((resolution == seconds && ret & BIT(1)) ||
	    (resolution == minutes && (ret & BIT(1)) == 0)) {
		data->resolution = resolution;
		return 0;
	}

	if (resolution == seconds)
		ret |= BIT(1);
	else
		ret &= ~BIT(1);

	ret = fts_write_byte(data->client, FTS_WATCHDOG_CONTROL, ret);
	if (ret < 0)
		return ret;

	data->resolution = resolution;
	return ret;
}

static int fts_wd_set_timeout(struct watchdog_device *wdd, unsigned int timeout)
{
	struct fts_data *data;
	enum WATCHDOG_RESOLUTION resolution = seconds;
	int ret;

	data = watchdog_get_drvdata(wdd);
	/* switch watchdog resolution to minutes if timeout does not fit
	 * into a byte
	 */
	if (timeout > 0xFF) {
		timeout = DIV_ROUND_UP(timeout, 60) * 60;
		resolution = minutes;
	}

	ret = fts_wd_set_resolution(data, resolution);
	if (ret < 0)
		return ret;

	wdd->timeout = timeout;
	return 0;
}

static int fts_wd_start(struct watchdog_device *wdd)
{
	struct fts_data *data = watchdog_get_drvdata(wdd);

	return fts_write_byte(data->client, FTS_WATCHDOG_TIME_PRESET,
			      wdd->timeout / (u8)data->resolution);
}

static int fts_wd_stop(struct watchdog_device *wdd)
{
	struct fts_data *data;

	data = watchdog_get_drvdata(wdd);
	return fts_write_byte(data->client, FTS_WATCHDOG_TIME_PRESET, 0);
}

static const struct watchdog_info fts_wd_info = {
	.options = WDIOF_SETTIMEOUT | WDIOF_KEEPALIVEPING | WDIOF_MAGICCLOSE,
	.identity = "FTS Teutates Hardware Watchdog",
};

static const struct watchdog_ops fts_wd_ops = {
	.owner = THIS_MODULE,
	.start = fts_wd_start,
	.stop = fts_wd_stop,
	.set_timeout = fts_wd_set_timeout,
};

static int fts_watchdog_init(struct fts_data *data)
{
	int timeout, ret;

	watchdog_set_drvdata(&data->wdd, data);

	timeout = fts_read_byte(data->client, FTS_WATCHDOG_TIME_PRESET);
	if (timeout < 0)
		return timeout;

	/* watchdog not running, set timeout to a default of 60 sec. */
	if (timeout == 0) {
		ret = fts_wd_set_resolution(data, seconds);
		if (ret < 0)
			return ret;
		data->wdd.timeout = 60;
	} else {
		ret = fts_read_byte(data->client, FTS_WATCHDOG_CONTROL);
		if (ret < 0)
			return ret;

		data->resolution = ret & BIT(1) ? seconds : minutes;
		data->wdd.timeout = timeout * (u8)data->resolution;
		set_bit(WDOG_HW_RUNNING, &data->wdd.status);
	}

	/* Register our watchdog part */
	data->wdd.info = &fts_wd_info;
	data->wdd.ops = &fts_wd_ops;
	data->wdd.parent = &data->client->dev;
	data->wdd.min_timeout = 1;

	/* max timeout 255 minutes. */
	data->wdd.max_hw_heartbeat_ms = 0xFF * 60 * MSEC_PER_SEC;

<<<<<<< HEAD
	return watchdog_register_device(&data->wdd);
}

/*****************************************************************************/
/* SysFS handler functions						     */
/*****************************************************************************/
static ssize_t in_value_show(struct device *dev,
			     struct device_attribute *devattr, char *buf)
{
	struct fts_data *data = dev_get_drvdata(dev);
	int index = to_sensor_dev_attr(devattr)->index;
	int value, err;

	err = fts_update_device(data);
	if (err < 0)
		return err;

	value = DIV_ROUND_CLOSEST(data->volt[index] * 3300, 255);

	return sprintf(buf, "%d\n", value);
=======
	return devm_watchdog_register_device(&data->client->dev, &data->wdd);
>>>>>>> 5729a900
}

static umode_t fts_is_visible(const void *devdata, enum hwmon_sensor_types type, u32 attr,
			      int channel)
{
<<<<<<< HEAD
	struct fts_data *data = dev_get_drvdata(dev);
	int index = to_sensor_dev_attr(devattr)->index;
	int value, err;

	err = fts_update_device(data);
	if (err < 0)
		return err;

	value = (data->temp_input[index] - 64) * 1000;

	return sprintf(buf, "%d\n", value);
}

static ssize_t temp_fault_show(struct device *dev,
			       struct device_attribute *devattr, char *buf)
{
	struct fts_data *data = dev_get_drvdata(dev);
	int index = to_sensor_dev_attr(devattr)->index;
	int err;

	err = fts_update_device(data);
	if (err < 0)
		return err;

	/* 00h Temperature = Sensor Error */
	return sprintf(buf, "%d\n", data->temp_input[index] == 0);
}

static ssize_t temp_alarm_show(struct device *dev,
			       struct device_attribute *devattr, char *buf)
{
	struct fts_data *data = dev_get_drvdata(dev);
	int index = to_sensor_dev_attr(devattr)->index;
	int err;

	err = fts_update_device(data);
	if (err < 0)
		return err;
=======
	switch (type) {
	case hwmon_temp:
		switch (attr) {
		case hwmon_temp_input:
		case hwmon_temp_fault:
			return 0444;
		case hwmon_temp_alarm:
			return 0644;
		default:
			break;
		}
		break;
	case hwmon_fan:
		switch (attr) {
		case hwmon_fan_input:
		case hwmon_fan_fault:
			return 0444;
		case hwmon_fan_alarm:
			return 0644;
		default:
			break;
		}
		break;
	case hwmon_pwm:
	case hwmon_in:
		return 0444;
	default:
		break;
	}
>>>>>>> 5729a900

	return 0;
}

static int fts_read(struct device *dev, enum hwmon_sensor_types type, u32 attr, int channel,
		    long *val)
{
	struct fts_data *data = dev_get_drvdata(dev);
	int ret = fts_update_device(data);

	if (ret < 0)
		return ret;

	switch (type) {
	case hwmon_temp:
		switch (attr) {
		case hwmon_temp_input:
			*val = (data->temp_input[channel] - 64) * 1000;

<<<<<<< HEAD
	data->valid = false;
	ret = count;
error:
	mutex_unlock(&data->update_lock);
	return ret;
}

static ssize_t fan_value_show(struct device *dev,
			      struct device_attribute *devattr, char *buf)
{
	struct fts_data *data = dev_get_drvdata(dev);
	int index = to_sensor_dev_attr(devattr)->index;
	int value, err;

	err = fts_update_device(data);
	if (err < 0)
		return err;

	value = data->fan_input[index] * 60;

	return sprintf(buf, "%d\n", value);
}
=======
			return 0;
		case hwmon_temp_alarm:
			*val = !!(data->temp_alarm & BIT(channel));

			return 0;
		case hwmon_temp_fault:
			/* 00h Temperature = Sensor Error */;
			*val = (data->temp_input[channel] == 0);
>>>>>>> 5729a900

			return 0;
		default:
			break;
		}
		break;
	case hwmon_fan:
		switch (attr) {
		case hwmon_fan_input:
			*val = data->fan_input[channel] * 60;

			return 0;
		case hwmon_fan_alarm:
			*val = !!(data->fan_alarm & BIT(channel));

			return 0;
		case hwmon_fan_fault:
			*val = !(data->fan_present & BIT(channel));

			return 0;
		default:
			break;
		}
		break;
	case hwmon_pwm:
		switch (attr) {
		case hwmon_pwm_auto_channels_temp:
			if (data->fan_source[channel] == FTS_FAN_SOURCE_INVALID)
				*val = 0;
			else
				*val = BIT(data->fan_source[channel]);

			return 0;
		default:
			break;
		}
		break;
	case hwmon_in:
		switch (attr) {
		case hwmon_in_input:
			*val = DIV_ROUND_CLOSEST(data->volt[channel] * 3300, 255);

			return 0;
		default:
			break;
		}
		break;
	default:
		break;
	}

	return -EOPNOTSUPP;
}

static int fts_write(struct device *dev, enum hwmon_sensor_types type, u32 attr, int channel,
		     long val)
{
	struct fts_data *data = dev_get_drvdata(dev);
	int ret = fts_update_device(data);

	if (ret < 0)
		return ret;

	switch (type) {
	case hwmon_temp:
		switch (attr) {
		case hwmon_temp_alarm:
			if (val)
				return -EINVAL;

			mutex_lock(&data->update_lock);
			ret = fts_read_byte(data->client, FTS_REG_TEMP_CONTROL(channel));
			if (ret >= 0)
				ret = fts_write_byte(data->client, FTS_REG_TEMP_CONTROL(channel),
						     ret | 0x1);
			if (ret >= 0)
				data->valid = false;

			mutex_unlock(&data->update_lock);
			if (ret < 0)
				return ret;

			return 0;
		default:
			break;
		}
		break;
	case hwmon_fan:
		switch (attr) {
		case hwmon_fan_alarm:
			if (val)
				return -EINVAL;

			mutex_lock(&data->update_lock);
			ret = fts_read_byte(data->client, FTS_REG_FAN_CONTROL(channel));
			if (ret >= 0)
				ret = fts_write_byte(data->client, FTS_REG_FAN_CONTROL(channel),
						     ret | 0x1);
			if (ret >= 0)
				data->valid = false;

			mutex_unlock(&data->update_lock);
			if (ret < 0)
				return ret;

			return 0;
		default:
			break;
		}
		break;
	default:
		break;
	}

	return -EOPNOTSUPP;
}

static const struct hwmon_ops fts_ops = {
	.is_visible = fts_is_visible,
	.read = fts_read,
	.write = fts_write,
};

static const struct hwmon_channel_info *fts_info[] = {
	HWMON_CHANNEL_INFO(chip, HWMON_C_REGISTER_TZ),
	HWMON_CHANNEL_INFO(temp,
			   HWMON_T_INPUT | HWMON_T_ALARM | HWMON_T_FAULT,
			   HWMON_T_INPUT | HWMON_T_ALARM | HWMON_T_FAULT,
			   HWMON_T_INPUT | HWMON_T_ALARM | HWMON_T_FAULT,
			   HWMON_T_INPUT | HWMON_T_ALARM | HWMON_T_FAULT,
			   HWMON_T_INPUT | HWMON_T_ALARM | HWMON_T_FAULT,
			   HWMON_T_INPUT | HWMON_T_ALARM | HWMON_T_FAULT,
			   HWMON_T_INPUT | HWMON_T_ALARM | HWMON_T_FAULT,
			   HWMON_T_INPUT | HWMON_T_ALARM | HWMON_T_FAULT,
			   HWMON_T_INPUT | HWMON_T_ALARM | HWMON_T_FAULT,
			   HWMON_T_INPUT | HWMON_T_ALARM | HWMON_T_FAULT,
			   HWMON_T_INPUT | HWMON_T_ALARM | HWMON_T_FAULT,
			   HWMON_T_INPUT | HWMON_T_ALARM | HWMON_T_FAULT,
			   HWMON_T_INPUT | HWMON_T_ALARM | HWMON_T_FAULT,
			   HWMON_T_INPUT | HWMON_T_ALARM | HWMON_T_FAULT,
			   HWMON_T_INPUT | HWMON_T_ALARM | HWMON_T_FAULT,
			   HWMON_T_INPUT | HWMON_T_ALARM | HWMON_T_FAULT
			   ),
	HWMON_CHANNEL_INFO(fan,
			   HWMON_F_INPUT | HWMON_F_ALARM | HWMON_F_FAULT,
			   HWMON_F_INPUT | HWMON_F_ALARM | HWMON_F_FAULT,
			   HWMON_F_INPUT | HWMON_F_ALARM | HWMON_F_FAULT,
			   HWMON_F_INPUT | HWMON_F_ALARM | HWMON_F_FAULT,
			   HWMON_F_INPUT | HWMON_F_ALARM | HWMON_F_FAULT,
			   HWMON_F_INPUT | HWMON_F_ALARM | HWMON_F_FAULT,
			   HWMON_F_INPUT | HWMON_F_ALARM | HWMON_F_FAULT,
			   HWMON_F_INPUT | HWMON_F_ALARM | HWMON_F_FAULT
			   ),
	HWMON_CHANNEL_INFO(pwm,
			   HWMON_PWM_AUTO_CHANNELS_TEMP,
			   HWMON_PWM_AUTO_CHANNELS_TEMP,
			   HWMON_PWM_AUTO_CHANNELS_TEMP,
			   HWMON_PWM_AUTO_CHANNELS_TEMP,
			   HWMON_PWM_AUTO_CHANNELS_TEMP,
			   HWMON_PWM_AUTO_CHANNELS_TEMP,
			   HWMON_PWM_AUTO_CHANNELS_TEMP,
			   HWMON_PWM_AUTO_CHANNELS_TEMP
			   ),
	HWMON_CHANNEL_INFO(in,
			   HWMON_I_INPUT,
			   HWMON_I_INPUT,
			   HWMON_I_INPUT,
			   HWMON_I_INPUT
			   ),
	NULL
};

static const struct hwmon_chip_info fts_chip_info = {
	.ops = &fts_ops,
	.info = fts_info,
};

/*****************************************************************************/
/* Module initialization / remove functions				     */
/*****************************************************************************/
static int fts_detect(struct i2c_client *client,
		      struct i2c_board_info *info)
{
	int val;

	/* detection works with revision greater or equal to 0x2b */
	val = i2c_smbus_read_byte_data(client, FTS_DEVICE_REVISION_REG);
	if (val < 0x2b)
		return -ENODEV;

	/* Device Detect Regs must have 0x17 0x34 and 0x54 */
	val = i2c_smbus_read_byte_data(client, FTS_DEVICE_DETECT_REG_1);
	if (val != 0x17)
		return -ENODEV;

	val = i2c_smbus_read_byte_data(client, FTS_DEVICE_DETECT_REG_2);
	if (val != 0x34)
		return -ENODEV;

	val = i2c_smbus_read_byte_data(client, FTS_DEVICE_DETECT_REG_3);
	if (val != 0x54)
		return -ENODEV;

	/*
	 * 0x10 == Baseboard Management Controller, 0x01 == Teutates
	 * Device ID Reg needs to be 0x11
	 */
	val = i2c_smbus_read_byte_data(client, FTS_DEVICE_ID_REG);
	if (val != 0x11)
		return -ENODEV;

	strscpy(info->type, fts_id[0].name, I2C_NAME_SIZE);
	info->flags = 0;
	return 0;
}

static int fts_probe(struct i2c_client *client)
{
	u8 revision;
	struct fts_data *data;
	int err;
	s8 deviceid;
	struct device *hwmon_dev;

	if (client->addr != 0x73)
		return -ENODEV;

	/* Baseboard Management Controller check */
	deviceid = i2c_smbus_read_byte_data(client, FTS_DEVICE_ID_REG);
	if (deviceid > 0 && (deviceid & 0xF0) == 0x10) {
		switch (deviceid & 0x0F) {
		case 0x01:
			break;
		default:
			dev_dbg(&client->dev,
				"No Baseboard Management Controller\n");
			return -ENODEV;
		}
	} else {
		dev_dbg(&client->dev, "No fujitsu board\n");
		return -ENODEV;
	}

	data = devm_kzalloc(&client->dev, sizeof(struct fts_data),
			    GFP_KERNEL);
	if (!data)
		return -ENOMEM;

	mutex_init(&data->update_lock);
	mutex_init(&data->access_lock);
	data->client = client;
	dev_set_drvdata(&client->dev, data);

	err = i2c_smbus_read_byte_data(client, FTS_DEVICE_REVISION_REG);
	if (err < 0)
		return err;
	revision = err;

	hwmon_dev = devm_hwmon_device_register_with_info(&client->dev, "ftsteutates", data,
							 &fts_chip_info, NULL);
	if (IS_ERR(hwmon_dev))
		return PTR_ERR(hwmon_dev);

	err = fts_watchdog_init(data);
	if (err)
		return err;

	dev_info(&client->dev, "Detected FTS Teutates chip, revision: %d.%d\n",
		 (revision & 0xF0) >> 4, revision & 0x0F);
	return 0;
}

/*****************************************************************************/
/* Module Details							     */
/*****************************************************************************/
static struct i2c_driver fts_driver = {
	.class = I2C_CLASS_HWMON,
	.driver = {
		.name = "ftsteutates",
	},
	.id_table = fts_id,
	.probe_new = fts_probe,
	.detect = fts_detect,
	.address_list = normal_i2c,
};

module_i2c_driver(fts_driver);

MODULE_AUTHOR("Thilo Cestonaro <thilo.cestonaro@ts.fujitsu.com>");
MODULE_DESCRIPTION("FTS Teutates driver");
MODULE_LICENSE("GPL");<|MERGE_RESOLUTION|>--- conflicted
+++ resolved
@@ -335,75 +335,12 @@
 	/* max timeout 255 minutes. */
 	data->wdd.max_hw_heartbeat_ms = 0xFF * 60 * MSEC_PER_SEC;
 
-<<<<<<< HEAD
-	return watchdog_register_device(&data->wdd);
-}
-
-/*****************************************************************************/
-/* SysFS handler functions						     */
-/*****************************************************************************/
-static ssize_t in_value_show(struct device *dev,
-			     struct device_attribute *devattr, char *buf)
-{
-	struct fts_data *data = dev_get_drvdata(dev);
-	int index = to_sensor_dev_attr(devattr)->index;
-	int value, err;
-
-	err = fts_update_device(data);
-	if (err < 0)
-		return err;
-
-	value = DIV_ROUND_CLOSEST(data->volt[index] * 3300, 255);
-
-	return sprintf(buf, "%d\n", value);
-=======
 	return devm_watchdog_register_device(&data->client->dev, &data->wdd);
->>>>>>> 5729a900
 }
 
 static umode_t fts_is_visible(const void *devdata, enum hwmon_sensor_types type, u32 attr,
 			      int channel)
 {
-<<<<<<< HEAD
-	struct fts_data *data = dev_get_drvdata(dev);
-	int index = to_sensor_dev_attr(devattr)->index;
-	int value, err;
-
-	err = fts_update_device(data);
-	if (err < 0)
-		return err;
-
-	value = (data->temp_input[index] - 64) * 1000;
-
-	return sprintf(buf, "%d\n", value);
-}
-
-static ssize_t temp_fault_show(struct device *dev,
-			       struct device_attribute *devattr, char *buf)
-{
-	struct fts_data *data = dev_get_drvdata(dev);
-	int index = to_sensor_dev_attr(devattr)->index;
-	int err;
-
-	err = fts_update_device(data);
-	if (err < 0)
-		return err;
-
-	/* 00h Temperature = Sensor Error */
-	return sprintf(buf, "%d\n", data->temp_input[index] == 0);
-}
-
-static ssize_t temp_alarm_show(struct device *dev,
-			       struct device_attribute *devattr, char *buf)
-{
-	struct fts_data *data = dev_get_drvdata(dev);
-	int index = to_sensor_dev_attr(devattr)->index;
-	int err;
-
-	err = fts_update_device(data);
-	if (err < 0)
-		return err;
-=======
 	switch (type) {
 	case hwmon_temp:
 		switch (attr) {
@@ -433,7 +370,6 @@
 	default:
 		break;
 	}
->>>>>>> 5729a900
 
 	return 0;
 }
@@ -453,30 +389,6 @@
 		case hwmon_temp_input:
 			*val = (data->temp_input[channel] - 64) * 1000;
 
-<<<<<<< HEAD
-	data->valid = false;
-	ret = count;
-error:
-	mutex_unlock(&data->update_lock);
-	return ret;
-}
-
-static ssize_t fan_value_show(struct device *dev,
-			      struct device_attribute *devattr, char *buf)
-{
-	struct fts_data *data = dev_get_drvdata(dev);
-	int index = to_sensor_dev_attr(devattr)->index;
-	int value, err;
-
-	err = fts_update_device(data);
-	if (err < 0)
-		return err;
-
-	value = data->fan_input[index] * 60;
-
-	return sprintf(buf, "%d\n", value);
-}
-=======
 			return 0;
 		case hwmon_temp_alarm:
 			*val = !!(data->temp_alarm & BIT(channel));
@@ -485,7 +397,6 @@
 		case hwmon_temp_fault:
 			/* 00h Temperature = Sensor Error */;
 			*val = (data->temp_input[channel] == 0);
->>>>>>> 5729a900
 
 			return 0;
 		default:
