// SPDX-License-Identifier: GPL-2.0-only
/*
 *  event_inode.c - part of tracefs, a pseudo file system for activating tracing
 *
 *  Copyright (C) 2020-23 VMware Inc, author: Steven Rostedt <rostedt@goodmis.org>
 *  Copyright (C) 2020-23 VMware Inc, author: Ajay Kaher <akaher@vmware.com>
 *  Copyright (C) 2023 Google, author: Steven Rostedt <rostedt@goodmis.org>
 *
 *  eventfs is used to dynamically create inodes and dentries based on the
 *  meta data provided by the tracing system.
 *
 *  eventfs stores the meta-data of files/dirs and holds off on creating
 *  inodes/dentries of the files. When accessed, the eventfs will create the
 *  inodes/dentries in a just-in-time (JIT) manner. The eventfs will clean up
 *  and delete the inodes/dentries when they are no longer referenced.
 */
#include <linux/fsnotify.h>
#include <linux/fs.h>
#include <linux/namei.h>
#include <linux/workqueue.h>
#include <linux/security.h>
#include <linux/tracefs.h>
#include <linux/kref.h>
#include <linux/delay.h>
#include "internal.h"

/*
 * eventfs_mutex protects the eventfs_inode (ei) dentry. Any access
 * to the ei->dentry must be done under this mutex and after checking
 * if ei->is_freed is not set. When ei->is_freed is set, the dentry
 * is on its way to being freed after the last dput() is made on it.
 */
static DEFINE_MUTEX(eventfs_mutex);

/* Choose something "unique" ;-) */
#define EVENTFS_FILE_INODE_INO		0x12c4e37

struct eventfs_root_inode {
	struct eventfs_inode		ei;
	struct dentry			*events_dir;
};

static struct eventfs_root_inode *get_root_inode(struct eventfs_inode *ei)
{
	WARN_ON_ONCE(!ei->is_events);
	return container_of(ei, struct eventfs_root_inode, ei);
}

/* Just try to make something consistent and unique */
static int eventfs_dir_ino(struct eventfs_inode *ei)
{
	if (!ei->ino) {
		ei->ino = get_next_ino();
		/* Must not have the file inode number */
		if (ei->ino == EVENTFS_FILE_INODE_INO)
			ei->ino = get_next_ino();
	}

	return ei->ino;
}

/*
 * The eventfs_inode (ei) itself is protected by SRCU. It is released from
 * its parent's list and will have is_freed set (under eventfs_mutex).
 * After the SRCU grace period is over and the last dput() is called
 * the ei is freed.
 */
DEFINE_STATIC_SRCU(eventfs_srcu);

/* Mode is unsigned short, use the upper bits for flags */
enum {
	EVENTFS_SAVE_MODE	= BIT(16),
	EVENTFS_SAVE_UID	= BIT(17),
	EVENTFS_SAVE_GID	= BIT(18),
};

#define EVENTFS_MODE_MASK	(EVENTFS_SAVE_MODE - 1)

static void free_ei_rcu(struct rcu_head *rcu)
{
	struct eventfs_inode *ei = container_of(rcu, struct eventfs_inode, rcu);
	struct eventfs_root_inode *rei;

	kfree(ei->entry_attrs);
	kfree_const(ei->name);
	if (ei->is_events) {
		rei = get_root_inode(ei);
		kfree(rei);
	} else {
		kfree(ei);
	}
}

/*
 * eventfs_inode reference count management.
 *
 * NOTE! We count only references from dentries, in the
 * form 'dentry->d_fsdata'. There are also references from
 * directory inodes ('ti->private'), but the dentry reference
 * count is always a superset of the inode reference count.
 */
static void release_ei(struct kref *ref)
{
	struct eventfs_inode *ei = container_of(ref, struct eventfs_inode, kref);
	const struct eventfs_entry *entry;

	WARN_ON_ONCE(!ei->is_freed);

	for (int i = 0; i < ei->nr_entries; i++) {
		entry = &ei->entries[i];
		if (entry->release)
			entry->release(entry->name, ei->data);
	}

	call_rcu(&ei->rcu, free_ei_rcu);
}

static inline void put_ei(struct eventfs_inode *ei)
{
	if (ei)
		kref_put(&ei->kref, release_ei);
}

static inline void free_ei(struct eventfs_inode *ei)
{
	if (ei) {
		ei->is_freed = 1;
		put_ei(ei);
	}
}

/*
 * Called when creation of an ei fails, do not call release() functions.
 */
static inline void cleanup_ei(struct eventfs_inode *ei)
{
	if (ei) {
		/* Set nr_entries to 0 to prevent release() function being called */
		ei->nr_entries = 0;
		free_ei(ei);
	}
}

static inline struct eventfs_inode *get_ei(struct eventfs_inode *ei)
{
	if (ei)
		kref_get(&ei->kref);
	return ei;
}

static struct dentry *eventfs_root_lookup(struct inode *dir,
					  struct dentry *dentry,
					  unsigned int flags);
static int eventfs_iterate(struct file *file, struct dir_context *ctx);

static void update_attr(struct eventfs_attr *attr, struct iattr *iattr)
{
	unsigned int ia_valid = iattr->ia_valid;

	if (ia_valid & ATTR_MODE) {
		attr->mode = (attr->mode & ~EVENTFS_MODE_MASK) |
			(iattr->ia_mode & EVENTFS_MODE_MASK) |
			EVENTFS_SAVE_MODE;
	}
	if (ia_valid & ATTR_UID) {
		attr->mode |= EVENTFS_SAVE_UID;
		attr->uid = iattr->ia_uid;
	}
	if (ia_valid & ATTR_GID) {
		attr->mode |= EVENTFS_SAVE_GID;
		attr->gid = iattr->ia_gid;
	}
}

static int eventfs_set_attr(struct mnt_idmap *idmap, struct dentry *dentry,
			    struct iattr *iattr)
{
	const struct eventfs_entry *entry;
	struct eventfs_inode *ei;
	const char *name;
	int ret;

	mutex_lock(&eventfs_mutex);
	ei = dentry->d_fsdata;
	if (ei->is_freed) {
		/* Do not allow changes if the event is about to be removed. */
		mutex_unlock(&eventfs_mutex);
		return -ENODEV;
	}

	/* Preallocate the children mode array if necessary */
	if (!(dentry->d_inode->i_mode & S_IFDIR)) {
		if (!ei->entry_attrs) {
			ei->entry_attrs = kcalloc(ei->nr_entries, sizeof(*ei->entry_attrs),
						  GFP_NOFS);
			if (!ei->entry_attrs) {
				ret = -ENOMEM;
				goto out;
			}
		}
	}

	ret = simple_setattr(idmap, dentry, iattr);
	if (ret < 0)
		goto out;

	/*
	 * If this is a dir, then update the ei cache, only the file
	 * mode is saved in the ei->m_children, and the ownership is
	 * determined by the parent directory.
	 */
	if (dentry->d_inode->i_mode & S_IFDIR) {
		/* Just use the inode permissions for the events directory */
		if (!ei->is_events)
			update_attr(&ei->attr, iattr);

	} else {
		name = dentry->d_name.name;

		for (int i = 0; i < ei->nr_entries; i++) {
			entry = &ei->entries[i];
			if (strcmp(name, entry->name) == 0) {
				update_attr(&ei->entry_attrs[i], iattr);
				break;
			}
		}
	}
 out:
	mutex_unlock(&eventfs_mutex);
	return ret;
}

static const struct inode_operations eventfs_dir_inode_operations = {
	.lookup		= eventfs_root_lookup,
	.setattr	= eventfs_set_attr,
};

static const struct inode_operations eventfs_file_inode_operations = {
	.setattr	= eventfs_set_attr,
};

static const struct file_operations eventfs_file_operations = {
	.read		= generic_read_dir,
	.iterate_shared	= eventfs_iterate,
	.llseek		= generic_file_llseek,
};

static void eventfs_set_attrs(struct eventfs_inode *ei, bool update_uid, kuid_t uid,
			      bool update_gid, kgid_t gid, int level)
{
	struct eventfs_inode *ei_child;

	/* Update events/<system>/<event> */
	if (WARN_ON_ONCE(level > 3))
		return;

	if (update_uid) {
		ei->attr.mode &= ~EVENTFS_SAVE_UID;
		ei->attr.uid = uid;
	}

	if (update_gid) {
		ei->attr.mode &= ~EVENTFS_SAVE_GID;
		ei->attr.gid = gid;
	}

	list_for_each_entry(ei_child, &ei->children, list) {
		eventfs_set_attrs(ei_child, update_uid, uid, update_gid, gid, level + 1);
	}

	if (!ei->entry_attrs)
		return;

	for (int i = 0; i < ei->nr_entries; i++) {
		if (update_uid) {
			ei->entry_attrs[i].mode &= ~EVENTFS_SAVE_UID;
			ei->entry_attrs[i].uid = uid;
		}
		if (update_gid) {
			ei->entry_attrs[i].mode &= ~EVENTFS_SAVE_GID;
			ei->entry_attrs[i].gid = gid;
		}
	}

<<<<<<< HEAD
}

/*
 * On a remount of tracefs, if UID or GID options are set, then
 * the mount point inode permissions should be used.
 * Reset the saved permission flags appropriately.
 */
void eventfs_remount(struct tracefs_inode *ti, bool update_uid, bool update_gid)
{
	struct eventfs_inode *ei = ti->private;

	/* Only the events directory does the updates */
	if (!ei || !ei->is_events || ei->is_freed)
		return;

	eventfs_set_attrs(ei, update_uid, ti->vfs_inode.i_uid,
			  update_gid, ti->vfs_inode.i_gid, 0);
=======
>>>>>>> 2d002356
}

/*
 * On a remount of tracefs, if UID or GID options are set, then
 * the mount point inode permissions should be used.
 * Reset the saved permission flags appropriately.
 */
void eventfs_remount(struct tracefs_inode *ti, bool update_uid, bool update_gid)
{
	struct eventfs_inode *ei = ti->private;

	/* Only the events directory does the updates */
	if (!ei || !ei->is_events || ei->is_freed)
		return;

<<<<<<< HEAD
		/*
		 * If the ei is being freed, the ownership of the children
		 * doesn't matter.
		 */
		if (ei->is_freed)
			return NULL;

		// Walk upwards until you find the events inode
	} while (!ei->is_events);
=======
	eventfs_set_attrs(ei, update_uid, ti->vfs_inode.i_uid,
			  update_gid, ti->vfs_inode.i_gid, 0);
}
>>>>>>> 2d002356

static void update_inode_attr(struct inode *inode, umode_t mode,
			      struct eventfs_attr *attr, struct eventfs_root_inode *rei)
{
	if (attr && attr->mode & EVENTFS_SAVE_MODE)
		inode->i_mode = attr->mode & EVENTFS_MODE_MASK;
	else
		inode->i_mode = mode;

	if (attr && attr->mode & EVENTFS_SAVE_UID)
		inode->i_uid = attr->uid;
	else
		inode->i_uid = rei->ei.attr.uid;

	if (attr && attr->mode & EVENTFS_SAVE_GID)
		inode->i_gid = attr->gid;
	else
		inode->i_gid = rei->ei.attr.gid;
}

static struct inode *eventfs_get_inode(struct dentry *dentry, struct eventfs_attr *attr,
				       umode_t mode,  struct eventfs_inode *ei)
{
	struct eventfs_root_inode *rei;
	struct eventfs_inode *pei;
	struct tracefs_inode *ti;
	struct inode *inode;

	inode = tracefs_get_inode(dentry->d_sb);
	if (!inode)
		return NULL;

	ti = get_tracefs(inode);
	ti->private = ei;
	ti->flags |= TRACEFS_EVENT_INODE;

	/* Find the top dentry that holds the "events" directory */
	do {
		dentry = dentry->d_parent;
		/* Directories always have d_fsdata */
		pei = dentry->d_fsdata;
	} while (!pei->is_events);

	rei = get_root_inode(pei);

	update_inode_attr(inode, mode, attr, rei);

	return inode;
}

/**
 * lookup_file - look up a file in the tracefs filesystem
 * @parent_ei: Pointer to the eventfs_inode that represents parent of the file
 * @dentry: the dentry to look up
 * @mode: the permission that the file should have.
 * @attr: saved attributes changed by user
 * @data: something that the caller will want to get to later on.
 * @fop: struct file_operations that should be used for this file.
 *
 * This function creates a dentry that represents a file in the eventsfs_inode
 * directory. The inode.i_private pointer will point to @data in the open()
 * call.
 */
static struct dentry *lookup_file(struct eventfs_inode *parent_ei,
				  struct dentry *dentry,
				  umode_t mode,
				  struct eventfs_attr *attr,
				  void *data,
				  const struct file_operations *fop)
{
	struct inode *inode;

	if (!(mode & S_IFMT))
		mode |= S_IFREG;

	if (WARN_ON_ONCE(!S_ISREG(mode)))
		return ERR_PTR(-EIO);

	/* Only directories have ti->private set to an ei, not files */
	inode = eventfs_get_inode(dentry, attr, mode, NULL);
	if (unlikely(!inode))
		return ERR_PTR(-ENOMEM);

	inode->i_op = &eventfs_file_inode_operations;
	inode->i_fop = fop;
	inode->i_private = data;

	/* All files will have the same inode number */
	inode->i_ino = EVENTFS_FILE_INODE_INO;

	// Files have their parent's ei as their fsdata
	dentry->d_fsdata = get_ei(parent_ei);

	d_add(dentry, inode);
	return NULL;
};

/**
 * lookup_dir_entry - look up a dir in the tracefs filesystem
 * @dentry: the directory to look up
 * @pei: Pointer to the parent eventfs_inode if available
 * @ei: the eventfs_inode that represents the directory to create
 *
 * This function will look up a dentry for a directory represented by
 * a eventfs_inode.
 */
static struct dentry *lookup_dir_entry(struct dentry *dentry,
	struct eventfs_inode *pei, struct eventfs_inode *ei)
{
	struct inode *inode;
	umode_t mode = S_IFDIR | S_IRWXU | S_IRUGO | S_IXUGO;

	inode = eventfs_get_inode(dentry, &ei->attr, mode, ei);
	if (unlikely(!inode))
		return ERR_PTR(-ENOMEM);

	inode->i_op = &eventfs_dir_inode_operations;
	inode->i_fop = &eventfs_file_operations;

	/* All directories will have the same inode number */
	inode->i_ino = eventfs_dir_ino(ei);

	dentry->d_fsdata = get_ei(ei);

	d_add(dentry, inode);
	return NULL;
}

static inline struct eventfs_inode *init_ei(struct eventfs_inode *ei, const char *name)
{
	ei->name = kstrdup_const(name, GFP_KERNEL);
	if (!ei->name)
		return NULL;
	kref_init(&ei->kref);
	return ei;
}

static inline struct eventfs_inode *alloc_ei(const char *name)
{
	struct eventfs_inode *ei = kzalloc(sizeof(*ei), GFP_KERNEL);
	struct eventfs_inode *result;

	if (!ei)
		return NULL;

	result = init_ei(ei, name);
	if (!result)
		kfree(ei);

	return result;
}

static inline struct eventfs_inode *alloc_root_ei(const char *name)
{
	struct eventfs_root_inode *rei = kzalloc(sizeof(*rei), GFP_KERNEL);
	struct eventfs_inode *ei;

	if (!rei)
		return NULL;

	rei->ei.is_events = 1;
	ei = init_ei(&rei->ei, name);
	if (!ei)
		kfree(rei);

	return ei;
}

/**
 * eventfs_d_release - dentry is going away
 * @dentry: dentry which has the reference to remove.
 *
 * Remove the association between a dentry from an eventfs_inode.
 */
void eventfs_d_release(struct dentry *dentry)
{
	put_ei(dentry->d_fsdata);
}

/**
 * lookup_file_dentry - create a dentry for a file of an eventfs_inode
 * @dentry: The parent dentry under which the new file's dentry will be created
 * @ei: the eventfs_inode that the file will be created under
 * @idx: the index into the entry_attrs[] of the @ei
 * @mode: The mode of the file.
 * @data: The data to use to set the inode of the file with on open()
 * @fops: The fops of the file to be created.
 *
 * This function creates a dentry for a file associated with an
 * eventfs_inode @ei. It uses the entry attributes specified by @idx,
 * if available. The file will have the specified @mode and its inode will be
 * set up with @data upon open. The file operations will be set to @fops.
 *
 * Return: Returns a pointer to the newly created file's dentry or an error
 * pointer.
 */
static struct dentry *
lookup_file_dentry(struct dentry *dentry,
		   struct eventfs_inode *ei, int idx,
		   umode_t mode, void *data,
		   const struct file_operations *fops)
{
	struct eventfs_attr *attr = NULL;

	if (ei->entry_attrs)
		attr = &ei->entry_attrs[idx];

	return lookup_file(ei, dentry, mode, attr, data, fops);
}

/**
 * eventfs_root_lookup - lookup routine to create file/dir
 * @dir: in which a lookup is being done
 * @dentry: file/dir dentry
 * @flags: Just passed to simple_lookup()
 *
 * Used to create dynamic file/dir with-in @dir, search with-in @ei
 * list, if @dentry found go ahead and create the file/dir
 */

static struct dentry *eventfs_root_lookup(struct inode *dir,
					  struct dentry *dentry,
					  unsigned int flags)
{
	struct eventfs_inode *ei_child;
	struct tracefs_inode *ti;
	struct eventfs_inode *ei;
	const char *name = dentry->d_name.name;
	struct dentry *result = NULL;

	ti = get_tracefs(dir);
	if (WARN_ON_ONCE(!(ti->flags & TRACEFS_EVENT_INODE)))
		return ERR_PTR(-EIO);

	mutex_lock(&eventfs_mutex);

	ei = ti->private;
	if (!ei || ei->is_freed)
		goto out;

	list_for_each_entry(ei_child, &ei->children, list) {
		if (strcmp(ei_child->name, name) != 0)
			continue;
		/* A child is freed and removed from the list at the same time */
		if (WARN_ON_ONCE(ei_child->is_freed))
			goto out;
		result = lookup_dir_entry(dentry, ei, ei_child);
		goto out;
	}

	for (int i = 0; i < ei->nr_entries; i++) {
		void *data;
		umode_t mode;
		const struct file_operations *fops;
		const struct eventfs_entry *entry = &ei->entries[i];

		if (strcmp(name, entry->name) != 0)
			continue;

		data = ei->data;
		if (entry->callback(name, &mode, &data, &fops) <= 0)
			goto out;

		result = lookup_file_dentry(dentry, ei, i, mode, data, fops);
		goto out;
	}
 out:
	mutex_unlock(&eventfs_mutex);
	return result;
}

/*
 * Walk the children of a eventfs_inode to fill in getdents().
 */
static int eventfs_iterate(struct file *file, struct dir_context *ctx)
{
	const struct file_operations *fops;
	struct inode *f_inode = file_inode(file);
	const struct eventfs_entry *entry;
	struct eventfs_inode *ei_child;
	struct tracefs_inode *ti;
	struct eventfs_inode *ei;
	const char *name;
	umode_t mode;
	int idx;
	int ret = -EINVAL;
	int ino;
	int i, r, c;

	if (!dir_emit_dots(file, ctx))
		return 0;

	ti = get_tracefs(f_inode);
	if (!(ti->flags & TRACEFS_EVENT_INODE))
		return -EINVAL;

	c = ctx->pos - 2;

	idx = srcu_read_lock(&eventfs_srcu);

	mutex_lock(&eventfs_mutex);
	ei = READ_ONCE(ti->private);
	if (ei && ei->is_freed)
		ei = NULL;
	mutex_unlock(&eventfs_mutex);

	if (!ei)
		goto out;

	/*
	 * Need to create the dentries and inodes to have a consistent
	 * inode number.
	 */
	ret = 0;

	/* Start at 'c' to jump over already read entries */
	for (i = c; i < ei->nr_entries; i++, ctx->pos++) {
		void *cdata = ei->data;

		entry = &ei->entries[i];
		name = entry->name;

		mutex_lock(&eventfs_mutex);
		/* If ei->is_freed then just bail here, nothing more to do */
		if (ei->is_freed) {
			mutex_unlock(&eventfs_mutex);
			goto out;
		}
		r = entry->callback(name, &mode, &cdata, &fops);
		mutex_unlock(&eventfs_mutex);
		if (r <= 0)
			continue;

		ino = EVENTFS_FILE_INODE_INO;

		if (!dir_emit(ctx, name, strlen(name), ino, DT_REG))
			goto out;
	}

	/* Subtract the skipped entries above */
	c -= min((unsigned int)c, (unsigned int)ei->nr_entries);

	list_for_each_entry_srcu(ei_child, &ei->children, list,
				 srcu_read_lock_held(&eventfs_srcu)) {

		if (c > 0) {
			c--;
			continue;
		}

		ctx->pos++;

		if (ei_child->is_freed)
			continue;

		name = ei_child->name;

		ino = eventfs_dir_ino(ei_child);

		if (!dir_emit(ctx, name, strlen(name), ino, DT_DIR))
			goto out_dec;
	}
	ret = 1;
 out:
	srcu_read_unlock(&eventfs_srcu, idx);

	return ret;

 out_dec:
	/* Incremented ctx->pos without adding something, reset it */
	ctx->pos--;
	goto out;
}

/**
 * eventfs_create_dir - Create the eventfs_inode for this directory
 * @name: The name of the directory to create.
 * @parent: The eventfs_inode of the parent directory.
 * @entries: A list of entries that represent the files under this directory
 * @size: The number of @entries
 * @data: The default data to pass to the files (an entry may override it).
 *
 * This function creates the descriptor to represent a directory in the
 * eventfs. This descriptor is an eventfs_inode, and it is returned to be
 * used to create other children underneath.
 *
 * The @entries is an array of eventfs_entry structures which has:
 *	const char		 *name
 *	eventfs_callback	callback;
 *
 * The name is the name of the file, and the callback is a pointer to a function
 * that will be called when the file is reference (either by lookup or by
 * reading a directory). The callback is of the prototype:
 *
 *    int callback(const char *name, umode_t *mode, void **data,
 *		   const struct file_operations **fops);
 *
 * When a file needs to be created, this callback will be called with
 *   name = the name of the file being created (so that the same callback
 *          may be used for multiple files).
 *   mode = a place to set the file's mode
 *   data = A pointer to @data, and the callback may replace it, which will
 *         cause the file created to pass the new data to the open() call.
 *   fops = the fops to use for the created file.
 *
 * NB. @callback is called while holding internal locks of the eventfs
 *     system. The callback must not call any code that might also call into
 *     the tracefs or eventfs system or it will risk creating a deadlock.
 */
struct eventfs_inode *eventfs_create_dir(const char *name, struct eventfs_inode *parent,
					 const struct eventfs_entry *entries,
					 int size, void *data)
{
	struct eventfs_inode *ei;

	if (!parent)
		return ERR_PTR(-EINVAL);

	ei = alloc_ei(name);
	if (!ei)
		return ERR_PTR(-ENOMEM);

	ei->entries = entries;
	ei->nr_entries = size;
	ei->data = data;
	INIT_LIST_HEAD(&ei->children);
	INIT_LIST_HEAD(&ei->list);

	mutex_lock(&eventfs_mutex);
	if (!parent->is_freed)
		list_add_tail(&ei->list, &parent->children);
	mutex_unlock(&eventfs_mutex);

	/* Was the parent freed? */
	if (list_empty(&ei->list)) {
		cleanup_ei(ei);
		ei = NULL;
	}
	return ei;
}

/**
 * eventfs_create_events_dir - create the top level events directory
 * @name: The name of the top level directory to create.
 * @parent: Parent dentry for this file in the tracefs directory.
 * @entries: A list of entries that represent the files under this directory
 * @size: The number of @entries
 * @data: The default data to pass to the files (an entry may override it).
 *
 * This function creates the top of the trace event directory.
 *
 * See eventfs_create_dir() for use of @entries.
 */
struct eventfs_inode *eventfs_create_events_dir(const char *name, struct dentry *parent,
						const struct eventfs_entry *entries,
						int size, void *data)
{
	struct dentry *dentry = tracefs_start_creating(name, parent);
	struct eventfs_root_inode *rei;
	struct eventfs_inode *ei;
	struct tracefs_inode *ti;
	struct inode *inode;
	kuid_t uid;
	kgid_t gid;

	if (security_locked_down(LOCKDOWN_TRACEFS))
		return NULL;

	if (IS_ERR(dentry))
		return ERR_CAST(dentry);

	ei = alloc_root_ei(name);
	if (!ei)
		goto fail;

	inode = tracefs_get_inode(dentry->d_sb);
	if (unlikely(!inode))
		goto fail;

	// Note: we have a ref to the dentry from tracefs_start_creating()
	rei = get_root_inode(ei);
	rei->events_dir = dentry;

	ei->entries = entries;
	ei->nr_entries = size;
	ei->data = data;

	/* Save the ownership of this directory */
	uid = d_inode(dentry->d_parent)->i_uid;
	gid = d_inode(dentry->d_parent)->i_gid;

	/*
	 * The ei->attr will be used as the default values for the
	 * files beneath this directory.
	 */
	ei->attr.uid = uid;
	ei->attr.gid = gid;

	INIT_LIST_HEAD(&ei->children);
	INIT_LIST_HEAD(&ei->list);

	ti = get_tracefs(inode);
	ti->flags |= TRACEFS_EVENT_INODE;
	ti->private = ei;

	inode->i_mode = S_IFDIR | S_IRWXU | S_IRUGO | S_IXUGO;
	inode->i_uid = uid;
	inode->i_gid = gid;
	inode->i_op = &eventfs_dir_inode_operations;
	inode->i_fop = &eventfs_file_operations;

	dentry->d_fsdata = get_ei(ei);

	/*
	 * Keep all eventfs directories with i_nlink == 1.
	 * Due to the dynamic nature of the dentry creations and not
	 * wanting to add a pointer to the parent eventfs_inode in the
	 * eventfs_inode structure, keeping the i_nlink in sync with the
	 * number of directories would cause too much complexity for
	 * something not worth much. Keeping directory links at 1
	 * tells userspace not to trust the link number.
	 */
	d_instantiate(dentry, inode);
	/* The dentry of the "events" parent does keep track though */
	inc_nlink(dentry->d_parent->d_inode);
	fsnotify_mkdir(dentry->d_parent->d_inode, dentry);
	tracefs_end_creating(dentry);

	return ei;

 fail:
	cleanup_ei(ei);
	tracefs_failed_creating(dentry);
	return ERR_PTR(-ENOMEM);
}

/**
 * eventfs_remove_rec - remove eventfs dir or file from list
 * @ei: eventfs_inode to be removed.
 * @level: prevent recursion from going more than 3 levels deep.
 *
 * This function recursively removes eventfs_inodes which
 * contains info of files and/or directories.
 */
static void eventfs_remove_rec(struct eventfs_inode *ei, int level)
{
	struct eventfs_inode *ei_child;

	/*
	 * Check recursion depth. It should never be greater than 3:
	 * 0 - events/
	 * 1 - events/group/
	 * 2 - events/group/event/
	 * 3 - events/group/event/file
	 */
	if (WARN_ON_ONCE(level > 3))
		return;

	/* search for nested folders or files */
	list_for_each_entry(ei_child, &ei->children, list)
		eventfs_remove_rec(ei_child, level + 1);

	list_del(&ei->list);
	free_ei(ei);
}

/**
 * eventfs_remove_dir - remove eventfs dir or file from list
 * @ei: eventfs_inode to be removed.
 *
 * This function acquire the eventfs_mutex lock and call eventfs_remove_rec()
 */
void eventfs_remove_dir(struct eventfs_inode *ei)
{
	if (!ei)
		return;

	mutex_lock(&eventfs_mutex);
	eventfs_remove_rec(ei, 0);
	mutex_unlock(&eventfs_mutex);
}

/**
 * eventfs_remove_events_dir - remove the top level eventfs directory
 * @ei: the event_inode returned by eventfs_create_events_dir().
 *
 * This function removes the events main directory
 */
void eventfs_remove_events_dir(struct eventfs_inode *ei)
{
	struct eventfs_root_inode *rei;
	struct dentry *dentry;

	rei = get_root_inode(ei);
	dentry = rei->events_dir;
	if (!dentry)
		return;

	rei->events_dir = NULL;
	eventfs_remove_dir(ei);

	/*
	 * Matches the dget() done by tracefs_start_creating()
	 * in eventfs_create_events_dir() when it the dentry was
	 * created. In other words, it's a normal dentry that
	 * sticks around while the other ei->dentry are created
	 * and destroyed dynamically.
	 */
	d_invalidate(dentry);
	dput(dentry);
}<|MERGE_RESOLUTION|>--- conflicted
+++ resolved
@@ -282,7 +282,6 @@
 		}
 	}
 
-<<<<<<< HEAD
 }
 
 /*
@@ -300,38 +299,7 @@
 
 	eventfs_set_attrs(ei, update_uid, ti->vfs_inode.i_uid,
 			  update_gid, ti->vfs_inode.i_gid, 0);
-=======
->>>>>>> 2d002356
-}
-
-/*
- * On a remount of tracefs, if UID or GID options are set, then
- * the mount point inode permissions should be used.
- * Reset the saved permission flags appropriately.
- */
-void eventfs_remount(struct tracefs_inode *ti, bool update_uid, bool update_gid)
-{
-	struct eventfs_inode *ei = ti->private;
-
-	/* Only the events directory does the updates */
-	if (!ei || !ei->is_events || ei->is_freed)
-		return;
-
-<<<<<<< HEAD
-		/*
-		 * If the ei is being freed, the ownership of the children
-		 * doesn't matter.
-		 */
-		if (ei->is_freed)
-			return NULL;
-
-		// Walk upwards until you find the events inode
-	} while (!ei->is_events);
-=======
-	eventfs_set_attrs(ei, update_uid, ti->vfs_inode.i_uid,
-			  update_gid, ti->vfs_inode.i_gid, 0);
-}
->>>>>>> 2d002356
+}
 
 static void update_inode_attr(struct inode *inode, umode_t mode,
 			      struct eventfs_attr *attr, struct eventfs_root_inode *rei)
