--- conflicted
+++ resolved
@@ -666,12 +666,8 @@
 	for (i = 0; i < npages; i++) {
 		ext2_dirent *de;
 
-<<<<<<< HEAD
-		if (IS_ERR(page))
-=======
 		kaddr = ext2_get_page(inode, i, 0, &page);
 		if (IS_ERR(kaddr))
->>>>>>> 98817289
 			return 0;
 
 		de = (ext2_dirent *)kaddr;
