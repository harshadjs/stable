// SPDX-License-Identifier: GPL-2.0-only
/*
 * Copyright (C) 2018 HUAWEI, Inc.
 *             https://www.huawei.com/
 * Copyright (C) 2022 Alibaba Cloud
 */
#include "compress.h"
#include <linux/psi.h>
#include <linux/cpuhotplug.h>
#include <trace/events/erofs.h>

#define Z_EROFS_PCLUSTER_MAX_PAGES	(Z_EROFS_PCLUSTER_MAX_SIZE / PAGE_SIZE)
#define Z_EROFS_INLINE_BVECS		2

/*
 * let's leave a type here in case of introducing
 * another tagged pointer later.
 */
typedef void *z_erofs_next_pcluster_t;

struct z_erofs_bvec {
	struct page *page;
	int offset;
	unsigned int end;
};

#define __Z_EROFS_BVSET(name, total) \
struct name { \
	/* point to the next page which contains the following bvecs */ \
	struct page *nextpage; \
	struct z_erofs_bvec bvec[total]; \
}
__Z_EROFS_BVSET(z_erofs_bvset,);
__Z_EROFS_BVSET(z_erofs_bvset_inline, Z_EROFS_INLINE_BVECS);

/*
 * Structure fields follow one of the following exclusion rules.
 *
 * I: Modifiable by initialization/destruction paths and read-only
 *    for everyone else;
 *
 * L: Field should be protected by the pcluster lock;
 *
 * A: Field should be accessed / updated in atomic for parallelized code.
 */
struct z_erofs_pcluster {
	struct erofs_workgroup obj;
	struct mutex lock;

	/* A: point to next chained pcluster or TAILs */
	z_erofs_next_pcluster_t next;

	/* L: the maximum decompression size of this round */
	unsigned int length;

	/* L: total number of bvecs */
	unsigned int vcnt;

	/* I: page offset of start position of decompression */
	unsigned short pageofs_out;

	/* I: page offset of inline compressed data */
	unsigned short pageofs_in;

	union {
		/* L: inline a certain number of bvec for bootstrap */
		struct z_erofs_bvset_inline bvset;

		/* I: can be used to free the pcluster by RCU. */
		struct rcu_head rcu;
	};

	union {
		/* I: physical cluster size in pages */
		unsigned short pclusterpages;

		/* I: tailpacking inline compressed size */
		unsigned short tailpacking_size;
	};

	/* I: compression algorithm format */
	unsigned char algorithmformat;

	/* L: whether partial decompression or not */
	bool partial;

	/* L: indicate several pageofs_outs or not */
	bool multibases;

	/* A: compressed bvecs (can be cached or inplaced pages) */
	struct z_erofs_bvec compressed_bvecs[];
};

/* the end of a chain of pclusters */
#define Z_EROFS_PCLUSTER_TAIL           ((void *) 0x700 + POISON_POINTER_DELTA)
#define Z_EROFS_PCLUSTER_NIL            (NULL)

struct z_erofs_decompressqueue {
	struct super_block *sb;
	atomic_t pending_bios;
	z_erofs_next_pcluster_t head;

	union {
		struct completion done;
		struct work_struct work;
		struct kthread_work kthread_work;
	} u;
	bool eio, sync;
};

static inline bool z_erofs_is_inline_pcluster(struct z_erofs_pcluster *pcl)
{
	return !pcl->obj.index;
}

static inline unsigned int z_erofs_pclusterpages(struct z_erofs_pcluster *pcl)
{
	if (z_erofs_is_inline_pcluster(pcl))
		return 1;
	return pcl->pclusterpages;
}

/*
 * bit 30: I/O error occurred on this page
 * bit 0 - 29: remaining parts to complete this page
 */
#define Z_EROFS_PAGE_EIO			(1 << 30)

static inline void z_erofs_onlinepage_init(struct page *page)
{
	union {
		atomic_t o;
		unsigned long v;
	} u = { .o = ATOMIC_INIT(1) };

	set_page_private(page, u.v);
	smp_wmb();
	SetPagePrivate(page);
}

static inline void z_erofs_onlinepage_split(struct page *page)
{
	atomic_inc((atomic_t *)&page->private);
}

static void z_erofs_onlinepage_endio(struct page *page, int err)
{
	int orig, v;

	DBG_BUGON(!PagePrivate(page));

	do {
		orig = atomic_read((atomic_t *)&page->private);
		v = (orig - 1) | (err ? Z_EROFS_PAGE_EIO : 0);
	} while (atomic_cmpxchg((atomic_t *)&page->private, orig, v) != orig);

	if (!(v & ~Z_EROFS_PAGE_EIO)) {
		set_page_private(page, 0);
		ClearPagePrivate(page);
		if (!(v & Z_EROFS_PAGE_EIO))
			SetPageUptodate(page);
		unlock_page(page);
	}
}

#define Z_EROFS_ONSTACK_PAGES		32

/*
 * since pclustersize is variable for big pcluster feature, introduce slab
 * pools implementation for different pcluster sizes.
 */
struct z_erofs_pcluster_slab {
	struct kmem_cache *slab;
	unsigned int maxpages;
	char name[48];
};

#define _PCLP(n) { .maxpages = n }

static struct z_erofs_pcluster_slab pcluster_pool[] __read_mostly = {
	_PCLP(1), _PCLP(4), _PCLP(16), _PCLP(64), _PCLP(128),
	_PCLP(Z_EROFS_PCLUSTER_MAX_PAGES)
};

struct z_erofs_bvec_iter {
	struct page *bvpage;
	struct z_erofs_bvset *bvset;
	unsigned int nr, cur;
};

static struct page *z_erofs_bvec_iter_end(struct z_erofs_bvec_iter *iter)
{
	if (iter->bvpage)
		kunmap_local(iter->bvset);
	return iter->bvpage;
}

static struct page *z_erofs_bvset_flip(struct z_erofs_bvec_iter *iter)
{
	unsigned long base = (unsigned long)((struct z_erofs_bvset *)0)->bvec;
	/* have to access nextpage in advance, otherwise it will be unmapped */
	struct page *nextpage = iter->bvset->nextpage;
	struct page *oldpage;

	DBG_BUGON(!nextpage);
	oldpage = z_erofs_bvec_iter_end(iter);
	iter->bvpage = nextpage;
	iter->bvset = kmap_local_page(nextpage);
	iter->nr = (PAGE_SIZE - base) / sizeof(struct z_erofs_bvec);
	iter->cur = 0;
	return oldpage;
}

static void z_erofs_bvec_iter_begin(struct z_erofs_bvec_iter *iter,
				    struct z_erofs_bvset_inline *bvset,
				    unsigned int bootstrap_nr,
				    unsigned int cur)
{
	*iter = (struct z_erofs_bvec_iter) {
		.nr = bootstrap_nr,
		.bvset = (struct z_erofs_bvset *)bvset,
	};

	while (cur > iter->nr) {
		cur -= iter->nr;
		z_erofs_bvset_flip(iter);
	}
	iter->cur = cur;
}

static int z_erofs_bvec_enqueue(struct z_erofs_bvec_iter *iter,
				struct z_erofs_bvec *bvec,
				struct page **candidate_bvpage,
				struct page **pagepool)
{
	if (iter->cur >= iter->nr) {
		struct page *nextpage = *candidate_bvpage;

		if (!nextpage) {
			nextpage = erofs_allocpage(pagepool, GFP_NOFS);
			if (!nextpage)
				return -ENOMEM;
			set_page_private(nextpage, Z_EROFS_SHORTLIVED_PAGE);
		}
		DBG_BUGON(iter->bvset->nextpage);
		iter->bvset->nextpage = nextpage;
		z_erofs_bvset_flip(iter);

		iter->bvset->nextpage = NULL;
		*candidate_bvpage = NULL;
	}
	iter->bvset->bvec[iter->cur++] = *bvec;
	return 0;
}

static void z_erofs_bvec_dequeue(struct z_erofs_bvec_iter *iter,
				 struct z_erofs_bvec *bvec,
				 struct page **old_bvpage)
{
	if (iter->cur == iter->nr)
		*old_bvpage = z_erofs_bvset_flip(iter);
	else
		*old_bvpage = NULL;
	*bvec = iter->bvset->bvec[iter->cur++];
}

static void z_erofs_destroy_pcluster_pool(void)
{
	int i;

	for (i = 0; i < ARRAY_SIZE(pcluster_pool); ++i) {
		if (!pcluster_pool[i].slab)
			continue;
		kmem_cache_destroy(pcluster_pool[i].slab);
		pcluster_pool[i].slab = NULL;
	}
}

static int z_erofs_create_pcluster_pool(void)
{
	struct z_erofs_pcluster_slab *pcs;
	struct z_erofs_pcluster *a;
	unsigned int size;

	for (pcs = pcluster_pool;
	     pcs < pcluster_pool + ARRAY_SIZE(pcluster_pool); ++pcs) {
		size = struct_size(a, compressed_bvecs, pcs->maxpages);

		sprintf(pcs->name, "erofs_pcluster-%u", pcs->maxpages);
		pcs->slab = kmem_cache_create(pcs->name, size, 0,
					      SLAB_RECLAIM_ACCOUNT, NULL);
		if (pcs->slab)
			continue;

		z_erofs_destroy_pcluster_pool();
		return -ENOMEM;
	}
	return 0;
}

static struct z_erofs_pcluster *z_erofs_alloc_pcluster(unsigned int nrpages)
{
	int i;

	for (i = 0; i < ARRAY_SIZE(pcluster_pool); ++i) {
		struct z_erofs_pcluster_slab *pcs = pcluster_pool + i;
		struct z_erofs_pcluster *pcl;

		if (nrpages > pcs->maxpages)
			continue;

		pcl = kmem_cache_zalloc(pcs->slab, GFP_NOFS);
		if (!pcl)
			return ERR_PTR(-ENOMEM);
		pcl->pclusterpages = nrpages;
		return pcl;
	}
	return ERR_PTR(-EINVAL);
}

static void z_erofs_free_pcluster(struct z_erofs_pcluster *pcl)
{
	unsigned int pclusterpages = z_erofs_pclusterpages(pcl);
	int i;

	for (i = 0; i < ARRAY_SIZE(pcluster_pool); ++i) {
		struct z_erofs_pcluster_slab *pcs = pcluster_pool + i;

		if (pclusterpages > pcs->maxpages)
			continue;

		kmem_cache_free(pcs->slab, pcl);
		return;
	}
	DBG_BUGON(1);
}

static struct workqueue_struct *z_erofs_workqueue __read_mostly;

#ifdef CONFIG_EROFS_FS_PCPU_KTHREAD
static struct kthread_worker __rcu **z_erofs_pcpu_workers;

static void erofs_destroy_percpu_workers(void)
{
	struct kthread_worker *worker;
	unsigned int cpu;

	for_each_possible_cpu(cpu) {
		worker = rcu_dereference_protected(
					z_erofs_pcpu_workers[cpu], 1);
		rcu_assign_pointer(z_erofs_pcpu_workers[cpu], NULL);
		if (worker)
			kthread_destroy_worker(worker);
	}
	kfree(z_erofs_pcpu_workers);
}

static struct kthread_worker *erofs_init_percpu_worker(int cpu)
{
	struct kthread_worker *worker =
		kthread_create_worker_on_cpu(cpu, 0, "erofs_worker/%u", cpu);

	if (IS_ERR(worker))
		return worker;
	if (IS_ENABLED(CONFIG_EROFS_FS_PCPU_KTHREAD_HIPRI))
		sched_set_fifo_low(worker->task);
	return worker;
}

static int erofs_init_percpu_workers(void)
{
	struct kthread_worker *worker;
	unsigned int cpu;

	z_erofs_pcpu_workers = kcalloc(num_possible_cpus(),
			sizeof(struct kthread_worker *), GFP_ATOMIC);
	if (!z_erofs_pcpu_workers)
		return -ENOMEM;

	for_each_online_cpu(cpu) {	/* could miss cpu{off,on}line? */
		worker = erofs_init_percpu_worker(cpu);
		if (!IS_ERR(worker))
			rcu_assign_pointer(z_erofs_pcpu_workers[cpu], worker);
	}
	return 0;
}
#else
static inline void erofs_destroy_percpu_workers(void) {}
static inline int erofs_init_percpu_workers(void) { return 0; }
#endif

#if defined(CONFIG_HOTPLUG_CPU) && defined(CONFIG_EROFS_FS_PCPU_KTHREAD)
static DEFINE_SPINLOCK(z_erofs_pcpu_worker_lock);
static enum cpuhp_state erofs_cpuhp_state;

static int erofs_cpu_online(unsigned int cpu)
{
	struct kthread_worker *worker, *old;

	worker = erofs_init_percpu_worker(cpu);
	if (IS_ERR(worker))
		return PTR_ERR(worker);

	spin_lock(&z_erofs_pcpu_worker_lock);
	old = rcu_dereference_protected(z_erofs_pcpu_workers[cpu],
			lockdep_is_held(&z_erofs_pcpu_worker_lock));
	if (!old)
		rcu_assign_pointer(z_erofs_pcpu_workers[cpu], worker);
	spin_unlock(&z_erofs_pcpu_worker_lock);
	if (old)
		kthread_destroy_worker(worker);
	return 0;
}

static int erofs_cpu_offline(unsigned int cpu)
{
	struct kthread_worker *worker;

	spin_lock(&z_erofs_pcpu_worker_lock);
	worker = rcu_dereference_protected(z_erofs_pcpu_workers[cpu],
			lockdep_is_held(&z_erofs_pcpu_worker_lock));
	rcu_assign_pointer(z_erofs_pcpu_workers[cpu], NULL);
	spin_unlock(&z_erofs_pcpu_worker_lock);

	synchronize_rcu();
	if (worker)
		kthread_destroy_worker(worker);
	return 0;
}

static int erofs_cpu_hotplug_init(void)
{
	int state;

	state = cpuhp_setup_state_nocalls(CPUHP_AP_ONLINE_DYN,
			"fs/erofs:online", erofs_cpu_online, erofs_cpu_offline);
	if (state < 0)
		return state;

	erofs_cpuhp_state = state;
	return 0;
}

static void erofs_cpu_hotplug_destroy(void)
{
	if (erofs_cpuhp_state)
		cpuhp_remove_state_nocalls(erofs_cpuhp_state);
}
#else /* !CONFIG_HOTPLUG_CPU || !CONFIG_EROFS_FS_PCPU_KTHREAD */
static inline int erofs_cpu_hotplug_init(void) { return 0; }
static inline void erofs_cpu_hotplug_destroy(void) {}
#endif

void z_erofs_exit_zip_subsystem(void)
{
	erofs_cpu_hotplug_destroy();
	erofs_destroy_percpu_workers();
	destroy_workqueue(z_erofs_workqueue);
	z_erofs_destroy_pcluster_pool();
}

int __init z_erofs_init_zip_subsystem(void)
{
	int err = z_erofs_create_pcluster_pool();

	if (err)
		goto out_error_pcluster_pool;

	z_erofs_workqueue = alloc_workqueue("erofs_worker",
			WQ_UNBOUND | WQ_HIGHPRI, num_possible_cpus());
	if (!z_erofs_workqueue) {
		err = -ENOMEM;
		goto out_error_workqueue_init;
	}

	err = erofs_init_percpu_workers();
	if (err)
		goto out_error_pcpu_worker;

	err = erofs_cpu_hotplug_init();
	if (err < 0)
		goto out_error_cpuhp_init;
	return err;

out_error_cpuhp_init:
	erofs_destroy_percpu_workers();
out_error_pcpu_worker:
	destroy_workqueue(z_erofs_workqueue);
out_error_workqueue_init:
	z_erofs_destroy_pcluster_pool();
out_error_pcluster_pool:
	return err;
}

enum z_erofs_pclustermode {
	Z_EROFS_PCLUSTER_INFLIGHT,
	/*
	 * a weak form of Z_EROFS_PCLUSTER_FOLLOWED, the difference is that it
	 * could be dispatched into bypass queue later due to uptodated managed
	 * pages. All related online pages cannot be reused for inplace I/O (or
	 * bvpage) since it can be directly decoded without I/O submission.
	 */
	Z_EROFS_PCLUSTER_FOLLOWED_NOINPLACE,
	/*
	 * The pcluster was just linked to a decompression chain by us.  It can
	 * also be linked with the remaining pclusters, which means if the
	 * processing page is the tail page of a pcluster, this pcluster can
	 * safely use the whole page (since the previous pcluster is within the
	 * same chain) for in-place I/O, as illustrated below:
	 *  ___________________________________________________
	 * |  tail (partial) page  |    head (partial) page    |
	 * |  (of the current pcl) |   (of the previous pcl)   |
	 * |___PCLUSTER_FOLLOWED___|_____PCLUSTER_FOLLOWED_____|
	 *
	 * [  (*) the page above can be used as inplace I/O.   ]
	 */
	Z_EROFS_PCLUSTER_FOLLOWED,
};

struct z_erofs_decompress_frontend {
	struct inode *const inode;
	struct erofs_map_blocks map;
	struct z_erofs_bvec_iter biter;

	struct page *pagepool;
	struct page *candidate_bvpage;
	struct z_erofs_pcluster *pcl;
	z_erofs_next_pcluster_t owned_head;
	enum z_erofs_pclustermode mode;

	erofs_off_t headoffset;

	/* a pointer used to pick up inplace I/O pages */
	unsigned int icur;
};

#define DECOMPRESS_FRONTEND_INIT(__i) { \
	.inode = __i, .owned_head = Z_EROFS_PCLUSTER_TAIL, \
	.mode = Z_EROFS_PCLUSTER_FOLLOWED }

static bool z_erofs_should_alloc_cache(struct z_erofs_decompress_frontend *fe)
{
	unsigned int cachestrategy = EROFS_I_SB(fe->inode)->opt.cache_strategy;

	if (cachestrategy <= EROFS_ZIP_CACHE_DISABLED)
		return false;

	if (!(fe->map.m_flags & EROFS_MAP_FULL_MAPPED))
		return true;

	if (cachestrategy >= EROFS_ZIP_CACHE_READAROUND &&
	    fe->map.m_la < fe->headoffset)
		return true;

	return false;
}

static void z_erofs_bind_cache(struct z_erofs_decompress_frontend *fe)
{
	struct address_space *mc = MNGD_MAPPING(EROFS_I_SB(fe->inode));
	struct z_erofs_pcluster *pcl = fe->pcl;
	bool shouldalloc = z_erofs_should_alloc_cache(fe);
	bool standalone = true;
	/*
	 * optimistic allocation without direct reclaim since inplace I/O
	 * can be used if low memory otherwise.
	 */
	gfp_t gfp = (mapping_gfp_mask(mc) & ~__GFP_DIRECT_RECLAIM) |
			__GFP_NOMEMALLOC | __GFP_NORETRY | __GFP_NOWARN;
	unsigned int i;

	if (fe->mode < Z_EROFS_PCLUSTER_FOLLOWED)
		return;

	for (i = 0; i < pcl->pclusterpages; ++i) {
		struct page *page;
		void *t;	/* mark pages just found for debugging */
		struct page *newpage = NULL;

		/* the compressed page was loaded before */
		if (READ_ONCE(pcl->compressed_bvecs[i].page))
			continue;

		page = find_get_page(mc, pcl->obj.index + i);

		if (page) {
			t = (void *)((unsigned long)page | 1);
		} else {
			/* I/O is needed, no possible to decompress directly */
			standalone = false;
			if (!shouldalloc)
				continue;

			/*
			 * try to use cached I/O if page allocation
			 * succeeds or fallback to in-place I/O instead
			 * to avoid any direct reclaim.
			 */
			newpage = erofs_allocpage(&fe->pagepool, gfp);
			if (!newpage)
				continue;
			set_page_private(newpage, Z_EROFS_PREALLOCATED_PAGE);
			t = (void *)((unsigned long)newpage | 1);
		}

		if (!cmpxchg_relaxed(&pcl->compressed_bvecs[i].page, NULL, t))
			continue;

		if (page)
			put_page(page);
		else if (newpage)
			erofs_pagepool_add(&fe->pagepool, newpage);
	}

	/*
	 * don't do inplace I/O if all compressed pages are available in
	 * managed cache since it can be moved to the bypass queue instead.
	 */
	if (standalone)
		fe->mode = Z_EROFS_PCLUSTER_FOLLOWED_NOINPLACE;
}

/* called by erofs_shrinker to get rid of all compressed_pages */
int erofs_try_to_free_all_cached_pages(struct erofs_sb_info *sbi,
				       struct erofs_workgroup *grp)
{
	struct z_erofs_pcluster *const pcl =
		container_of(grp, struct z_erofs_pcluster, obj);
	int i;

	DBG_BUGON(z_erofs_is_inline_pcluster(pcl));
	/*
	 * refcount of workgroup is now freezed as 0,
	 * therefore no need to worry about available decompression users.
	 */
	for (i = 0; i < pcl->pclusterpages; ++i) {
		struct page *page = pcl->compressed_bvecs[i].page;

		if (!page)
			continue;

		/* block other users from reclaiming or migrating the page */
		if (!trylock_page(page))
			return -EBUSY;

		if (!erofs_page_is_managed(sbi, page))
			continue;

		/* barrier is implied in the following 'unlock_page' */
		WRITE_ONCE(pcl->compressed_bvecs[i].page, NULL);
		detach_page_private(page);
		unlock_page(page);
	}
	return 0;
}

static bool z_erofs_cache_release_folio(struct folio *folio, gfp_t gfp)
{
	struct z_erofs_pcluster *pcl = folio_get_private(folio);
	bool ret;
	int i;

	if (!folio_test_private(folio))
		return true;

	ret = false;
	spin_lock(&pcl->obj.lockref.lock);
	if (pcl->obj.lockref.count > 0)
		goto out;

	DBG_BUGON(z_erofs_is_inline_pcluster(pcl));
	for (i = 0; i < pcl->pclusterpages; ++i) {
		if (pcl->compressed_bvecs[i].page == &folio->page) {
			WRITE_ONCE(pcl->compressed_bvecs[i].page, NULL);
			ret = true;
			break;
		}
	}
	if (ret)
		folio_detach_private(folio);
out:
	spin_unlock(&pcl->obj.lockref.lock);
	return ret;
}

/*
 * It will be called only on inode eviction. In case that there are still some
 * decompression requests in progress, wait with rescheduling for a bit here.
 * An extra lock could be introduced instead but it seems unnecessary.
 */
static void z_erofs_cache_invalidate_folio(struct folio *folio,
					   size_t offset, size_t length)
{
	const size_t stop = length + offset;

	/* Check for potential overflow in debug mode */
	DBG_BUGON(stop > folio_size(folio) || stop < length);

	if (offset == 0 && stop == folio_size(folio))
		while (!z_erofs_cache_release_folio(folio, GFP_NOFS))
			cond_resched();
}

static const struct address_space_operations z_erofs_cache_aops = {
	.release_folio = z_erofs_cache_release_folio,
	.invalidate_folio = z_erofs_cache_invalidate_folio,
};

int erofs_init_managed_cache(struct super_block *sb)
{
	struct inode *const inode = new_inode(sb);

	if (!inode)
		return -ENOMEM;

	set_nlink(inode, 1);
	inode->i_size = OFFSET_MAX;
	inode->i_mapping->a_ops = &z_erofs_cache_aops;
	mapping_set_gfp_mask(inode->i_mapping, GFP_NOFS);
	EROFS_SB(sb)->managed_cache = inode;
	return 0;
}

static bool z_erofs_try_inplace_io(struct z_erofs_decompress_frontend *fe,
				   struct z_erofs_bvec *bvec)
{
	struct z_erofs_pcluster *const pcl = fe->pcl;

	while (fe->icur > 0) {
		if (!cmpxchg(&pcl->compressed_bvecs[--fe->icur].page,
			     NULL, bvec->page)) {
			pcl->compressed_bvecs[fe->icur] = *bvec;
			return true;
		}
	}
	return false;
}

/* callers must be with pcluster lock held */
static int z_erofs_attach_page(struct z_erofs_decompress_frontend *fe,
			       struct z_erofs_bvec *bvec, bool exclusive)
{
	int ret;

	if (exclusive) {
		/* give priority for inplaceio to use file pages first */
		if (z_erofs_try_inplace_io(fe, bvec))
			return 0;
		/* otherwise, check if it can be used as a bvpage */
		if (fe->mode >= Z_EROFS_PCLUSTER_FOLLOWED &&
		    !fe->candidate_bvpage)
			fe->candidate_bvpage = bvec->page;
	}
	ret = z_erofs_bvec_enqueue(&fe->biter, bvec, &fe->candidate_bvpage,
				   &fe->pagepool);
	fe->pcl->vcnt += (ret >= 0);
	return ret;
}

static void z_erofs_try_to_claim_pcluster(struct z_erofs_decompress_frontend *f)
{
	struct z_erofs_pcluster *pcl = f->pcl;
	z_erofs_next_pcluster_t *owned_head = &f->owned_head;

	/* type 1, nil pcluster (this pcluster doesn't belong to any chain.) */
	if (cmpxchg(&pcl->next, Z_EROFS_PCLUSTER_NIL,
		    *owned_head) == Z_EROFS_PCLUSTER_NIL) {
		*owned_head = &pcl->next;
		/* so we can attach this pcluster to our submission chain. */
		f->mode = Z_EROFS_PCLUSTER_FOLLOWED;
		return;
	}

	/* type 2, it belongs to an ongoing chain */
	f->mode = Z_EROFS_PCLUSTER_INFLIGHT;
}

static int z_erofs_register_pcluster(struct z_erofs_decompress_frontend *fe)
{
	struct erofs_map_blocks *map = &fe->map;
	bool ztailpacking = map->m_flags & EROFS_MAP_META;
	struct z_erofs_pcluster *pcl;
	struct erofs_workgroup *grp;
	int err;

	if (!(map->m_flags & EROFS_MAP_ENCODED) ||
	    (!ztailpacking && !(map->m_pa >> PAGE_SHIFT))) {
		DBG_BUGON(1);
		return -EFSCORRUPTED;
	}

	/* no available pcluster, let's allocate one */
	pcl = z_erofs_alloc_pcluster(ztailpacking ? 1 :
				     map->m_plen >> PAGE_SHIFT);
	if (IS_ERR(pcl))
		return PTR_ERR(pcl);

	spin_lock_init(&pcl->obj.lockref.lock);
	pcl->obj.lockref.count = 1;	/* one ref for this request */
	pcl->algorithmformat = map->m_algorithmformat;
	pcl->length = 0;
	pcl->partial = true;

	/* new pclusters should be claimed as type 1, primary and followed */
	pcl->next = fe->owned_head;
	pcl->pageofs_out = map->m_la & ~PAGE_MASK;
	fe->mode = Z_EROFS_PCLUSTER_FOLLOWED;

	/*
	 * lock all primary followed works before visible to others
	 * and mutex_trylock *never* fails for a new pcluster.
	 */
	mutex_init(&pcl->lock);
	DBG_BUGON(!mutex_trylock(&pcl->lock));

	if (ztailpacking) {
		pcl->obj.index = 0;	/* which indicates ztailpacking */
		pcl->pageofs_in = erofs_blkoff(fe->inode->i_sb, map->m_pa);
		pcl->tailpacking_size = map->m_plen;
	} else {
		pcl->obj.index = map->m_pa >> PAGE_SHIFT;

		grp = erofs_insert_workgroup(fe->inode->i_sb, &pcl->obj);
		if (IS_ERR(grp)) {
			err = PTR_ERR(grp);
			goto err_out;
		}

		if (grp != &pcl->obj) {
			fe->pcl = container_of(grp,
					struct z_erofs_pcluster, obj);
			err = -EEXIST;
			goto err_out;
		}
	}
	fe->owned_head = &pcl->next;
	fe->pcl = pcl;
	return 0;

err_out:
	mutex_unlock(&pcl->lock);
	z_erofs_free_pcluster(pcl);
	return err;
}

static int z_erofs_pcluster_begin(struct z_erofs_decompress_frontend *fe)
{
	struct erofs_map_blocks *map = &fe->map;
	struct super_block *sb = fe->inode->i_sb;
	erofs_blk_t blknr = erofs_blknr(sb, map->m_pa);
	struct erofs_workgroup *grp = NULL;
	int ret;

	DBG_BUGON(fe->pcl);

	/* must be Z_EROFS_PCLUSTER_TAIL or pointed to previous pcluster */
	DBG_BUGON(fe->owned_head == Z_EROFS_PCLUSTER_NIL);

	if (!(map->m_flags & EROFS_MAP_META)) {
		grp = erofs_find_workgroup(sb, blknr);
	} else if ((map->m_pa & ~PAGE_MASK) + map->m_plen > PAGE_SIZE) {
		DBG_BUGON(1);
		return -EFSCORRUPTED;
	}

	if (grp) {
		fe->pcl = container_of(grp, struct z_erofs_pcluster, obj);
		ret = -EEXIST;
	} else {
		ret = z_erofs_register_pcluster(fe);
	}

	if (ret == -EEXIST) {
		mutex_lock(&fe->pcl->lock);
		z_erofs_try_to_claim_pcluster(fe);
	} else if (ret) {
		return ret;
	}

	z_erofs_bvec_iter_begin(&fe->biter, &fe->pcl->bvset,
				Z_EROFS_INLINE_BVECS, fe->pcl->vcnt);
	if (!z_erofs_is_inline_pcluster(fe->pcl)) {
		/* bind cache first when cached decompression is preferred */
		z_erofs_bind_cache(fe);
	} else {
		void *mptr;

		mptr = erofs_read_metabuf(&map->buf, sb, blknr, EROFS_NO_KMAP);
		if (IS_ERR(mptr)) {
			ret = PTR_ERR(mptr);
			erofs_err(sb, "failed to get inline data %d", ret);
			return ret;
		}
		get_page(map->buf.page);
		WRITE_ONCE(fe->pcl->compressed_bvecs[0].page, map->buf.page);
		fe->mode = Z_EROFS_PCLUSTER_FOLLOWED_NOINPLACE;
	}
	/* file-backed inplace I/O pages are traversed in reverse order */
	fe->icur = z_erofs_pclusterpages(fe->pcl);
	return 0;
}

/*
 * keep in mind that no referenced pclusters will be freed
 * only after a RCU grace period.
 */
static void z_erofs_rcu_callback(struct rcu_head *head)
{
	z_erofs_free_pcluster(container_of(head,
			struct z_erofs_pcluster, rcu));
}

void erofs_workgroup_free_rcu(struct erofs_workgroup *grp)
{
	struct z_erofs_pcluster *const pcl =
		container_of(grp, struct z_erofs_pcluster, obj);

	call_rcu(&pcl->rcu, z_erofs_rcu_callback);
}

static void z_erofs_pcluster_end(struct z_erofs_decompress_frontend *fe)
{
	struct z_erofs_pcluster *pcl = fe->pcl;

	if (!pcl)
		return;

	z_erofs_bvec_iter_end(&fe->biter);
	mutex_unlock(&pcl->lock);

	if (fe->candidate_bvpage)
		fe->candidate_bvpage = NULL;

	/*
	 * if all pending pages are added, don't hold its reference
	 * any longer if the pcluster isn't hosted by ourselves.
	 */
	if (fe->mode < Z_EROFS_PCLUSTER_FOLLOWED_NOINPLACE)
		erofs_workgroup_put(&pcl->obj);

	fe->pcl = NULL;
}

static int z_erofs_read_fragment(struct super_block *sb, struct page *page,
			unsigned int cur, unsigned int end, erofs_off_t pos)
{
	struct inode *packed_inode = EROFS_SB(sb)->packed_inode;
	struct erofs_buf buf = __EROFS_BUF_INITIALIZER;
	unsigned int cnt;
	u8 *src;

	if (!packed_inode)
		return -EFSCORRUPTED;

	buf.inode = packed_inode;
	for (; cur < end; cur += cnt, pos += cnt) {
		cnt = min_t(unsigned int, end - cur,
			    sb->s_blocksize - erofs_blkoff(sb, pos));
		src = erofs_bread(&buf, erofs_blknr(sb, pos), EROFS_KMAP);
		if (IS_ERR(src)) {
			erofs_put_metabuf(&buf);
			return PTR_ERR(src);
		}
		memcpy_to_page(page, cur, src + erofs_blkoff(sb, pos), cnt);
	}
	erofs_put_metabuf(&buf);
	return 0;
}

static int z_erofs_do_read_page(struct z_erofs_decompress_frontend *fe,
				struct page *page)
{
	struct inode *const inode = fe->inode;
	struct erofs_map_blocks *const map = &fe->map;
	const loff_t offset = page_offset(page);
	bool tight = true, exclusive;
	unsigned int cur, end, len, split;
	int err = 0;

	z_erofs_onlinepage_init(page);

	split = 0;
	end = PAGE_SIZE;
repeat:
	if (offset + end - 1 < map->m_la ||
	    offset + end - 1 >= map->m_la + map->m_llen) {
		z_erofs_pcluster_end(fe);
		map->m_la = offset + end - 1;
		map->m_llen = 0;
		err = z_erofs_map_blocks_iter(inode, map, 0);
		if (err)
			goto out;
	}

	cur = offset > map->m_la ? 0 : map->m_la - offset;
	/* bump split parts first to avoid several separate cases */
	++split;

	if (!(map->m_flags & EROFS_MAP_MAPPED)) {
		zero_user_segment(page, cur, end);
<<<<<<< HEAD
		++spiltted;
=======
>>>>>>> bd3a9e57
		tight = false;
		goto next_part;
	}

	if (map->m_flags & EROFS_MAP_FRAGMENT) {
		erofs_off_t fpos = offset + cur - map->m_la;

		len = min_t(unsigned int, map->m_llen - fpos, end - cur);
		err = z_erofs_read_fragment(inode->i_sb, page, cur, cur + len,
				EROFS_I(inode)->z_fragmentoff + fpos);
		if (err)
			goto out;
		tight = false;
		goto next_part;
	}

	if (!fe->pcl) {
		err = z_erofs_pcluster_begin(fe);
		if (err)
			goto out;
	}

	/*
	 * Ensure the current partial page belongs to this submit chain rather
	 * than other concurrent submit chains or the noio(bypass) chain since
	 * those chains are handled asynchronously thus the page cannot be used
	 * for inplace I/O or bvpage (should be processed in a strict order.)
	 */
	tight &= (fe->mode > Z_EROFS_PCLUSTER_FOLLOWED_NOINPLACE);
	exclusive = (!cur && ((split <= 1) || tight));
	if (cur)
		tight &= (fe->mode >= Z_EROFS_PCLUSTER_FOLLOWED);

	err = z_erofs_attach_page(fe, &((struct z_erofs_bvec) {
					.page = page,
					.offset = offset - map->m_la,
					.end = end,
				  }), exclusive);
	if (err)
		goto out;

	z_erofs_onlinepage_split(page);
	if (fe->pcl->pageofs_out != (map->m_la & ~PAGE_MASK))
		fe->pcl->multibases = true;
	if (fe->pcl->length < offset + end - map->m_la) {
		fe->pcl->length = offset + end - map->m_la;
		fe->pcl->pageofs_out = map->m_la & ~PAGE_MASK;
	}
	if ((map->m_flags & EROFS_MAP_FULL_MAPPED) &&
	    !(map->m_flags & EROFS_MAP_PARTIAL_REF) &&
	    fe->pcl->length == map->m_llen)
		fe->pcl->partial = false;
next_part:
	/* shorten the remaining extent to update progress */
	map->m_llen = offset + cur - map->m_la;
	map->m_flags &= ~EROFS_MAP_FULL_MAPPED;

	end = cur;
	if (end > 0)
		goto repeat;

out:
	z_erofs_onlinepage_endio(page, err);
	return err;
}

static bool z_erofs_is_sync_decompress(struct erofs_sb_info *sbi,
				       unsigned int readahead_pages)
{
	/* auto: enable for read_folio, disable for readahead */
	if ((sbi->opt.sync_decompress == EROFS_SYNC_DECOMPRESS_AUTO) &&
	    !readahead_pages)
		return true;

	if ((sbi->opt.sync_decompress == EROFS_SYNC_DECOMPRESS_FORCE_ON) &&
	    (readahead_pages <= sbi->opt.max_sync_decompress_pages))
		return true;

	return false;
}

static bool z_erofs_page_is_invalidated(struct page *page)
{
	return !page->mapping && !z_erofs_is_shortlived_page(page);
}

struct z_erofs_decompress_backend {
	struct page *onstack_pages[Z_EROFS_ONSTACK_PAGES];
	struct super_block *sb;
	struct z_erofs_pcluster *pcl;

	/* pages with the longest decompressed length for deduplication */
	struct page **decompressed_pages;
	/* pages to keep the compressed data */
	struct page **compressed_pages;

	struct list_head decompressed_secondary_bvecs;
	struct page **pagepool;
	unsigned int onstack_used, nr_pages;
};

struct z_erofs_bvec_item {
	struct z_erofs_bvec bvec;
	struct list_head list;
};

static void z_erofs_do_decompressed_bvec(struct z_erofs_decompress_backend *be,
					 struct z_erofs_bvec *bvec)
{
	struct z_erofs_bvec_item *item;
	unsigned int pgnr;

	if (!((bvec->offset + be->pcl->pageofs_out) & ~PAGE_MASK) &&
	    (bvec->end == PAGE_SIZE ||
	     bvec->offset + bvec->end == be->pcl->length)) {
		pgnr = (bvec->offset + be->pcl->pageofs_out) >> PAGE_SHIFT;
		DBG_BUGON(pgnr >= be->nr_pages);
		if (!be->decompressed_pages[pgnr]) {
			be->decompressed_pages[pgnr] = bvec->page;
			return;
		}
	}

	/* (cold path) one pcluster is requested multiple times */
	item = kmalloc(sizeof(*item), GFP_KERNEL | __GFP_NOFAIL);
	item->bvec = *bvec;
	list_add(&item->list, &be->decompressed_secondary_bvecs);
}

static void z_erofs_fill_other_copies(struct z_erofs_decompress_backend *be,
				      int err)
{
	unsigned int off0 = be->pcl->pageofs_out;
	struct list_head *p, *n;

	list_for_each_safe(p, n, &be->decompressed_secondary_bvecs) {
		struct z_erofs_bvec_item *bvi;
		unsigned int end, cur;
		void *dst, *src;

		bvi = container_of(p, struct z_erofs_bvec_item, list);
		cur = bvi->bvec.offset < 0 ? -bvi->bvec.offset : 0;
		end = min_t(unsigned int, be->pcl->length - bvi->bvec.offset,
			    bvi->bvec.end);
		dst = kmap_local_page(bvi->bvec.page);
		while (cur < end) {
			unsigned int pgnr, scur, len;

			pgnr = (bvi->bvec.offset + cur + off0) >> PAGE_SHIFT;
			DBG_BUGON(pgnr >= be->nr_pages);

			scur = bvi->bvec.offset + cur -
					((pgnr << PAGE_SHIFT) - off0);
			len = min_t(unsigned int, end - cur, PAGE_SIZE - scur);
			if (!be->decompressed_pages[pgnr]) {
				err = -EFSCORRUPTED;
				cur += len;
				continue;
			}
			src = kmap_local_page(be->decompressed_pages[pgnr]);
			memcpy(dst + cur, src + scur, len);
			kunmap_local(src);
			cur += len;
		}
		kunmap_local(dst);
		z_erofs_onlinepage_endio(bvi->bvec.page, err);
		list_del(p);
		kfree(bvi);
	}
}

static void z_erofs_parse_out_bvecs(struct z_erofs_decompress_backend *be)
{
	struct z_erofs_pcluster *pcl = be->pcl;
	struct z_erofs_bvec_iter biter;
	struct page *old_bvpage;
	int i;

	z_erofs_bvec_iter_begin(&biter, &pcl->bvset, Z_EROFS_INLINE_BVECS, 0);
	for (i = 0; i < pcl->vcnt; ++i) {
		struct z_erofs_bvec bvec;

		z_erofs_bvec_dequeue(&biter, &bvec, &old_bvpage);

		if (old_bvpage)
			z_erofs_put_shortlivedpage(be->pagepool, old_bvpage);

		DBG_BUGON(z_erofs_page_is_invalidated(bvec.page));
		z_erofs_do_decompressed_bvec(be, &bvec);
	}

	old_bvpage = z_erofs_bvec_iter_end(&biter);
	if (old_bvpage)
		z_erofs_put_shortlivedpage(be->pagepool, old_bvpage);
}

static int z_erofs_parse_in_bvecs(struct z_erofs_decompress_backend *be,
				  bool *overlapped)
{
	struct z_erofs_pcluster *pcl = be->pcl;
	unsigned int pclusterpages = z_erofs_pclusterpages(pcl);
	int i, err = 0;

	*overlapped = false;
	for (i = 0; i < pclusterpages; ++i) {
		struct z_erofs_bvec *bvec = &pcl->compressed_bvecs[i];
		struct page *page = bvec->page;

		/* compressed pages ought to be present before decompressing */
		if (!page) {
			DBG_BUGON(1);
			continue;
		}
		be->compressed_pages[i] = page;

		if (z_erofs_is_inline_pcluster(pcl)) {
			if (!PageUptodate(page))
				err = -EIO;
			continue;
		}

		DBG_BUGON(z_erofs_page_is_invalidated(page));
		if (!z_erofs_is_shortlived_page(page)) {
			if (erofs_page_is_managed(EROFS_SB(be->sb), page)) {
				if (!PageUptodate(page))
					err = -EIO;
				continue;
			}
			z_erofs_do_decompressed_bvec(be, bvec);
			*overlapped = true;
		}
	}

	if (err)
		return err;
	return 0;
}

static int z_erofs_decompress_pcluster(struct z_erofs_decompress_backend *be,
				       int err)
{
	struct erofs_sb_info *const sbi = EROFS_SB(be->sb);
	struct z_erofs_pcluster *pcl = be->pcl;
	unsigned int pclusterpages = z_erofs_pclusterpages(pcl);
	const struct z_erofs_decompressor *decompressor =
				&erofs_decompressors[pcl->algorithmformat];
	unsigned int i, inputsize;
	int err2;
	struct page *page;
	bool overlapped;

	mutex_lock(&pcl->lock);
	be->nr_pages = PAGE_ALIGN(pcl->length + pcl->pageofs_out) >> PAGE_SHIFT;

	/* allocate (de)compressed page arrays if cannot be kept on stack */
	be->decompressed_pages = NULL;
	be->compressed_pages = NULL;
	be->onstack_used = 0;
	if (be->nr_pages <= Z_EROFS_ONSTACK_PAGES) {
		be->decompressed_pages = be->onstack_pages;
		be->onstack_used = be->nr_pages;
		memset(be->decompressed_pages, 0,
		       sizeof(struct page *) * be->nr_pages);
	}

	if (pclusterpages + be->onstack_used <= Z_EROFS_ONSTACK_PAGES)
		be->compressed_pages = be->onstack_pages + be->onstack_used;

	if (!be->decompressed_pages)
		be->decompressed_pages =
			kvcalloc(be->nr_pages, sizeof(struct page *),
				 GFP_KERNEL | __GFP_NOFAIL);
	if (!be->compressed_pages)
		be->compressed_pages =
			kvcalloc(pclusterpages, sizeof(struct page *),
				 GFP_KERNEL | __GFP_NOFAIL);

	z_erofs_parse_out_bvecs(be);
	err2 = z_erofs_parse_in_bvecs(be, &overlapped);
	if (err2)
		err = err2;
	if (err)
		goto out;

	if (z_erofs_is_inline_pcluster(pcl))
		inputsize = pcl->tailpacking_size;
	else
		inputsize = pclusterpages * PAGE_SIZE;

	err = decompressor->decompress(&(struct z_erofs_decompress_req) {
					.sb = be->sb,
					.in = be->compressed_pages,
					.out = be->decompressed_pages,
					.pageofs_in = pcl->pageofs_in,
					.pageofs_out = pcl->pageofs_out,
					.inputsize = inputsize,
					.outputsize = pcl->length,
					.alg = pcl->algorithmformat,
					.inplace_io = overlapped,
					.partial_decoding = pcl->partial,
					.fillgaps = pcl->multibases,
				 }, be->pagepool);

out:
	/* must handle all compressed pages before actual file pages */
	if (z_erofs_is_inline_pcluster(pcl)) {
		page = pcl->compressed_bvecs[0].page;
		WRITE_ONCE(pcl->compressed_bvecs[0].page, NULL);
		put_page(page);
	} else {
		for (i = 0; i < pclusterpages; ++i) {
			page = pcl->compressed_bvecs[i].page;

			if (erofs_page_is_managed(sbi, page))
				continue;

			/* recycle all individual short-lived pages */
			(void)z_erofs_put_shortlivedpage(be->pagepool, page);
			WRITE_ONCE(pcl->compressed_bvecs[i].page, NULL);
		}
	}
	if (be->compressed_pages < be->onstack_pages ||
	    be->compressed_pages >= be->onstack_pages + Z_EROFS_ONSTACK_PAGES)
		kvfree(be->compressed_pages);
	z_erofs_fill_other_copies(be, err);

	for (i = 0; i < be->nr_pages; ++i) {
		page = be->decompressed_pages[i];
		if (!page)
			continue;

		DBG_BUGON(z_erofs_page_is_invalidated(page));

		/* recycle all individual short-lived pages */
		if (z_erofs_put_shortlivedpage(be->pagepool, page))
			continue;
		z_erofs_onlinepage_endio(page, err);
	}

	if (be->decompressed_pages != be->onstack_pages)
		kvfree(be->decompressed_pages);

	pcl->length = 0;
	pcl->partial = true;
	pcl->multibases = false;
	pcl->bvset.nextpage = NULL;
	pcl->vcnt = 0;

	/* pcluster lock MUST be taken before the following line */
	WRITE_ONCE(pcl->next, Z_EROFS_PCLUSTER_NIL);
	mutex_unlock(&pcl->lock);
	return err;
}

static void z_erofs_decompress_queue(const struct z_erofs_decompressqueue *io,
				     struct page **pagepool)
{
	struct z_erofs_decompress_backend be = {
		.sb = io->sb,
		.pagepool = pagepool,
		.decompressed_secondary_bvecs =
			LIST_HEAD_INIT(be.decompressed_secondary_bvecs),
	};
	z_erofs_next_pcluster_t owned = io->head;

	while (owned != Z_EROFS_PCLUSTER_TAIL) {
		DBG_BUGON(owned == Z_EROFS_PCLUSTER_NIL);

		be.pcl = container_of(owned, struct z_erofs_pcluster, next);
		owned = READ_ONCE(be.pcl->next);

		z_erofs_decompress_pcluster(&be, io->eio ? -EIO : 0);
		if (z_erofs_is_inline_pcluster(be.pcl))
			z_erofs_free_pcluster(be.pcl);
		else
			erofs_workgroup_put(&be.pcl->obj);
	}
}

static void z_erofs_decompressqueue_work(struct work_struct *work)
{
	struct z_erofs_decompressqueue *bgq =
		container_of(work, struct z_erofs_decompressqueue, u.work);
	struct page *pagepool = NULL;

	DBG_BUGON(bgq->head == Z_EROFS_PCLUSTER_TAIL);
	z_erofs_decompress_queue(bgq, &pagepool);
	erofs_release_pages(&pagepool);
	kvfree(bgq);
}

#ifdef CONFIG_EROFS_FS_PCPU_KTHREAD
static void z_erofs_decompressqueue_kthread_work(struct kthread_work *work)
{
	z_erofs_decompressqueue_work((struct work_struct *)work);
}
#endif

static void z_erofs_decompress_kickoff(struct z_erofs_decompressqueue *io,
				       int bios)
{
	struct erofs_sb_info *const sbi = EROFS_SB(io->sb);

	/* wake up the caller thread for sync decompression */
	if (io->sync) {
		if (!atomic_add_return(bios, &io->pending_bios))
			complete(&io->u.done);
		return;
	}

	if (atomic_add_return(bios, &io->pending_bios))
		return;
	/* Use (kthread_)work and sync decompression for atomic contexts only */
	if (!in_task() || irqs_disabled() || rcu_read_lock_any_held()) {
#ifdef CONFIG_EROFS_FS_PCPU_KTHREAD
		struct kthread_worker *worker;

		rcu_read_lock();
		worker = rcu_dereference(
				z_erofs_pcpu_workers[raw_smp_processor_id()]);
		if (!worker) {
			INIT_WORK(&io->u.work, z_erofs_decompressqueue_work);
			queue_work(z_erofs_workqueue, &io->u.work);
		} else {
			kthread_queue_work(worker, &io->u.kthread_work);
		}
		rcu_read_unlock();
#else
		queue_work(z_erofs_workqueue, &io->u.work);
#endif
		/* enable sync decompression for readahead */
		if (sbi->opt.sync_decompress == EROFS_SYNC_DECOMPRESS_AUTO)
			sbi->opt.sync_decompress = EROFS_SYNC_DECOMPRESS_FORCE_ON;
		return;
	}
	z_erofs_decompressqueue_work(&io->u.work);
}

static struct page *pickup_page_for_submission(struct z_erofs_pcluster *pcl,
					       unsigned int nr,
					       struct page **pagepool,
					       struct address_space *mc)
{
	const pgoff_t index = pcl->obj.index;
	gfp_t gfp = mapping_gfp_mask(mc);
	bool tocache = false;

	struct address_space *mapping;
	struct page *oldpage, *page;
	int justfound;

repeat:
	page = READ_ONCE(pcl->compressed_bvecs[nr].page);
	oldpage = page;

	if (!page)
		goto out_allocpage;

	justfound = (unsigned long)page & 1UL;
	page = (struct page *)((unsigned long)page & ~1UL);

	/*
	 * preallocated cached pages, which is used to avoid direct reclaim
	 * otherwise, it will go inplace I/O path instead.
	 */
	if (page->private == Z_EROFS_PREALLOCATED_PAGE) {
		WRITE_ONCE(pcl->compressed_bvecs[nr].page, page);
		set_page_private(page, 0);
		tocache = true;
		goto out_tocache;
	}
	mapping = READ_ONCE(page->mapping);

	/*
	 * file-backed online pages in plcuster are all locked steady,
	 * therefore it is impossible for `mapping' to be NULL.
	 */
	if (mapping && mapping != mc)
		/* ought to be unmanaged pages */
		goto out;

	/* directly return for shortlived page as well */
	if (z_erofs_is_shortlived_page(page))
		goto out;

	lock_page(page);

	/* only true if page reclaim goes wrong, should never happen */
	DBG_BUGON(justfound && PagePrivate(page));

	/* the page is still in manage cache */
	if (page->mapping == mc) {
		WRITE_ONCE(pcl->compressed_bvecs[nr].page, page);

		if (!PagePrivate(page)) {
			/*
			 * impossible to be !PagePrivate(page) for
			 * the current restriction as well if
			 * the page is already in compressed_bvecs[].
			 */
			DBG_BUGON(!justfound);

			justfound = 0;
			set_page_private(page, (unsigned long)pcl);
			SetPagePrivate(page);
		}

		/* no need to submit io if it is already up-to-date */
		if (PageUptodate(page)) {
			unlock_page(page);
			page = NULL;
		}
		goto out;
	}

	/*
	 * the managed page has been truncated, it's unsafe to
	 * reuse this one, let's allocate a new cache-managed page.
	 */
	DBG_BUGON(page->mapping);
	DBG_BUGON(!justfound);

	tocache = true;
	unlock_page(page);
	put_page(page);
out_allocpage:
	page = erofs_allocpage(pagepool, gfp | __GFP_NOFAIL);
	if (oldpage != cmpxchg(&pcl->compressed_bvecs[nr].page,
			       oldpage, page)) {
		erofs_pagepool_add(pagepool, page);
		cond_resched();
		goto repeat;
	}
out_tocache:
	if (!tocache || add_to_page_cache_lru(page, mc, index + nr, gfp)) {
		/* turn into temporary page if fails (1 ref) */
		set_page_private(page, Z_EROFS_SHORTLIVED_PAGE);
		goto out;
	}
	attach_page_private(page, pcl);
	/* drop a refcount added by allocpage (then we have 2 refs here) */
	put_page(page);

out:	/* the only exit (for tracing and debugging) */
	return page;
}

static struct z_erofs_decompressqueue *jobqueue_init(struct super_block *sb,
			      struct z_erofs_decompressqueue *fgq, bool *fg)
{
	struct z_erofs_decompressqueue *q;

	if (fg && !*fg) {
		q = kvzalloc(sizeof(*q), GFP_KERNEL | __GFP_NOWARN);
		if (!q) {
			*fg = true;
			goto fg_out;
		}
#ifdef CONFIG_EROFS_FS_PCPU_KTHREAD
		kthread_init_work(&q->u.kthread_work,
				  z_erofs_decompressqueue_kthread_work);
#else
		INIT_WORK(&q->u.work, z_erofs_decompressqueue_work);
#endif
	} else {
fg_out:
		q = fgq;
		init_completion(&fgq->u.done);
		atomic_set(&fgq->pending_bios, 0);
		q->eio = false;
		q->sync = true;
	}
	q->sb = sb;
	q->head = Z_EROFS_PCLUSTER_TAIL;
	return q;
}

/* define decompression jobqueue types */
enum {
	JQ_BYPASS,
	JQ_SUBMIT,
	NR_JOBQUEUES,
};

static void move_to_bypass_jobqueue(struct z_erofs_pcluster *pcl,
				    z_erofs_next_pcluster_t qtail[],
				    z_erofs_next_pcluster_t owned_head)
{
	z_erofs_next_pcluster_t *const submit_qtail = qtail[JQ_SUBMIT];
	z_erofs_next_pcluster_t *const bypass_qtail = qtail[JQ_BYPASS];

	WRITE_ONCE(pcl->next, Z_EROFS_PCLUSTER_TAIL);

	WRITE_ONCE(*submit_qtail, owned_head);
	WRITE_ONCE(*bypass_qtail, &pcl->next);

	qtail[JQ_BYPASS] = &pcl->next;
}

static void z_erofs_decompressqueue_endio(struct bio *bio)
{
	struct z_erofs_decompressqueue *q = bio->bi_private;
	blk_status_t err = bio->bi_status;
	struct bio_vec *bvec;
	struct bvec_iter_all iter_all;

	bio_for_each_segment_all(bvec, bio, iter_all) {
		struct page *page = bvec->bv_page;

		DBG_BUGON(PageUptodate(page));
		DBG_BUGON(z_erofs_page_is_invalidated(page));

		if (erofs_page_is_managed(EROFS_SB(q->sb), page)) {
			if (!err)
				SetPageUptodate(page);
			unlock_page(page);
		}
	}
	if (err)
		q->eio = true;
	z_erofs_decompress_kickoff(q, -1);
	bio_put(bio);
}

static void z_erofs_submit_queue(struct z_erofs_decompress_frontend *f,
				 struct z_erofs_decompressqueue *fgq,
				 bool *force_fg, bool readahead)
{
	struct super_block *sb = f->inode->i_sb;
	struct address_space *mc = MNGD_MAPPING(EROFS_SB(sb));
	z_erofs_next_pcluster_t qtail[NR_JOBQUEUES];
	struct z_erofs_decompressqueue *q[NR_JOBQUEUES];
	z_erofs_next_pcluster_t owned_head = f->owned_head;
	/* bio is NULL initially, so no need to initialize last_{index,bdev} */
	pgoff_t last_index;
	struct block_device *last_bdev;
	unsigned int nr_bios = 0;
	struct bio *bio = NULL;
	unsigned long pflags;
	int memstall = 0;

	/*
	 * if managed cache is enabled, bypass jobqueue is needed,
	 * no need to read from device for all pclusters in this queue.
	 */
	q[JQ_BYPASS] = jobqueue_init(sb, fgq + JQ_BYPASS, NULL);
	q[JQ_SUBMIT] = jobqueue_init(sb, fgq + JQ_SUBMIT, force_fg);

	qtail[JQ_BYPASS] = &q[JQ_BYPASS]->head;
	qtail[JQ_SUBMIT] = &q[JQ_SUBMIT]->head;

	/* by default, all need io submission */
	q[JQ_SUBMIT]->head = owned_head;

	do {
		struct erofs_map_dev mdev;
		struct z_erofs_pcluster *pcl;
		pgoff_t cur, end;
		unsigned int i = 0;
		bool bypass = true;

		DBG_BUGON(owned_head == Z_EROFS_PCLUSTER_NIL);
		pcl = container_of(owned_head, struct z_erofs_pcluster, next);
		owned_head = READ_ONCE(pcl->next);

		if (z_erofs_is_inline_pcluster(pcl)) {
			move_to_bypass_jobqueue(pcl, qtail, owned_head);
			continue;
		}

		/* no device id here, thus it will always succeed */
		mdev = (struct erofs_map_dev) {
			.m_pa = erofs_pos(sb, pcl->obj.index),
		};
		(void)erofs_map_dev(sb, &mdev);

		cur = erofs_blknr(sb, mdev.m_pa);
		end = cur + pcl->pclusterpages;

		do {
			struct page *page;

			page = pickup_page_for_submission(pcl, i++,
					&f->pagepool, mc);
			if (!page)
				continue;

			if (bio && (cur != last_index + 1 ||
				    last_bdev != mdev.m_bdev)) {
submit_bio_retry:
				submit_bio(bio);
				if (memstall) {
					psi_memstall_leave(&pflags);
					memstall = 0;
				}
				bio = NULL;
			}

			if (unlikely(PageWorkingset(page)) && !memstall) {
				psi_memstall_enter(&pflags);
				memstall = 1;
			}

			if (!bio) {
				bio = bio_alloc(mdev.m_bdev, BIO_MAX_VECS,
						REQ_OP_READ, GFP_NOIO);
				bio->bi_end_io = z_erofs_decompressqueue_endio;

				last_bdev = mdev.m_bdev;
				bio->bi_iter.bi_sector = (sector_t)cur <<
					(sb->s_blocksize_bits - 9);
				bio->bi_private = q[JQ_SUBMIT];
				if (readahead)
					bio->bi_opf |= REQ_RAHEAD;
				++nr_bios;
			}

			if (bio_add_page(bio, page, PAGE_SIZE, 0) < PAGE_SIZE)
				goto submit_bio_retry;

			last_index = cur;
			bypass = false;
		} while (++cur < end);

		if (!bypass)
			qtail[JQ_SUBMIT] = &pcl->next;
		else
			move_to_bypass_jobqueue(pcl, qtail, owned_head);
	} while (owned_head != Z_EROFS_PCLUSTER_TAIL);

	if (bio) {
		submit_bio(bio);
		if (memstall)
			psi_memstall_leave(&pflags);
	}

	/*
	 * although background is preferred, no one is pending for submission.
	 * don't issue decompression but drop it directly instead.
	 */
	if (!*force_fg && !nr_bios) {
		kvfree(q[JQ_SUBMIT]);
		return;
	}
	z_erofs_decompress_kickoff(q[JQ_SUBMIT], nr_bios);
}

static void z_erofs_runqueue(struct z_erofs_decompress_frontend *f,
			     bool force_fg, bool ra)
{
	struct z_erofs_decompressqueue io[NR_JOBQUEUES];

	if (f->owned_head == Z_EROFS_PCLUSTER_TAIL)
		return;
	z_erofs_submit_queue(f, io, &force_fg, ra);

	/* handle bypass queue (no i/o pclusters) immediately */
	z_erofs_decompress_queue(&io[JQ_BYPASS], &f->pagepool);

	if (!force_fg)
		return;

	/* wait until all bios are completed */
	wait_for_completion_io(&io[JQ_SUBMIT].u.done);

	/* handle synchronous decompress queue in the caller context */
	z_erofs_decompress_queue(&io[JQ_SUBMIT], &f->pagepool);
}

/*
 * Since partial uptodate is still unimplemented for now, we have to use
 * approximate readmore strategies as a start.
 */
static void z_erofs_pcluster_readmore(struct z_erofs_decompress_frontend *f,
		struct readahead_control *rac, bool backmost)
{
	struct inode *inode = f->inode;
	struct erofs_map_blocks *map = &f->map;
	erofs_off_t cur, end, headoffset = f->headoffset;
	int err;

	if (backmost) {
		if (rac)
			end = headoffset + readahead_length(rac) - 1;
		else
			end = headoffset + PAGE_SIZE - 1;
		map->m_la = end;
		err = z_erofs_map_blocks_iter(inode, map,
					      EROFS_GET_BLOCKS_READMORE);
		if (err)
			return;

		/* expand ra for the trailing edge if readahead */
		if (rac) {
			cur = round_up(map->m_la + map->m_llen, PAGE_SIZE);
			readahead_expand(rac, headoffset, cur - headoffset);
			return;
		}
		end = round_up(end, PAGE_SIZE);
	} else {
		end = round_up(map->m_la, PAGE_SIZE);

		if (!map->m_llen)
			return;
	}

	cur = map->m_la + map->m_llen - 1;
	while ((cur >= end) && (cur < i_size_read(inode))) {
		pgoff_t index = cur >> PAGE_SHIFT;
		struct page *page;

		page = erofs_grab_cache_page_nowait(inode->i_mapping, index);
		if (page) {
			if (PageUptodate(page))
				unlock_page(page);
			else
				(void)z_erofs_do_read_page(f, page);
			put_page(page);
		}

		if (cur < PAGE_SIZE)
			break;
		cur = (index << PAGE_SHIFT) - 1;
	}
}

static int z_erofs_read_folio(struct file *file, struct folio *folio)
{
	struct inode *const inode = folio->mapping->host;
	struct erofs_sb_info *const sbi = EROFS_I_SB(inode);
	struct z_erofs_decompress_frontend f = DECOMPRESS_FRONTEND_INIT(inode);
	int err;

	trace_erofs_read_folio(folio, false);
	f.headoffset = (erofs_off_t)folio->index << PAGE_SHIFT;

	z_erofs_pcluster_readmore(&f, NULL, true);
	err = z_erofs_do_read_page(&f, &folio->page);
	z_erofs_pcluster_readmore(&f, NULL, false);
	z_erofs_pcluster_end(&f);

	/* if some compressed cluster ready, need submit them anyway */
	z_erofs_runqueue(&f, z_erofs_is_sync_decompress(sbi, 0), false);

	if (err && err != -EINTR)
		erofs_err(inode->i_sb, "read error %d @ %lu of nid %llu",
			  err, folio->index, EROFS_I(inode)->nid);

	erofs_put_metabuf(&f.map.buf);
	erofs_release_pages(&f.pagepool);
	return err;
}

static void z_erofs_readahead(struct readahead_control *rac)
{
	struct inode *const inode = rac->mapping->host;
	struct erofs_sb_info *const sbi = EROFS_I_SB(inode);
	struct z_erofs_decompress_frontend f = DECOMPRESS_FRONTEND_INIT(inode);
	struct folio *head = NULL, *folio;
	unsigned int nr_folios;
	int err;

	f.headoffset = readahead_pos(rac);

	z_erofs_pcluster_readmore(&f, rac, true);
	nr_folios = readahead_count(rac);
	trace_erofs_readpages(inode, readahead_index(rac), nr_folios, false);

	while ((folio = readahead_folio(rac))) {
		folio->private = head;
		head = folio;
	}

	/* traverse in reverse order for best metadata I/O performance */
	while (head) {
		folio = head;
		head = folio_get_private(folio);

		err = z_erofs_do_read_page(&f, &folio->page);
		if (err && err != -EINTR)
			erofs_err(inode->i_sb, "readahead error at folio %lu @ nid %llu",
				  folio->index, EROFS_I(inode)->nid);
	}
	z_erofs_pcluster_readmore(&f, rac, false);
	z_erofs_pcluster_end(&f);

	z_erofs_runqueue(&f, z_erofs_is_sync_decompress(sbi, nr_folios), true);
	erofs_put_metabuf(&f.map.buf);
	erofs_release_pages(&f.pagepool);
}

const struct address_space_operations z_erofs_aops = {
	.read_folio = z_erofs_read_folio,
	.readahead = z_erofs_readahead,
};<|MERGE_RESOLUTION|>--- conflicted
+++ resolved
@@ -998,10 +998,6 @@
 
 	if (!(map->m_flags & EROFS_MAP_MAPPED)) {
 		zero_user_segment(page, cur, end);
-<<<<<<< HEAD
-		++spiltted;
-=======
->>>>>>> bd3a9e57
 		tight = false;
 		goto next_part;
 	}
