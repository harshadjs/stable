--- conflicted
+++ resolved
@@ -7,150 +7,6 @@
 #include <asm/unaligned.h>
 #include <trace/events/erofs.h>
 
-<<<<<<< HEAD
-static int z_erofs_do_map_blocks(struct inode *inode,
-				 struct erofs_map_blocks *map,
-				 int flags);
-
-int z_erofs_fill_inode(struct inode *inode)
-{
-	struct erofs_inode *const vi = EROFS_I(inode);
-	struct erofs_sb_info *sbi = EROFS_SB(inode->i_sb);
-
-	if (!erofs_sb_has_big_pcluster(sbi) &&
-	    !erofs_sb_has_ztailpacking(sbi) && !erofs_sb_has_fragments(sbi) &&
-	    vi->datalayout == EROFS_INODE_FLAT_COMPRESSION_LEGACY) {
-		vi->z_advise = 0;
-		vi->z_algorithmtype[0] = 0;
-		vi->z_algorithmtype[1] = 0;
-		vi->z_logical_clusterbits = LOG_BLOCK_SIZE;
-		set_bit(EROFS_I_Z_INITED_BIT, &vi->flags);
-	}
-	inode->i_mapping->a_ops = &z_erofs_aops;
-	return 0;
-}
-
-static int z_erofs_fill_inode_lazy(struct inode *inode)
-{
-	struct erofs_inode *const vi = EROFS_I(inode);
-	struct super_block *const sb = inode->i_sb;
-	int err, headnr;
-	erofs_off_t pos;
-	struct erofs_buf buf = __EROFS_BUF_INITIALIZER;
-	void *kaddr;
-	struct z_erofs_map_header *h;
-
-	if (test_bit(EROFS_I_Z_INITED_BIT, &vi->flags)) {
-		/*
-		 * paired with smp_mb() at the end of the function to ensure
-		 * fields will only be observed after the bit is set.
-		 */
-		smp_mb();
-		return 0;
-	}
-
-	if (wait_on_bit_lock(&vi->flags, EROFS_I_BL_Z_BIT, TASK_KILLABLE))
-		return -ERESTARTSYS;
-
-	err = 0;
-	if (test_bit(EROFS_I_Z_INITED_BIT, &vi->flags))
-		goto out_unlock;
-
-	pos = ALIGN(erofs_iloc(inode) + vi->inode_isize + vi->xattr_isize, 8);
-	kaddr = erofs_read_metabuf(&buf, sb, erofs_blknr(pos), EROFS_KMAP);
-	if (IS_ERR(kaddr)) {
-		err = PTR_ERR(kaddr);
-		goto out_unlock;
-	}
-
-	h = kaddr + erofs_blkoff(pos);
-	/*
-	 * if the highest bit of the 8-byte map header is set, the whole file
-	 * is stored in the packed inode. The rest bits keeps z_fragmentoff.
-	 */
-	if (h->h_clusterbits >> Z_EROFS_FRAGMENT_INODE_BIT) {
-		vi->z_advise = Z_EROFS_ADVISE_FRAGMENT_PCLUSTER;
-		vi->z_fragmentoff = le64_to_cpu(*(__le64 *)h) ^ (1ULL << 63);
-		vi->z_tailextent_headlcn = 0;
-		goto done;
-	}
-	vi->z_advise = le16_to_cpu(h->h_advise);
-	vi->z_algorithmtype[0] = h->h_algorithmtype & 15;
-	vi->z_algorithmtype[1] = h->h_algorithmtype >> 4;
-
-	headnr = 0;
-	if (vi->z_algorithmtype[0] >= Z_EROFS_COMPRESSION_MAX ||
-	    vi->z_algorithmtype[++headnr] >= Z_EROFS_COMPRESSION_MAX) {
-		erofs_err(sb, "unknown HEAD%u format %u for nid %llu, please upgrade kernel",
-			  headnr + 1, vi->z_algorithmtype[headnr], vi->nid);
-		err = -EOPNOTSUPP;
-		goto out_put_metabuf;
-	}
-
-	vi->z_logical_clusterbits = LOG_BLOCK_SIZE + (h->h_clusterbits & 7);
-	if (!erofs_sb_has_big_pcluster(EROFS_SB(sb)) &&
-	    vi->z_advise & (Z_EROFS_ADVISE_BIG_PCLUSTER_1 |
-			    Z_EROFS_ADVISE_BIG_PCLUSTER_2)) {
-		erofs_err(sb, "per-inode big pcluster without sb feature for nid %llu",
-			  vi->nid);
-		err = -EFSCORRUPTED;
-		goto out_put_metabuf;
-	}
-	if (vi->datalayout == EROFS_INODE_FLAT_COMPRESSION &&
-	    !(vi->z_advise & Z_EROFS_ADVISE_BIG_PCLUSTER_1) ^
-	    !(vi->z_advise & Z_EROFS_ADVISE_BIG_PCLUSTER_2)) {
-		erofs_err(sb, "big pcluster head1/2 of compact indexes should be consistent for nid %llu",
-			  vi->nid);
-		err = -EFSCORRUPTED;
-		goto out_put_metabuf;
-	}
-
-	if (vi->z_advise & Z_EROFS_ADVISE_INLINE_PCLUSTER) {
-		struct erofs_map_blocks map = {
-			.buf = __EROFS_BUF_INITIALIZER
-		};
-
-		vi->z_idata_size = le16_to_cpu(h->h_idata_size);
-		err = z_erofs_do_map_blocks(inode, &map,
-					    EROFS_GET_BLOCKS_FINDTAIL);
-		erofs_put_metabuf(&map.buf);
-
-		if (!map.m_plen ||
-		    erofs_blkoff(map.m_pa) + map.m_plen > EROFS_BLKSIZ) {
-			erofs_err(sb, "invalid tail-packing pclustersize %llu",
-				  map.m_plen);
-			err = -EFSCORRUPTED;
-		}
-		if (err < 0)
-			goto out_put_metabuf;
-	}
-
-	if (vi->z_advise & Z_EROFS_ADVISE_FRAGMENT_PCLUSTER &&
-	    !(h->h_clusterbits >> Z_EROFS_FRAGMENT_INODE_BIT)) {
-		struct erofs_map_blocks map = {
-			.buf = __EROFS_BUF_INITIALIZER
-		};
-
-		vi->z_fragmentoff = le32_to_cpu(h->h_fragmentoff);
-		err = z_erofs_do_map_blocks(inode, &map,
-					    EROFS_GET_BLOCKS_FINDTAIL);
-		erofs_put_metabuf(&map.buf);
-		if (err < 0)
-			goto out_put_metabuf;
-	}
-done:
-	/* paired with smp_mb() at the beginning of the function */
-	smp_mb();
-	set_bit(EROFS_I_Z_INITED_BIT, &vi->flags);
-out_put_metabuf:
-	erofs_put_metabuf(&buf);
-out_unlock:
-	clear_and_wake_up_bit(EROFS_I_BL_Z_BIT, &vi->flags);
-	return err;
-}
-
-=======
->>>>>>> 98817289
 struct z_erofs_maprecorder {
 	struct inode *inode;
 	struct erofs_map_blocks *map;
@@ -171,18 +27,10 @@
 {
 	struct inode *const inode = m->inode;
 	struct erofs_inode *const vi = EROFS_I(inode);
-<<<<<<< HEAD
-	const erofs_off_t pos =
-		Z_EROFS_VLE_LEGACY_INDEX_ALIGN(erofs_iloc(inode) +
-				vi->inode_isize + vi->xattr_isize) +
-		lcn * sizeof(struct z_erofs_vle_decompressed_index);
-	struct z_erofs_vle_decompressed_index *di;
-=======
 	const erofs_off_t pos = Z_EROFS_FULL_INDEX_ALIGN(erofs_iloc(inode) +
 			vi->inode_isize + vi->xattr_isize) +
 			lcn * sizeof(struct z_erofs_lcluster_index);
 	struct z_erofs_lcluster_index *di;
->>>>>>> 98817289
 	unsigned int advise, type;
 
 	m->kaddr = erofs_read_metabuf(&m->map->buf, inode->i_sb,
@@ -385,11 +233,7 @@
 	struct erofs_inode *const vi = EROFS_I(inode);
 	const erofs_off_t ebase = sizeof(struct z_erofs_map_header) +
 		ALIGN(erofs_iloc(inode) + vi->inode_isize + vi->xattr_isize, 8);
-<<<<<<< HEAD
-	const unsigned int totalidx = DIV_ROUND_UP(inode->i_size, EROFS_BLKSIZ);
-=======
 	unsigned int totalidx = erofs_iblks(inode);
->>>>>>> 98817289
 	unsigned int compacted_4b_initial, compacted_2b;
 	unsigned int amortizedshift;
 	erofs_off_t pos;
@@ -697,30 +541,15 @@
 			goto unmap_out;
 	}
 
-<<<<<<< HEAD
-	if (m.headtype == Z_EROFS_VLE_CLUSTER_TYPE_PLAIN) {
-=======
 	if (m.headtype == Z_EROFS_LCLUSTER_TYPE_PLAIN) {
->>>>>>> 98817289
 		if (map->m_llen > map->m_plen) {
 			DBG_BUGON(1);
 			err = -EFSCORRUPTED;
 			goto unmap_out;
 		}
-<<<<<<< HEAD
-		if (vi->z_advise & Z_EROFS_ADVISE_INTERLACED_PCLUSTER)
-			map->m_algorithmformat =
-				Z_EROFS_COMPRESSION_INTERLACED;
-		else
-			map->m_algorithmformat =
-				Z_EROFS_COMPRESSION_SHIFTED;
-	} else if (m.headtype == Z_EROFS_VLE_CLUSTER_TYPE_HEAD2) {
-		map->m_algorithmformat = vi->z_algorithmtype[1];
-=======
 		afmt = vi->z_advise & Z_EROFS_ADVISE_INTERLACED_PCLUSTER ?
 			Z_EROFS_COMPRESSION_INTERLACED :
 			Z_EROFS_COMPRESSION_SHIFTED;
->>>>>>> 98817289
 	} else {
 		afmt = m.headtype == Z_EROFS_LCLUSTER_TYPE_HEAD2 ?
 			vi->z_algorithmtype[1] : vi->z_algorithmtype[0];
@@ -745,11 +574,6 @@
 
 unmap_out:
 	erofs_unmap_metabuf(&m.map->buf);
-<<<<<<< HEAD
-	erofs_dbg("%s, m_la %llu m_pa %llu m_llen %llu m_plen %llu m_flags 0%o",
-		  __func__, map->m_la, map->m_pa,
-		  map->m_llen, map->m_plen, map->m_flags);
-=======
 	return err;
 }
 
@@ -869,7 +693,6 @@
 	erofs_put_metabuf(&buf);
 out_unlock:
 	clear_and_wake_up_bit(EROFS_I_BL_Z_BIT, &vi->flags);
->>>>>>> 98817289
 	return err;
 }
 
