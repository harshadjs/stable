--- conflicted
+++ resolved
@@ -638,18 +638,6 @@
 			      const char *func, unsigned int line)
 {
 	journal_t *journal = EXT4_SB(sb)->s_journal;
-<<<<<<< HEAD
-
-	if (test_opt(sb, WARN_ON_ERROR))
-		WARN_ON_ONCE(1);
-
-	if (sb_rdonly(sb) || test_opt(sb, ERRORS_CONT))
-		return;
-
-	ext4_set_mount_flag(sb, EXT4_MF_FS_ABORTED);
-	if (journal)
-		jbd2_journal_abort(journal, -EIO);
-=======
 	bool continue_fs = !force_ro && test_opt(sb, ERRORS_CONT);
 
 	EXT4_SB(sb)->s_mount_state |= EXT4_ERROR_FS;
@@ -676,7 +664,6 @@
 			ext4_commit_super(sb);
 	}
 
->>>>>>> 3b17187f
 	/*
 	 * We force ERRORS_RO behavior when system is rebooting. Otherwise we
 	 * could panic during 'reboot -f' as the underlying device got already
@@ -2988,172 +2975,6 @@
 	return 1;
 }
 
-<<<<<<< HEAD
-/* ext4_orphan_cleanup() walks a singly-linked list of inodes (starting at
- * the superblock) which were deleted from all directories, but held open by
- * a process at the time of a crash.  We walk the list and try to delete these
- * inodes at recovery time (only with a read-write filesystem).
- *
- * In order to keep the orphan inode chain consistent during traversal (in
- * case of crash during recovery), we link each inode into the superblock
- * orphan list_head and handle it the same way as an inode deletion during
- * normal operation (which journals the operations for us).
- *
- * We only do an iget() and an iput() on each inode, which is very safe if we
- * accidentally point at an in-use or already deleted inode.  The worst that
- * can happen in this case is that we get a "bit already cleared" message from
- * ext4_free_inode().  The only reason we would point at a wrong inode is if
- * e2fsck was run on this filesystem, and it must have already done the orphan
- * inode cleanup for us, so we can safely abort without any further action.
- */
-static void ext4_orphan_cleanup(struct super_block *sb,
-				struct ext4_super_block *es)
-{
-	unsigned int s_flags = sb->s_flags;
-	int ret, nr_orphans = 0, nr_truncates = 0;
-#ifdef CONFIG_QUOTA
-	int quota_update = 0;
-	int i;
-#endif
-	if (!es->s_last_orphan) {
-		jbd_debug(4, "no orphan inodes to clean up\n");
-		return;
-	}
-
-	if (bdev_read_only(sb->s_bdev)) {
-		ext4_msg(sb, KERN_ERR, "write access "
-			"unavailable, skipping orphan cleanup");
-		return;
-	}
-
-	/* Check if feature set would not allow a r/w mount */
-	if (!ext4_feature_set_ok(sb, 0)) {
-		ext4_msg(sb, KERN_INFO, "Skipping orphan cleanup due to "
-			 "unknown ROCOMPAT features");
-		return;
-	}
-
-	if (EXT4_SB(sb)->s_mount_state & EXT4_ERROR_FS) {
-		/* don't clear list on RO mount w/ errors */
-		if (es->s_last_orphan && !(s_flags & SB_RDONLY)) {
-			ext4_msg(sb, KERN_INFO, "Errors on filesystem, "
-				  "clearing orphan list.\n");
-			es->s_last_orphan = 0;
-		}
-		jbd_debug(1, "Skipping orphan recovery on fs with errors.\n");
-		return;
-	}
-
-	if (s_flags & SB_RDONLY) {
-		ext4_msg(sb, KERN_INFO, "orphan cleanup on readonly fs");
-		sb->s_flags &= ~SB_RDONLY;
-	}
-#ifdef CONFIG_QUOTA
-	/*
-	 * Turn on quotas which were not enabled for read-only mounts if
-	 * filesystem has quota feature, so that they are updated correctly.
-	 */
-	if (ext4_has_feature_quota(sb) && (s_flags & SB_RDONLY)) {
-		int ret = ext4_enable_quotas(sb);
-
-		if (!ret)
-			quota_update = 1;
-		else
-			ext4_msg(sb, KERN_ERR,
-				"Cannot turn on quotas: error %d", ret);
-	}
-
-	/* Turn on journaled quotas used for old sytle */
-	for (i = 0; i < EXT4_MAXQUOTAS; i++) {
-		if (EXT4_SB(sb)->s_qf_names[i]) {
-			int ret = ext4_quota_on_mount(sb, i);
-
-			if (!ret)
-				quota_update = 1;
-			else
-				ext4_msg(sb, KERN_ERR,
-					"Cannot turn on journaled "
-					"quota: type %d: error %d", i, ret);
-		}
-	}
-#endif
-
-	while (es->s_last_orphan) {
-		struct inode *inode;
-
-		/*
-		 * We may have encountered an error during cleanup; if
-		 * so, skip the rest.
-		 */
-		if (EXT4_SB(sb)->s_mount_state & EXT4_ERROR_FS) {
-			jbd_debug(1, "Skipping orphan recovery on fs with errors.\n");
-			es->s_last_orphan = 0;
-			break;
-		}
-
-		inode = ext4_orphan_get(sb, le32_to_cpu(es->s_last_orphan));
-		if (IS_ERR(inode)) {
-			es->s_last_orphan = 0;
-			break;
-		}
-
-		list_add(&EXT4_I(inode)->i_orphan, &EXT4_SB(sb)->s_orphan);
-		dquot_initialize(inode);
-		if (inode->i_nlink) {
-			if (test_opt(sb, DEBUG))
-				ext4_msg(sb, KERN_DEBUG,
-					"%s: truncating inode %lu to %lld bytes",
-					__func__, inode->i_ino, inode->i_size);
-			jbd_debug(2, "truncating inode %lu to %lld bytes\n",
-				  inode->i_ino, inode->i_size);
-			inode_lock(inode);
-			truncate_inode_pages(inode->i_mapping, inode->i_size);
-			ret = ext4_truncate(inode);
-			if (ret) {
-				/*
-				 * We need to clean up the in-core orphan list
-				 * manually if ext4_truncate() failed to get a
-				 * transaction handle.
-				 */
-				ext4_orphan_del(NULL, inode);
-				ext4_std_error(inode->i_sb, ret);
-			}
-			inode_unlock(inode);
-			nr_truncates++;
-		} else {
-			if (test_opt(sb, DEBUG))
-				ext4_msg(sb, KERN_DEBUG,
-					"%s: deleting unreferenced inode %lu",
-					__func__, inode->i_ino);
-			jbd_debug(2, "deleting unreferenced inode %lu\n",
-				  inode->i_ino);
-			nr_orphans++;
-		}
-		iput(inode);  /* The delete magic happens here! */
-	}
-
-#define PLURAL(x) (x), ((x) == 1) ? "" : "s"
-
-	if (nr_orphans)
-		ext4_msg(sb, KERN_INFO, "%d orphan inode%s deleted",
-		       PLURAL(nr_orphans));
-	if (nr_truncates)
-		ext4_msg(sb, KERN_INFO, "%d truncate%s cleaned up",
-		       PLURAL(nr_truncates));
-#ifdef CONFIG_QUOTA
-	/* Turn off quotas if they were enabled for orphan cleanup */
-	if (quota_update) {
-		for (i = 0; i < EXT4_MAXQUOTAS; i++) {
-			if (sb_dqopt(sb)->files[i])
-				dquot_quota_off(sb, i);
-		}
-	}
-#endif
-	sb->s_flags = s_flags; /* Restore SB_RDONLY status */
-}
-
-=======
->>>>>>> 3b17187f
 /*
  * Maximal extent format file size.
  * Resulting logical blkno at s_maxbytes must fit in our on-disk
@@ -5564,20 +5385,9 @@
 /* Copy state of EXT4_SB(sb) into buffer for on-disk superblock */
 static void ext4_update_super(struct super_block *sb)
 {
-<<<<<<< HEAD
-	struct ext4_super_block *es = EXT4_SB(sb)->s_es;
-	struct buffer_head *sbh = EXT4_SB(sb)->s_sbh;
-	int error = 0;
-
-	if (!sbh)
-		return -EINVAL;
-	if (block_device_ejected(sb))
-		return -ENODEV;
-=======
 	struct ext4_sb_info *sbi = EXT4_SB(sb);
 	struct ext4_super_block *es = sbi->s_es;
 	struct buffer_head *sbh = sbi->s_sbh;
->>>>>>> 3b17187f
 
 	lock_buffer(sbh);
 	/*
