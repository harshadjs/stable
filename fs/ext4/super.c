--- conflicted
+++ resolved
@@ -5488,23 +5488,11 @@
 	 */
 	if (!(sb->s_flags & SB_RDONLY))
 		ext4_update_tstamp(es, s_wtime);
-<<<<<<< HEAD
 	es->s_kbytes_written =
-		cpu_to_le64(EXT4_SB(sb)->s_kbytes_written +
+		cpu_to_le64(sbi->s_kbytes_written +
 		    ((part_stat_read(sb->s_bdev, sectors[STAT_WRITE]) -
-		      EXT4_SB(sb)->s_sectors_written_start) >> 1));
-	if (percpu_counter_initialized(&EXT4_SB(sb)->s_freeclusters_counter))
-=======
-	if (sb->s_bdev->bd_part)
-		es->s_kbytes_written =
-			cpu_to_le64(sbi->s_kbytes_written +
-			    ((part_stat_read(sb->s_bdev->bd_part,
-					     sectors[STAT_WRITE]) -
-			      sbi->s_sectors_written_start) >> 1));
-	else
-		es->s_kbytes_written = cpu_to_le64(sbi->s_kbytes_written);
+		      sbi->s_sectors_written_start) >> 1));
 	if (percpu_counter_initialized(&sbi->s_freeclusters_counter))
->>>>>>> e9f53353
 		ext4_free_blocks_count_set(es,
 			EXT4_C2B(sbi, percpu_counter_sum_positive(
 				&sbi->s_freeclusters_counter)));
