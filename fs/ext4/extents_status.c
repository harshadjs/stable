--- conflicted
+++ resolved
@@ -933,11 +933,7 @@
 		goto retry;
 
 	ext4_es_print_tree(inode);
-<<<<<<< HEAD
-	return 0;
-=======
 	return;
->>>>>>> 98817289
 }
 
 /*
@@ -1539,11 +1535,7 @@
 
 	ext4_es_print_tree(inode);
 	ext4_da_release_space(inode, reserved);
-<<<<<<< HEAD
-	return 0;
-=======
 	return;
->>>>>>> 98817289
 }
 
 static int __es_shrink(struct ext4_sb_info *sbi, int nr_to_scan,
@@ -2133,11 +2125,7 @@
 
 	ext4_es_print_tree(inode);
 	ext4_print_pending_tree(inode);
-<<<<<<< HEAD
-	return 0;
-=======
 	return;
->>>>>>> 98817289
 }
 
 /*
