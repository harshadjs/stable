// SPDX-License-Identifier: GPL-2.0
/*
 * Data verification functions, i.e. hooks for ->readahead()
 *
 * Copyright 2019 Google LLC
 */

#include "fsverity_private.h"

#include <crypto/hash.h>
#include <linux/bio.h>

static struct workqueue_struct *fsverity_read_workqueue;

<<<<<<< HEAD
static inline int cmp_hashes(const struct fsverity_info *vi,
			     const u8 *want_hash, const u8 *real_hash,
			     u64 data_pos, int level)
{
	const unsigned int hsize = vi->tree_params.digest_size;

	if (memcmp(want_hash, real_hash, hsize) == 0)
		return 0;

	fsverity_err(vi->inode,
		     "FILE CORRUPTED! pos=%llu, level=%d, want_hash=%s:%*phN, real_hash=%s:%*phN",
		     data_pos, level,
		     vi->tree_params.hash_alg->name, hsize, want_hash,
		     vi->tree_params.hash_alg->name, hsize, real_hash);
	return -EBADMSG;
}

=======
>>>>>>> 238589d0
/*
 * Returns true if the hash block with index @hblock_idx in the tree, located in
 * @hpage, has already been verified.
 */
static bool is_hash_block_verified(struct fsverity_info *vi, struct page *hpage,
				   unsigned long hblock_idx)
{
	bool verified;
	unsigned int blocks_per_page;
	unsigned int i;

	/*
	 * When the Merkle tree block size and page size are the same, then the
	 * ->hash_block_verified bitmap isn't allocated, and we use PG_checked
	 * to directly indicate whether the page's block has been verified.
	 *
	 * Using PG_checked also guarantees that we re-verify hash pages that
	 * get evicted and re-instantiated from the backing storage, as new
	 * pages always start out with PG_checked cleared.
	 */
	if (!vi->hash_block_verified)
		return PageChecked(hpage);

	/*
	 * When the Merkle tree block size and page size differ, we use a bitmap
	 * to indicate whether each hash block has been verified.
	 *
	 * However, we still need to ensure that hash pages that get evicted and
	 * re-instantiated from the backing storage are re-verified.  To do
	 * this, we use PG_checked again, but now it doesn't really mean
	 * "checked".  Instead, now it just serves as an indicator for whether
	 * the hash page is newly instantiated or not.
	 *
	 * The first thread that sees PG_checked=0 must clear the corresponding
	 * bitmap bits, then set PG_checked=1.  This requires a spinlock.  To
	 * avoid having to take this spinlock in the common case of
	 * PG_checked=1, we start with an opportunistic lockless read.
	 */
	if (PageChecked(hpage)) {
		/*
		 * A read memory barrier is needed here to give ACQUIRE
		 * semantics to the above PageChecked() test.
		 */
		smp_rmb();
		return test_bit(hblock_idx, vi->hash_block_verified);
	}
	spin_lock(&vi->hash_page_init_lock);
	if (PageChecked(hpage)) {
		verified = test_bit(hblock_idx, vi->hash_block_verified);
	} else {
		blocks_per_page = vi->tree_params.blocks_per_page;
		hblock_idx = round_down(hblock_idx, blocks_per_page);
		for (i = 0; i < blocks_per_page; i++)
			clear_bit(hblock_idx + i, vi->hash_block_verified);
		/*
		 * A write memory barrier is needed here to give RELEASE
		 * semantics to the below SetPageChecked() operation.
		 */
		smp_wmb();
		SetPageChecked(hpage);
		verified = false;
	}
	spin_unlock(&vi->hash_page_init_lock);
	return verified;
}

/*
 * Verify a single data block against the file's Merkle tree.
 *
 * In principle, we need to verify the entire path to the root node.  However,
 * for efficiency the filesystem may cache the hash blocks.  Therefore we need
 * only ascend the tree until an already-verified hash block is seen, and then
 * verify the path to that block.
 *
 * Return: %true if the data block is valid, else %false.
 */
static bool
verify_data_block(struct inode *inode, struct fsverity_info *vi,
		  const void *data, u64 data_pos, unsigned long max_ra_pages)
{
	const struct merkle_tree_params *params = &vi->tree_params;
	const unsigned int hsize = params->digest_size;
	int level;
	u8 _want_hash[FS_VERITY_MAX_DIGEST_SIZE];
	const u8 *want_hash;
	u8 real_hash[FS_VERITY_MAX_DIGEST_SIZE];
	/* The hash blocks that are traversed, indexed by level */
	struct {
		/* Page containing the hash block */
		struct page *page;
		/* Mapped address of the hash block (will be within @page) */
		const void *addr;
		/* Index of the hash block in the tree overall */
		unsigned long index;
		/* Byte offset of the wanted hash relative to @addr */
		unsigned int hoffset;
	} hblocks[FS_VERITY_MAX_LEVELS];
	/*
	 * The index of the previous level's block within that level; also the
	 * index of that block's hash within the current level.
	 */
	u64 hidx = data_pos >> params->log_blocksize;

	/* Up to 1 + FS_VERITY_MAX_LEVELS pages may be mapped at once */
	BUILD_BUG_ON(1 + FS_VERITY_MAX_LEVELS > KM_MAX_IDX);

	/* Up to 1 + FS_VERITY_MAX_LEVELS pages may be mapped at once */
	BUILD_BUG_ON(1 + FS_VERITY_MAX_LEVELS > KM_MAX_IDX);

	if (unlikely(data_pos >= inode->i_size)) {
		/*
		 * This can happen in the data page spanning EOF when the Merkle
		 * tree block size is less than the page size.  The Merkle tree
		 * doesn't cover data blocks fully past EOF.  But the entire
		 * page spanning EOF can be visible to userspace via a mmap, and
		 * any part past EOF should be all zeroes.  Therefore, we need
		 * to verify that any data blocks fully past EOF are all zeroes.
		 */
		if (memchr_inv(data, 0, params->block_size)) {
			fsverity_err(inode,
				     "FILE CORRUPTED!  Data past EOF is not zeroed");
			return false;
		}
		return true;
	}

	/*
	 * Starting at the leaf level, ascend the tree saving hash blocks along
	 * the way until we find a hash block that has already been verified, or
	 * until we reach the root.
	 */
	for (level = 0; level < params->num_levels; level++) {
		unsigned long next_hidx;
		unsigned long hblock_idx;
		pgoff_t hpage_idx;
		unsigned int hblock_offset_in_page;
		unsigned int hoffset;
		struct page *hpage;
		const void *haddr;

		/*
		 * The index of the block in the current level; also the index
		 * of that block's hash within the next level.
		 */
		next_hidx = hidx >> params->log_arity;

		/* Index of the hash block in the tree overall */
		hblock_idx = params->level_start[level] + next_hidx;

		/* Index of the hash page in the tree overall */
		hpage_idx = hblock_idx >> params->log_blocks_per_page;

		/* Byte offset of the hash block within the page */
		hblock_offset_in_page =
			(hblock_idx << params->log_blocksize) & ~PAGE_MASK;

		/* Byte offset of the hash within the block */
		hoffset = (hidx << params->log_digestsize) &
			  (params->block_size - 1);

		hpage = inode->i_sb->s_vop->read_merkle_tree_page(inode,
				hpage_idx, level == 0 ? min(max_ra_pages,
					params->tree_pages - hpage_idx) : 0);
		if (IS_ERR(hpage)) {
			fsverity_err(inode,
				     "Error %ld reading Merkle tree page %lu",
				     PTR_ERR(hpage), hpage_idx);
			goto error;
		}
		haddr = kmap_local_page(hpage) + hblock_offset_in_page;
		if (is_hash_block_verified(vi, hpage, hblock_idx)) {
			memcpy(_want_hash, haddr + hoffset, hsize);
			want_hash = _want_hash;
			kunmap_local(haddr);
			put_page(hpage);
			goto descend;
		}
		hblocks[level].page = hpage;
		hblocks[level].addr = haddr;
		hblocks[level].index = hblock_idx;
		hblocks[level].hoffset = hoffset;
		hidx = next_hidx;
	}

	want_hash = vi->root_hash;
descend:
	/* Descend the tree verifying hash blocks. */
	for (; level > 0; level--) {
		struct page *hpage = hblocks[level - 1].page;
		const void *haddr = hblocks[level - 1].addr;
		unsigned long hblock_idx = hblocks[level - 1].index;
		unsigned int hoffset = hblocks[level - 1].hoffset;

<<<<<<< HEAD
		err = fsverity_hash_block(params, inode, haddr, real_hash);
		if (err)
			goto out;
		err = cmp_hashes(vi, want_hash, real_hash, data_pos, level - 1);
		if (err)
			goto out;
=======
		if (fsverity_hash_block(params, inode, haddr, real_hash) != 0)
			goto error;
		if (memcmp(want_hash, real_hash, hsize) != 0)
			goto corrupted;
>>>>>>> 238589d0
		/*
		 * Mark the hash block as verified.  This must be atomic and
		 * idempotent, as the same hash block might be verified by
		 * multiple threads concurrently.
		 */
		if (vi->hash_block_verified)
			set_bit(hblock_idx, vi->hash_block_verified);
		else
			SetPageChecked(hpage);
		memcpy(_want_hash, haddr + hoffset, hsize);
		want_hash = _want_hash;
		kunmap_local(haddr);
		put_page(hpage);
	}

	/* Finally, verify the data block. */
<<<<<<< HEAD
	err = fsverity_hash_block(params, inode, data, real_hash);
	if (err)
		goto out;
	err = cmp_hashes(vi, want_hash, real_hash, data_pos, -1);
out:
=======
	if (fsverity_hash_block(params, inode, data, real_hash) != 0)
		goto error;
	if (memcmp(want_hash, real_hash, hsize) != 0)
		goto corrupted;
	return true;

corrupted:
	fsverity_err(inode,
		     "FILE CORRUPTED! pos=%llu, level=%d, want_hash=%s:%*phN, real_hash=%s:%*phN",
		     data_pos, level - 1,
		     params->hash_alg->name, hsize, want_hash,
		     params->hash_alg->name, hsize, real_hash);
error:
>>>>>>> 238589d0
	for (; level > 0; level--) {
		kunmap_local(hblocks[level - 1].addr);
		put_page(hblocks[level - 1].page);
	}
<<<<<<< HEAD
	return err == 0;
=======
	return false;
>>>>>>> 238589d0
}

static bool
verify_data_blocks(struct folio *data_folio, size_t len, size_t offset,
		   unsigned long max_ra_pages)
{
	struct inode *inode = data_folio->mapping->host;
	struct fsverity_info *vi = inode->i_verity_info;
	const unsigned int block_size = vi->tree_params.block_size;
	u64 pos = (u64)data_folio->index << PAGE_SHIFT;

	if (WARN_ON_ONCE(len <= 0 || !IS_ALIGNED(len | offset, block_size)))
		return false;
	if (WARN_ON_ONCE(!folio_test_locked(data_folio) ||
			 folio_test_uptodate(data_folio)))
		return false;
	do {
		void *data;
		bool valid;

		data = kmap_local_folio(data_folio, offset);
		valid = verify_data_block(inode, vi, data, pos + offset,
					  max_ra_pages);
		kunmap_local(data);
		if (!valid)
			return false;
		offset += block_size;
		len -= block_size;
	} while (len);
	return true;
}

/**
 * fsverity_verify_blocks() - verify data in a folio
 * @folio: the folio containing the data to verify
 * @len: the length of the data to verify in the folio
 * @offset: the offset of the data to verify in the folio
 *
 * Verify data that has just been read from a verity file.  The data must be
 * located in a pagecache folio that is still locked and not yet uptodate.  The
 * length and offset of the data must be Merkle tree block size aligned.
 *
 * Return: %true if the data is valid, else %false.
 */
bool fsverity_verify_blocks(struct folio *folio, size_t len, size_t offset)
{
	return verify_data_blocks(folio, len, offset, 0);
}
EXPORT_SYMBOL_GPL(fsverity_verify_blocks);

#ifdef CONFIG_BLOCK
/**
 * fsverity_verify_bio() - verify a 'read' bio that has just completed
 * @bio: the bio to verify
 *
 * Verify the bio's data against the file's Merkle tree.  All bio data segments
 * must be aligned to the file's Merkle tree block size.  If any data fails
 * verification, then bio->bi_status is set to an error status.
 *
 * This is a helper function for use by the ->readahead() method of filesystems
 * that issue bios to read data directly into the page cache.  Filesystems that
 * populate the page cache without issuing bios (e.g. non block-based
 * filesystems) must instead call fsverity_verify_page() directly on each page.
 * All filesystems must also call fsverity_verify_page() on holes.
 */
void fsverity_verify_bio(struct bio *bio)
{
	struct folio_iter fi;
	unsigned long max_ra_pages = 0;

	if (bio->bi_opf & REQ_RAHEAD) {
		/*
		 * If this bio is for data readahead, then we also do readahead
		 * of the first (largest) level of the Merkle tree.  Namely,
		 * when a Merkle tree page is read, we also try to piggy-back on
		 * some additional pages -- up to 1/4 the number of data pages.
		 *
		 * This improves sequential read performance, as it greatly
		 * reduces the number of I/O requests made to the Merkle tree.
		 */
		max_ra_pages = bio->bi_iter.bi_size >> (PAGE_SHIFT + 2);
	}

	bio_for_each_folio_all(fi, bio) {
		if (!verify_data_blocks(fi.folio, fi.length, fi.offset,
					max_ra_pages)) {
			bio->bi_status = BLK_STS_IOERR;
			break;
		}
	}
}
EXPORT_SYMBOL_GPL(fsverity_verify_bio);
#endif /* CONFIG_BLOCK */

/**
 * fsverity_enqueue_verify_work() - enqueue work on the fs-verity workqueue
 * @work: the work to enqueue
 *
 * Enqueue verification work for asynchronous processing.
 */
void fsverity_enqueue_verify_work(struct work_struct *work)
{
	queue_work(fsverity_read_workqueue, work);
}
EXPORT_SYMBOL_GPL(fsverity_enqueue_verify_work);

int __init fsverity_init_workqueue(void)
{
	/*
	 * Use a high-priority workqueue to prioritize verification work, which
	 * blocks reads from completing, over regular application tasks.
	 *
	 * For performance reasons, don't use an unbound workqueue.  Using an
	 * unbound workqueue for crypto operations causes excessive scheduler
	 * latency on ARM64.
	 */
	fsverity_read_workqueue = alloc_workqueue("fsverity_read_queue",
						  WQ_HIGHPRI,
						  num_online_cpus());
	if (!fsverity_read_workqueue)
		return -ENOMEM;
	return 0;
}

void __init fsverity_exit_workqueue(void)
{
	destroy_workqueue(fsverity_read_workqueue);
	fsverity_read_workqueue = NULL;
}<|MERGE_RESOLUTION|>--- conflicted
+++ resolved
@@ -12,26 +12,6 @@
 
 static struct workqueue_struct *fsverity_read_workqueue;
 
-<<<<<<< HEAD
-static inline int cmp_hashes(const struct fsverity_info *vi,
-			     const u8 *want_hash, const u8 *real_hash,
-			     u64 data_pos, int level)
-{
-	const unsigned int hsize = vi->tree_params.digest_size;
-
-	if (memcmp(want_hash, real_hash, hsize) == 0)
-		return 0;
-
-	fsverity_err(vi->inode,
-		     "FILE CORRUPTED! pos=%llu, level=%d, want_hash=%s:%*phN, real_hash=%s:%*phN",
-		     data_pos, level,
-		     vi->tree_params.hash_alg->name, hsize, want_hash,
-		     vi->tree_params.hash_alg->name, hsize, real_hash);
-	return -EBADMSG;
-}
-
-=======
->>>>>>> 238589d0
 /*
  * Returns true if the hash block with index @hblock_idx in the tree, located in
  * @hpage, has already been verified.
@@ -134,9 +114,6 @@
 	 * index of that block's hash within the current level.
 	 */
 	u64 hidx = data_pos >> params->log_blocksize;
-
-	/* Up to 1 + FS_VERITY_MAX_LEVELS pages may be mapped at once */
-	BUILD_BUG_ON(1 + FS_VERITY_MAX_LEVELS > KM_MAX_IDX);
 
 	/* Up to 1 + FS_VERITY_MAX_LEVELS pages may be mapped at once */
 	BUILD_BUG_ON(1 + FS_VERITY_MAX_LEVELS > KM_MAX_IDX);
@@ -225,19 +202,10 @@
 		unsigned long hblock_idx = hblocks[level - 1].index;
 		unsigned int hoffset = hblocks[level - 1].hoffset;
 
-<<<<<<< HEAD
-		err = fsverity_hash_block(params, inode, haddr, real_hash);
-		if (err)
-			goto out;
-		err = cmp_hashes(vi, want_hash, real_hash, data_pos, level - 1);
-		if (err)
-			goto out;
-=======
 		if (fsverity_hash_block(params, inode, haddr, real_hash) != 0)
 			goto error;
 		if (memcmp(want_hash, real_hash, hsize) != 0)
 			goto corrupted;
->>>>>>> 238589d0
 		/*
 		 * Mark the hash block as verified.  This must be atomic and
 		 * idempotent, as the same hash block might be verified by
@@ -254,13 +222,6 @@
 	}
 
 	/* Finally, verify the data block. */
-<<<<<<< HEAD
-	err = fsverity_hash_block(params, inode, data, real_hash);
-	if (err)
-		goto out;
-	err = cmp_hashes(vi, want_hash, real_hash, data_pos, -1);
-out:
-=======
 	if (fsverity_hash_block(params, inode, data, real_hash) != 0)
 		goto error;
 	if (memcmp(want_hash, real_hash, hsize) != 0)
@@ -274,16 +235,11 @@
 		     params->hash_alg->name, hsize, want_hash,
 		     params->hash_alg->name, hsize, real_hash);
 error:
->>>>>>> 238589d0
 	for (; level > 0; level--) {
 		kunmap_local(hblocks[level - 1].addr);
 		put_page(hblocks[level - 1].page);
 	}
-<<<<<<< HEAD
-	return err == 0;
-=======
 	return false;
->>>>>>> 238589d0
 }
 
 static bool
