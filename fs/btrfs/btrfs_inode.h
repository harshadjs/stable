/* SPDX-License-Identifier: GPL-2.0 */
/*
 * Copyright (C) 2007 Oracle.  All rights reserved.
 */

#ifndef BTRFS_INODE_H
#define BTRFS_INODE_H

#include <linux/hash.h>
#include <linux/refcount.h>
#include "extent_map.h"
#include "extent_io.h"
#include "ordered-data.h"
#include "delayed-inode.h"

/*
 * ordered_data_close is set by truncate when a file that used
 * to have good data has been truncated to zero.  When it is set
 * the btrfs file release call will add this inode to the
 * ordered operations list so that we make sure to flush out any
 * new data the application may have written before commit.
 */
enum {
	BTRFS_INODE_FLUSH_ON_CLOSE,
	BTRFS_INODE_DUMMY,
	BTRFS_INODE_IN_DEFRAG,
	BTRFS_INODE_HAS_ASYNC_EXTENT,
	 /*
	  * Always set under the VFS' inode lock, otherwise it can cause races
	  * during fsync (we start as a fast fsync and then end up in a full
	  * fsync racing with ordered extent completion).
	  */
	BTRFS_INODE_NEEDS_FULL_SYNC,
	BTRFS_INODE_COPY_EVERYTHING,
	BTRFS_INODE_IN_DELALLOC_LIST,
	BTRFS_INODE_HAS_PROPS,
	BTRFS_INODE_SNAPSHOT_FLUSH,
	/*
	 * Set and used when logging an inode and it serves to signal that an
	 * inode does not have xattrs, so subsequent fsyncs can avoid searching
	 * for xattrs to log. This bit must be cleared whenever a xattr is added
	 * to an inode.
	 */
	BTRFS_INODE_NO_XATTRS,
	/*
	 * Set when we are in a context where we need to start a transaction and
	 * have dirty pages with the respective file range locked. This is to
	 * ensure that when reserving space for the transaction, if we are low
	 * on available space and need to flush delalloc, we will not flush
	 * delalloc for this inode, because that could result in a deadlock (on
	 * the file range, inode's io_tree).
	 */
	BTRFS_INODE_NO_DELALLOC_FLUSH,
};

/* in memory btrfs inode */
struct btrfs_inode {
	/* which subvolume this inode belongs to */
	struct btrfs_root *root;

	/* key used to find this inode on disk.  This is used by the code
	 * to read in roots of subvolumes
	 */
	struct btrfs_key location;

	/*
	 * Lock for counters and all fields used to determine if the inode is in
	 * the log or not (last_trans, last_sub_trans, last_log_commit,
	 * logged_trans), to access/update new_delalloc_bytes and to update the
	 * VFS' inode number of bytes used.
	 */
	spinlock_t lock;

	/* the extent_tree has caches of all the extent mappings to disk */
	struct extent_map_tree extent_tree;

	/* the io_tree does range state (DIRTY, LOCKED etc) */
	struct extent_io_tree io_tree;

	/* special utility tree used to record which mirrors have already been
	 * tried when checksums fail for a given block
	 */
	struct extent_io_tree io_failure_tree;

	/*
	 * Keep track of where the inode has extent items mapped in order to
	 * make sure the i_size adjustments are accurate
	 */
	struct extent_io_tree file_extent_tree;

	/* held while logging the inode in tree-log.c */
	struct mutex log_mutex;

	/* used to order data wrt metadata */
	struct btrfs_ordered_inode_tree ordered_tree;

	/* list of all the delalloc inodes in the FS.  There are times we need
	 * to write all the delalloc pages to disk, and this list is used
	 * to walk them all.
	 */
	struct list_head delalloc_inodes;

	/* node for the red-black tree that links inodes in subvolume root */
	struct rb_node rb_node;

	unsigned long runtime_flags;

	/* Keep track of who's O_SYNC/fsyncing currently */
	atomic_t sync_writers;

	/* full 64 bit generation number, struct vfs_inode doesn't have a big
	 * enough field for this.
	 */
	u64 generation;

	/*
	 * transid of the trans_handle that last modified this inode
	 */
	u64 last_trans;

	/*
	 * transid that last logged this inode
	 */
	u64 logged_trans;

	/*
	 * log transid when this inode was last modified
	 */
	int last_sub_trans;

	/* a local copy of root's last_log_commit */
	int last_log_commit;

	/* total number of bytes pending delalloc, used by stat to calc the
	 * real block usage of the file
	 */
	u64 delalloc_bytes;

	/*
	 * Total number of bytes pending delalloc that fall within a file
	 * range that is either a hole or beyond EOF (and no prealloc extent
	 * exists in the range). This is always <= delalloc_bytes.
	 */
	u64 new_delalloc_bytes;

	/*
	 * total number of bytes pending defrag, used by stat to check whether
	 * it needs COW.
	 */
	u64 defrag_bytes;

	/*
	 * the size of the file stored in the metadata on disk.  data=ordered
	 * means the in-memory i_size might be larger than the size on disk
	 * because not all the blocks are written yet.
	 */
	u64 disk_i_size;

	/*
	 * if this is a directory then index_cnt is the counter for the index
	 * number for new files that are created
	 */
	u64 index_cnt;

	/* Cache the directory index number to speed the dir/file remove */
	u64 dir_index;

	/* the fsync log has some corner cases that mean we have to check
	 * directories to see if any unlinks have been done before
	 * the directory was logged.  See tree-log.c for all the
	 * details
	 */
	u64 last_unlink_trans;

	/*
	 * The id/generation of the last transaction where this inode was
	 * either the source or the destination of a clone/dedupe operation.
	 * Used when logging an inode to know if there are shared extents that
	 * need special care when logging checksum items, to avoid duplicate
	 * checksum items in a log (which can lead to a corruption where we end
	 * up with missing checksum ranges after log replay).
	 * Protected by the vfs inode lock.
	 */
	u64 last_reflink_trans;

	/*
	 * Number of bytes outstanding that are going to need csums.  This is
	 * used in ENOSPC accounting.
	 */
	u64 csum_bytes;

	/* flags field from the on disk inode */
	u32 flags;

	/*
	 * Counters to keep track of the number of extent item's we may use due
	 * to delalloc and such.  outstanding_extents is the number of extent
	 * items we think we'll end up using, and reserved_extents is the number
	 * of extent items we've reserved metadata for.
	 */
	unsigned outstanding_extents;

	struct btrfs_block_rsv block_rsv;

	/*
	 * Cached values of inode properties
	 */
	unsigned prop_compress;		/* per-file compression algorithm */
	/*
	 * Force compression on the file using the defrag ioctl, could be
	 * different from prop_compress and takes precedence if set
	 */
	unsigned defrag_compress;

	struct btrfs_delayed_node *delayed_node;

	/* File creation time. */
	struct timespec64 i_otime;

	/* Hook into fs_info->delayed_iputs */
	struct list_head delayed_iput;

	struct rw_semaphore i_mmap_lock;
	struct inode vfs_inode;
};

static inline u32 btrfs_inode_sectorsize(const struct btrfs_inode *inode)
{
	return inode->root->fs_info->sectorsize;
}

static inline struct btrfs_inode *BTRFS_I(const struct inode *inode)
{
	return container_of(inode, struct btrfs_inode, vfs_inode);
}

static inline unsigned long btrfs_inode_hash(u64 objectid,
					     const struct btrfs_root *root)
{
	u64 h = objectid ^ (root->root_key.objectid * GOLDEN_RATIO_PRIME);

#if BITS_PER_LONG == 32
	h = (h >> 32) ^ (h & 0xffffffff);
#endif

	return (unsigned long)h;
}

static inline void btrfs_insert_inode_hash(struct inode *inode)
{
	unsigned long h = btrfs_inode_hash(inode->i_ino, BTRFS_I(inode)->root);

	__insert_inode_hash(inode, h);
}

static inline u64 btrfs_ino(const struct btrfs_inode *inode)
{
	u64 ino = inode->location.objectid;

	/*
	 * !ino: btree_inode
	 * type == BTRFS_ROOT_ITEM_KEY: subvol dir
	 */
	if (!ino || inode->location.type == BTRFS_ROOT_ITEM_KEY)
		ino = inode->vfs_inode.i_ino;
	return ino;
}

static inline void btrfs_i_size_write(struct btrfs_inode *inode, u64 size)
{
	i_size_write(&inode->vfs_inode, size);
	inode->disk_i_size = size;
}

static inline bool btrfs_is_free_space_inode(struct btrfs_inode *inode)
{
	struct btrfs_root *root = inode->root;

	if (root == root->fs_info->tree_root &&
	    btrfs_ino(inode) != BTRFS_BTREE_INODE_OBJECTID)
		return true;
	if (inode->location.objectid == BTRFS_FREE_INO_OBJECTID)
		return true;
	return false;
}

static inline bool is_data_inode(struct inode *inode)
{
	return btrfs_ino(BTRFS_I(inode)) != BTRFS_BTREE_INODE_OBJECTID;
}

static inline void btrfs_mod_outstanding_extents(struct btrfs_inode *inode,
						 int mod)
{
	lockdep_assert_held(&inode->lock);
	inode->outstanding_extents += mod;
	if (btrfs_is_free_space_inode(inode))
		return;
	trace_btrfs_inode_mod_outstanding_extents(inode->root, btrfs_ino(inode),
						  mod);
}

/*
 * Called every time after doing a buffered, direct IO or memory mapped write.
 *
 * This is to ensure that if we write to a file that was previously fsynced in
 * the current transaction, then try to fsync it again in the same transaction,
 * we will know that there were changes in the file and that it needs to be
 * logged.
 */
static inline void btrfs_set_inode_last_sub_trans(struct btrfs_inode *inode)
{
	spin_lock(&inode->lock);
	inode->last_sub_trans = inode->root->log_transid;
	spin_unlock(&inode->lock);
}

<<<<<<< HEAD
static inline int btrfs_inode_in_log(struct btrfs_inode *inode, u64 generation)
=======
static inline bool btrfs_inode_in_log(struct btrfs_inode *inode, u64 generation)
>>>>>>> 25423f4b
{
	bool ret = false;

	spin_lock(&inode->lock);
	if (inode->logged_trans == generation &&
	    inode->last_sub_trans <= inode->last_log_commit &&
	    inode->last_sub_trans <= inode->root->last_log_commit)
		ret = true;
	spin_unlock(&inode->lock);
	return ret;
}

struct btrfs_dio_private {
	struct inode *inode;
	u64 logical_offset;
	u64 disk_bytenr;
	/* Used for bio::bi_size */
	u32 bytes;

	/*
	 * References to this structure. There is one reference per in-flight
	 * bio plus one while we're still setting up.
	 */
	refcount_t refs;

	/* dio_bio came from fs/direct-io.c */
	struct bio *dio_bio;

	/* Array of checksums */
	u8 csums[];
};

/* Array of bytes with variable length, hexadecimal format 0x1234 */
#define CSUM_FMT				"0x%*phN"
#define CSUM_FMT_VALUE(size, bytes)		size, bytes

static inline void btrfs_print_data_csum_error(struct btrfs_inode *inode,
		u64 logical_start, u8 *csum, u8 *csum_expected, int mirror_num)
{
	struct btrfs_root *root = inode->root;
	const u32 csum_size = root->fs_info->csum_size;

	/* Output minus objectid, which is more meaningful */
	if (root->root_key.objectid >= BTRFS_LAST_FREE_OBJECTID)
		btrfs_warn_rl(root->fs_info,
"csum failed root %lld ino %lld off %llu csum " CSUM_FMT " expected csum " CSUM_FMT " mirror %d",
			root->root_key.objectid, btrfs_ino(inode),
			logical_start,
			CSUM_FMT_VALUE(csum_size, csum),
			CSUM_FMT_VALUE(csum_size, csum_expected),
			mirror_num);
	else
		btrfs_warn_rl(root->fs_info,
"csum failed root %llu ino %llu off %llu csum " CSUM_FMT " expected csum " CSUM_FMT " mirror %d",
			root->root_key.objectid, btrfs_ino(inode),
			logical_start,
			CSUM_FMT_VALUE(csum_size, csum),
			CSUM_FMT_VALUE(csum_size, csum_expected),
			mirror_num);
}

#endif<|MERGE_RESOLUTION|>--- conflicted
+++ resolved
@@ -315,11 +315,7 @@
 	spin_unlock(&inode->lock);
 }
 
-<<<<<<< HEAD
-static inline int btrfs_inode_in_log(struct btrfs_inode *inode, u64 generation)
-=======
 static inline bool btrfs_inode_in_log(struct btrfs_inode *inode, u64 generation)
->>>>>>> 25423f4b
 {
 	bool ret = false;
 
