--- conflicted
+++ resolved
@@ -185,12 +185,6 @@
 	entry->compress_type = compress_type;
 	entry->truncated_len = (u64)-1;
 	entry->qgroup_rsv = qgroup_rsv;
-<<<<<<< HEAD
-	entry->physical = (u64)-1;
-
-	ASSERT((flags & ~BTRFS_ORDERED_TYPE_FLAGS) == 0);
-=======
->>>>>>> 98817289
 	entry->flags = flags;
 	refcount_set(&entry->refs, 1);
 	init_waitqueue_head(&entry->wait);
