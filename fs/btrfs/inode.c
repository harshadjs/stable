--- conflicted
+++ resolved
@@ -1752,8 +1752,6 @@
 
 	return cow_file_range(inode, locked_page, start, end, page_started,
 			      nr_written, 1, NULL);
-<<<<<<< HEAD
-=======
 }
 
 struct can_nocow_file_extent_args {
@@ -1889,7 +1887,6 @@
 		btrfs_free_path(path);
 
 	return ret < 0 ? ret : can_nocow;
->>>>>>> bf44eed7
 }
 
 /*
@@ -7634,12 +7631,9 @@
 		free_extent_map(em);
 		*map = NULL;
 
-<<<<<<< HEAD
-=======
 		if (nowait)
 			return -EAGAIN;
 
->>>>>>> bf44eed7
 		/*
 		 * If we could not allocate data space before locking the file
 		 * range and we can't do a NOCOW write, then we have to fail.
@@ -7651,12 +7645,8 @@
 		 * We have to COW and we have already reserved data space before,
 		 * so now we reserve only metadata.
 		 */
-<<<<<<< HEAD
-		ret = btrfs_delalloc_reserve_metadata(BTRFS_I(inode), len, len);
-=======
 		ret = btrfs_delalloc_reserve_metadata(BTRFS_I(inode), len, len,
 						      false);
->>>>>>> bf44eed7
 		if (ret < 0)
 			goto out;
 		space_reserved = true;
@@ -7922,11 +7912,6 @@
 					       start, data_alloc_len);
 		extent_changeset_free(dio_data->data_reserved);
 	}
-<<<<<<< HEAD
-
-	kfree(dio_data);
-=======
->>>>>>> bf44eed7
 
 	return ret;
 }
