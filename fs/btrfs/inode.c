--- conflicted
+++ resolved
@@ -1731,19 +1731,11 @@
 		kvfree(async_cow);
 }
 
-<<<<<<< HEAD
-static bool cow_file_range_async(struct btrfs_inode *inode,
-				 struct writeback_control *wbc,
-				 struct page *locked_page,
-				 u64 start, u64 end, int *page_started,
-				 unsigned long *nr_written)
-=======
 static bool run_delalloc_compressed(struct btrfs_inode *inode,
 				    struct writeback_control *wbc,
 				    struct page *locked_page,
 				    u64 start, u64 end, int *page_started,
 				    unsigned long *nr_written)
->>>>>>> 238589d0
 {
 	struct btrfs_fs_info *fs_info = inode->root->fs_info;
 	struct cgroup_subsys_state *blkcg_css = wbc_blkcg_css(wbc);
@@ -2432,13 +2424,8 @@
 
 	if (btrfs_inode_can_compress(inode) &&
 	    inode_need_compress(inode, start, end) &&
-<<<<<<< HEAD
-	    cow_file_range_async(inode, wbc, locked_page, start,
-				 end, page_started, nr_written))
-=======
 	    run_delalloc_compressed(inode, wbc, locked_page, start,
 				    end, page_started, nr_written))
->>>>>>> 238589d0
 		goto out;
 
 	if (zoned)
