--- conflicted
+++ resolved
@@ -1858,12 +1858,7 @@
 
 	btrfs_i_size_write(BTRFS_I(parent_inode), parent_inode->i_size +
 						  fname.disk_name.len * 2);
-<<<<<<< HEAD
-	parent_inode->i_mtime = current_time(parent_inode);
-	parent_inode->i_ctime = parent_inode->i_mtime;
-=======
 	parent_inode->i_mtime = inode_set_ctime_current(parent_inode);
->>>>>>> 98817289
 	ret = btrfs_update_inode_fallback(trans, parent_root, BTRFS_I(parent_inode));
 	if (ret) {
 		btrfs_abort_transaction(trans, ret);
