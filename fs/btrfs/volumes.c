--- conflicted
+++ resolved
@@ -1418,22 +1418,12 @@
 		goto error_bdev_put;
 	}
 
-<<<<<<< HEAD
-	if (btrfs_skip_registration(disk_super, path, bdev_handle->bdev->bd_dev,
-				    mount_arg_dev)) {
-		pr_debug("BTRFS: skip registering single non-seed device %s (%d:%d)\n",
-			  path, MAJOR(bdev_handle->bdev->bd_dev),
-			  MINOR(bdev_handle->bdev->bd_dev));
-
-		btrfs_free_stale_devices(bdev_handle->bdev->bd_dev, NULL);
-=======
 	devt = file_bdev(bdev_file)->bd_dev;
 	if (btrfs_skip_registration(disk_super, path, devt, mount_arg_dev)) {
 		pr_debug("BTRFS: skip registering single non-seed device %s (%d:%d)\n",
 			  path, MAJOR(devt), MINOR(devt));
 
 		btrfs_free_stale_devices(devt, NULL);
->>>>>>> 1b4861e3
 
 		device = NULL;
 		goto free_disk_super;
