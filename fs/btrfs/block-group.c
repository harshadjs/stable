// SPDX-License-Identifier: GPL-2.0

#include <linux/list_sort.h>
#include "misc.h"
#include "ctree.h"
#include "block-group.h"
#include "space-info.h"
#include "disk-io.h"
#include "free-space-cache.h"
#include "free-space-tree.h"
#include "volumes.h"
#include "transaction.h"
#include "ref-verify.h"
#include "sysfs.h"
#include "tree-log.h"
#include "delalloc-space.h"
#include "discard.h"
#include "raid56.h"
#include "zoned.h"

/*
 * Return target flags in extended format or 0 if restripe for this chunk_type
 * is not in progress
 *
 * Should be called with balance_lock held
 */
static u64 get_restripe_target(struct btrfs_fs_info *fs_info, u64 flags)
{
	struct btrfs_balance_control *bctl = fs_info->balance_ctl;
	u64 target = 0;

	if (!bctl)
		return 0;

	if (flags & BTRFS_BLOCK_GROUP_DATA &&
	    bctl->data.flags & BTRFS_BALANCE_ARGS_CONVERT) {
		target = BTRFS_BLOCK_GROUP_DATA | bctl->data.target;
	} else if (flags & BTRFS_BLOCK_GROUP_SYSTEM &&
		   bctl->sys.flags & BTRFS_BALANCE_ARGS_CONVERT) {
		target = BTRFS_BLOCK_GROUP_SYSTEM | bctl->sys.target;
	} else if (flags & BTRFS_BLOCK_GROUP_METADATA &&
		   bctl->meta.flags & BTRFS_BALANCE_ARGS_CONVERT) {
		target = BTRFS_BLOCK_GROUP_METADATA | bctl->meta.target;
	}

	return target;
}

/*
 * @flags: available profiles in extended format (see ctree.h)
 *
 * Return reduced profile in chunk format.  If profile changing is in progress
 * (either running or paused) picks the target profile (if it's already
 * available), otherwise falls back to plain reducing.
 */
static u64 btrfs_reduce_alloc_profile(struct btrfs_fs_info *fs_info, u64 flags)
{
	u64 num_devices = fs_info->fs_devices->rw_devices;
	u64 target;
	u64 raid_type;
	u64 allowed = 0;

	/*
	 * See if restripe for this chunk_type is in progress, if so try to
	 * reduce to the target profile
	 */
	spin_lock(&fs_info->balance_lock);
	target = get_restripe_target(fs_info, flags);
	if (target) {
		spin_unlock(&fs_info->balance_lock);
		return extended_to_chunk(target);
	}
	spin_unlock(&fs_info->balance_lock);

	/* First, mask out the RAID levels which aren't possible */
	for (raid_type = 0; raid_type < BTRFS_NR_RAID_TYPES; raid_type++) {
		if (num_devices >= btrfs_raid_array[raid_type].devs_min)
			allowed |= btrfs_raid_array[raid_type].bg_flag;
	}
	allowed &= flags;

	if (allowed & BTRFS_BLOCK_GROUP_RAID6)
		allowed = BTRFS_BLOCK_GROUP_RAID6;
	else if (allowed & BTRFS_BLOCK_GROUP_RAID5)
		allowed = BTRFS_BLOCK_GROUP_RAID5;
	else if (allowed & BTRFS_BLOCK_GROUP_RAID10)
		allowed = BTRFS_BLOCK_GROUP_RAID10;
	else if (allowed & BTRFS_BLOCK_GROUP_RAID1)
		allowed = BTRFS_BLOCK_GROUP_RAID1;
	else if (allowed & BTRFS_BLOCK_GROUP_RAID0)
		allowed = BTRFS_BLOCK_GROUP_RAID0;

	flags &= ~BTRFS_BLOCK_GROUP_PROFILE_MASK;

	return extended_to_chunk(flags | allowed);
}

u64 btrfs_get_alloc_profile(struct btrfs_fs_info *fs_info, u64 orig_flags)
{
	unsigned seq;
	u64 flags;

	do {
		flags = orig_flags;
		seq = read_seqbegin(&fs_info->profiles_lock);

		if (flags & BTRFS_BLOCK_GROUP_DATA)
			flags |= fs_info->avail_data_alloc_bits;
		else if (flags & BTRFS_BLOCK_GROUP_SYSTEM)
			flags |= fs_info->avail_system_alloc_bits;
		else if (flags & BTRFS_BLOCK_GROUP_METADATA)
			flags |= fs_info->avail_metadata_alloc_bits;
	} while (read_seqretry(&fs_info->profiles_lock, seq));

	return btrfs_reduce_alloc_profile(fs_info, flags);
}

void btrfs_get_block_group(struct btrfs_block_group *cache)
{
	refcount_inc(&cache->refs);
}

void btrfs_put_block_group(struct btrfs_block_group *cache)
{
	if (refcount_dec_and_test(&cache->refs)) {
		WARN_ON(cache->pinned > 0);
		/*
		 * If there was a failure to cleanup a log tree, very likely due
		 * to an IO failure on a writeback attempt of one or more of its
		 * extent buffers, we could not do proper (and cheap) unaccounting
		 * of their reserved space, so don't warn on reserved > 0 in that
		 * case.
		 */
		if (!(cache->flags & BTRFS_BLOCK_GROUP_METADATA) ||
		    !BTRFS_FS_LOG_CLEANUP_ERROR(cache->fs_info))
			WARN_ON(cache->reserved > 0);

		/*
		 * A block_group shouldn't be on the discard_list anymore.
		 * Remove the block_group from the discard_list to prevent us
		 * from causing a panic due to NULL pointer dereference.
		 */
		if (WARN_ON(!list_empty(&cache->discard_list)))
			btrfs_discard_cancel_work(&cache->fs_info->discard_ctl,
						  cache);

		/*
		 * If not empty, someone is still holding mutex of
		 * full_stripe_lock, which can only be released by caller.
		 * And it will definitely cause use-after-free when caller
		 * tries to release full stripe lock.
		 *
		 * No better way to resolve, but only to warn.
		 */
		WARN_ON(!RB_EMPTY_ROOT(&cache->full_stripe_locks_root.root));
		kfree(cache->free_space_ctl);
		kfree(cache->physical_map);
		kfree(cache);
	}
}

/*
 * This adds the block group to the fs_info rb tree for the block group cache
 */
static int btrfs_add_block_group_cache(struct btrfs_fs_info *info,
				       struct btrfs_block_group *block_group)
{
	struct rb_node **p;
	struct rb_node *parent = NULL;
	struct btrfs_block_group *cache;
	bool leftmost = true;

	ASSERT(block_group->length != 0);

	write_lock(&info->block_group_cache_lock);
	p = &info->block_group_cache_tree.rb_root.rb_node;

	while (*p) {
		parent = *p;
		cache = rb_entry(parent, struct btrfs_block_group, cache_node);
		if (block_group->start < cache->start) {
			p = &(*p)->rb_left;
		} else if (block_group->start > cache->start) {
			p = &(*p)->rb_right;
			leftmost = false;
		} else {
			write_unlock(&info->block_group_cache_lock);
			return -EEXIST;
		}
	}

	rb_link_node(&block_group->cache_node, parent, p);
	rb_insert_color_cached(&block_group->cache_node,
			       &info->block_group_cache_tree, leftmost);

	write_unlock(&info->block_group_cache_lock);

	return 0;
}

/*
 * This will return the block group at or after bytenr if contains is 0, else
 * it will return the block group that contains the bytenr
 */
static struct btrfs_block_group *block_group_cache_tree_search(
		struct btrfs_fs_info *info, u64 bytenr, int contains)
{
	struct btrfs_block_group *cache, *ret = NULL;
	struct rb_node *n;
	u64 end, start;

	read_lock(&info->block_group_cache_lock);
	n = info->block_group_cache_tree.rb_root.rb_node;

	while (n) {
		cache = rb_entry(n, struct btrfs_block_group, cache_node);
		end = cache->start + cache->length - 1;
		start = cache->start;

		if (bytenr < start) {
			if (!contains && (!ret || start < ret->start))
				ret = cache;
			n = n->rb_left;
		} else if (bytenr > start) {
			if (contains && bytenr <= end) {
				ret = cache;
				break;
			}
			n = n->rb_right;
		} else {
			ret = cache;
			break;
		}
	}
	if (ret)
		btrfs_get_block_group(ret);
	read_unlock(&info->block_group_cache_lock);

	return ret;
}

/*
 * Return the block group that starts at or after bytenr
 */
struct btrfs_block_group *btrfs_lookup_first_block_group(
		struct btrfs_fs_info *info, u64 bytenr)
{
	return block_group_cache_tree_search(info, bytenr, 0);
}

/*
 * Return the block group that contains the given bytenr
 */
struct btrfs_block_group *btrfs_lookup_block_group(
		struct btrfs_fs_info *info, u64 bytenr)
{
	return block_group_cache_tree_search(info, bytenr, 1);
}

struct btrfs_block_group *btrfs_next_block_group(
		struct btrfs_block_group *cache)
{
	struct btrfs_fs_info *fs_info = cache->fs_info;
	struct rb_node *node;

	read_lock(&fs_info->block_group_cache_lock);

	/* If our block group was removed, we need a full search. */
	if (RB_EMPTY_NODE(&cache->cache_node)) {
		const u64 next_bytenr = cache->start + cache->length;

		read_unlock(&fs_info->block_group_cache_lock);
		btrfs_put_block_group(cache);
		return btrfs_lookup_first_block_group(fs_info, next_bytenr);
	}
	node = rb_next(&cache->cache_node);
	btrfs_put_block_group(cache);
	if (node) {
		cache = rb_entry(node, struct btrfs_block_group, cache_node);
		btrfs_get_block_group(cache);
	} else
		cache = NULL;
	read_unlock(&fs_info->block_group_cache_lock);
	return cache;
}

/**
 * Check if we can do a NOCOW write for a given extent.
 *
 * @fs_info:       The filesystem information object.
 * @bytenr:        Logical start address of the extent.
 *
 * Check if we can do a NOCOW write for the given extent, and increments the
 * number of NOCOW writers in the block group that contains the extent, as long
 * as the block group exists and it's currently not in read-only mode.
 *
 * Returns: A non-NULL block group pointer if we can do a NOCOW write, the caller
 *          is responsible for calling btrfs_dec_nocow_writers() later.
 *
 *          Or NULL if we can not do a NOCOW write
 */
struct btrfs_block_group *btrfs_inc_nocow_writers(struct btrfs_fs_info *fs_info,
						  u64 bytenr)
{
	struct btrfs_block_group *bg;
	bool can_nocow = true;

	bg = btrfs_lookup_block_group(fs_info, bytenr);
	if (!bg)
		return NULL;

	spin_lock(&bg->lock);
	if (bg->ro)
		can_nocow = false;
	else
		atomic_inc(&bg->nocow_writers);
	spin_unlock(&bg->lock);

	if (!can_nocow) {
		btrfs_put_block_group(bg);
		return NULL;
	}

	/* No put on block group, done by btrfs_dec_nocow_writers(). */
	return bg;
}

/**
 * Decrement the number of NOCOW writers in a block group.
 *
 * @bg:       The block group.
 *
 * This is meant to be called after a previous call to btrfs_inc_nocow_writers(),
 * and on the block group returned by that call. Typically this is called after
 * creating an ordered extent for a NOCOW write, to prevent races with scrub and
 * relocation.
 *
 * After this call, the caller should not use the block group anymore. It it wants
 * to use it, then it should get a reference on it before calling this function.
 */
void btrfs_dec_nocow_writers(struct btrfs_block_group *bg)
{
	if (atomic_dec_and_test(&bg->nocow_writers))
		wake_up_var(&bg->nocow_writers);

	/* For the lookup done by a previous call to btrfs_inc_nocow_writers(). */
	btrfs_put_block_group(bg);
}

void btrfs_wait_nocow_writers(struct btrfs_block_group *bg)
{
	wait_var_event(&bg->nocow_writers, !atomic_read(&bg->nocow_writers));
}

void btrfs_dec_block_group_reservations(struct btrfs_fs_info *fs_info,
					const u64 start)
{
	struct btrfs_block_group *bg;

	bg = btrfs_lookup_block_group(fs_info, start);
	ASSERT(bg);
	if (atomic_dec_and_test(&bg->reservations))
		wake_up_var(&bg->reservations);
	btrfs_put_block_group(bg);
}

void btrfs_wait_block_group_reservations(struct btrfs_block_group *bg)
{
	struct btrfs_space_info *space_info = bg->space_info;

	ASSERT(bg->ro);

	if (!(bg->flags & BTRFS_BLOCK_GROUP_DATA))
		return;

	/*
	 * Our block group is read only but before we set it to read only,
	 * some task might have had allocated an extent from it already, but it
	 * has not yet created a respective ordered extent (and added it to a
	 * root's list of ordered extents).
	 * Therefore wait for any task currently allocating extents, since the
	 * block group's reservations counter is incremented while a read lock
	 * on the groups' semaphore is held and decremented after releasing
	 * the read access on that semaphore and creating the ordered extent.
	 */
	down_write(&space_info->groups_sem);
	up_write(&space_info->groups_sem);

	wait_var_event(&bg->reservations, !atomic_read(&bg->reservations));
}

struct btrfs_caching_control *btrfs_get_caching_control(
		struct btrfs_block_group *cache)
{
	struct btrfs_caching_control *ctl;

	spin_lock(&cache->lock);
	if (!cache->caching_ctl) {
		spin_unlock(&cache->lock);
		return NULL;
	}

	ctl = cache->caching_ctl;
	refcount_inc(&ctl->count);
	spin_unlock(&cache->lock);
	return ctl;
}

void btrfs_put_caching_control(struct btrfs_caching_control *ctl)
{
	if (refcount_dec_and_test(&ctl->count))
		kfree(ctl);
}

/*
 * When we wait for progress in the block group caching, its because our
 * allocation attempt failed at least once.  So, we must sleep and let some
 * progress happen before we try again.
 *
 * This function will sleep at least once waiting for new free space to show
 * up, and then it will check the block group free space numbers for our min
 * num_bytes.  Another option is to have it go ahead and look in the rbtree for
 * a free extent of a given size, but this is a good start.
 *
 * Callers of this must check if cache->cached == BTRFS_CACHE_ERROR before using
 * any of the information in this block group.
 */
void btrfs_wait_block_group_cache_progress(struct btrfs_block_group *cache,
					   u64 num_bytes)
{
	struct btrfs_caching_control *caching_ctl;

	caching_ctl = btrfs_get_caching_control(cache);
	if (!caching_ctl)
		return;

	wait_event(caching_ctl->wait, btrfs_block_group_done(cache) ||
		   (cache->free_space_ctl->free_space >= num_bytes));

	btrfs_put_caching_control(caching_ctl);
}

static int btrfs_caching_ctl_wait_done(struct btrfs_block_group *cache,
				       struct btrfs_caching_control *caching_ctl)
{
	wait_event(caching_ctl->wait, btrfs_block_group_done(cache));
	return cache->cached == BTRFS_CACHE_ERROR ? -EIO : 0;
}

static int btrfs_wait_block_group_cache_done(struct btrfs_block_group *cache)
{
	struct btrfs_caching_control *caching_ctl;
	int ret;

	caching_ctl = btrfs_get_caching_control(cache);
	if (!caching_ctl)
		return (cache->cached == BTRFS_CACHE_ERROR) ? -EIO : 0;
	ret = btrfs_caching_ctl_wait_done(cache, caching_ctl);
	btrfs_put_caching_control(caching_ctl);
	return ret;
}

#ifdef CONFIG_BTRFS_DEBUG
static void fragment_free_space(struct btrfs_block_group *block_group)
{
	struct btrfs_fs_info *fs_info = block_group->fs_info;
	u64 start = block_group->start;
	u64 len = block_group->length;
	u64 chunk = block_group->flags & BTRFS_BLOCK_GROUP_METADATA ?
		fs_info->nodesize : fs_info->sectorsize;
	u64 step = chunk << 1;

	while (len > chunk) {
		btrfs_remove_free_space(block_group, start, chunk);
		start += step;
		if (len < step)
			len = 0;
		else
			len -= step;
	}
}
#endif

/*
 * This is only called by btrfs_cache_block_group, since we could have freed
 * extents we need to check the pinned_extents for any extents that can't be
 * used yet since their free space will be released as soon as the transaction
 * commits.
 */
u64 add_new_free_space(struct btrfs_block_group *block_group, u64 start, u64 end)
{
	struct btrfs_fs_info *info = block_group->fs_info;
	u64 extent_start, extent_end, size, total_added = 0;
	int ret;

	while (start < end) {
		ret = find_first_extent_bit(&info->excluded_extents, start,
					    &extent_start, &extent_end,
					    EXTENT_DIRTY | EXTENT_UPTODATE,
					    NULL);
		if (ret)
			break;

		if (extent_start <= start) {
			start = extent_end + 1;
		} else if (extent_start > start && extent_start < end) {
			size = extent_start - start;
			total_added += size;
			ret = btrfs_add_free_space_async_trimmed(block_group,
								 start, size);
			BUG_ON(ret); /* -ENOMEM or logic error */
			start = extent_end + 1;
		} else {
			break;
		}
	}

	if (start < end) {
		size = end - start;
		total_added += size;
		ret = btrfs_add_free_space_async_trimmed(block_group, start,
							 size);
		BUG_ON(ret); /* -ENOMEM or logic error */
	}

	return total_added;
}

static int load_extent_tree_free(struct btrfs_caching_control *caching_ctl)
{
	struct btrfs_block_group *block_group = caching_ctl->block_group;
	struct btrfs_fs_info *fs_info = block_group->fs_info;
	struct btrfs_root *extent_root;
	struct btrfs_path *path;
	struct extent_buffer *leaf;
	struct btrfs_key key;
	u64 total_found = 0;
	u64 last = 0;
	u32 nritems;
	int ret;
	bool wakeup = true;

	path = btrfs_alloc_path();
	if (!path)
		return -ENOMEM;

	last = max_t(u64, block_group->start, BTRFS_SUPER_INFO_OFFSET);
	extent_root = btrfs_extent_root(fs_info, last);

#ifdef CONFIG_BTRFS_DEBUG
	/*
	 * If we're fragmenting we don't want to make anybody think we can
	 * allocate from this block group until we've had a chance to fragment
	 * the free space.
	 */
	if (btrfs_should_fragment_free_space(block_group))
		wakeup = false;
#endif
	/*
	 * We don't want to deadlock with somebody trying to allocate a new
	 * extent for the extent root while also trying to search the extent
	 * root to add free space.  So we skip locking and search the commit
	 * root, since its read-only
	 */
	path->skip_locking = 1;
	path->search_commit_root = 1;
	path->reada = READA_FORWARD;

	key.objectid = last;
	key.offset = 0;
	key.type = BTRFS_EXTENT_ITEM_KEY;

next:
	ret = btrfs_search_slot(NULL, extent_root, &key, path, 0, 0);
	if (ret < 0)
		goto out;

	leaf = path->nodes[0];
	nritems = btrfs_header_nritems(leaf);

	while (1) {
		if (btrfs_fs_closing(fs_info) > 1) {
			last = (u64)-1;
			break;
		}

		if (path->slots[0] < nritems) {
			btrfs_item_key_to_cpu(leaf, &key, path->slots[0]);
		} else {
			ret = btrfs_find_next_key(extent_root, path, &key, 0, 0);
			if (ret)
				break;

			if (need_resched() ||
			    rwsem_is_contended(&fs_info->commit_root_sem)) {
				btrfs_release_path(path);
				up_read(&fs_info->commit_root_sem);
				mutex_unlock(&caching_ctl->mutex);
				cond_resched();
				mutex_lock(&caching_ctl->mutex);
				down_read(&fs_info->commit_root_sem);
				goto next;
			}

			ret = btrfs_next_leaf(extent_root, path);
			if (ret < 0)
				goto out;
			if (ret)
				break;
			leaf = path->nodes[0];
			nritems = btrfs_header_nritems(leaf);
			continue;
		}

		if (key.objectid < last) {
			key.objectid = last;
			key.offset = 0;
			key.type = BTRFS_EXTENT_ITEM_KEY;
			btrfs_release_path(path);
			goto next;
		}

		if (key.objectid < block_group->start) {
			path->slots[0]++;
			continue;
		}

		if (key.objectid >= block_group->start + block_group->length)
			break;

		if (key.type == BTRFS_EXTENT_ITEM_KEY ||
		    key.type == BTRFS_METADATA_ITEM_KEY) {
			total_found += add_new_free_space(block_group, last,
							  key.objectid);
			if (key.type == BTRFS_METADATA_ITEM_KEY)
				last = key.objectid +
					fs_info->nodesize;
			else
				last = key.objectid + key.offset;

			if (total_found > CACHING_CTL_WAKE_UP) {
				total_found = 0;
				if (wakeup)
					wake_up(&caching_ctl->wait);
			}
		}
		path->slots[0]++;
	}
	ret = 0;

	total_found += add_new_free_space(block_group, last,
				block_group->start + block_group->length);

out:
	btrfs_free_path(path);
	return ret;
}

static noinline void caching_thread(struct btrfs_work *work)
{
	struct btrfs_block_group *block_group;
	struct btrfs_fs_info *fs_info;
	struct btrfs_caching_control *caching_ctl;
	int ret;

	caching_ctl = container_of(work, struct btrfs_caching_control, work);
	block_group = caching_ctl->block_group;
	fs_info = block_group->fs_info;

	mutex_lock(&caching_ctl->mutex);
	down_read(&fs_info->commit_root_sem);

	if (btrfs_test_opt(fs_info, SPACE_CACHE)) {
		ret = load_free_space_cache(block_group);
		if (ret == 1) {
			ret = 0;
			goto done;
		}

		/*
		 * We failed to load the space cache, set ourselves to
		 * CACHE_STARTED and carry on.
		 */
		spin_lock(&block_group->lock);
		block_group->cached = BTRFS_CACHE_STARTED;
		spin_unlock(&block_group->lock);
		wake_up(&caching_ctl->wait);
	}

	/*
	 * If we are in the transaction that populated the free space tree we
	 * can't actually cache from the free space tree as our commit root and
	 * real root are the same, so we could change the contents of the blocks
	 * while caching.  Instead do the slow caching in this case, and after
	 * the transaction has committed we will be safe.
	 */
	if (btrfs_fs_compat_ro(fs_info, FREE_SPACE_TREE) &&
	    !(test_bit(BTRFS_FS_FREE_SPACE_TREE_UNTRUSTED, &fs_info->flags)))
		ret = load_free_space_tree(caching_ctl);
	else
		ret = load_extent_tree_free(caching_ctl);
done:
	spin_lock(&block_group->lock);
	block_group->caching_ctl = NULL;
	block_group->cached = ret ? BTRFS_CACHE_ERROR : BTRFS_CACHE_FINISHED;
	spin_unlock(&block_group->lock);

#ifdef CONFIG_BTRFS_DEBUG
	if (btrfs_should_fragment_free_space(block_group)) {
		u64 bytes_used;

		spin_lock(&block_group->space_info->lock);
		spin_lock(&block_group->lock);
		bytes_used = block_group->length - block_group->used;
		block_group->space_info->bytes_used += bytes_used >> 1;
		spin_unlock(&block_group->lock);
		spin_unlock(&block_group->space_info->lock);
		fragment_free_space(block_group);
	}
#endif

	up_read(&fs_info->commit_root_sem);
	btrfs_free_excluded_extents(block_group);
	mutex_unlock(&caching_ctl->mutex);

	wake_up(&caching_ctl->wait);

	btrfs_put_caching_control(caching_ctl);
	btrfs_put_block_group(block_group);
}

int btrfs_cache_block_group(struct btrfs_block_group *cache, bool wait)
{
	struct btrfs_fs_info *fs_info = cache->fs_info;
	struct btrfs_caching_control *caching_ctl = NULL;
	int ret = 0;

	/* Allocator for zoned filesystems does not use the cache at all */
	if (btrfs_is_zoned(fs_info))
		return 0;

	caching_ctl = kzalloc(sizeof(*caching_ctl), GFP_NOFS);
	if (!caching_ctl)
		return -ENOMEM;

	INIT_LIST_HEAD(&caching_ctl->list);
	mutex_init(&caching_ctl->mutex);
	init_waitqueue_head(&caching_ctl->wait);
	caching_ctl->block_group = cache;
	refcount_set(&caching_ctl->count, 2);
	btrfs_init_work(&caching_ctl->work, caching_thread, NULL, NULL);

	spin_lock(&cache->lock);
	if (cache->cached != BTRFS_CACHE_NO) {
		kfree(caching_ctl);

		caching_ctl = cache->caching_ctl;
		if (caching_ctl)
			refcount_inc(&caching_ctl->count);
		spin_unlock(&cache->lock);
		goto out;
	}
	WARN_ON(cache->caching_ctl);
	cache->caching_ctl = caching_ctl;
	cache->cached = BTRFS_CACHE_STARTED;
<<<<<<< HEAD
	cache->has_caching_ctl = 1;
=======
>>>>>>> d60c95ef
	spin_unlock(&cache->lock);

	write_lock(&fs_info->block_group_cache_lock);
	refcount_inc(&caching_ctl->count);
	list_add_tail(&caching_ctl->list, &fs_info->caching_block_groups);
	write_unlock(&fs_info->block_group_cache_lock);

	btrfs_get_block_group(cache);

	btrfs_queue_work(fs_info->caching_workers, &caching_ctl->work);
out:
	if (wait && caching_ctl)
		ret = btrfs_caching_ctl_wait_done(cache, caching_ctl);
	if (caching_ctl)
		btrfs_put_caching_control(caching_ctl);

	return ret;
}

static void clear_avail_alloc_bits(struct btrfs_fs_info *fs_info, u64 flags)
{
	u64 extra_flags = chunk_to_extended(flags) &
				BTRFS_EXTENDED_PROFILE_MASK;

	write_seqlock(&fs_info->profiles_lock);
	if (flags & BTRFS_BLOCK_GROUP_DATA)
		fs_info->avail_data_alloc_bits &= ~extra_flags;
	if (flags & BTRFS_BLOCK_GROUP_METADATA)
		fs_info->avail_metadata_alloc_bits &= ~extra_flags;
	if (flags & BTRFS_BLOCK_GROUP_SYSTEM)
		fs_info->avail_system_alloc_bits &= ~extra_flags;
	write_sequnlock(&fs_info->profiles_lock);
}

/*
 * Clear incompat bits for the following feature(s):
 *
 * - RAID56 - in case there's neither RAID5 nor RAID6 profile block group
 *            in the whole filesystem
 *
 * - RAID1C34 - same as above for RAID1C3 and RAID1C4 block groups
 */
static void clear_incompat_bg_bits(struct btrfs_fs_info *fs_info, u64 flags)
{
	bool found_raid56 = false;
	bool found_raid1c34 = false;

	if ((flags & BTRFS_BLOCK_GROUP_RAID56_MASK) ||
	    (flags & BTRFS_BLOCK_GROUP_RAID1C3) ||
	    (flags & BTRFS_BLOCK_GROUP_RAID1C4)) {
		struct list_head *head = &fs_info->space_info;
		struct btrfs_space_info *sinfo;

		list_for_each_entry_rcu(sinfo, head, list) {
			down_read(&sinfo->groups_sem);
			if (!list_empty(&sinfo->block_groups[BTRFS_RAID_RAID5]))
				found_raid56 = true;
			if (!list_empty(&sinfo->block_groups[BTRFS_RAID_RAID6]))
				found_raid56 = true;
			if (!list_empty(&sinfo->block_groups[BTRFS_RAID_RAID1C3]))
				found_raid1c34 = true;
			if (!list_empty(&sinfo->block_groups[BTRFS_RAID_RAID1C4]))
				found_raid1c34 = true;
			up_read(&sinfo->groups_sem);
		}
		if (!found_raid56)
			btrfs_clear_fs_incompat(fs_info, RAID56);
		if (!found_raid1c34)
			btrfs_clear_fs_incompat(fs_info, RAID1C34);
	}
}

static int remove_block_group_item(struct btrfs_trans_handle *trans,
				   struct btrfs_path *path,
				   struct btrfs_block_group *block_group)
{
	struct btrfs_fs_info *fs_info = trans->fs_info;
	struct btrfs_root *root;
	struct btrfs_key key;
	int ret;

	root = btrfs_block_group_root(fs_info);
	key.objectid = block_group->start;
	key.type = BTRFS_BLOCK_GROUP_ITEM_KEY;
	key.offset = block_group->length;

	ret = btrfs_search_slot(trans, root, &key, path, -1, 1);
	if (ret > 0)
		ret = -ENOENT;
	if (ret < 0)
		return ret;

	ret = btrfs_del_item(trans, root, path);
	return ret;
}

int btrfs_remove_block_group(struct btrfs_trans_handle *trans,
			     u64 group_start, struct extent_map *em)
{
	struct btrfs_fs_info *fs_info = trans->fs_info;
	struct btrfs_path *path;
	struct btrfs_block_group *block_group;
	struct btrfs_free_cluster *cluster;
	struct inode *inode;
	struct kobject *kobj = NULL;
	int ret;
	int index;
	int factor;
	struct btrfs_caching_control *caching_ctl = NULL;
	bool remove_em;
	bool remove_rsv = false;

	block_group = btrfs_lookup_block_group(fs_info, group_start);
	BUG_ON(!block_group);
	BUG_ON(!block_group->ro);

	trace_btrfs_remove_block_group(block_group);
	/*
	 * Free the reserved super bytes from this block group before
	 * remove it.
	 */
	btrfs_free_excluded_extents(block_group);
	btrfs_free_ref_tree_range(fs_info, block_group->start,
				  block_group->length);

	index = btrfs_bg_flags_to_raid_index(block_group->flags);
	factor = btrfs_bg_type_to_factor(block_group->flags);

	/* make sure this block group isn't part of an allocation cluster */
	cluster = &fs_info->data_alloc_cluster;
	spin_lock(&cluster->refill_lock);
	btrfs_return_cluster_to_free_space(block_group, cluster);
	spin_unlock(&cluster->refill_lock);

	/*
	 * make sure this block group isn't part of a metadata
	 * allocation cluster
	 */
	cluster = &fs_info->meta_alloc_cluster;
	spin_lock(&cluster->refill_lock);
	btrfs_return_cluster_to_free_space(block_group, cluster);
	spin_unlock(&cluster->refill_lock);

	btrfs_clear_treelog_bg(block_group);
	btrfs_clear_data_reloc_bg(block_group);

	path = btrfs_alloc_path();
	if (!path) {
		ret = -ENOMEM;
		goto out;
	}

	/*
	 * get the inode first so any iput calls done for the io_list
	 * aren't the final iput (no unlinks allowed now)
	 */
	inode = lookup_free_space_inode(block_group, path);

	mutex_lock(&trans->transaction->cache_write_mutex);
	/*
	 * Make sure our free space cache IO is done before removing the
	 * free space inode
	 */
	spin_lock(&trans->transaction->dirty_bgs_lock);
	if (!list_empty(&block_group->io_list)) {
		list_del_init(&block_group->io_list);

		WARN_ON(!IS_ERR(inode) && inode != block_group->io_ctl.inode);

		spin_unlock(&trans->transaction->dirty_bgs_lock);
		btrfs_wait_cache_io(trans, block_group, path);
		btrfs_put_block_group(block_group);
		spin_lock(&trans->transaction->dirty_bgs_lock);
	}

	if (!list_empty(&block_group->dirty_list)) {
		list_del_init(&block_group->dirty_list);
		remove_rsv = true;
		btrfs_put_block_group(block_group);
	}
	spin_unlock(&trans->transaction->dirty_bgs_lock);
	mutex_unlock(&trans->transaction->cache_write_mutex);

	ret = btrfs_remove_free_space_inode(trans, inode, block_group);
	if (ret)
		goto out;

	write_lock(&fs_info->block_group_cache_lock);
	rb_erase_cached(&block_group->cache_node,
			&fs_info->block_group_cache_tree);
	RB_CLEAR_NODE(&block_group->cache_node);

	/* Once for the block groups rbtree */
	btrfs_put_block_group(block_group);

	write_unlock(&fs_info->block_group_cache_lock);

	down_write(&block_group->space_info->groups_sem);
	/*
	 * we must use list_del_init so people can check to see if they
	 * are still on the list after taking the semaphore
	 */
	list_del_init(&block_group->list);
	if (list_empty(&block_group->space_info->block_groups[index])) {
		kobj = block_group->space_info->block_group_kobjs[index];
		block_group->space_info->block_group_kobjs[index] = NULL;
		clear_avail_alloc_bits(fs_info, block_group->flags);
	}
	up_write(&block_group->space_info->groups_sem);
	clear_incompat_bg_bits(fs_info, block_group->flags);
	if (kobj) {
		kobject_del(kobj);
		kobject_put(kobj);
	}

	if (block_group->cached == BTRFS_CACHE_STARTED)
		btrfs_wait_block_group_cache_done(block_group);

	write_lock(&fs_info->block_group_cache_lock);
	caching_ctl = btrfs_get_caching_control(block_group);
	if (!caching_ctl) {
		struct btrfs_caching_control *ctl;

		list_for_each_entry(ctl, &fs_info->caching_block_groups, list) {
			if (ctl->block_group == block_group) {
				caching_ctl = ctl;
				refcount_inc(&caching_ctl->count);
				break;
			}
		}
	}
	if (caching_ctl)
		list_del_init(&caching_ctl->list);
	write_unlock(&fs_info->block_group_cache_lock);

	if (caching_ctl) {
		/* Once for the caching bgs list and once for us. */
		btrfs_put_caching_control(caching_ctl);
		btrfs_put_caching_control(caching_ctl);
	}

	spin_lock(&trans->transaction->dirty_bgs_lock);
	WARN_ON(!list_empty(&block_group->dirty_list));
	WARN_ON(!list_empty(&block_group->io_list));
	spin_unlock(&trans->transaction->dirty_bgs_lock);

	btrfs_remove_free_space_cache(block_group);

	spin_lock(&block_group->space_info->lock);
	list_del_init(&block_group->ro_list);

	if (btrfs_test_opt(fs_info, ENOSPC_DEBUG)) {
		WARN_ON(block_group->space_info->total_bytes
			< block_group->length);
		WARN_ON(block_group->space_info->bytes_readonly
			< block_group->length - block_group->zone_unusable);
		WARN_ON(block_group->space_info->bytes_zone_unusable
			< block_group->zone_unusable);
		WARN_ON(block_group->space_info->disk_total
			< block_group->length * factor);
		WARN_ON(test_bit(BLOCK_GROUP_FLAG_ZONE_IS_ACTIVE,
				 &block_group->runtime_flags) &&
			block_group->space_info->active_total_bytes
			< block_group->length);
	}
	block_group->space_info->total_bytes -= block_group->length;
	if (test_bit(BLOCK_GROUP_FLAG_ZONE_IS_ACTIVE, &block_group->runtime_flags))
		block_group->space_info->active_total_bytes -= block_group->length;
	block_group->space_info->bytes_readonly -=
		(block_group->length - block_group->zone_unusable);
	block_group->space_info->bytes_zone_unusable -=
		block_group->zone_unusable;
	block_group->space_info->disk_total -= block_group->length * factor;

	spin_unlock(&block_group->space_info->lock);

	/*
	 * Remove the free space for the block group from the free space tree
	 * and the block group's item from the extent tree before marking the
	 * block group as removed. This is to prevent races with tasks that
	 * freeze and unfreeze a block group, this task and another task
	 * allocating a new block group - the unfreeze task ends up removing
	 * the block group's extent map before the task calling this function
	 * deletes the block group item from the extent tree, allowing for
	 * another task to attempt to create another block group with the same
	 * item key (and failing with -EEXIST and a transaction abort).
	 */
	ret = remove_block_group_free_space(trans, block_group);
	if (ret)
		goto out;

	ret = remove_block_group_item(trans, path, block_group);
	if (ret < 0)
		goto out;

	spin_lock(&block_group->lock);
	set_bit(BLOCK_GROUP_FLAG_REMOVED, &block_group->runtime_flags);

	/*
	 * At this point trimming or scrub can't start on this block group,
	 * because we removed the block group from the rbtree
	 * fs_info->block_group_cache_tree so no one can't find it anymore and
	 * even if someone already got this block group before we removed it
	 * from the rbtree, they have already incremented block_group->frozen -
	 * if they didn't, for the trimming case they won't find any free space
	 * entries because we already removed them all when we called
	 * btrfs_remove_free_space_cache().
	 *
	 * And we must not remove the extent map from the fs_info->mapping_tree
	 * to prevent the same logical address range and physical device space
	 * ranges from being reused for a new block group. This is needed to
	 * avoid races with trimming and scrub.
	 *
	 * An fs trim operation (btrfs_trim_fs() / btrfs_ioctl_fitrim()) is
	 * completely transactionless, so while it is trimming a range the
	 * currently running transaction might finish and a new one start,
	 * allowing for new block groups to be created that can reuse the same
	 * physical device locations unless we take this special care.
	 *
	 * There may also be an implicit trim operation if the file system
	 * is mounted with -odiscard. The same protections must remain
	 * in place until the extents have been discarded completely when
	 * the transaction commit has completed.
	 */
	remove_em = (atomic_read(&block_group->frozen) == 0);
	spin_unlock(&block_group->lock);

	if (remove_em) {
		struct extent_map_tree *em_tree;

		em_tree = &fs_info->mapping_tree;
		write_lock(&em_tree->lock);
		remove_extent_mapping(em_tree, em);
		write_unlock(&em_tree->lock);
		/* once for the tree */
		free_extent_map(em);
	}

out:
	/* Once for the lookup reference */
	btrfs_put_block_group(block_group);
	if (remove_rsv)
		btrfs_delayed_refs_rsv_release(fs_info, 1);
	btrfs_free_path(path);
	return ret;
}

struct btrfs_trans_handle *btrfs_start_trans_remove_block_group(
		struct btrfs_fs_info *fs_info, const u64 chunk_offset)
{
	struct btrfs_root *root = btrfs_block_group_root(fs_info);
	struct extent_map_tree *em_tree = &fs_info->mapping_tree;
	struct extent_map *em;
	struct map_lookup *map;
	unsigned int num_items;

	read_lock(&em_tree->lock);
	em = lookup_extent_mapping(em_tree, chunk_offset, 1);
	read_unlock(&em_tree->lock);
	ASSERT(em && em->start == chunk_offset);

	/*
	 * We need to reserve 3 + N units from the metadata space info in order
	 * to remove a block group (done at btrfs_remove_chunk() and at
	 * btrfs_remove_block_group()), which are used for:
	 *
	 * 1 unit for adding the free space inode's orphan (located in the tree
	 * of tree roots).
	 * 1 unit for deleting the block group item (located in the extent
	 * tree).
	 * 1 unit for deleting the free space item (located in tree of tree
	 * roots).
	 * N units for deleting N device extent items corresponding to each
	 * stripe (located in the device tree).
	 *
	 * In order to remove a block group we also need to reserve units in the
	 * system space info in order to update the chunk tree (update one or
	 * more device items and remove one chunk item), but this is done at
	 * btrfs_remove_chunk() through a call to check_system_chunk().
	 */
	map = em->map_lookup;
	num_items = 3 + map->num_stripes;
	free_extent_map(em);

	return btrfs_start_transaction_fallback_global_rsv(root, num_items);
}

/*
 * Mark block group @cache read-only, so later write won't happen to block
 * group @cache.
 *
 * If @force is not set, this function will only mark the block group readonly
 * if we have enough free space (1M) in other metadata/system block groups.
 * If @force is not set, this function will mark the block group readonly
 * without checking free space.
 *
 * NOTE: This function doesn't care if other block groups can contain all the
 * data in this block group. That check should be done by relocation routine,
 * not this function.
 */
static int inc_block_group_ro(struct btrfs_block_group *cache, int force)
{
	struct btrfs_space_info *sinfo = cache->space_info;
	u64 num_bytes;
	int ret = -ENOSPC;

	spin_lock(&sinfo->lock);
	spin_lock(&cache->lock);

	if (cache->swap_extents) {
		ret = -ETXTBSY;
		goto out;
	}

	if (cache->ro) {
		cache->ro++;
		ret = 0;
		goto out;
	}

	num_bytes = cache->length - cache->reserved - cache->pinned -
		    cache->bytes_super - cache->zone_unusable - cache->used;

	/*
	 * Data never overcommits, even in mixed mode, so do just the straight
	 * check of left over space in how much we have allocated.
	 */
	if (force) {
		ret = 0;
	} else if (sinfo->flags & BTRFS_BLOCK_GROUP_DATA) {
		u64 sinfo_used = btrfs_space_info_used(sinfo, true);

		/*
		 * Here we make sure if we mark this bg RO, we still have enough
		 * free space as buffer.
		 */
		if (sinfo_used + num_bytes <= sinfo->total_bytes)
			ret = 0;
	} else {
		/*
		 * We overcommit metadata, so we need to do the
		 * btrfs_can_overcommit check here, and we need to pass in
		 * BTRFS_RESERVE_NO_FLUSH to give ourselves the most amount of
		 * leeway to allow us to mark this block group as read only.
		 */
		if (btrfs_can_overcommit(cache->fs_info, sinfo, num_bytes,
					 BTRFS_RESERVE_NO_FLUSH))
			ret = 0;
	}

	if (!ret) {
		sinfo->bytes_readonly += num_bytes;
		if (btrfs_is_zoned(cache->fs_info)) {
			/* Migrate zone_unusable bytes to readonly */
			sinfo->bytes_readonly += cache->zone_unusable;
			sinfo->bytes_zone_unusable -= cache->zone_unusable;
			cache->zone_unusable = 0;
		}
		cache->ro++;
		list_add_tail(&cache->ro_list, &sinfo->ro_bgs);
	}
out:
	spin_unlock(&cache->lock);
	spin_unlock(&sinfo->lock);
	if (ret == -ENOSPC && btrfs_test_opt(cache->fs_info, ENOSPC_DEBUG)) {
		btrfs_info(cache->fs_info,
			"unable to make block group %llu ro", cache->start);
		btrfs_dump_space_info(cache->fs_info, cache->space_info, 0, 0);
	}
	return ret;
}

static bool clean_pinned_extents(struct btrfs_trans_handle *trans,
				 struct btrfs_block_group *bg)
{
	struct btrfs_fs_info *fs_info = bg->fs_info;
	struct btrfs_transaction *prev_trans = NULL;
	const u64 start = bg->start;
	const u64 end = start + bg->length - 1;
	int ret;

	spin_lock(&fs_info->trans_lock);
	if (trans->transaction->list.prev != &fs_info->trans_list) {
		prev_trans = list_last_entry(&trans->transaction->list,
					     struct btrfs_transaction, list);
		refcount_inc(&prev_trans->use_count);
	}
	spin_unlock(&fs_info->trans_lock);

	/*
	 * Hold the unused_bg_unpin_mutex lock to avoid racing with
	 * btrfs_finish_extent_commit(). If we are at transaction N, another
	 * task might be running finish_extent_commit() for the previous
	 * transaction N - 1, and have seen a range belonging to the block
	 * group in pinned_extents before we were able to clear the whole block
	 * group range from pinned_extents. This means that task can lookup for
	 * the block group after we unpinned it from pinned_extents and removed
	 * it, leading to a BUG_ON() at unpin_extent_range().
	 */
	mutex_lock(&fs_info->unused_bg_unpin_mutex);
	if (prev_trans) {
		ret = clear_extent_bits(&prev_trans->pinned_extents, start, end,
					EXTENT_DIRTY);
		if (ret)
			goto out;
	}

	ret = clear_extent_bits(&trans->transaction->pinned_extents, start, end,
				EXTENT_DIRTY);
out:
	mutex_unlock(&fs_info->unused_bg_unpin_mutex);
	if (prev_trans)
		btrfs_put_transaction(prev_trans);

	return ret == 0;
}

/*
 * Process the unused_bgs list and remove any that don't have any allocated
 * space inside of them.
 */
void btrfs_delete_unused_bgs(struct btrfs_fs_info *fs_info)
{
	struct btrfs_block_group *block_group;
	struct btrfs_space_info *space_info;
	struct btrfs_trans_handle *trans;
	const bool async_trim_enabled = btrfs_test_opt(fs_info, DISCARD_ASYNC);
	int ret = 0;

	if (!test_bit(BTRFS_FS_OPEN, &fs_info->flags))
		return;

	if (btrfs_fs_closing(fs_info))
		return;

	/*
	 * Long running balances can keep us blocked here for eternity, so
	 * simply skip deletion if we're unable to get the mutex.
	 */
	if (!mutex_trylock(&fs_info->reclaim_bgs_lock))
		return;

	spin_lock(&fs_info->unused_bgs_lock);
	while (!list_empty(&fs_info->unused_bgs)) {
		int trimming;

		block_group = list_first_entry(&fs_info->unused_bgs,
					       struct btrfs_block_group,
					       bg_list);
		list_del_init(&block_group->bg_list);

		space_info = block_group->space_info;

		if (ret || btrfs_mixed_space_info(space_info)) {
			btrfs_put_block_group(block_group);
			continue;
		}
		spin_unlock(&fs_info->unused_bgs_lock);

		btrfs_discard_cancel_work(&fs_info->discard_ctl, block_group);

		/* Don't want to race with allocators so take the groups_sem */
		down_write(&space_info->groups_sem);

		/*
		 * Async discard moves the final block group discard to be prior
		 * to the unused_bgs code path.  Therefore, if it's not fully
		 * trimmed, punt it back to the async discard lists.
		 */
		if (btrfs_test_opt(fs_info, DISCARD_ASYNC) &&
		    !btrfs_is_free_space_trimmed(block_group)) {
			trace_btrfs_skip_unused_block_group(block_group);
			up_write(&space_info->groups_sem);
			/* Requeue if we failed because of async discard */
			btrfs_discard_queue_work(&fs_info->discard_ctl,
						 block_group);
			goto next;
		}

		spin_lock(&block_group->lock);
		if (block_group->reserved || block_group->pinned ||
		    block_group->used || block_group->ro ||
		    list_is_singular(&block_group->list)) {
			/*
			 * We want to bail if we made new allocations or have
			 * outstanding allocations in this block group.  We do
			 * the ro check in case balance is currently acting on
			 * this block group.
			 */
			trace_btrfs_skip_unused_block_group(block_group);
			spin_unlock(&block_group->lock);
			up_write(&space_info->groups_sem);
			goto next;
		}
		spin_unlock(&block_group->lock);

		/* We don't want to force the issue, only flip if it's ok. */
		ret = inc_block_group_ro(block_group, 0);
		up_write(&space_info->groups_sem);
		if (ret < 0) {
			ret = 0;
			goto next;
		}

		ret = btrfs_zone_finish(block_group);
		if (ret < 0) {
			btrfs_dec_block_group_ro(block_group);
			if (ret == -EAGAIN)
				ret = 0;
			goto next;
		}

		/*
		 * Want to do this before we do anything else so we can recover
		 * properly if we fail to join the transaction.
		 */
		trans = btrfs_start_trans_remove_block_group(fs_info,
						     block_group->start);
		if (IS_ERR(trans)) {
			btrfs_dec_block_group_ro(block_group);
			ret = PTR_ERR(trans);
			goto next;
		}

		/*
		 * We could have pending pinned extents for this block group,
		 * just delete them, we don't care about them anymore.
		 */
		if (!clean_pinned_extents(trans, block_group)) {
			btrfs_dec_block_group_ro(block_group);
			goto end_trans;
		}

		/*
		 * At this point, the block_group is read only and should fail
		 * new allocations.  However, btrfs_finish_extent_commit() can
		 * cause this block_group to be placed back on the discard
		 * lists because now the block_group isn't fully discarded.
		 * Bail here and try again later after discarding everything.
		 */
		spin_lock(&fs_info->discard_ctl.lock);
		if (!list_empty(&block_group->discard_list)) {
			spin_unlock(&fs_info->discard_ctl.lock);
			btrfs_dec_block_group_ro(block_group);
			btrfs_discard_queue_work(&fs_info->discard_ctl,
						 block_group);
			goto end_trans;
		}
		spin_unlock(&fs_info->discard_ctl.lock);

		/* Reset pinned so btrfs_put_block_group doesn't complain */
		spin_lock(&space_info->lock);
		spin_lock(&block_group->lock);

		btrfs_space_info_update_bytes_pinned(fs_info, space_info,
						     -block_group->pinned);
		space_info->bytes_readonly += block_group->pinned;
		block_group->pinned = 0;

		spin_unlock(&block_group->lock);
		spin_unlock(&space_info->lock);

		/*
		 * The normal path here is an unused block group is passed here,
		 * then trimming is handled in the transaction commit path.
		 * Async discard interposes before this to do the trimming
		 * before coming down the unused block group path as trimming
		 * will no longer be done later in the transaction commit path.
		 */
		if (!async_trim_enabled && btrfs_test_opt(fs_info, DISCARD_ASYNC))
			goto flip_async;

		/*
		 * DISCARD can flip during remount. On zoned filesystems, we
		 * need to reset sequential-required zones.
		 */
		trimming = btrfs_test_opt(fs_info, DISCARD_SYNC) ||
				btrfs_is_zoned(fs_info);

		/* Implicit trim during transaction commit. */
		if (trimming)
			btrfs_freeze_block_group(block_group);

		/*
		 * Btrfs_remove_chunk will abort the transaction if things go
		 * horribly wrong.
		 */
		ret = btrfs_remove_chunk(trans, block_group->start);

		if (ret) {
			if (trimming)
				btrfs_unfreeze_block_group(block_group);
			goto end_trans;
		}

		/*
		 * If we're not mounted with -odiscard, we can just forget
		 * about this block group. Otherwise we'll need to wait
		 * until transaction commit to do the actual discard.
		 */
		if (trimming) {
			spin_lock(&fs_info->unused_bgs_lock);
			/*
			 * A concurrent scrub might have added us to the list
			 * fs_info->unused_bgs, so use a list_move operation
			 * to add the block group to the deleted_bgs list.
			 */
			list_move(&block_group->bg_list,
				  &trans->transaction->deleted_bgs);
			spin_unlock(&fs_info->unused_bgs_lock);
			btrfs_get_block_group(block_group);
		}
end_trans:
		btrfs_end_transaction(trans);
next:
		btrfs_put_block_group(block_group);
		spin_lock(&fs_info->unused_bgs_lock);
	}
	spin_unlock(&fs_info->unused_bgs_lock);
	mutex_unlock(&fs_info->reclaim_bgs_lock);
	return;

flip_async:
	btrfs_end_transaction(trans);
	mutex_unlock(&fs_info->reclaim_bgs_lock);
	btrfs_put_block_group(block_group);
	btrfs_discard_punt_unused_bgs_list(fs_info);
}

void btrfs_mark_bg_unused(struct btrfs_block_group *bg)
{
	struct btrfs_fs_info *fs_info = bg->fs_info;

	spin_lock(&fs_info->unused_bgs_lock);
	if (list_empty(&bg->bg_list)) {
		btrfs_get_block_group(bg);
		trace_btrfs_add_unused_block_group(bg);
		list_add_tail(&bg->bg_list, &fs_info->unused_bgs);
	}
	spin_unlock(&fs_info->unused_bgs_lock);
}

/*
 * We want block groups with a low number of used bytes to be in the beginning
 * of the list, so they will get reclaimed first.
 */
static int reclaim_bgs_cmp(void *unused, const struct list_head *a,
			   const struct list_head *b)
{
	const struct btrfs_block_group *bg1, *bg2;

	bg1 = list_entry(a, struct btrfs_block_group, bg_list);
	bg2 = list_entry(b, struct btrfs_block_group, bg_list);

	return bg1->used > bg2->used;
}

static inline bool btrfs_should_reclaim(struct btrfs_fs_info *fs_info)
{
	if (btrfs_is_zoned(fs_info))
		return btrfs_zoned_should_reclaim(fs_info);
	return true;
}

void btrfs_reclaim_bgs_work(struct work_struct *work)
{
	struct btrfs_fs_info *fs_info =
		container_of(work, struct btrfs_fs_info, reclaim_bgs_work);
	struct btrfs_block_group *bg;
	struct btrfs_space_info *space_info;

	if (!test_bit(BTRFS_FS_OPEN, &fs_info->flags))
		return;

<<<<<<< HEAD
	sb_start_write(fs_info->sb);

	if (!btrfs_exclop_start(fs_info, BTRFS_EXCLOP_BALANCE)) {
		sb_end_write(fs_info->sb);
=======
	if (btrfs_fs_closing(fs_info))
		return;

	if (!btrfs_should_reclaim(fs_info))
>>>>>>> d60c95ef
		return;
	}

	sb_start_write(fs_info->sb);

	if (!btrfs_exclop_start(fs_info, BTRFS_EXCLOP_BALANCE)) {
		sb_end_write(fs_info->sb);
		return;
	}

	/*
	 * Long running balances can keep us blocked here for eternity, so
	 * simply skip reclaim if we're unable to get the mutex.
	 */
	if (!mutex_trylock(&fs_info->reclaim_bgs_lock)) {
		btrfs_exclop_finish(fs_info);
		sb_end_write(fs_info->sb);
		return;
	}

	spin_lock(&fs_info->unused_bgs_lock);
	/*
	 * Sort happens under lock because we can't simply splice it and sort.
	 * The block groups might still be in use and reachable via bg_list,
	 * and their presence in the reclaim_bgs list must be preserved.
	 */
	list_sort(NULL, &fs_info->reclaim_bgs, reclaim_bgs_cmp);
	while (!list_empty(&fs_info->reclaim_bgs)) {
		u64 zone_unusable;
		int ret = 0;

		bg = list_first_entry(&fs_info->reclaim_bgs,
				      struct btrfs_block_group,
				      bg_list);
		list_del_init(&bg->bg_list);

		space_info = bg->space_info;
		spin_unlock(&fs_info->unused_bgs_lock);

		/* Don't race with allocators so take the groups_sem */
		down_write(&space_info->groups_sem);

		spin_lock(&bg->lock);
		if (bg->reserved || bg->pinned || bg->ro) {
			/*
			 * We want to bail if we made new allocations or have
			 * outstanding allocations in this block group.  We do
			 * the ro check in case balance is currently acting on
			 * this block group.
			 */
			spin_unlock(&bg->lock);
			up_write(&space_info->groups_sem);
			goto next;
		}
		spin_unlock(&bg->lock);

		/* Get out fast, in case we're unmounting the filesystem */
		if (btrfs_fs_closing(fs_info)) {
			up_write(&space_info->groups_sem);
			goto next;
		}

		/*
		 * Cache the zone_unusable value before turning the block group
		 * to read only. As soon as the blog group is read only it's
		 * zone_unusable value gets moved to the block group's read-only
		 * bytes and isn't available for calculations anymore.
		 */
		zone_unusable = bg->zone_unusable;
		ret = inc_block_group_ro(bg, 0);
		up_write(&space_info->groups_sem);
		if (ret < 0)
			goto next;

		btrfs_info(fs_info,
			"reclaiming chunk %llu with %llu%% used %llu%% unusable",
				bg->start, div_u64(bg->used * 100, bg->length),
				div64_u64(zone_unusable * 100, bg->length));
		trace_btrfs_reclaim_block_group(bg);
		ret = btrfs_relocate_chunk(fs_info, bg->start);
		if (ret) {
			btrfs_dec_block_group_ro(bg);
			btrfs_err(fs_info, "error relocating chunk %llu",
				  bg->start);
		}

next:
		btrfs_put_block_group(bg);
		spin_lock(&fs_info->unused_bgs_lock);
	}
	spin_unlock(&fs_info->unused_bgs_lock);
	mutex_unlock(&fs_info->reclaim_bgs_lock);
	btrfs_exclop_finish(fs_info);
	sb_end_write(fs_info->sb);
}

void btrfs_reclaim_bgs(struct btrfs_fs_info *fs_info)
{
	spin_lock(&fs_info->unused_bgs_lock);
	if (!list_empty(&fs_info->reclaim_bgs))
		queue_work(system_unbound_wq, &fs_info->reclaim_bgs_work);
	spin_unlock(&fs_info->unused_bgs_lock);
}

void btrfs_mark_bg_to_reclaim(struct btrfs_block_group *bg)
{
	struct btrfs_fs_info *fs_info = bg->fs_info;

	spin_lock(&fs_info->unused_bgs_lock);
	if (list_empty(&bg->bg_list)) {
		btrfs_get_block_group(bg);
		trace_btrfs_add_reclaim_block_group(bg);
		list_add_tail(&bg->bg_list, &fs_info->reclaim_bgs);
	}
	spin_unlock(&fs_info->unused_bgs_lock);
}

static int read_bg_from_eb(struct btrfs_fs_info *fs_info, struct btrfs_key *key,
			   struct btrfs_path *path)
{
	struct extent_map_tree *em_tree;
	struct extent_map *em;
	struct btrfs_block_group_item bg;
	struct extent_buffer *leaf;
	int slot;
	u64 flags;
	int ret = 0;

	slot = path->slots[0];
	leaf = path->nodes[0];

	em_tree = &fs_info->mapping_tree;
	read_lock(&em_tree->lock);
	em = lookup_extent_mapping(em_tree, key->objectid, key->offset);
	read_unlock(&em_tree->lock);
	if (!em) {
		btrfs_err(fs_info,
			  "logical %llu len %llu found bg but no related chunk",
			  key->objectid, key->offset);
		return -ENOENT;
	}

	if (em->start != key->objectid || em->len != key->offset) {
		btrfs_err(fs_info,
			"block group %llu len %llu mismatch with chunk %llu len %llu",
			key->objectid, key->offset, em->start, em->len);
		ret = -EUCLEAN;
		goto out_free_em;
	}

	read_extent_buffer(leaf, &bg, btrfs_item_ptr_offset(leaf, slot),
			   sizeof(bg));
	flags = btrfs_stack_block_group_flags(&bg) &
		BTRFS_BLOCK_GROUP_TYPE_MASK;

	if (flags != (em->map_lookup->type & BTRFS_BLOCK_GROUP_TYPE_MASK)) {
		btrfs_err(fs_info,
"block group %llu len %llu type flags 0x%llx mismatch with chunk type flags 0x%llx",
			  key->objectid, key->offset, flags,
			  (BTRFS_BLOCK_GROUP_TYPE_MASK & em->map_lookup->type));
		ret = -EUCLEAN;
	}

out_free_em:
	free_extent_map(em);
	return ret;
}

static int find_first_block_group(struct btrfs_fs_info *fs_info,
				  struct btrfs_path *path,
				  struct btrfs_key *key)
{
	struct btrfs_root *root = btrfs_block_group_root(fs_info);
	int ret;
	struct btrfs_key found_key;

	btrfs_for_each_slot(root, key, &found_key, path, ret) {
		if (found_key.objectid >= key->objectid &&
		    found_key.type == BTRFS_BLOCK_GROUP_ITEM_KEY) {
			return read_bg_from_eb(fs_info, &found_key, path);
		}
	}
	return ret;
}

static void set_avail_alloc_bits(struct btrfs_fs_info *fs_info, u64 flags)
{
	u64 extra_flags = chunk_to_extended(flags) &
				BTRFS_EXTENDED_PROFILE_MASK;

	write_seqlock(&fs_info->profiles_lock);
	if (flags & BTRFS_BLOCK_GROUP_DATA)
		fs_info->avail_data_alloc_bits |= extra_flags;
	if (flags & BTRFS_BLOCK_GROUP_METADATA)
		fs_info->avail_metadata_alloc_bits |= extra_flags;
	if (flags & BTRFS_BLOCK_GROUP_SYSTEM)
		fs_info->avail_system_alloc_bits |= extra_flags;
	write_sequnlock(&fs_info->profiles_lock);
}

/**
 * Map a physical disk address to a list of logical addresses
 *
 * @fs_info:       the filesystem
 * @chunk_start:   logical address of block group
 * @bdev:	   physical device to resolve, can be NULL to indicate any device
 * @physical:	   physical address to map to logical addresses
 * @logical:	   return array of logical addresses which map to @physical
 * @naddrs:	   length of @logical
 * @stripe_len:    size of IO stripe for the given block group
 *
 * Maps a particular @physical disk address to a list of @logical addresses.
 * Used primarily to exclude those portions of a block group that contain super
 * block copies.
 */
int btrfs_rmap_block(struct btrfs_fs_info *fs_info, u64 chunk_start,
		     struct block_device *bdev, u64 physical, u64 **logical,
		     int *naddrs, int *stripe_len)
{
	struct extent_map *em;
	struct map_lookup *map;
	u64 *buf;
	u64 bytenr;
	u64 data_stripe_length;
	u64 io_stripe_size;
	int i, nr = 0;
	int ret = 0;

	em = btrfs_get_chunk_map(fs_info, chunk_start, 1);
	if (IS_ERR(em))
		return -EIO;

	map = em->map_lookup;
	data_stripe_length = em->orig_block_len;
	io_stripe_size = map->stripe_len;
	chunk_start = em->start;

	/* For RAID5/6 adjust to a full IO stripe length */
	if (map->type & BTRFS_BLOCK_GROUP_RAID56_MASK)
		io_stripe_size = map->stripe_len * nr_data_stripes(map);

	buf = kcalloc(map->num_stripes, sizeof(u64), GFP_NOFS);
	if (!buf) {
		ret = -ENOMEM;
		goto out;
	}

	for (i = 0; i < map->num_stripes; i++) {
		bool already_inserted = false;
		u64 stripe_nr;
		u64 offset;
		int j;

		if (!in_range(physical, map->stripes[i].physical,
			      data_stripe_length))
			continue;

		if (bdev && map->stripes[i].dev->bdev != bdev)
			continue;

		stripe_nr = physical - map->stripes[i].physical;
		stripe_nr = div64_u64_rem(stripe_nr, map->stripe_len, &offset);

		if (map->type & (BTRFS_BLOCK_GROUP_RAID0 |
				 BTRFS_BLOCK_GROUP_RAID10)) {
			stripe_nr = stripe_nr * map->num_stripes + i;
			stripe_nr = div_u64(stripe_nr, map->sub_stripes);
		}
		/*
		 * The remaining case would be for RAID56, multiply by
		 * nr_data_stripes().  Alternatively, just use rmap_len below
		 * instead of map->stripe_len
		 */

		bytenr = chunk_start + stripe_nr * io_stripe_size + offset;

		/* Ensure we don't add duplicate addresses */
		for (j = 0; j < nr; j++) {
			if (buf[j] == bytenr) {
				already_inserted = true;
				break;
			}
		}

		if (!already_inserted)
			buf[nr++] = bytenr;
	}

	*logical = buf;
	*naddrs = nr;
	*stripe_len = io_stripe_size;
out:
	free_extent_map(em);
	return ret;
}

static int exclude_super_stripes(struct btrfs_block_group *cache)
{
	struct btrfs_fs_info *fs_info = cache->fs_info;
	const bool zoned = btrfs_is_zoned(fs_info);
	u64 bytenr;
	u64 *logical;
	int stripe_len;
	int i, nr, ret;

	if (cache->start < BTRFS_SUPER_INFO_OFFSET) {
		stripe_len = BTRFS_SUPER_INFO_OFFSET - cache->start;
		cache->bytes_super += stripe_len;
		ret = btrfs_add_excluded_extent(fs_info, cache->start,
						stripe_len);
		if (ret)
			return ret;
	}

	for (i = 0; i < BTRFS_SUPER_MIRROR_MAX; i++) {
		bytenr = btrfs_sb_offset(i);
		ret = btrfs_rmap_block(fs_info, cache->start, NULL,
				       bytenr, &logical, &nr, &stripe_len);
		if (ret)
			return ret;

		/* Shouldn't have super stripes in sequential zones */
		if (zoned && nr) {
			btrfs_err(fs_info,
			"zoned: block group %llu must not contain super block",
				  cache->start);
			return -EUCLEAN;
		}

		while (nr--) {
			u64 len = min_t(u64, stripe_len,
				cache->start + cache->length - logical[nr]);

			cache->bytes_super += len;
			ret = btrfs_add_excluded_extent(fs_info, logical[nr],
							len);
			if (ret) {
				kfree(logical);
				return ret;
			}
		}

		kfree(logical);
	}
	return 0;
}

static struct btrfs_block_group *btrfs_create_block_group_cache(
		struct btrfs_fs_info *fs_info, u64 start)
{
	struct btrfs_block_group *cache;

	cache = kzalloc(sizeof(*cache), GFP_NOFS);
	if (!cache)
		return NULL;

	cache->free_space_ctl = kzalloc(sizeof(*cache->free_space_ctl),
					GFP_NOFS);
	if (!cache->free_space_ctl) {
		kfree(cache);
		return NULL;
	}

	cache->start = start;

	cache->fs_info = fs_info;
	cache->full_stripe_len = btrfs_full_stripe_len(fs_info, start);

	cache->discard_index = BTRFS_DISCARD_INDEX_UNUSED;

	refcount_set(&cache->refs, 1);
	spin_lock_init(&cache->lock);
	init_rwsem(&cache->data_rwsem);
	INIT_LIST_HEAD(&cache->list);
	INIT_LIST_HEAD(&cache->cluster_list);
	INIT_LIST_HEAD(&cache->bg_list);
	INIT_LIST_HEAD(&cache->ro_list);
	INIT_LIST_HEAD(&cache->discard_list);
	INIT_LIST_HEAD(&cache->dirty_list);
	INIT_LIST_HEAD(&cache->io_list);
	INIT_LIST_HEAD(&cache->active_bg_list);
	btrfs_init_free_space_ctl(cache, cache->free_space_ctl);
	atomic_set(&cache->frozen, 0);
	mutex_init(&cache->free_space_lock);
	cache->full_stripe_locks_root.root = RB_ROOT;
	mutex_init(&cache->full_stripe_locks_root.lock);

	return cache;
}

/*
 * Iterate all chunks and verify that each of them has the corresponding block
 * group
 */
static int check_chunk_block_group_mappings(struct btrfs_fs_info *fs_info)
{
	struct extent_map_tree *map_tree = &fs_info->mapping_tree;
	struct extent_map *em;
	struct btrfs_block_group *bg;
	u64 start = 0;
	int ret = 0;

	while (1) {
		read_lock(&map_tree->lock);
		/*
		 * lookup_extent_mapping will return the first extent map
		 * intersecting the range, so setting @len to 1 is enough to
		 * get the first chunk.
		 */
		em = lookup_extent_mapping(map_tree, start, 1);
		read_unlock(&map_tree->lock);
		if (!em)
			break;

		bg = btrfs_lookup_block_group(fs_info, em->start);
		if (!bg) {
			btrfs_err(fs_info,
	"chunk start=%llu len=%llu doesn't have corresponding block group",
				     em->start, em->len);
			ret = -EUCLEAN;
			free_extent_map(em);
			break;
		}
		if (bg->start != em->start || bg->length != em->len ||
		    (bg->flags & BTRFS_BLOCK_GROUP_TYPE_MASK) !=
		    (em->map_lookup->type & BTRFS_BLOCK_GROUP_TYPE_MASK)) {
			btrfs_err(fs_info,
"chunk start=%llu len=%llu flags=0x%llx doesn't match block group start=%llu len=%llu flags=0x%llx",
				em->start, em->len,
				em->map_lookup->type & BTRFS_BLOCK_GROUP_TYPE_MASK,
				bg->start, bg->length,
				bg->flags & BTRFS_BLOCK_GROUP_TYPE_MASK);
			ret = -EUCLEAN;
			free_extent_map(em);
			btrfs_put_block_group(bg);
			break;
		}
		start = em->start + em->len;
		free_extent_map(em);
		btrfs_put_block_group(bg);
	}
	return ret;
}

static int read_one_block_group(struct btrfs_fs_info *info,
				struct btrfs_block_group_item *bgi,
				const struct btrfs_key *key,
				int need_clear)
{
	struct btrfs_block_group *cache;
	const bool mixed = btrfs_fs_incompat(info, MIXED_GROUPS);
	int ret;

	ASSERT(key->type == BTRFS_BLOCK_GROUP_ITEM_KEY);

	cache = btrfs_create_block_group_cache(info, key->objectid);
	if (!cache)
		return -ENOMEM;

	cache->length = key->offset;
	cache->used = btrfs_stack_block_group_used(bgi);
	cache->flags = btrfs_stack_block_group_flags(bgi);
	cache->global_root_id = btrfs_stack_block_group_chunk_objectid(bgi);

	set_free_space_tree_thresholds(cache);

	if (need_clear) {
		/*
		 * When we mount with old space cache, we need to
		 * set BTRFS_DC_CLEAR and set dirty flag.
		 *
		 * a) Setting 'BTRFS_DC_CLEAR' makes sure that we
		 *    truncate the old free space cache inode and
		 *    setup a new one.
		 * b) Setting 'dirty flag' makes sure that we flush
		 *    the new space cache info onto disk.
		 */
		if (btrfs_test_opt(info, SPACE_CACHE))
			cache->disk_cache_state = BTRFS_DC_CLEAR;
	}
	if (!mixed && ((cache->flags & BTRFS_BLOCK_GROUP_METADATA) &&
	    (cache->flags & BTRFS_BLOCK_GROUP_DATA))) {
			btrfs_err(info,
"bg %llu is a mixed block group but filesystem hasn't enabled mixed block groups",
				  cache->start);
			ret = -EINVAL;
			goto error;
	}

	ret = btrfs_load_block_group_zone_info(cache, false);
	if (ret) {
		btrfs_err(info, "zoned: failed to load zone info of bg %llu",
			  cache->start);
		goto error;
	}

	/*
	 * We need to exclude the super stripes now so that the space info has
	 * super bytes accounted for, otherwise we'll think we have more space
	 * than we actually do.
	 */
	ret = exclude_super_stripes(cache);
	if (ret) {
		/* We may have excluded something, so call this just in case. */
		btrfs_free_excluded_extents(cache);
		goto error;
	}

	/*
	 * For zoned filesystem, space after the allocation offset is the only
	 * free space for a block group. So, we don't need any caching work.
	 * btrfs_calc_zone_unusable() will set the amount of free space and
	 * zone_unusable space.
	 *
	 * For regular filesystem, check for two cases, either we are full, and
	 * therefore don't need to bother with the caching work since we won't
	 * find any space, or we are empty, and we can just add all the space
	 * in and be done with it.  This saves us _a_lot_ of time, particularly
	 * in the full case.
	 */
	if (btrfs_is_zoned(info)) {
		btrfs_calc_zone_unusable(cache);
		/* Should not have any excluded extents. Just in case, though. */
		btrfs_free_excluded_extents(cache);
	} else if (cache->length == cache->used) {
		cache->cached = BTRFS_CACHE_FINISHED;
		btrfs_free_excluded_extents(cache);
	} else if (cache->used == 0) {
		cache->cached = BTRFS_CACHE_FINISHED;
		add_new_free_space(cache, cache->start,
				   cache->start + cache->length);
		btrfs_free_excluded_extents(cache);
	}

	ret = btrfs_add_block_group_cache(info, cache);
	if (ret) {
		btrfs_remove_free_space_cache(cache);
		goto error;
	}
	trace_btrfs_add_block_group(info, cache, 0);
	btrfs_add_bg_to_space_info(info, cache);

	set_avail_alloc_bits(info, cache->flags);
	if (btrfs_chunk_writeable(info, cache->start)) {
		if (cache->used == 0) {
			ASSERT(list_empty(&cache->bg_list));
			if (btrfs_test_opt(info, DISCARD_ASYNC))
				btrfs_discard_queue_work(&info->discard_ctl, cache);
			else
				btrfs_mark_bg_unused(cache);
		}
	} else {
		inc_block_group_ro(cache, 1);
	}

	return 0;
error:
	btrfs_put_block_group(cache);
	return ret;
}

static int fill_dummy_bgs(struct btrfs_fs_info *fs_info)
{
	struct extent_map_tree *em_tree = &fs_info->mapping_tree;
	struct rb_node *node;
	int ret = 0;

	for (node = rb_first_cached(&em_tree->map); node; node = rb_next(node)) {
		struct extent_map *em;
		struct map_lookup *map;
		struct btrfs_block_group *bg;

		em = rb_entry(node, struct extent_map, rb_node);
		map = em->map_lookup;
		bg = btrfs_create_block_group_cache(fs_info, em->start);
		if (!bg) {
			ret = -ENOMEM;
			break;
		}

		/* Fill dummy cache as FULL */
		bg->length = em->len;
		bg->flags = map->type;
		bg->cached = BTRFS_CACHE_FINISHED;
		bg->used = em->len;
		bg->flags = map->type;
		ret = btrfs_add_block_group_cache(fs_info, bg);
		/*
		 * We may have some valid block group cache added already, in
		 * that case we skip to the next one.
		 */
		if (ret == -EEXIST) {
			ret = 0;
			btrfs_put_block_group(bg);
			continue;
		}

		if (ret) {
			btrfs_remove_free_space_cache(bg);
			btrfs_put_block_group(bg);
			break;
		}

		btrfs_add_bg_to_space_info(fs_info, bg);

		set_avail_alloc_bits(fs_info, bg->flags);
	}
	if (!ret)
		btrfs_init_global_block_rsv(fs_info);
	return ret;
}

int btrfs_read_block_groups(struct btrfs_fs_info *info)
{
	struct btrfs_root *root = btrfs_block_group_root(info);
	struct btrfs_path *path;
	int ret;
	struct btrfs_block_group *cache;
	struct btrfs_space_info *space_info;
	struct btrfs_key key;
	int need_clear = 0;
	u64 cache_gen;

	/*
	 * Either no extent root (with ibadroots rescue option) or we have
	 * unsupported RO options. The fs can never be mounted read-write, so no
	 * need to waste time searching block group items.
	 *
	 * This also allows new extent tree related changes to be RO compat,
	 * no need for a full incompat flag.
	 */
<<<<<<< HEAD
	if (!info->extent_root || (btrfs_super_compat_ro_flags(info->super_copy) &
=======
	if (!root || (btrfs_super_compat_ro_flags(info->super_copy) &
>>>>>>> d60c95ef
		      ~BTRFS_FEATURE_COMPAT_RO_SUPP))
		return fill_dummy_bgs(info);

	key.objectid = 0;
	key.offset = 0;
	key.type = BTRFS_BLOCK_GROUP_ITEM_KEY;
	path = btrfs_alloc_path();
	if (!path)
		return -ENOMEM;

	cache_gen = btrfs_super_cache_generation(info->super_copy);
	if (btrfs_test_opt(info, SPACE_CACHE) &&
	    btrfs_super_generation(info->super_copy) != cache_gen)
		need_clear = 1;
	if (btrfs_test_opt(info, CLEAR_CACHE))
		need_clear = 1;

	while (1) {
		struct btrfs_block_group_item bgi;
		struct extent_buffer *leaf;
		int slot;

		ret = find_first_block_group(info, path, &key);
		if (ret > 0)
			break;
		if (ret != 0)
			goto error;

		leaf = path->nodes[0];
		slot = path->slots[0];

		read_extent_buffer(leaf, &bgi, btrfs_item_ptr_offset(leaf, slot),
				   sizeof(bgi));

		btrfs_item_key_to_cpu(leaf, &key, slot);
		btrfs_release_path(path);
		ret = read_one_block_group(info, &bgi, &key, need_clear);
		if (ret < 0)
			goto error;
		key.objectid += key.offset;
		key.offset = 0;
	}
	btrfs_release_path(path);

	list_for_each_entry(space_info, &info->space_info, list) {
		int i;

		for (i = 0; i < BTRFS_NR_RAID_TYPES; i++) {
			if (list_empty(&space_info->block_groups[i]))
				continue;
			cache = list_first_entry(&space_info->block_groups[i],
						 struct btrfs_block_group,
						 list);
			btrfs_sysfs_add_block_group_type(cache);
		}

		if (!(btrfs_get_alloc_profile(info, space_info->flags) &
		      (BTRFS_BLOCK_GROUP_RAID10 |
		       BTRFS_BLOCK_GROUP_RAID1_MASK |
		       BTRFS_BLOCK_GROUP_RAID56_MASK |
		       BTRFS_BLOCK_GROUP_DUP)))
			continue;
		/*
		 * Avoid allocating from un-mirrored block group if there are
		 * mirrored block groups.
		 */
		list_for_each_entry(cache,
				&space_info->block_groups[BTRFS_RAID_RAID0],
				list)
			inc_block_group_ro(cache, 1);
		list_for_each_entry(cache,
				&space_info->block_groups[BTRFS_RAID_SINGLE],
				list)
			inc_block_group_ro(cache, 1);
	}

	btrfs_init_global_block_rsv(info);
	ret = check_chunk_block_group_mappings(info);
error:
	btrfs_free_path(path);
	/*
	 * We've hit some error while reading the extent tree, and have
	 * rescue=ibadroots mount option.
	 * Try to fill the tree using dummy block groups so that the user can
	 * continue to mount and grab their data.
	 */
	if (ret && btrfs_test_opt(info, IGNOREBADROOTS))
		ret = fill_dummy_bgs(info);
	return ret;
}

/*
 * This function, insert_block_group_item(), belongs to the phase 2 of chunk
 * allocation.
 *
 * See the comment at btrfs_chunk_alloc() for details about the chunk allocation
 * phases.
 */
static int insert_block_group_item(struct btrfs_trans_handle *trans,
				   struct btrfs_block_group *block_group)
{
	struct btrfs_fs_info *fs_info = trans->fs_info;
	struct btrfs_block_group_item bgi;
	struct btrfs_root *root = btrfs_block_group_root(fs_info);
	struct btrfs_key key;

	spin_lock(&block_group->lock);
	btrfs_set_stack_block_group_used(&bgi, block_group->used);
	btrfs_set_stack_block_group_chunk_objectid(&bgi,
						   block_group->global_root_id);
	btrfs_set_stack_block_group_flags(&bgi, block_group->flags);
	key.objectid = block_group->start;
	key.type = BTRFS_BLOCK_GROUP_ITEM_KEY;
	key.offset = block_group->length;
	spin_unlock(&block_group->lock);

	return btrfs_insert_item(trans, root, &key, &bgi, sizeof(bgi));
}

static int insert_dev_extent(struct btrfs_trans_handle *trans,
			    struct btrfs_device *device, u64 chunk_offset,
			    u64 start, u64 num_bytes)
{
	struct btrfs_fs_info *fs_info = device->fs_info;
	struct btrfs_root *root = fs_info->dev_root;
	struct btrfs_path *path;
	struct btrfs_dev_extent *extent;
	struct extent_buffer *leaf;
	struct btrfs_key key;
	int ret;

	WARN_ON(!test_bit(BTRFS_DEV_STATE_IN_FS_METADATA, &device->dev_state));
	WARN_ON(test_bit(BTRFS_DEV_STATE_REPLACE_TGT, &device->dev_state));
	path = btrfs_alloc_path();
	if (!path)
		return -ENOMEM;

	key.objectid = device->devid;
	key.type = BTRFS_DEV_EXTENT_KEY;
	key.offset = start;
	ret = btrfs_insert_empty_item(trans, root, path, &key, sizeof(*extent));
	if (ret)
		goto out;

	leaf = path->nodes[0];
	extent = btrfs_item_ptr(leaf, path->slots[0], struct btrfs_dev_extent);
	btrfs_set_dev_extent_chunk_tree(leaf, extent, BTRFS_CHUNK_TREE_OBJECTID);
	btrfs_set_dev_extent_chunk_objectid(leaf, extent,
					    BTRFS_FIRST_CHUNK_TREE_OBJECTID);
	btrfs_set_dev_extent_chunk_offset(leaf, extent, chunk_offset);

	btrfs_set_dev_extent_length(leaf, extent, num_bytes);
	btrfs_mark_buffer_dirty(leaf);
out:
	btrfs_free_path(path);
	return ret;
}

/*
 * This function belongs to phase 2.
 *
 * See the comment at btrfs_chunk_alloc() for details about the chunk allocation
 * phases.
 */
static int insert_dev_extents(struct btrfs_trans_handle *trans,
				   u64 chunk_offset, u64 chunk_size)
{
	struct btrfs_fs_info *fs_info = trans->fs_info;
	struct btrfs_device *device;
	struct extent_map *em;
	struct map_lookup *map;
	u64 dev_offset;
	u64 stripe_size;
	int i;
	int ret = 0;

	em = btrfs_get_chunk_map(fs_info, chunk_offset, chunk_size);
	if (IS_ERR(em))
		return PTR_ERR(em);

	map = em->map_lookup;
	stripe_size = em->orig_block_len;

	/*
	 * Take the device list mutex to prevent races with the final phase of
	 * a device replace operation that replaces the device object associated
	 * with the map's stripes, because the device object's id can change
	 * at any time during that final phase of the device replace operation
	 * (dev-replace.c:btrfs_dev_replace_finishing()), so we could grab the
	 * replaced device and then see it with an ID of BTRFS_DEV_REPLACE_DEVID,
	 * resulting in persisting a device extent item with such ID.
	 */
	mutex_lock(&fs_info->fs_devices->device_list_mutex);
	for (i = 0; i < map->num_stripes; i++) {
		device = map->stripes[i].dev;
		dev_offset = map->stripes[i].physical;

		ret = insert_dev_extent(trans, device, chunk_offset, dev_offset,
				       stripe_size);
		if (ret)
			break;
	}
	mutex_unlock(&fs_info->fs_devices->device_list_mutex);

	free_extent_map(em);
	return ret;
}

/*
 * This function, btrfs_create_pending_block_groups(), belongs to the phase 2 of
 * chunk allocation.
 *
 * See the comment at btrfs_chunk_alloc() for details about the chunk allocation
 * phases.
 */
void btrfs_create_pending_block_groups(struct btrfs_trans_handle *trans)
{
	struct btrfs_fs_info *fs_info = trans->fs_info;
	struct btrfs_block_group *block_group;
	int ret = 0;

	while (!list_empty(&trans->new_bgs)) {
		int index;

		block_group = list_first_entry(&trans->new_bgs,
					       struct btrfs_block_group,
					       bg_list);
		if (ret)
			goto next;

		index = btrfs_bg_flags_to_raid_index(block_group->flags);

		ret = insert_block_group_item(trans, block_group);
		if (ret)
			btrfs_abort_transaction(trans, ret);
		if (!test_bit(BLOCK_GROUP_FLAG_CHUNK_ITEM_INSERTED,
			      &block_group->runtime_flags)) {
			mutex_lock(&fs_info->chunk_mutex);
			ret = btrfs_chunk_alloc_add_chunk_item(trans, block_group);
			mutex_unlock(&fs_info->chunk_mutex);
			if (ret)
				btrfs_abort_transaction(trans, ret);
		}
		ret = insert_dev_extents(trans, block_group->start,
					 block_group->length);
		if (ret)
			btrfs_abort_transaction(trans, ret);
		add_block_group_free_space(trans, block_group);

		/*
		 * If we restriped during balance, we may have added a new raid
		 * type, so now add the sysfs entries when it is safe to do so.
		 * We don't have to worry about locking here as it's handled in
		 * btrfs_sysfs_add_block_group_type.
		 */
		if (block_group->space_info->block_group_kobjs[index] == NULL)
			btrfs_sysfs_add_block_group_type(block_group);

		/* Already aborted the transaction if it failed. */
next:
		btrfs_delayed_refs_rsv_release(fs_info, 1);
		list_del_init(&block_group->bg_list);
	}
	btrfs_trans_release_chunk_metadata(trans);
}

/*
 * For extent tree v2 we use the block_group_item->chunk_offset to point at our
 * global root id.  For v1 it's always set to BTRFS_FIRST_CHUNK_TREE_OBJECTID.
 */
static u64 calculate_global_root_id(struct btrfs_fs_info *fs_info, u64 offset)
{
	u64 div = SZ_1G;
	u64 index;

	if (!btrfs_fs_incompat(fs_info, EXTENT_TREE_V2))
		return BTRFS_FIRST_CHUNK_TREE_OBJECTID;

	/* If we have a smaller fs index based on 128MiB. */
	if (btrfs_super_total_bytes(fs_info->super_copy) <= (SZ_1G * 10ULL))
		div = SZ_128M;

	offset = div64_u64(offset, div);
	div64_u64_rem(offset, fs_info->nr_global_roots, &index);
	return index;
}

struct btrfs_block_group *btrfs_make_block_group(struct btrfs_trans_handle *trans,
						 u64 bytes_used, u64 type,
						 u64 chunk_offset, u64 size)
{
	struct btrfs_fs_info *fs_info = trans->fs_info;
	struct btrfs_block_group *cache;
	int ret;

	btrfs_set_log_full_commit(trans);

	cache = btrfs_create_block_group_cache(fs_info, chunk_offset);
	if (!cache)
		return ERR_PTR(-ENOMEM);

	cache->length = size;
	set_free_space_tree_thresholds(cache);
	cache->used = bytes_used;
	cache->flags = type;
	cache->cached = BTRFS_CACHE_FINISHED;
	cache->global_root_id = calculate_global_root_id(fs_info, cache->start);

	if (btrfs_fs_compat_ro(fs_info, FREE_SPACE_TREE))
		cache->needs_free_space = 1;

	ret = btrfs_load_block_group_zone_info(cache, true);
	if (ret) {
		btrfs_put_block_group(cache);
		return ERR_PTR(ret);
	}

	ret = exclude_super_stripes(cache);
	if (ret) {
		/* We may have excluded something, so call this just in case */
		btrfs_free_excluded_extents(cache);
		btrfs_put_block_group(cache);
		return ERR_PTR(ret);
	}

	add_new_free_space(cache, chunk_offset, chunk_offset + size);

	btrfs_free_excluded_extents(cache);

	/*
	 * Ensure the corresponding space_info object is created and
	 * assigned to our block group. We want our bg to be added to the rbtree
	 * with its ->space_info set.
	 */
	cache->space_info = btrfs_find_space_info(fs_info, cache->flags);
	ASSERT(cache->space_info);

	ret = btrfs_add_block_group_cache(fs_info, cache);
	if (ret) {
		btrfs_remove_free_space_cache(cache);
		btrfs_put_block_group(cache);
		return ERR_PTR(ret);
	}

	/*
	 * Now that our block group has its ->space_info set and is inserted in
	 * the rbtree, update the space info's counters.
	 */
	trace_btrfs_add_block_group(fs_info, cache, 1);
	btrfs_add_bg_to_space_info(fs_info, cache);
	btrfs_update_global_block_rsv(fs_info);

#ifdef CONFIG_BTRFS_DEBUG
	if (btrfs_should_fragment_free_space(cache)) {
		u64 new_bytes_used = size - bytes_used;

		cache->space_info->bytes_used += new_bytes_used >> 1;
		fragment_free_space(cache);
	}
#endif

	list_add_tail(&cache->bg_list, &trans->new_bgs);
	trans->delayed_ref_updates++;
	btrfs_update_delayed_refs_rsv(trans);

	set_avail_alloc_bits(fs_info, type);
	return cache;
}

/*
 * Mark one block group RO, can be called several times for the same block
 * group.
 *
 * @cache:		the destination block group
 * @do_chunk_alloc:	whether need to do chunk pre-allocation, this is to
 * 			ensure we still have some free space after marking this
 * 			block group RO.
 */
int btrfs_inc_block_group_ro(struct btrfs_block_group *cache,
			     bool do_chunk_alloc)
{
	struct btrfs_fs_info *fs_info = cache->fs_info;
	struct btrfs_trans_handle *trans;
	struct btrfs_root *root = btrfs_block_group_root(fs_info);
	u64 alloc_flags;
	int ret;
	bool dirty_bg_running;

	/*
	 * This can only happen when we are doing read-only scrub on read-only
	 * mount.
	 * In that case we should not start a new transaction on read-only fs.
	 * Thus here we skip all chunk allocations.
	 */
	if (sb_rdonly(fs_info->sb)) {
		mutex_lock(&fs_info->ro_block_group_mutex);
		ret = inc_block_group_ro(cache, 0);
		mutex_unlock(&fs_info->ro_block_group_mutex);
		return ret;
	}

	do {
		trans = btrfs_join_transaction(root);
		if (IS_ERR(trans))
			return PTR_ERR(trans);

		dirty_bg_running = false;

		/*
		 * We're not allowed to set block groups readonly after the dirty
		 * block group cache has started writing.  If it already started,
		 * back off and let this transaction commit.
		 */
		mutex_lock(&fs_info->ro_block_group_mutex);
		if (test_bit(BTRFS_TRANS_DIRTY_BG_RUN, &trans->transaction->flags)) {
			u64 transid = trans->transid;

			mutex_unlock(&fs_info->ro_block_group_mutex);
			btrfs_end_transaction(trans);

			ret = btrfs_wait_for_commit(fs_info, transid);
			if (ret)
				return ret;
			dirty_bg_running = true;
		}
	} while (dirty_bg_running);

	if (do_chunk_alloc) {
		/*
		 * If we are changing raid levels, try to allocate a
		 * corresponding block group with the new raid level.
		 */
		alloc_flags = btrfs_get_alloc_profile(fs_info, cache->flags);
		if (alloc_flags != cache->flags) {
			ret = btrfs_chunk_alloc(trans, alloc_flags,
						CHUNK_ALLOC_FORCE);
			/*
			 * ENOSPC is allowed here, we may have enough space
			 * already allocated at the new raid level to carry on
			 */
			if (ret == -ENOSPC)
				ret = 0;
			if (ret < 0)
				goto out;
		}
	}

	ret = inc_block_group_ro(cache, 0);
	if (!do_chunk_alloc || ret == -ETXTBSY)
		goto unlock_out;
	if (!ret)
		goto out;
	alloc_flags = btrfs_get_alloc_profile(fs_info, cache->space_info->flags);
	ret = btrfs_chunk_alloc(trans, alloc_flags, CHUNK_ALLOC_FORCE);
	if (ret < 0)
		goto out;
	/*
	 * We have allocated a new chunk. We also need to activate that chunk to
	 * grant metadata tickets for zoned filesystem.
	 */
	ret = btrfs_zoned_activate_one_bg(fs_info, cache->space_info, true);
	if (ret < 0)
		goto out;

	ret = inc_block_group_ro(cache, 0);
	if (ret == -ETXTBSY)
		goto unlock_out;
out:
	if (cache->flags & BTRFS_BLOCK_GROUP_SYSTEM) {
		alloc_flags = btrfs_get_alloc_profile(fs_info, cache->flags);
		mutex_lock(&fs_info->chunk_mutex);
		check_system_chunk(trans, alloc_flags);
		mutex_unlock(&fs_info->chunk_mutex);
	}
unlock_out:
	mutex_unlock(&fs_info->ro_block_group_mutex);

	btrfs_end_transaction(trans);
	return ret;
}

void btrfs_dec_block_group_ro(struct btrfs_block_group *cache)
{
	struct btrfs_space_info *sinfo = cache->space_info;
	u64 num_bytes;

	BUG_ON(!cache->ro);

	spin_lock(&sinfo->lock);
	spin_lock(&cache->lock);
	if (!--cache->ro) {
		if (btrfs_is_zoned(cache->fs_info)) {
			/* Migrate zone_unusable bytes back */
			cache->zone_unusable =
				(cache->alloc_offset - cache->used) +
				(cache->length - cache->zone_capacity);
			sinfo->bytes_zone_unusable += cache->zone_unusable;
			sinfo->bytes_readonly -= cache->zone_unusable;
		}
		num_bytes = cache->length - cache->reserved -
			    cache->pinned - cache->bytes_super -
			    cache->zone_unusable - cache->used;
		sinfo->bytes_readonly -= num_bytes;
		list_del_init(&cache->ro_list);
	}
	spin_unlock(&cache->lock);
	spin_unlock(&sinfo->lock);
}

static int update_block_group_item(struct btrfs_trans_handle *trans,
				   struct btrfs_path *path,
				   struct btrfs_block_group *cache)
{
	struct btrfs_fs_info *fs_info = trans->fs_info;
	int ret;
	struct btrfs_root *root = btrfs_block_group_root(fs_info);
	unsigned long bi;
	struct extent_buffer *leaf;
	struct btrfs_block_group_item bgi;
	struct btrfs_key key;

	key.objectid = cache->start;
	key.type = BTRFS_BLOCK_GROUP_ITEM_KEY;
	key.offset = cache->length;

	ret = btrfs_search_slot(trans, root, &key, path, 0, 1);
	if (ret) {
		if (ret > 0)
			ret = -ENOENT;
		goto fail;
	}

	leaf = path->nodes[0];
	bi = btrfs_item_ptr_offset(leaf, path->slots[0]);
	btrfs_set_stack_block_group_used(&bgi, cache->used);
	btrfs_set_stack_block_group_chunk_objectid(&bgi,
						   cache->global_root_id);
	btrfs_set_stack_block_group_flags(&bgi, cache->flags);
	write_extent_buffer(leaf, &bgi, bi, sizeof(bgi));
	btrfs_mark_buffer_dirty(leaf);
fail:
	btrfs_release_path(path);
	return ret;

}

static int cache_save_setup(struct btrfs_block_group *block_group,
			    struct btrfs_trans_handle *trans,
			    struct btrfs_path *path)
{
	struct btrfs_fs_info *fs_info = block_group->fs_info;
	struct btrfs_root *root = fs_info->tree_root;
	struct inode *inode = NULL;
	struct extent_changeset *data_reserved = NULL;
	u64 alloc_hint = 0;
	int dcs = BTRFS_DC_ERROR;
	u64 cache_size = 0;
	int retries = 0;
	int ret = 0;

	if (!btrfs_test_opt(fs_info, SPACE_CACHE))
		return 0;

	/*
	 * If this block group is smaller than 100 megs don't bother caching the
	 * block group.
	 */
	if (block_group->length < (100 * SZ_1M)) {
		spin_lock(&block_group->lock);
		block_group->disk_cache_state = BTRFS_DC_WRITTEN;
		spin_unlock(&block_group->lock);
		return 0;
	}

	if (TRANS_ABORTED(trans))
		return 0;
again:
	inode = lookup_free_space_inode(block_group, path);
	if (IS_ERR(inode) && PTR_ERR(inode) != -ENOENT) {
		ret = PTR_ERR(inode);
		btrfs_release_path(path);
		goto out;
	}

	if (IS_ERR(inode)) {
		BUG_ON(retries);
		retries++;

		if (block_group->ro)
			goto out_free;

		ret = create_free_space_inode(trans, block_group, path);
		if (ret)
			goto out_free;
		goto again;
	}

	/*
	 * We want to set the generation to 0, that way if anything goes wrong
	 * from here on out we know not to trust this cache when we load up next
	 * time.
	 */
	BTRFS_I(inode)->generation = 0;
	ret = btrfs_update_inode(trans, root, BTRFS_I(inode));
	if (ret) {
		/*
		 * So theoretically we could recover from this, simply set the
		 * super cache generation to 0 so we know to invalidate the
		 * cache, but then we'd have to keep track of the block groups
		 * that fail this way so we know we _have_ to reset this cache
		 * before the next commit or risk reading stale cache.  So to
		 * limit our exposure to horrible edge cases lets just abort the
		 * transaction, this only happens in really bad situations
		 * anyway.
		 */
		btrfs_abort_transaction(trans, ret);
		goto out_put;
	}
	WARN_ON(ret);

	/* We've already setup this transaction, go ahead and exit */
	if (block_group->cache_generation == trans->transid &&
	    i_size_read(inode)) {
		dcs = BTRFS_DC_SETUP;
		goto out_put;
	}

	if (i_size_read(inode) > 0) {
		ret = btrfs_check_trunc_cache_free_space(fs_info,
					&fs_info->global_block_rsv);
		if (ret)
			goto out_put;

		ret = btrfs_truncate_free_space_cache(trans, NULL, inode);
		if (ret)
			goto out_put;
	}

	spin_lock(&block_group->lock);
	if (block_group->cached != BTRFS_CACHE_FINISHED ||
	    !btrfs_test_opt(fs_info, SPACE_CACHE)) {
		/*
		 * don't bother trying to write stuff out _if_
		 * a) we're not cached,
		 * b) we're with nospace_cache mount option,
		 * c) we're with v2 space_cache (FREE_SPACE_TREE).
		 */
		dcs = BTRFS_DC_WRITTEN;
		spin_unlock(&block_group->lock);
		goto out_put;
	}
	spin_unlock(&block_group->lock);

	/*
	 * We hit an ENOSPC when setting up the cache in this transaction, just
	 * skip doing the setup, we've already cleared the cache so we're safe.
	 */
	if (test_bit(BTRFS_TRANS_CACHE_ENOSPC, &trans->transaction->flags)) {
		ret = -ENOSPC;
		goto out_put;
	}

	/*
	 * Try to preallocate enough space based on how big the block group is.
	 * Keep in mind this has to include any pinned space which could end up
	 * taking up quite a bit since it's not folded into the other space
	 * cache.
	 */
	cache_size = div_u64(block_group->length, SZ_256M);
	if (!cache_size)
		cache_size = 1;

	cache_size *= 16;
	cache_size *= fs_info->sectorsize;

	ret = btrfs_check_data_free_space(BTRFS_I(inode), &data_reserved, 0,
					  cache_size, false);
	if (ret)
		goto out_put;

	ret = btrfs_prealloc_file_range_trans(inode, trans, 0, 0, cache_size,
					      cache_size, cache_size,
					      &alloc_hint);
	/*
	 * Our cache requires contiguous chunks so that we don't modify a bunch
	 * of metadata or split extents when writing the cache out, which means
	 * we can enospc if we are heavily fragmented in addition to just normal
	 * out of space conditions.  So if we hit this just skip setting up any
	 * other block groups for this transaction, maybe we'll unpin enough
	 * space the next time around.
	 */
	if (!ret)
		dcs = BTRFS_DC_SETUP;
	else if (ret == -ENOSPC)
		set_bit(BTRFS_TRANS_CACHE_ENOSPC, &trans->transaction->flags);

out_put:
	iput(inode);
out_free:
	btrfs_release_path(path);
out:
	spin_lock(&block_group->lock);
	if (!ret && dcs == BTRFS_DC_SETUP)
		block_group->cache_generation = trans->transid;
	block_group->disk_cache_state = dcs;
	spin_unlock(&block_group->lock);

	extent_changeset_free(data_reserved);
	return ret;
}

int btrfs_setup_space_cache(struct btrfs_trans_handle *trans)
{
	struct btrfs_fs_info *fs_info = trans->fs_info;
	struct btrfs_block_group *cache, *tmp;
	struct btrfs_transaction *cur_trans = trans->transaction;
	struct btrfs_path *path;

	if (list_empty(&cur_trans->dirty_bgs) ||
	    !btrfs_test_opt(fs_info, SPACE_CACHE))
		return 0;

	path = btrfs_alloc_path();
	if (!path)
		return -ENOMEM;

	/* Could add new block groups, use _safe just in case */
	list_for_each_entry_safe(cache, tmp, &cur_trans->dirty_bgs,
				 dirty_list) {
		if (cache->disk_cache_state == BTRFS_DC_CLEAR)
			cache_save_setup(cache, trans, path);
	}

	btrfs_free_path(path);
	return 0;
}

/*
 * Transaction commit does final block group cache writeback during a critical
 * section where nothing is allowed to change the FS.  This is required in
 * order for the cache to actually match the block group, but can introduce a
 * lot of latency into the commit.
 *
 * So, btrfs_start_dirty_block_groups is here to kick off block group cache IO.
 * There's a chance we'll have to redo some of it if the block group changes
 * again during the commit, but it greatly reduces the commit latency by
 * getting rid of the easy block groups while we're still allowing others to
 * join the commit.
 */
int btrfs_start_dirty_block_groups(struct btrfs_trans_handle *trans)
{
	struct btrfs_fs_info *fs_info = trans->fs_info;
	struct btrfs_block_group *cache;
	struct btrfs_transaction *cur_trans = trans->transaction;
	int ret = 0;
	int should_put;
	struct btrfs_path *path = NULL;
	LIST_HEAD(dirty);
	struct list_head *io = &cur_trans->io_bgs;
	int loops = 0;

	spin_lock(&cur_trans->dirty_bgs_lock);
	if (list_empty(&cur_trans->dirty_bgs)) {
		spin_unlock(&cur_trans->dirty_bgs_lock);
		return 0;
	}
	list_splice_init(&cur_trans->dirty_bgs, &dirty);
	spin_unlock(&cur_trans->dirty_bgs_lock);

again:
	/* Make sure all the block groups on our dirty list actually exist */
	btrfs_create_pending_block_groups(trans);

	if (!path) {
		path = btrfs_alloc_path();
		if (!path) {
			ret = -ENOMEM;
			goto out;
		}
	}

	/*
	 * cache_write_mutex is here only to save us from balance or automatic
	 * removal of empty block groups deleting this block group while we are
	 * writing out the cache
	 */
	mutex_lock(&trans->transaction->cache_write_mutex);
	while (!list_empty(&dirty)) {
		bool drop_reserve = true;

		cache = list_first_entry(&dirty, struct btrfs_block_group,
					 dirty_list);
		/*
		 * This can happen if something re-dirties a block group that
		 * is already under IO.  Just wait for it to finish and then do
		 * it all again
		 */
		if (!list_empty(&cache->io_list)) {
			list_del_init(&cache->io_list);
			btrfs_wait_cache_io(trans, cache, path);
			btrfs_put_block_group(cache);
		}


		/*
		 * btrfs_wait_cache_io uses the cache->dirty_list to decide if
		 * it should update the cache_state.  Don't delete until after
		 * we wait.
		 *
		 * Since we're not running in the commit critical section
		 * we need the dirty_bgs_lock to protect from update_block_group
		 */
		spin_lock(&cur_trans->dirty_bgs_lock);
		list_del_init(&cache->dirty_list);
		spin_unlock(&cur_trans->dirty_bgs_lock);

		should_put = 1;

		cache_save_setup(cache, trans, path);

		if (cache->disk_cache_state == BTRFS_DC_SETUP) {
			cache->io_ctl.inode = NULL;
			ret = btrfs_write_out_cache(trans, cache, path);
			if (ret == 0 && cache->io_ctl.inode) {
				should_put = 0;

				/*
				 * The cache_write_mutex is protecting the
				 * io_list, also refer to the definition of
				 * btrfs_transaction::io_bgs for more details
				 */
				list_add_tail(&cache->io_list, io);
			} else {
				/*
				 * If we failed to write the cache, the
				 * generation will be bad and life goes on
				 */
				ret = 0;
			}
		}
		if (!ret) {
			ret = update_block_group_item(trans, path, cache);
			/*
			 * Our block group might still be attached to the list
			 * of new block groups in the transaction handle of some
			 * other task (struct btrfs_trans_handle->new_bgs). This
			 * means its block group item isn't yet in the extent
			 * tree. If this happens ignore the error, as we will
			 * try again later in the critical section of the
			 * transaction commit.
			 */
			if (ret == -ENOENT) {
				ret = 0;
				spin_lock(&cur_trans->dirty_bgs_lock);
				if (list_empty(&cache->dirty_list)) {
					list_add_tail(&cache->dirty_list,
						      &cur_trans->dirty_bgs);
					btrfs_get_block_group(cache);
					drop_reserve = false;
				}
				spin_unlock(&cur_trans->dirty_bgs_lock);
			} else if (ret) {
				btrfs_abort_transaction(trans, ret);
			}
		}

		/* If it's not on the io list, we need to put the block group */
		if (should_put)
			btrfs_put_block_group(cache);
		if (drop_reserve)
			btrfs_delayed_refs_rsv_release(fs_info, 1);
		/*
		 * Avoid blocking other tasks for too long. It might even save
		 * us from writing caches for block groups that are going to be
		 * removed.
		 */
		mutex_unlock(&trans->transaction->cache_write_mutex);
		if (ret)
			goto out;
		mutex_lock(&trans->transaction->cache_write_mutex);
	}
	mutex_unlock(&trans->transaction->cache_write_mutex);

	/*
	 * Go through delayed refs for all the stuff we've just kicked off
	 * and then loop back (just once)
	 */
	if (!ret)
		ret = btrfs_run_delayed_refs(trans, 0);
	if (!ret && loops == 0) {
		loops++;
		spin_lock(&cur_trans->dirty_bgs_lock);
		list_splice_init(&cur_trans->dirty_bgs, &dirty);
		/*
		 * dirty_bgs_lock protects us from concurrent block group
		 * deletes too (not just cache_write_mutex).
		 */
		if (!list_empty(&dirty)) {
			spin_unlock(&cur_trans->dirty_bgs_lock);
			goto again;
		}
		spin_unlock(&cur_trans->dirty_bgs_lock);
	}
out:
	if (ret < 0) {
		spin_lock(&cur_trans->dirty_bgs_lock);
		list_splice_init(&dirty, &cur_trans->dirty_bgs);
		spin_unlock(&cur_trans->dirty_bgs_lock);
		btrfs_cleanup_dirty_bgs(cur_trans, fs_info);
	}

	btrfs_free_path(path);
	return ret;
}

int btrfs_write_dirty_block_groups(struct btrfs_trans_handle *trans)
{
	struct btrfs_fs_info *fs_info = trans->fs_info;
	struct btrfs_block_group *cache;
	struct btrfs_transaction *cur_trans = trans->transaction;
	int ret = 0;
	int should_put;
	struct btrfs_path *path;
	struct list_head *io = &cur_trans->io_bgs;

	path = btrfs_alloc_path();
	if (!path)
		return -ENOMEM;

	/*
	 * Even though we are in the critical section of the transaction commit,
	 * we can still have concurrent tasks adding elements to this
	 * transaction's list of dirty block groups. These tasks correspond to
	 * endio free space workers started when writeback finishes for a
	 * space cache, which run inode.c:btrfs_finish_ordered_io(), and can
	 * allocate new block groups as a result of COWing nodes of the root
	 * tree when updating the free space inode. The writeback for the space
	 * caches is triggered by an earlier call to
	 * btrfs_start_dirty_block_groups() and iterations of the following
	 * loop.
	 * Also we want to do the cache_save_setup first and then run the
	 * delayed refs to make sure we have the best chance at doing this all
	 * in one shot.
	 */
	spin_lock(&cur_trans->dirty_bgs_lock);
	while (!list_empty(&cur_trans->dirty_bgs)) {
		cache = list_first_entry(&cur_trans->dirty_bgs,
					 struct btrfs_block_group,
					 dirty_list);

		/*
		 * This can happen if cache_save_setup re-dirties a block group
		 * that is already under IO.  Just wait for it to finish and
		 * then do it all again
		 */
		if (!list_empty(&cache->io_list)) {
			spin_unlock(&cur_trans->dirty_bgs_lock);
			list_del_init(&cache->io_list);
			btrfs_wait_cache_io(trans, cache, path);
			btrfs_put_block_group(cache);
			spin_lock(&cur_trans->dirty_bgs_lock);
		}

		/*
		 * Don't remove from the dirty list until after we've waited on
		 * any pending IO
		 */
		list_del_init(&cache->dirty_list);
		spin_unlock(&cur_trans->dirty_bgs_lock);
		should_put = 1;

		cache_save_setup(cache, trans, path);

		if (!ret)
			ret = btrfs_run_delayed_refs(trans,
						     (unsigned long) -1);

		if (!ret && cache->disk_cache_state == BTRFS_DC_SETUP) {
			cache->io_ctl.inode = NULL;
			ret = btrfs_write_out_cache(trans, cache, path);
			if (ret == 0 && cache->io_ctl.inode) {
				should_put = 0;
				list_add_tail(&cache->io_list, io);
			} else {
				/*
				 * If we failed to write the cache, the
				 * generation will be bad and life goes on
				 */
				ret = 0;
			}
		}
		if (!ret) {
			ret = update_block_group_item(trans, path, cache);
			/*
			 * One of the free space endio workers might have
			 * created a new block group while updating a free space
			 * cache's inode (at inode.c:btrfs_finish_ordered_io())
			 * and hasn't released its transaction handle yet, in
			 * which case the new block group is still attached to
			 * its transaction handle and its creation has not
			 * finished yet (no block group item in the extent tree
			 * yet, etc). If this is the case, wait for all free
			 * space endio workers to finish and retry. This is a
			 * very rare case so no need for a more efficient and
			 * complex approach.
			 */
			if (ret == -ENOENT) {
				wait_event(cur_trans->writer_wait,
				   atomic_read(&cur_trans->num_writers) == 1);
				ret = update_block_group_item(trans, path, cache);
			}
			if (ret)
				btrfs_abort_transaction(trans, ret);
		}

		/* If its not on the io list, we need to put the block group */
		if (should_put)
			btrfs_put_block_group(cache);
		btrfs_delayed_refs_rsv_release(fs_info, 1);
		spin_lock(&cur_trans->dirty_bgs_lock);
	}
	spin_unlock(&cur_trans->dirty_bgs_lock);

	/*
	 * Refer to the definition of io_bgs member for details why it's safe
	 * to use it without any locking
	 */
	while (!list_empty(io)) {
		cache = list_first_entry(io, struct btrfs_block_group,
					 io_list);
		list_del_init(&cache->io_list);
		btrfs_wait_cache_io(trans, cache, path);
		btrfs_put_block_group(cache);
	}

	btrfs_free_path(path);
	return ret;
}

static inline bool should_reclaim_block_group(struct btrfs_block_group *bg,
					      u64 bytes_freed)
{
	const struct btrfs_space_info *space_info = bg->space_info;
	const int reclaim_thresh = READ_ONCE(space_info->bg_reclaim_threshold);
	const u64 new_val = bg->used;
	const u64 old_val = new_val + bytes_freed;
	u64 thresh;

	if (reclaim_thresh == 0)
		return false;

	thresh = div_factor_fine(bg->length, reclaim_thresh);

	/*
	 * If we were below the threshold before don't reclaim, we are likely a
	 * brand new block group and we don't want to relocate new block groups.
	 */
	if (old_val < thresh)
		return false;
	if (new_val >= thresh)
		return false;
	return true;
}

int btrfs_update_block_group(struct btrfs_trans_handle *trans,
			     u64 bytenr, u64 num_bytes, bool alloc)
{
	struct btrfs_fs_info *info = trans->fs_info;
	struct btrfs_block_group *cache = NULL;
	u64 total = num_bytes;
	u64 old_val;
	u64 byte_in_group;
	int factor;
	int ret = 0;

	/* Block accounting for super block */
	spin_lock(&info->delalloc_root_lock);
	old_val = btrfs_super_bytes_used(info->super_copy);
	if (alloc)
		old_val += num_bytes;
	else
		old_val -= num_bytes;
	btrfs_set_super_bytes_used(info->super_copy, old_val);
	spin_unlock(&info->delalloc_root_lock);

	while (total) {
		bool reclaim;

		cache = btrfs_lookup_block_group(info, bytenr);
		if (!cache) {
			ret = -ENOENT;
			break;
		}
		factor = btrfs_bg_type_to_factor(cache->flags);

		/*
		 * If this block group has free space cache written out, we
		 * need to make sure to load it if we are removing space.  This
		 * is because we need the unpinning stage to actually add the
		 * space back to the block group, otherwise we will leak space.
		 */
		if (!alloc && !btrfs_block_group_done(cache))
			btrfs_cache_block_group(cache, true);

		byte_in_group = bytenr - cache->start;
		WARN_ON(byte_in_group > cache->length);

		spin_lock(&cache->space_info->lock);
		spin_lock(&cache->lock);

		if (btrfs_test_opt(info, SPACE_CACHE) &&
		    cache->disk_cache_state < BTRFS_DC_CLEAR)
			cache->disk_cache_state = BTRFS_DC_CLEAR;

		old_val = cache->used;
		num_bytes = min(total, cache->length - byte_in_group);
		if (alloc) {
			old_val += num_bytes;
			cache->used = old_val;
			cache->reserved -= num_bytes;
			cache->space_info->bytes_reserved -= num_bytes;
			cache->space_info->bytes_used += num_bytes;
			cache->space_info->disk_used += num_bytes * factor;
			spin_unlock(&cache->lock);
			spin_unlock(&cache->space_info->lock);
		} else {
			old_val -= num_bytes;
			cache->used = old_val;
			cache->pinned += num_bytes;
			btrfs_space_info_update_bytes_pinned(info,
					cache->space_info, num_bytes);
			cache->space_info->bytes_used -= num_bytes;
			cache->space_info->disk_used -= num_bytes * factor;

			reclaim = should_reclaim_block_group(cache, num_bytes);
			spin_unlock(&cache->lock);
			spin_unlock(&cache->space_info->lock);

			set_extent_dirty(&trans->transaction->pinned_extents,
					 bytenr, bytenr + num_bytes - 1,
					 GFP_NOFS | __GFP_NOFAIL);
		}

		spin_lock(&trans->transaction->dirty_bgs_lock);
		if (list_empty(&cache->dirty_list)) {
			list_add_tail(&cache->dirty_list,
				      &trans->transaction->dirty_bgs);
			trans->delayed_ref_updates++;
			btrfs_get_block_group(cache);
		}
		spin_unlock(&trans->transaction->dirty_bgs_lock);

		/*
		 * No longer have used bytes in this block group, queue it for
		 * deletion. We do this after adding the block group to the
		 * dirty list to avoid races between cleaner kthread and space
		 * cache writeout.
		 */
		if (!alloc && old_val == 0) {
			if (!btrfs_test_opt(info, DISCARD_ASYNC))
				btrfs_mark_bg_unused(cache);
		} else if (!alloc && reclaim) {
			btrfs_mark_bg_to_reclaim(cache);
		}

		btrfs_put_block_group(cache);
		total -= num_bytes;
		bytenr += num_bytes;
	}

	/* Modified block groups are accounted for in the delayed_refs_rsv. */
	btrfs_update_delayed_refs_rsv(trans);
	return ret;
}

/**
 * btrfs_add_reserved_bytes - update the block_group and space info counters
 * @cache:	The cache we are manipulating
 * @ram_bytes:  The number of bytes of file content, and will be same to
 *              @num_bytes except for the compress path.
 * @num_bytes:	The number of bytes in question
 * @delalloc:   The blocks are allocated for the delalloc write
 *
 * This is called by the allocator when it reserves space. If this is a
 * reservation and the block group has become read only we cannot make the
 * reservation and return -EAGAIN, otherwise this function always succeeds.
 */
int btrfs_add_reserved_bytes(struct btrfs_block_group *cache,
			     u64 ram_bytes, u64 num_bytes, int delalloc)
{
	struct btrfs_space_info *space_info = cache->space_info;
	int ret = 0;

	spin_lock(&space_info->lock);
	spin_lock(&cache->lock);
	if (cache->ro) {
		ret = -EAGAIN;
	} else {
		cache->reserved += num_bytes;
		space_info->bytes_reserved += num_bytes;
		trace_btrfs_space_reservation(cache->fs_info, "space_info",
					      space_info->flags, num_bytes, 1);
		btrfs_space_info_update_bytes_may_use(cache->fs_info,
						      space_info, -ram_bytes);
		if (delalloc)
			cache->delalloc_bytes += num_bytes;

		/*
		 * Compression can use less space than we reserved, so wake
		 * tickets if that happens
		 */
		if (num_bytes < ram_bytes)
			btrfs_try_granting_tickets(cache->fs_info, space_info);
	}
	spin_unlock(&cache->lock);
	spin_unlock(&space_info->lock);
	return ret;
}

/**
 * btrfs_free_reserved_bytes - update the block_group and space info counters
 * @cache:      The cache we are manipulating
 * @num_bytes:  The number of bytes in question
 * @delalloc:   The blocks are allocated for the delalloc write
 *
 * This is called by somebody who is freeing space that was never actually used
 * on disk.  For example if you reserve some space for a new leaf in transaction
 * A and before transaction A commits you free that leaf, you call this with
 * reserve set to 0 in order to clear the reservation.
 */
void btrfs_free_reserved_bytes(struct btrfs_block_group *cache,
			       u64 num_bytes, int delalloc)
{
	struct btrfs_space_info *space_info = cache->space_info;

	spin_lock(&space_info->lock);
	spin_lock(&cache->lock);
	if (cache->ro)
		space_info->bytes_readonly += num_bytes;
	cache->reserved -= num_bytes;
	space_info->bytes_reserved -= num_bytes;
	space_info->max_extent_size = 0;

	if (delalloc)
		cache->delalloc_bytes -= num_bytes;
	spin_unlock(&cache->lock);

	btrfs_try_granting_tickets(cache->fs_info, space_info);
	spin_unlock(&space_info->lock);
}

static void force_metadata_allocation(struct btrfs_fs_info *info)
{
	struct list_head *head = &info->space_info;
	struct btrfs_space_info *found;

	list_for_each_entry(found, head, list) {
		if (found->flags & BTRFS_BLOCK_GROUP_METADATA)
			found->force_alloc = CHUNK_ALLOC_FORCE;
	}
}

static int should_alloc_chunk(struct btrfs_fs_info *fs_info,
			      struct btrfs_space_info *sinfo, int force)
{
	u64 bytes_used = btrfs_space_info_used(sinfo, false);
	u64 thresh;

	if (force == CHUNK_ALLOC_FORCE)
		return 1;

	/*
	 * in limited mode, we want to have some free space up to
	 * about 1% of the FS size.
	 */
	if (force == CHUNK_ALLOC_LIMITED) {
		thresh = btrfs_super_total_bytes(fs_info->super_copy);
		thresh = max_t(u64, SZ_64M, div_factor_fine(thresh, 1));

		if (sinfo->total_bytes - bytes_used < thresh)
			return 1;
	}

	if (bytes_used + SZ_2M < div_factor(sinfo->total_bytes, 8))
		return 0;
	return 1;
}

int btrfs_force_chunk_alloc(struct btrfs_trans_handle *trans, u64 type)
{
	u64 alloc_flags = btrfs_get_alloc_profile(trans->fs_info, type);

	return btrfs_chunk_alloc(trans, alloc_flags, CHUNK_ALLOC_FORCE);
}

static struct btrfs_block_group *do_chunk_alloc(struct btrfs_trans_handle *trans, u64 flags)
{
	struct btrfs_block_group *bg;
	int ret;

	/*
	 * Check if we have enough space in the system space info because we
	 * will need to update device items in the chunk btree and insert a new
	 * chunk item in the chunk btree as well. This will allocate a new
	 * system block group if needed.
	 */
	check_system_chunk(trans, flags);

	bg = btrfs_create_chunk(trans, flags);
	if (IS_ERR(bg)) {
		ret = PTR_ERR(bg);
		goto out;
	}

	ret = btrfs_chunk_alloc_add_chunk_item(trans, bg);
	/*
	 * Normally we are not expected to fail with -ENOSPC here, since we have
	 * previously reserved space in the system space_info and allocated one
	 * new system chunk if necessary. However there are three exceptions:
	 *
	 * 1) We may have enough free space in the system space_info but all the
	 *    existing system block groups have a profile which can not be used
	 *    for extent allocation.
	 *
	 *    This happens when mounting in degraded mode. For example we have a
	 *    RAID1 filesystem with 2 devices, lose one device and mount the fs
	 *    using the other device in degraded mode. If we then allocate a chunk,
	 *    we may have enough free space in the existing system space_info, but
	 *    none of the block groups can be used for extent allocation since they
	 *    have a RAID1 profile, and because we are in degraded mode with a
	 *    single device, we are forced to allocate a new system chunk with a
	 *    SINGLE profile. Making check_system_chunk() iterate over all system
	 *    block groups and check if they have a usable profile and enough space
	 *    can be slow on very large filesystems, so we tolerate the -ENOSPC and
	 *    try again after forcing allocation of a new system chunk. Like this
	 *    we avoid paying the cost of that search in normal circumstances, when
	 *    we were not mounted in degraded mode;
	 *
	 * 2) We had enough free space info the system space_info, and one suitable
	 *    block group to allocate from when we called check_system_chunk()
	 *    above. However right after we called it, the only system block group
	 *    with enough free space got turned into RO mode by a running scrub,
	 *    and in this case we have to allocate a new one and retry. We only
	 *    need do this allocate and retry once, since we have a transaction
	 *    handle and scrub uses the commit root to search for block groups;
	 *
	 * 3) We had one system block group with enough free space when we called
	 *    check_system_chunk(), but after that, right before we tried to
	 *    allocate the last extent buffer we needed, a discard operation came
	 *    in and it temporarily removed the last free space entry from the
	 *    block group (discard removes a free space entry, discards it, and
	 *    then adds back the entry to the block group cache).
	 */
	if (ret == -ENOSPC) {
		const u64 sys_flags = btrfs_system_alloc_profile(trans->fs_info);
		struct btrfs_block_group *sys_bg;

		sys_bg = btrfs_create_chunk(trans, sys_flags);
		if (IS_ERR(sys_bg)) {
			ret = PTR_ERR(sys_bg);
			btrfs_abort_transaction(trans, ret);
			goto out;
		}

		ret = btrfs_chunk_alloc_add_chunk_item(trans, sys_bg);
		if (ret) {
			btrfs_abort_transaction(trans, ret);
			goto out;
		}

		ret = btrfs_chunk_alloc_add_chunk_item(trans, bg);
		if (ret) {
			btrfs_abort_transaction(trans, ret);
			goto out;
		}
	} else if (ret) {
		btrfs_abort_transaction(trans, ret);
		goto out;
	}
out:
	btrfs_trans_release_chunk_metadata(trans);

	if (ret)
		return ERR_PTR(ret);

	btrfs_get_block_group(bg);
	return bg;
}

/*
 * Chunk allocation is done in 2 phases:
 *
 * 1) Phase 1 - through btrfs_chunk_alloc() we allocate device extents for
 *    the chunk, the chunk mapping, create its block group and add the items
 *    that belong in the chunk btree to it - more specifically, we need to
 *    update device items in the chunk btree and add a new chunk item to it.
 *
 * 2) Phase 2 - through btrfs_create_pending_block_groups(), we add the block
 *    group item to the extent btree and the device extent items to the devices
 *    btree.
 *
 * This is done to prevent deadlocks. For example when COWing a node from the
 * extent btree we are holding a write lock on the node's parent and if we
 * trigger chunk allocation and attempted to insert the new block group item
 * in the extent btree right way, we could deadlock because the path for the
 * insertion can include that parent node. At first glance it seems impossible
 * to trigger chunk allocation after starting a transaction since tasks should
 * reserve enough transaction units (metadata space), however while that is true
 * most of the time, chunk allocation may still be triggered for several reasons:
 *
 * 1) When reserving metadata, we check if there is enough free space in the
 *    metadata space_info and therefore don't trigger allocation of a new chunk.
 *    However later when the task actually tries to COW an extent buffer from
 *    the extent btree or from the device btree for example, it is forced to
 *    allocate a new block group (chunk) because the only one that had enough
 *    free space was just turned to RO mode by a running scrub for example (or
 *    device replace, block group reclaim thread, etc), so we can not use it
 *    for allocating an extent and end up being forced to allocate a new one;
 *
 * 2) Because we only check that the metadata space_info has enough free bytes,
 *    we end up not allocating a new metadata chunk in that case. However if
 *    the filesystem was mounted in degraded mode, none of the existing block
 *    groups might be suitable for extent allocation due to their incompatible
 *    profile (for e.g. mounting a 2 devices filesystem, where all block groups
 *    use a RAID1 profile, in degraded mode using a single device). In this case
 *    when the task attempts to COW some extent buffer of the extent btree for
 *    example, it will trigger allocation of a new metadata block group with a
 *    suitable profile (SINGLE profile in the example of the degraded mount of
 *    the RAID1 filesystem);
 *
 * 3) The task has reserved enough transaction units / metadata space, but when
 *    it attempts to COW an extent buffer from the extent or device btree for
 *    example, it does not find any free extent in any metadata block group,
 *    therefore forced to try to allocate a new metadata block group.
 *    This is because some other task allocated all available extents in the
 *    meanwhile - this typically happens with tasks that don't reserve space
 *    properly, either intentionally or as a bug. One example where this is
 *    done intentionally is fsync, as it does not reserve any transaction units
 *    and ends up allocating a variable number of metadata extents for log
 *    tree extent buffers;
 *
 * 4) The task has reserved enough transaction units / metadata space, but right
 *    before it tries to allocate the last extent buffer it needs, a discard
 *    operation comes in and, temporarily, removes the last free space entry from
 *    the only metadata block group that had free space (discard starts by
 *    removing a free space entry from a block group, then does the discard
 *    operation and, once it's done, it adds back the free space entry to the
 *    block group).
 *
 * We also need this 2 phases setup when adding a device to a filesystem with
 * a seed device - we must create new metadata and system chunks without adding
 * any of the block group items to the chunk, extent and device btrees. If we
 * did not do it this way, we would get ENOSPC when attempting to update those
 * btrees, since all the chunks from the seed device are read-only.
 *
 * Phase 1 does the updates and insertions to the chunk btree because if we had
 * it done in phase 2 and have a thundering herd of tasks allocating chunks in
 * parallel, we risk having too many system chunks allocated by many tasks if
 * many tasks reach phase 1 without the previous ones completing phase 2. In the
 * extreme case this leads to exhaustion of the system chunk array in the
 * superblock. This is easier to trigger if using a btree node/leaf size of 64K
 * and with RAID filesystems (so we have more device items in the chunk btree).
 * This has happened before and commit eafa4fd0ad0607 ("btrfs: fix exhaustion of
 * the system chunk array due to concurrent allocations") provides more details.
 *
 * Allocation of system chunks does not happen through this function. A task that
 * needs to update the chunk btree (the only btree that uses system chunks), must
 * preallocate chunk space by calling either check_system_chunk() or
 * btrfs_reserve_chunk_metadata() - the former is used when allocating a data or
 * metadata chunk or when removing a chunk, while the later is used before doing
 * a modification to the chunk btree - use cases for the later are adding,
 * removing and resizing a device as well as relocation of a system chunk.
 * See the comment below for more details.
 *
 * The reservation of system space, done through check_system_chunk(), as well
 * as all the updates and insertions into the chunk btree must be done while
 * holding fs_info->chunk_mutex. This is important to guarantee that while COWing
 * an extent buffer from the chunks btree we never trigger allocation of a new
 * system chunk, which would result in a deadlock (trying to lock twice an
 * extent buffer of the chunk btree, first time before triggering the chunk
 * allocation and the second time during chunk allocation while attempting to
 * update the chunks btree). The system chunk array is also updated while holding
 * that mutex. The same logic applies to removing chunks - we must reserve system
 * space, update the chunk btree and the system chunk array in the superblock
 * while holding fs_info->chunk_mutex.
 *
 * This function, btrfs_chunk_alloc(), belongs to phase 1.
 *
 * If @force is CHUNK_ALLOC_FORCE:
 *    - return 1 if it successfully allocates a chunk,
 *    - return errors including -ENOSPC otherwise.
 * If @force is NOT CHUNK_ALLOC_FORCE:
 *    - return 0 if it doesn't need to allocate a new chunk,
 *    - return 1 if it successfully allocates a chunk,
 *    - return errors including -ENOSPC otherwise.
 */
int btrfs_chunk_alloc(struct btrfs_trans_handle *trans, u64 flags,
		      enum btrfs_chunk_alloc_enum force)
{
	struct btrfs_fs_info *fs_info = trans->fs_info;
	struct btrfs_space_info *space_info;
	struct btrfs_block_group *ret_bg;
	bool wait_for_alloc = false;
	bool should_alloc = false;
	bool from_extent_allocation = false;
	int ret = 0;

	if (force == CHUNK_ALLOC_FORCE_FOR_EXTENT) {
		from_extent_allocation = true;
		force = CHUNK_ALLOC_FORCE;
	}

	/* Don't re-enter if we're already allocating a chunk */
	if (trans->allocating_chunk)
		return -ENOSPC;
	/*
	 * Allocation of system chunks can not happen through this path, as we
	 * could end up in a deadlock if we are allocating a data or metadata
	 * chunk and there is another task modifying the chunk btree.
	 *
	 * This is because while we are holding the chunk mutex, we will attempt
	 * to add the new chunk item to the chunk btree or update an existing
	 * device item in the chunk btree, while the other task that is modifying
	 * the chunk btree is attempting to COW an extent buffer while holding a
	 * lock on it and on its parent - if the COW operation triggers a system
	 * chunk allocation, then we can deadlock because we are holding the
	 * chunk mutex and we may need to access that extent buffer or its parent
	 * in order to add the chunk item or update a device item.
	 *
	 * Tasks that want to modify the chunk tree should reserve system space
	 * before updating the chunk btree, by calling either
	 * btrfs_reserve_chunk_metadata() or check_system_chunk().
	 * It's possible that after a task reserves the space, it still ends up
	 * here - this happens in the cases described above at do_chunk_alloc().
	 * The task will have to either retry or fail.
	 */
	if (flags & BTRFS_BLOCK_GROUP_SYSTEM)
		return -ENOSPC;

	space_info = btrfs_find_space_info(fs_info, flags);
	ASSERT(space_info);

	do {
		spin_lock(&space_info->lock);
		if (force < space_info->force_alloc)
			force = space_info->force_alloc;
		should_alloc = should_alloc_chunk(fs_info, space_info, force);
		if (space_info->full) {
			/* No more free physical space */
			if (should_alloc)
				ret = -ENOSPC;
			else
				ret = 0;
			spin_unlock(&space_info->lock);
			return ret;
		} else if (!should_alloc) {
			spin_unlock(&space_info->lock);
			return 0;
		} else if (space_info->chunk_alloc) {
			/*
			 * Someone is already allocating, so we need to block
			 * until this someone is finished and then loop to
			 * recheck if we should continue with our allocation
			 * attempt.
			 */
			wait_for_alloc = true;
			force = CHUNK_ALLOC_NO_FORCE;
			spin_unlock(&space_info->lock);
			mutex_lock(&fs_info->chunk_mutex);
			mutex_unlock(&fs_info->chunk_mutex);
		} else {
			/* Proceed with allocation */
			space_info->chunk_alloc = 1;
			wait_for_alloc = false;
			spin_unlock(&space_info->lock);
		}

		cond_resched();
	} while (wait_for_alloc);

	mutex_lock(&fs_info->chunk_mutex);
	trans->allocating_chunk = true;

	/*
	 * If we have mixed data/metadata chunks we want to make sure we keep
	 * allocating mixed chunks instead of individual chunks.
	 */
	if (btrfs_mixed_space_info(space_info))
		flags |= (BTRFS_BLOCK_GROUP_DATA | BTRFS_BLOCK_GROUP_METADATA);

	/*
	 * if we're doing a data chunk, go ahead and make sure that
	 * we keep a reasonable number of metadata chunks allocated in the
	 * FS as well.
	 */
	if (flags & BTRFS_BLOCK_GROUP_DATA && fs_info->metadata_ratio) {
		fs_info->data_chunk_allocations++;
		if (!(fs_info->data_chunk_allocations %
		      fs_info->metadata_ratio))
			force_metadata_allocation(fs_info);
	}

	ret_bg = do_chunk_alloc(trans, flags);
	trans->allocating_chunk = false;

	if (IS_ERR(ret_bg)) {
		ret = PTR_ERR(ret_bg);
	} else if (from_extent_allocation) {
		/*
		 * New block group is likely to be used soon. Try to activate
		 * it now. Failure is OK for now.
		 */
		btrfs_zone_activate(ret_bg);
	}

	if (!ret)
		btrfs_put_block_group(ret_bg);

	spin_lock(&space_info->lock);
	if (ret < 0) {
		if (ret == -ENOSPC)
			space_info->full = 1;
		else
			goto out;
	} else {
		ret = 1;
		space_info->max_extent_size = 0;
	}

	space_info->force_alloc = CHUNK_ALLOC_NO_FORCE;
out:
	space_info->chunk_alloc = 0;
	spin_unlock(&space_info->lock);
	mutex_unlock(&fs_info->chunk_mutex);

	return ret;
}

static u64 get_profile_num_devs(struct btrfs_fs_info *fs_info, u64 type)
{
	u64 num_dev;

	num_dev = btrfs_raid_array[btrfs_bg_flags_to_raid_index(type)].devs_max;
	if (!num_dev)
		num_dev = fs_info->fs_devices->rw_devices;

	return num_dev;
}

static void reserve_chunk_space(struct btrfs_trans_handle *trans,
				u64 bytes,
				u64 type)
{
	struct btrfs_fs_info *fs_info = trans->fs_info;
	struct btrfs_space_info *info;
	u64 left;
	int ret = 0;

	/*
	 * Needed because we can end up allocating a system chunk and for an
	 * atomic and race free space reservation in the chunk block reserve.
	 */
	lockdep_assert_held(&fs_info->chunk_mutex);

	info = btrfs_find_space_info(fs_info, BTRFS_BLOCK_GROUP_SYSTEM);
	spin_lock(&info->lock);
	left = info->total_bytes - btrfs_space_info_used(info, true);
	spin_unlock(&info->lock);

	if (left < bytes && btrfs_test_opt(fs_info, ENOSPC_DEBUG)) {
		btrfs_info(fs_info, "left=%llu, need=%llu, flags=%llu",
			   left, bytes, type);
		btrfs_dump_space_info(fs_info, info, 0, 0);
	}

	if (left < bytes) {
		u64 flags = btrfs_system_alloc_profile(fs_info);
		struct btrfs_block_group *bg;

		/*
		 * Ignore failure to create system chunk. We might end up not
		 * needing it, as we might not need to COW all nodes/leafs from
		 * the paths we visit in the chunk tree (they were already COWed
		 * or created in the current transaction for example).
		 */
		bg = btrfs_create_chunk(trans, flags);
		if (IS_ERR(bg)) {
			ret = PTR_ERR(bg);
		} else {
<<<<<<< HEAD
=======
			/*
			 * We have a new chunk. We also need to activate it for
			 * zoned filesystem.
			 */
			ret = btrfs_zoned_activate_one_bg(fs_info, info, true);
			if (ret < 0)
				return;

>>>>>>> d60c95ef
			/*
			 * If we fail to add the chunk item here, we end up
			 * trying again at phase 2 of chunk allocation, at
			 * btrfs_create_pending_block_groups(). So ignore
			 * any error here. An ENOSPC here could happen, due to
			 * the cases described at do_chunk_alloc() - the system
			 * block group we just created was just turned into RO
			 * mode by a scrub for example, or a running discard
			 * temporarily removed its free space entries, etc.
			 */
			btrfs_chunk_alloc_add_chunk_item(trans, bg);
		}
	}

	if (!ret) {
		ret = btrfs_block_rsv_add(fs_info,
					  &fs_info->chunk_block_rsv,
					  bytes, BTRFS_RESERVE_NO_FLUSH);
		if (!ret)
			trans->chunk_bytes_reserved += bytes;
	}
}

/*
 * Reserve space in the system space for allocating or removing a chunk.
 * The caller must be holding fs_info->chunk_mutex.
 */
void check_system_chunk(struct btrfs_trans_handle *trans, u64 type)
{
	struct btrfs_fs_info *fs_info = trans->fs_info;
	const u64 num_devs = get_profile_num_devs(fs_info, type);
	u64 bytes;

	/* num_devs device items to update and 1 chunk item to add or remove. */
	bytes = btrfs_calc_metadata_size(fs_info, num_devs) +
		btrfs_calc_insert_metadata_size(fs_info, 1);

	reserve_chunk_space(trans, bytes, type);
}

/*
 * Reserve space in the system space, if needed, for doing a modification to the
 * chunk btree.
 *
 * @trans:		A transaction handle.
 * @is_item_insertion:	Indicate if the modification is for inserting a new item
 *			in the chunk btree or if it's for the deletion or update
 *			of an existing item.
 *
 * This is used in a context where we need to update the chunk btree outside
 * block group allocation and removal, to avoid a deadlock with a concurrent
 * task that is allocating a metadata or data block group and therefore needs to
 * update the chunk btree while holding the chunk mutex. After the update to the
 * chunk btree is done, btrfs_trans_release_chunk_metadata() should be called.
 *
 */
void btrfs_reserve_chunk_metadata(struct btrfs_trans_handle *trans,
				  bool is_item_insertion)
{
	struct btrfs_fs_info *fs_info = trans->fs_info;
	u64 bytes;

	if (is_item_insertion)
		bytes = btrfs_calc_insert_metadata_size(fs_info, 1);
	else
		bytes = btrfs_calc_metadata_size(fs_info, 1);

	mutex_lock(&fs_info->chunk_mutex);
	reserve_chunk_space(trans, bytes, BTRFS_BLOCK_GROUP_SYSTEM);
	mutex_unlock(&fs_info->chunk_mutex);
}

void btrfs_put_block_group_cache(struct btrfs_fs_info *info)
{
	struct btrfs_block_group *block_group;

	block_group = btrfs_lookup_first_block_group(info, 0);
	while (block_group) {
		btrfs_wait_block_group_cache_done(block_group);
		spin_lock(&block_group->lock);
		if (test_and_clear_bit(BLOCK_GROUP_FLAG_IREF,
				       &block_group->runtime_flags)) {
			struct inode *inode = block_group->inode;

			block_group->inode = NULL;
			spin_unlock(&block_group->lock);

			ASSERT(block_group->io_ctl.inode == NULL);
			iput(inode);
		} else {
			spin_unlock(&block_group->lock);
		}
		block_group = btrfs_next_block_group(block_group);
	}
}

/*
 * Must be called only after stopping all workers, since we could have block
 * group caching kthreads running, and therefore they could race with us if we
 * freed the block groups before stopping them.
 */
int btrfs_free_block_groups(struct btrfs_fs_info *info)
{
	struct btrfs_block_group *block_group;
	struct btrfs_space_info *space_info;
	struct btrfs_caching_control *caching_ctl;
	struct rb_node *n;

	write_lock(&info->block_group_cache_lock);
	while (!list_empty(&info->caching_block_groups)) {
		caching_ctl = list_entry(info->caching_block_groups.next,
					 struct btrfs_caching_control, list);
		list_del(&caching_ctl->list);
		btrfs_put_caching_control(caching_ctl);
	}
	write_unlock(&info->block_group_cache_lock);

	spin_lock(&info->unused_bgs_lock);
	while (!list_empty(&info->unused_bgs)) {
		block_group = list_first_entry(&info->unused_bgs,
					       struct btrfs_block_group,
					       bg_list);
		list_del_init(&block_group->bg_list);
		btrfs_put_block_group(block_group);
	}

	while (!list_empty(&info->reclaim_bgs)) {
		block_group = list_first_entry(&info->reclaim_bgs,
					       struct btrfs_block_group,
					       bg_list);
		list_del_init(&block_group->bg_list);
		btrfs_put_block_group(block_group);
	}
	spin_unlock(&info->unused_bgs_lock);

	spin_lock(&info->zone_active_bgs_lock);
	while (!list_empty(&info->zone_active_bgs)) {
		block_group = list_first_entry(&info->zone_active_bgs,
					       struct btrfs_block_group,
					       active_bg_list);
		list_del_init(&block_group->active_bg_list);
		btrfs_put_block_group(block_group);
	}
	spin_unlock(&info->zone_active_bgs_lock);

	write_lock(&info->block_group_cache_lock);
	while ((n = rb_last(&info->block_group_cache_tree.rb_root)) != NULL) {
		block_group = rb_entry(n, struct btrfs_block_group,
				       cache_node);
		rb_erase_cached(&block_group->cache_node,
				&info->block_group_cache_tree);
		RB_CLEAR_NODE(&block_group->cache_node);
		write_unlock(&info->block_group_cache_lock);

		down_write(&block_group->space_info->groups_sem);
		list_del(&block_group->list);
		up_write(&block_group->space_info->groups_sem);

		/*
		 * We haven't cached this block group, which means we could
		 * possibly have excluded extents on this block group.
		 */
		if (block_group->cached == BTRFS_CACHE_NO ||
		    block_group->cached == BTRFS_CACHE_ERROR)
			btrfs_free_excluded_extents(block_group);

		btrfs_remove_free_space_cache(block_group);
		ASSERT(block_group->cached != BTRFS_CACHE_STARTED);
		ASSERT(list_empty(&block_group->dirty_list));
		ASSERT(list_empty(&block_group->io_list));
		ASSERT(list_empty(&block_group->bg_list));
		ASSERT(refcount_read(&block_group->refs) == 1);
		ASSERT(block_group->swap_extents == 0);
		btrfs_put_block_group(block_group);

		write_lock(&info->block_group_cache_lock);
	}
	write_unlock(&info->block_group_cache_lock);

	btrfs_release_global_block_rsv(info);

	while (!list_empty(&info->space_info)) {
		space_info = list_entry(info->space_info.next,
					struct btrfs_space_info,
					list);

		/*
		 * Do not hide this behind enospc_debug, this is actually
		 * important and indicates a real bug if this happens.
		 */
		if (WARN_ON(space_info->bytes_pinned > 0 ||
			    space_info->bytes_may_use > 0))
			btrfs_dump_space_info(info, space_info, 0, 0);

		/*
		 * If there was a failure to cleanup a log tree, very likely due
		 * to an IO failure on a writeback attempt of one or more of its
		 * extent buffers, we could not do proper (and cheap) unaccounting
		 * of their reserved space, so don't warn on bytes_reserved > 0 in
		 * that case.
		 */
		if (!(space_info->flags & BTRFS_BLOCK_GROUP_METADATA) ||
		    !BTRFS_FS_LOG_CLEANUP_ERROR(info)) {
			if (WARN_ON(space_info->bytes_reserved > 0))
				btrfs_dump_space_info(info, space_info, 0, 0);
		}

		WARN_ON(space_info->reclaim_size > 0);
		list_del(&space_info->list);
		btrfs_sysfs_remove_space_info(space_info);
	}
	return 0;
}

void btrfs_freeze_block_group(struct btrfs_block_group *cache)
{
	atomic_inc(&cache->frozen);
}

void btrfs_unfreeze_block_group(struct btrfs_block_group *block_group)
{
	struct btrfs_fs_info *fs_info = block_group->fs_info;
	struct extent_map_tree *em_tree;
	struct extent_map *em;
	bool cleanup;

	spin_lock(&block_group->lock);
	cleanup = (atomic_dec_and_test(&block_group->frozen) &&
		   test_bit(BLOCK_GROUP_FLAG_REMOVED, &block_group->runtime_flags));
	spin_unlock(&block_group->lock);

	if (cleanup) {
		em_tree = &fs_info->mapping_tree;
		write_lock(&em_tree->lock);
		em = lookup_extent_mapping(em_tree, block_group->start,
					   1);
		BUG_ON(!em); /* logic error, can't happen */
		remove_extent_mapping(em_tree, em);
		write_unlock(&em_tree->lock);

		/* once for us and once for the tree */
		free_extent_map(em);
		free_extent_map(em);

		/*
		 * We may have left one free space entry and other possible
		 * tasks trimming this block group have left 1 entry each one.
		 * Free them if any.
		 */
		btrfs_remove_free_space_cache(block_group);
	}
}

bool btrfs_inc_block_group_swap_extents(struct btrfs_block_group *bg)
{
	bool ret = true;

	spin_lock(&bg->lock);
	if (bg->ro)
		ret = false;
	else
		bg->swap_extents++;
	spin_unlock(&bg->lock);

	return ret;
}

void btrfs_dec_block_group_swap_extents(struct btrfs_block_group *bg, int amount)
{
	spin_lock(&bg->lock);
	ASSERT(!bg->ro);
	ASSERT(bg->swap_extents >= amount);
	bg->swap_extents -= amount;
	spin_unlock(&bg->lock);
}<|MERGE_RESOLUTION|>--- conflicted
+++ resolved
@@ -763,10 +763,6 @@
 	WARN_ON(cache->caching_ctl);
 	cache->caching_ctl = caching_ctl;
 	cache->cached = BTRFS_CACHE_STARTED;
-<<<<<<< HEAD
-	cache->has_caching_ctl = 1;
-=======
->>>>>>> d60c95ef
 	spin_unlock(&cache->lock);
 
 	write_lock(&fs_info->block_group_cache_lock);
@@ -1541,19 +1537,11 @@
 	if (!test_bit(BTRFS_FS_OPEN, &fs_info->flags))
 		return;
 
-<<<<<<< HEAD
-	sb_start_write(fs_info->sb);
-
-	if (!btrfs_exclop_start(fs_info, BTRFS_EXCLOP_BALANCE)) {
-		sb_end_write(fs_info->sb);
-=======
 	if (btrfs_fs_closing(fs_info))
 		return;
 
 	if (!btrfs_should_reclaim(fs_info))
->>>>>>> d60c95ef
 		return;
-	}
 
 	sb_start_write(fs_info->sb);
 
@@ -2183,11 +2171,7 @@
 	 * This also allows new extent tree related changes to be RO compat,
 	 * no need for a full incompat flag.
 	 */
-<<<<<<< HEAD
-	if (!info->extent_root || (btrfs_super_compat_ro_flags(info->super_copy) &
-=======
 	if (!root || (btrfs_super_compat_ro_flags(info->super_copy) &
->>>>>>> d60c95ef
 		      ~BTRFS_FEATURE_COMPAT_RO_SUPP))
 		return fill_dummy_bgs(info);
 
@@ -3877,8 +3861,6 @@
 		if (IS_ERR(bg)) {
 			ret = PTR_ERR(bg);
 		} else {
-<<<<<<< HEAD
-=======
 			/*
 			 * We have a new chunk. We also need to activate it for
 			 * zoned filesystem.
@@ -3887,7 +3869,6 @@
 			if (ret < 0)
 				return;
 
->>>>>>> d60c95ef
 			/*
 			 * If we fail to add the chunk item here, we end up
 			 * trying again at phase 2 of chunk allocation, at
