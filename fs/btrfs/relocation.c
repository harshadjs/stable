// SPDX-License-Identifier: GPL-2.0
/*
 * Copyright (C) 2009 Oracle.  All rights reserved.
 */

#include <linux/sched.h>
#include <linux/pagemap.h>
#include <linux/writeback.h>
#include <linux/blkdev.h>
#include <linux/rbtree.h>
#include <linux/slab.h>
#include <linux/error-injection.h>
#include "ctree.h"
#include "disk-io.h"
#include "transaction.h"
#include "volumes.h"
#include "locking.h"
#include "btrfs_inode.h"
#include "async-thread.h"
#include "free-space-cache.h"
#include "qgroup.h"
#include "print-tree.h"
#include "delalloc-space.h"
#include "block-group.h"
#include "backref.h"
#include "misc.h"
#include "subpage.h"
#include "zoned.h"
#include "inode-item.h"

/*
 * Relocation overview
 *
 * [What does relocation do]
 *
 * The objective of relocation is to relocate all extents of the target block
 * group to other block groups.
 * This is utilized by resize (shrink only), profile converting, compacting
 * space, or balance routine to spread chunks over devices.
 *
 * 		Before		|		After
 * ------------------------------------------------------------------
 *  BG A: 10 data extents	| BG A: deleted
 *  BG B:  2 data extents	| BG B: 10 data extents (2 old + 8 relocated)
 *  BG C:  1 extents		| BG C:  3 data extents (1 old + 2 relocated)
 *
 * [How does relocation work]
 *
 * 1.   Mark the target block group read-only
 *      New extents won't be allocated from the target block group.
 *
 * 2.1  Record each extent in the target block group
 *      To build a proper map of extents to be relocated.
 *
 * 2.2  Build data reloc tree and reloc trees
 *      Data reloc tree will contain an inode, recording all newly relocated
 *      data extents.
 *      There will be only one data reloc tree for one data block group.
 *
 *      Reloc tree will be a special snapshot of its source tree, containing
 *      relocated tree blocks.
 *      Each tree referring to a tree block in target block group will get its
 *      reloc tree built.
 *
 * 2.3  Swap source tree with its corresponding reloc tree
 *      Each involved tree only refers to new extents after swap.
 *
 * 3.   Cleanup reloc trees and data reloc tree.
 *      As old extents in the target block group are still referenced by reloc
 *      trees, we need to clean them up before really freeing the target block
 *      group.
 *
 * The main complexity is in steps 2.2 and 2.3.
 *
 * The entry point of relocation is relocate_block_group() function.
 */

#define RELOCATION_RESERVED_NODES	256
/*
 * map address of tree root to tree
 */
struct mapping_node {
	struct {
		struct rb_node rb_node;
		u64 bytenr;
	}; /* Use rb_simle_node for search/insert */
	void *data;
};

struct mapping_tree {
	struct rb_root rb_root;
	spinlock_t lock;
};

/*
 * present a tree block to process
 */
struct tree_block {
	struct {
		struct rb_node rb_node;
		u64 bytenr;
	}; /* Use rb_simple_node for search/insert */
	u64 owner;
	struct btrfs_key key;
	unsigned int level:8;
	unsigned int key_ready:1;
};

#define MAX_EXTENTS 128

struct file_extent_cluster {
	u64 start;
	u64 end;
	u64 boundary[MAX_EXTENTS];
	unsigned int nr;
};

struct reloc_control {
	/* block group to relocate */
	struct btrfs_block_group *block_group;
	/* extent tree */
	struct btrfs_root *extent_root;
	/* inode for moving data */
	struct inode *data_inode;

	struct btrfs_block_rsv *block_rsv;

	struct btrfs_backref_cache backref_cache;

	struct file_extent_cluster cluster;
	/* tree blocks have been processed */
	struct extent_io_tree processed_blocks;
	/* map start of tree root to corresponding reloc tree */
	struct mapping_tree reloc_root_tree;
	/* list of reloc trees */
	struct list_head reloc_roots;
	/* list of subvolume trees that get relocated */
	struct list_head dirty_subvol_roots;
	/* size of metadata reservation for merging reloc trees */
	u64 merging_rsv_size;
	/* size of relocated tree nodes */
	u64 nodes_relocated;
	/* reserved size for block group relocation*/
	u64 reserved_bytes;

	u64 search_start;
	u64 extents_found;

	unsigned int stage:8;
	unsigned int create_reloc_tree:1;
	unsigned int merge_reloc_tree:1;
	unsigned int found_file_extent:1;
};

/* stages of data relocation */
#define MOVE_DATA_EXTENTS	0
#define UPDATE_DATA_PTRS	1

static void mark_block_processed(struct reloc_control *rc,
				 struct btrfs_backref_node *node)
{
	u32 blocksize;

	if (node->level == 0 ||
	    in_range(node->bytenr, rc->block_group->start,
		     rc->block_group->length)) {
		blocksize = rc->extent_root->fs_info->nodesize;
		set_extent_bits(&rc->processed_blocks, node->bytenr,
				node->bytenr + blocksize - 1, EXTENT_DIRTY);
	}
	node->processed = 1;
}


static void mapping_tree_init(struct mapping_tree *tree)
{
	tree->rb_root = RB_ROOT;
	spin_lock_init(&tree->lock);
}

/*
 * walk up backref nodes until reach node presents tree root
 */
static struct btrfs_backref_node *walk_up_backref(
		struct btrfs_backref_node *node,
		struct btrfs_backref_edge *edges[], int *index)
{
	struct btrfs_backref_edge *edge;
	int idx = *index;

	while (!list_empty(&node->upper)) {
		edge = list_entry(node->upper.next,
				  struct btrfs_backref_edge, list[LOWER]);
		edges[idx++] = edge;
		node = edge->node[UPPER];
	}
	BUG_ON(node->detached);
	*index = idx;
	return node;
}

/*
 * walk down backref nodes to find start of next reference path
 */
static struct btrfs_backref_node *walk_down_backref(
		struct btrfs_backref_edge *edges[], int *index)
{
	struct btrfs_backref_edge *edge;
	struct btrfs_backref_node *lower;
	int idx = *index;

	while (idx > 0) {
		edge = edges[idx - 1];
		lower = edge->node[LOWER];
		if (list_is_last(&edge->list[LOWER], &lower->upper)) {
			idx--;
			continue;
		}
		edge = list_entry(edge->list[LOWER].next,
				  struct btrfs_backref_edge, list[LOWER]);
		edges[idx - 1] = edge;
		*index = idx;
		return edge->node[UPPER];
	}
	*index = 0;
	return NULL;
}

static void update_backref_node(struct btrfs_backref_cache *cache,
				struct btrfs_backref_node *node, u64 bytenr)
{
	struct rb_node *rb_node;
	rb_erase(&node->rb_node, &cache->rb_root);
	node->bytenr = bytenr;
	rb_node = rb_simple_insert(&cache->rb_root, node->bytenr, &node->rb_node);
	if (rb_node)
		btrfs_backref_panic(cache->fs_info, bytenr, -EEXIST);
}

/*
 * update backref cache after a transaction commit
 */
static int update_backref_cache(struct btrfs_trans_handle *trans,
				struct btrfs_backref_cache *cache)
{
	struct btrfs_backref_node *node;
	int level = 0;

	if (cache->last_trans == 0) {
		cache->last_trans = trans->transid;
		return 0;
	}

	if (cache->last_trans == trans->transid)
		return 0;

	/*
	 * detached nodes are used to avoid unnecessary backref
	 * lookup. transaction commit changes the extent tree.
	 * so the detached nodes are no longer useful.
	 */
	while (!list_empty(&cache->detached)) {
		node = list_entry(cache->detached.next,
				  struct btrfs_backref_node, list);
		btrfs_backref_cleanup_node(cache, node);
	}

	while (!list_empty(&cache->changed)) {
		node = list_entry(cache->changed.next,
				  struct btrfs_backref_node, list);
		list_del_init(&node->list);
		BUG_ON(node->pending);
		update_backref_node(cache, node, node->new_bytenr);
	}

	/*
	 * some nodes can be left in the pending list if there were
	 * errors during processing the pending nodes.
	 */
	for (level = 0; level < BTRFS_MAX_LEVEL; level++) {
		list_for_each_entry(node, &cache->pending[level], list) {
			BUG_ON(!node->pending);
			if (node->bytenr == node->new_bytenr)
				continue;
			update_backref_node(cache, node, node->new_bytenr);
		}
	}

	cache->last_trans = 0;
	return 1;
}

static bool reloc_root_is_dead(struct btrfs_root *root)
{
	/*
	 * Pair with set_bit/clear_bit in clean_dirty_subvols and
	 * btrfs_update_reloc_root. We need to see the updated bit before
	 * trying to access reloc_root
	 */
	smp_rmb();
	if (test_bit(BTRFS_ROOT_DEAD_RELOC_TREE, &root->state))
		return true;
	return false;
}

/*
 * Check if this subvolume tree has valid reloc tree.
 *
 * Reloc tree after swap is considered dead, thus not considered as valid.
 * This is enough for most callers, as they don't distinguish dead reloc root
 * from no reloc root.  But btrfs_should_ignore_reloc_root() below is a
 * special case.
 */
static bool have_reloc_root(struct btrfs_root *root)
{
	if (reloc_root_is_dead(root))
		return false;
	if (!root->reloc_root)
		return false;
	return true;
}

int btrfs_should_ignore_reloc_root(struct btrfs_root *root)
{
	struct btrfs_root *reloc_root;

	if (!test_bit(BTRFS_ROOT_SHAREABLE, &root->state))
		return 0;

	/* This root has been merged with its reloc tree, we can ignore it */
	if (reloc_root_is_dead(root))
		return 1;

	reloc_root = root->reloc_root;
	if (!reloc_root)
		return 0;

	if (btrfs_header_generation(reloc_root->commit_root) ==
	    root->fs_info->running_transaction->transid)
		return 0;
	/*
	 * if there is reloc tree and it was created in previous
	 * transaction backref lookup can find the reloc tree,
	 * so backref node for the fs tree root is useless for
	 * relocation.
	 */
	return 1;
}

/*
 * find reloc tree by address of tree root
 */
struct btrfs_root *find_reloc_root(struct btrfs_fs_info *fs_info, u64 bytenr)
{
	struct reloc_control *rc = fs_info->reloc_ctl;
	struct rb_node *rb_node;
	struct mapping_node *node;
	struct btrfs_root *root = NULL;

	ASSERT(rc);
	spin_lock(&rc->reloc_root_tree.lock);
	rb_node = rb_simple_search(&rc->reloc_root_tree.rb_root, bytenr);
	if (rb_node) {
		node = rb_entry(rb_node, struct mapping_node, rb_node);
		root = node->data;
	}
	spin_unlock(&rc->reloc_root_tree.lock);
	return btrfs_grab_root(root);
}

/*
 * For useless nodes, do two major clean ups:
 *
 * - Cleanup the children edges and nodes
 *   If child node is also orphan (no parent) during cleanup, then the child
 *   node will also be cleaned up.
 *
 * - Freeing up leaves (level 0), keeps nodes detached
 *   For nodes, the node is still cached as "detached"
 *
 * Return false if @node is not in the @useless_nodes list.
 * Return true if @node is in the @useless_nodes list.
 */
static bool handle_useless_nodes(struct reloc_control *rc,
				 struct btrfs_backref_node *node)
{
	struct btrfs_backref_cache *cache = &rc->backref_cache;
	struct list_head *useless_node = &cache->useless_node;
	bool ret = false;

	while (!list_empty(useless_node)) {
		struct btrfs_backref_node *cur;

		cur = list_first_entry(useless_node, struct btrfs_backref_node,
				 list);
		list_del_init(&cur->list);

		/* Only tree root nodes can be added to @useless_nodes */
		ASSERT(list_empty(&cur->upper));

		if (cur == node)
			ret = true;

		/* The node is the lowest node */
		if (cur->lowest) {
			list_del_init(&cur->lower);
			cur->lowest = 0;
		}

		/* Cleanup the lower edges */
		while (!list_empty(&cur->lower)) {
			struct btrfs_backref_edge *edge;
			struct btrfs_backref_node *lower;

			edge = list_entry(cur->lower.next,
					struct btrfs_backref_edge, list[UPPER]);
			list_del(&edge->list[UPPER]);
			list_del(&edge->list[LOWER]);
			lower = edge->node[LOWER];
			btrfs_backref_free_edge(cache, edge);

			/* Child node is also orphan, queue for cleanup */
			if (list_empty(&lower->upper))
				list_add(&lower->list, useless_node);
		}
		/* Mark this block processed for relocation */
		mark_block_processed(rc, cur);

		/*
		 * Backref nodes for tree leaves are deleted from the cache.
		 * Backref nodes for upper level tree blocks are left in the
		 * cache to avoid unnecessary backref lookup.
		 */
		if (cur->level > 0) {
			list_add(&cur->list, &cache->detached);
			cur->detached = 1;
		} else {
			rb_erase(&cur->rb_node, &cache->rb_root);
			btrfs_backref_free_node(cache, cur);
		}
	}
	return ret;
}

/*
 * Build backref tree for a given tree block. Root of the backref tree
 * corresponds the tree block, leaves of the backref tree correspond roots of
 * b-trees that reference the tree block.
 *
 * The basic idea of this function is check backrefs of a given block to find
 * upper level blocks that reference the block, and then check backrefs of
 * these upper level blocks recursively. The recursion stops when tree root is
 * reached or backrefs for the block is cached.
 *
 * NOTE: if we find that backrefs for a block are cached, we know backrefs for
 * all upper level blocks that directly/indirectly reference the block are also
 * cached.
 */
static noinline_for_stack struct btrfs_backref_node *build_backref_tree(
			struct reloc_control *rc, struct btrfs_key *node_key,
			int level, u64 bytenr)
{
	struct btrfs_backref_iter *iter;
	struct btrfs_backref_cache *cache = &rc->backref_cache;
	/* For searching parent of TREE_BLOCK_REF */
	struct btrfs_path *path;
	struct btrfs_backref_node *cur;
	struct btrfs_backref_node *node = NULL;
	struct btrfs_backref_edge *edge;
	int ret;
	int err = 0;

	iter = btrfs_backref_iter_alloc(rc->extent_root->fs_info, GFP_NOFS);
	if (!iter)
		return ERR_PTR(-ENOMEM);
	path = btrfs_alloc_path();
	if (!path) {
		err = -ENOMEM;
		goto out;
	}

	node = btrfs_backref_alloc_node(cache, bytenr, level);
	if (!node) {
		err = -ENOMEM;
		goto out;
	}

	node->lowest = 1;
	cur = node;

	/* Breadth-first search to build backref cache */
	do {
		ret = btrfs_backref_add_tree_node(cache, path, iter, node_key,
						  cur);
		if (ret < 0) {
			err = ret;
			goto out;
		}
		edge = list_first_entry_or_null(&cache->pending_edge,
				struct btrfs_backref_edge, list[UPPER]);
		/*
		 * The pending list isn't empty, take the first block to
		 * process
		 */
		if (edge) {
			list_del_init(&edge->list[UPPER]);
			cur = edge->node[UPPER];
		}
	} while (edge);

	/* Finish the upper linkage of newly added edges/nodes */
	ret = btrfs_backref_finish_upper_links(cache, node);
	if (ret < 0) {
		err = ret;
		goto out;
	}

	if (handle_useless_nodes(rc, node))
		node = NULL;
out:
	btrfs_backref_iter_free(iter);
	btrfs_free_path(path);
	if (err) {
		btrfs_backref_error_cleanup(cache, node);
		return ERR_PTR(err);
	}
	ASSERT(!node || !node->detached);
	ASSERT(list_empty(&cache->useless_node) &&
	       list_empty(&cache->pending_edge));
	return node;
}

/*
 * helper to add backref node for the newly created snapshot.
 * the backref node is created by cloning backref node that
 * corresponds to root of source tree
 */
static int clone_backref_node(struct btrfs_trans_handle *trans,
			      struct reloc_control *rc,
			      struct btrfs_root *src,
			      struct btrfs_root *dest)
{
	struct btrfs_root *reloc_root = src->reloc_root;
	struct btrfs_backref_cache *cache = &rc->backref_cache;
	struct btrfs_backref_node *node = NULL;
	struct btrfs_backref_node *new_node;
	struct btrfs_backref_edge *edge;
	struct btrfs_backref_edge *new_edge;
	struct rb_node *rb_node;

	if (cache->last_trans > 0)
		update_backref_cache(trans, cache);

	rb_node = rb_simple_search(&cache->rb_root, src->commit_root->start);
	if (rb_node) {
		node = rb_entry(rb_node, struct btrfs_backref_node, rb_node);
		if (node->detached)
			node = NULL;
		else
			BUG_ON(node->new_bytenr != reloc_root->node->start);
	}

	if (!node) {
		rb_node = rb_simple_search(&cache->rb_root,
					   reloc_root->commit_root->start);
		if (rb_node) {
			node = rb_entry(rb_node, struct btrfs_backref_node,
					rb_node);
			BUG_ON(node->detached);
		}
	}

	if (!node)
		return 0;

	new_node = btrfs_backref_alloc_node(cache, dest->node->start,
					    node->level);
	if (!new_node)
		return -ENOMEM;

	new_node->lowest = node->lowest;
	new_node->checked = 1;
	new_node->root = btrfs_grab_root(dest);
	ASSERT(new_node->root);

	if (!node->lowest) {
		list_for_each_entry(edge, &node->lower, list[UPPER]) {
			new_edge = btrfs_backref_alloc_edge(cache);
			if (!new_edge)
				goto fail;

			btrfs_backref_link_edge(new_edge, edge->node[LOWER],
						new_node, LINK_UPPER);
		}
	} else {
		list_add_tail(&new_node->lower, &cache->leaves);
	}

	rb_node = rb_simple_insert(&cache->rb_root, new_node->bytenr,
				   &new_node->rb_node);
	if (rb_node)
		btrfs_backref_panic(trans->fs_info, new_node->bytenr, -EEXIST);

	if (!new_node->lowest) {
		list_for_each_entry(new_edge, &new_node->lower, list[UPPER]) {
			list_add_tail(&new_edge->list[LOWER],
				      &new_edge->node[LOWER]->upper);
		}
	}
	return 0;
fail:
	while (!list_empty(&new_node->lower)) {
		new_edge = list_entry(new_node->lower.next,
				      struct btrfs_backref_edge, list[UPPER]);
		list_del(&new_edge->list[UPPER]);
		btrfs_backref_free_edge(cache, new_edge);
	}
	btrfs_backref_free_node(cache, new_node);
	return -ENOMEM;
}

/*
 * helper to add 'address of tree root -> reloc tree' mapping
 */
static int __must_check __add_reloc_root(struct btrfs_root *root)
{
	struct btrfs_fs_info *fs_info = root->fs_info;
	struct rb_node *rb_node;
	struct mapping_node *node;
	struct reloc_control *rc = fs_info->reloc_ctl;

	node = kmalloc(sizeof(*node), GFP_NOFS);
	if (!node)
		return -ENOMEM;

	node->bytenr = root->commit_root->start;
	node->data = root;

	spin_lock(&rc->reloc_root_tree.lock);
	rb_node = rb_simple_insert(&rc->reloc_root_tree.rb_root,
				   node->bytenr, &node->rb_node);
	spin_unlock(&rc->reloc_root_tree.lock);
	if (rb_node) {
		btrfs_err(fs_info,
			    "Duplicate root found for start=%llu while inserting into relocation tree",
			    node->bytenr);
		return -EEXIST;
	}

	list_add_tail(&root->root_list, &rc->reloc_roots);
	return 0;
}

/*
 * helper to delete the 'address of tree root -> reloc tree'
 * mapping
 */
static void __del_reloc_root(struct btrfs_root *root)
{
	struct btrfs_fs_info *fs_info = root->fs_info;
	struct rb_node *rb_node;
	struct mapping_node *node = NULL;
	struct reloc_control *rc = fs_info->reloc_ctl;
	bool put_ref = false;

	if (rc && root->node) {
		spin_lock(&rc->reloc_root_tree.lock);
		rb_node = rb_simple_search(&rc->reloc_root_tree.rb_root,
					   root->commit_root->start);
		if (rb_node) {
			node = rb_entry(rb_node, struct mapping_node, rb_node);
			rb_erase(&node->rb_node, &rc->reloc_root_tree.rb_root);
			RB_CLEAR_NODE(&node->rb_node);
		}
		spin_unlock(&rc->reloc_root_tree.lock);
		ASSERT(!node || (struct btrfs_root *)node->data == root);
	}

	/*
	 * We only put the reloc root here if it's on the list.  There's a lot
	 * of places where the pattern is to splice the rc->reloc_roots, process
	 * the reloc roots, and then add the reloc root back onto
	 * rc->reloc_roots.  If we call __del_reloc_root while it's off of the
	 * list we don't want the reference being dropped, because the guy
	 * messing with the list is in charge of the reference.
	 */
	spin_lock(&fs_info->trans_lock);
	if (!list_empty(&root->root_list)) {
		put_ref = true;
		list_del_init(&root->root_list);
	}
	spin_unlock(&fs_info->trans_lock);
	if (put_ref)
		btrfs_put_root(root);
	kfree(node);
}

/*
 * helper to update the 'address of tree root -> reloc tree'
 * mapping
 */
static int __update_reloc_root(struct btrfs_root *root)
{
	struct btrfs_fs_info *fs_info = root->fs_info;
	struct rb_node *rb_node;
	struct mapping_node *node = NULL;
	struct reloc_control *rc = fs_info->reloc_ctl;

	spin_lock(&rc->reloc_root_tree.lock);
	rb_node = rb_simple_search(&rc->reloc_root_tree.rb_root,
				   root->commit_root->start);
	if (rb_node) {
		node = rb_entry(rb_node, struct mapping_node, rb_node);
		rb_erase(&node->rb_node, &rc->reloc_root_tree.rb_root);
	}
	spin_unlock(&rc->reloc_root_tree.lock);

	if (!node)
		return 0;
	BUG_ON((struct btrfs_root *)node->data != root);

	spin_lock(&rc->reloc_root_tree.lock);
	node->bytenr = root->node->start;
	rb_node = rb_simple_insert(&rc->reloc_root_tree.rb_root,
				   node->bytenr, &node->rb_node);
	spin_unlock(&rc->reloc_root_tree.lock);
	if (rb_node)
		btrfs_backref_panic(fs_info, node->bytenr, -EEXIST);
	return 0;
}

static struct btrfs_root *create_reloc_root(struct btrfs_trans_handle *trans,
					struct btrfs_root *root, u64 objectid)
{
	struct btrfs_fs_info *fs_info = root->fs_info;
	struct btrfs_root *reloc_root;
	struct extent_buffer *eb;
	struct btrfs_root_item *root_item;
	struct btrfs_key root_key;
	int ret = 0;
	bool must_abort = false;

	root_item = kmalloc(sizeof(*root_item), GFP_NOFS);
	if (!root_item)
		return ERR_PTR(-ENOMEM);

	root_key.objectid = BTRFS_TREE_RELOC_OBJECTID;
	root_key.type = BTRFS_ROOT_ITEM_KEY;
	root_key.offset = objectid;

	if (root->root_key.objectid == objectid) {
		u64 commit_root_gen;

		/* called by btrfs_init_reloc_root */
		ret = btrfs_copy_root(trans, root, root->commit_root, &eb,
				      BTRFS_TREE_RELOC_OBJECTID);
		if (ret)
			goto fail;

		/*
		 * Set the last_snapshot field to the generation of the commit
		 * root - like this ctree.c:btrfs_block_can_be_shared() behaves
		 * correctly (returns true) when the relocation root is created
		 * either inside the critical section of a transaction commit
		 * (through transaction.c:qgroup_account_snapshot()) and when
		 * it's created before the transaction commit is started.
		 */
		commit_root_gen = btrfs_header_generation(root->commit_root);
		btrfs_set_root_last_snapshot(&root->root_item, commit_root_gen);
	} else {
		/*
		 * called by btrfs_reloc_post_snapshot_hook.
		 * the source tree is a reloc tree, all tree blocks
		 * modified after it was created have RELOC flag
		 * set in their headers. so it's OK to not update
		 * the 'last_snapshot'.
		 */
		ret = btrfs_copy_root(trans, root, root->node, &eb,
				      BTRFS_TREE_RELOC_OBJECTID);
		if (ret)
			goto fail;
	}

	/*
	 * We have changed references at this point, we must abort the
	 * transaction if anything fails.
	 */
	must_abort = true;

	memcpy(root_item, &root->root_item, sizeof(*root_item));
	btrfs_set_root_bytenr(root_item, eb->start);
	btrfs_set_root_level(root_item, btrfs_header_level(eb));
	btrfs_set_root_generation(root_item, trans->transid);

	if (root->root_key.objectid == objectid) {
		btrfs_set_root_refs(root_item, 0);
		memset(&root_item->drop_progress, 0,
		       sizeof(struct btrfs_disk_key));
		btrfs_set_root_drop_level(root_item, 0);
	}

	btrfs_tree_unlock(eb);
	free_extent_buffer(eb);

	ret = btrfs_insert_root(trans, fs_info->tree_root,
				&root_key, root_item);
	if (ret)
		goto fail;

	kfree(root_item);

	reloc_root = btrfs_read_tree_root(fs_info->tree_root, &root_key);
	if (IS_ERR(reloc_root)) {
		ret = PTR_ERR(reloc_root);
		goto abort;
	}
	set_bit(BTRFS_ROOT_SHAREABLE, &reloc_root->state);
	reloc_root->last_trans = trans->transid;
	return reloc_root;
fail:
	kfree(root_item);
abort:
	if (must_abort)
		btrfs_abort_transaction(trans, ret);
	return ERR_PTR(ret);
}

/*
 * create reloc tree for a given fs tree. reloc tree is just a
 * snapshot of the fs tree with special root objectid.
 *
 * The reloc_root comes out of here with two references, one for
 * root->reloc_root, and another for being on the rc->reloc_roots list.
 */
int btrfs_init_reloc_root(struct btrfs_trans_handle *trans,
			  struct btrfs_root *root)
{
	struct btrfs_fs_info *fs_info = root->fs_info;
	struct btrfs_root *reloc_root;
	struct reloc_control *rc = fs_info->reloc_ctl;
	struct btrfs_block_rsv *rsv;
	int clear_rsv = 0;
	int ret;

	if (!rc)
		return 0;

	/*
	 * The subvolume has reloc tree but the swap is finished, no need to
	 * create/update the dead reloc tree
	 */
	if (reloc_root_is_dead(root))
		return 0;

	/*
	 * This is subtle but important.  We do not do
	 * record_root_in_transaction for reloc roots, instead we record their
	 * corresponding fs root, and then here we update the last trans for the
	 * reloc root.  This means that we have to do this for the entire life
	 * of the reloc root, regardless of which stage of the relocation we are
	 * in.
	 */
	if (root->reloc_root) {
		reloc_root = root->reloc_root;
		reloc_root->last_trans = trans->transid;
		return 0;
	}

	/*
	 * We are merging reloc roots, we do not need new reloc trees.  Also
	 * reloc trees never need their own reloc tree.
	 */
	if (!rc->create_reloc_tree ||
	    root->root_key.objectid == BTRFS_TREE_RELOC_OBJECTID)
		return 0;

	if (!trans->reloc_reserved) {
		rsv = trans->block_rsv;
		trans->block_rsv = rc->block_rsv;
		clear_rsv = 1;
	}
	reloc_root = create_reloc_root(trans, root, root->root_key.objectid);
	if (clear_rsv)
		trans->block_rsv = rsv;
	if (IS_ERR(reloc_root))
		return PTR_ERR(reloc_root);

	ret = __add_reloc_root(reloc_root);
	ASSERT(ret != -EEXIST);
	if (ret) {
		/* Pairs with create_reloc_root */
		btrfs_put_root(reloc_root);
		return ret;
	}
	root->reloc_root = btrfs_grab_root(reloc_root);
	return 0;
}

/*
 * update root item of reloc tree
 */
int btrfs_update_reloc_root(struct btrfs_trans_handle *trans,
			    struct btrfs_root *root)
{
	struct btrfs_fs_info *fs_info = root->fs_info;
	struct btrfs_root *reloc_root;
	struct btrfs_root_item *root_item;
	int ret;

	if (!have_reloc_root(root))
		return 0;

	reloc_root = root->reloc_root;
	root_item = &reloc_root->root_item;

	/*
	 * We are probably ok here, but __del_reloc_root() will drop its ref of
	 * the root.  We have the ref for root->reloc_root, but just in case
	 * hold it while we update the reloc root.
	 */
	btrfs_grab_root(reloc_root);

	/* root->reloc_root will stay until current relocation finished */
	if (fs_info->reloc_ctl->merge_reloc_tree &&
	    btrfs_root_refs(root_item) == 0) {
		set_bit(BTRFS_ROOT_DEAD_RELOC_TREE, &root->state);
		/*
		 * Mark the tree as dead before we change reloc_root so
		 * have_reloc_root will not touch it from now on.
		 */
		smp_wmb();
		__del_reloc_root(reloc_root);
	}

	if (reloc_root->commit_root != reloc_root->node) {
		__update_reloc_root(reloc_root);
		btrfs_set_root_node(root_item, reloc_root->node);
		free_extent_buffer(reloc_root->commit_root);
		reloc_root->commit_root = btrfs_root_node(reloc_root);
	}

	ret = btrfs_update_root(trans, fs_info->tree_root,
				&reloc_root->root_key, root_item);
	btrfs_put_root(reloc_root);
	return ret;
}

/*
 * helper to find first cached inode with inode number >= objectid
 * in a subvolume
 */
static struct inode *find_next_inode(struct btrfs_root *root, u64 objectid)
{
	struct rb_node *node;
	struct rb_node *prev;
	struct btrfs_inode *entry;
	struct inode *inode;

	spin_lock(&root->inode_lock);
again:
	node = root->inode_tree.rb_node;
	prev = NULL;
	while (node) {
		prev = node;
		entry = rb_entry(node, struct btrfs_inode, rb_node);

		if (objectid < btrfs_ino(entry))
			node = node->rb_left;
		else if (objectid > btrfs_ino(entry))
			node = node->rb_right;
		else
			break;
	}
	if (!node) {
		while (prev) {
			entry = rb_entry(prev, struct btrfs_inode, rb_node);
			if (objectid <= btrfs_ino(entry)) {
				node = prev;
				break;
			}
			prev = rb_next(prev);
		}
	}
	while (node) {
		entry = rb_entry(node, struct btrfs_inode, rb_node);
		inode = igrab(&entry->vfs_inode);
		if (inode) {
			spin_unlock(&root->inode_lock);
			return inode;
		}

		objectid = btrfs_ino(entry) + 1;
		if (cond_resched_lock(&root->inode_lock))
			goto again;

		node = rb_next(node);
	}
	spin_unlock(&root->inode_lock);
	return NULL;
}

/*
 * get new location of data
 */
static int get_new_location(struct inode *reloc_inode, u64 *new_bytenr,
			    u64 bytenr, u64 num_bytes)
{
	struct btrfs_root *root = BTRFS_I(reloc_inode)->root;
	struct btrfs_path *path;
	struct btrfs_file_extent_item *fi;
	struct extent_buffer *leaf;
	int ret;

	path = btrfs_alloc_path();
	if (!path)
		return -ENOMEM;

	bytenr -= BTRFS_I(reloc_inode)->index_cnt;
	ret = btrfs_lookup_file_extent(NULL, root, path,
			btrfs_ino(BTRFS_I(reloc_inode)), bytenr, 0);
	if (ret < 0)
		goto out;
	if (ret > 0) {
		ret = -ENOENT;
		goto out;
	}

	leaf = path->nodes[0];
	fi = btrfs_item_ptr(leaf, path->slots[0],
			    struct btrfs_file_extent_item);

	BUG_ON(btrfs_file_extent_offset(leaf, fi) ||
	       btrfs_file_extent_compression(leaf, fi) ||
	       btrfs_file_extent_encryption(leaf, fi) ||
	       btrfs_file_extent_other_encoding(leaf, fi));

	if (num_bytes != btrfs_file_extent_disk_num_bytes(leaf, fi)) {
		ret = -EINVAL;
		goto out;
	}

	*new_bytenr = btrfs_file_extent_disk_bytenr(leaf, fi);
	ret = 0;
out:
	btrfs_free_path(path);
	return ret;
}

/*
 * update file extent items in the tree leaf to point to
 * the new locations.
 */
static noinline_for_stack
int replace_file_extents(struct btrfs_trans_handle *trans,
			 struct reloc_control *rc,
			 struct btrfs_root *root,
			 struct extent_buffer *leaf)
{
	struct btrfs_fs_info *fs_info = root->fs_info;
	struct btrfs_key key;
	struct btrfs_file_extent_item *fi;
	struct inode *inode = NULL;
	u64 parent;
	u64 bytenr;
	u64 new_bytenr = 0;
	u64 num_bytes;
	u64 end;
	u32 nritems;
	u32 i;
	int ret = 0;
	int first = 1;
	int dirty = 0;

	if (rc->stage != UPDATE_DATA_PTRS)
		return 0;

	/* reloc trees always use full backref */
	if (root->root_key.objectid == BTRFS_TREE_RELOC_OBJECTID)
		parent = leaf->start;
	else
		parent = 0;

	nritems = btrfs_header_nritems(leaf);
	for (i = 0; i < nritems; i++) {
		struct btrfs_ref ref = { 0 };

		cond_resched();
		btrfs_item_key_to_cpu(leaf, &key, i);
		if (key.type != BTRFS_EXTENT_DATA_KEY)
			continue;
		fi = btrfs_item_ptr(leaf, i, struct btrfs_file_extent_item);
		if (btrfs_file_extent_type(leaf, fi) ==
		    BTRFS_FILE_EXTENT_INLINE)
			continue;
		bytenr = btrfs_file_extent_disk_bytenr(leaf, fi);
		num_bytes = btrfs_file_extent_disk_num_bytes(leaf, fi);
		if (bytenr == 0)
			continue;
		if (!in_range(bytenr, rc->block_group->start,
			      rc->block_group->length))
			continue;

		/*
		 * if we are modifying block in fs tree, wait for read_folio
		 * to complete and drop the extent cache
		 */
		if (root->root_key.objectid != BTRFS_TREE_RELOC_OBJECTID) {
			if (first) {
				inode = find_next_inode(root, key.objectid);
				first = 0;
			} else if (inode && btrfs_ino(BTRFS_I(inode)) < key.objectid) {
				btrfs_add_delayed_iput(inode);
				inode = find_next_inode(root, key.objectid);
			}
			if (inode && btrfs_ino(BTRFS_I(inode)) == key.objectid) {
				end = key.offset +
				      btrfs_file_extent_num_bytes(leaf, fi);
				WARN_ON(!IS_ALIGNED(key.offset,
						    fs_info->sectorsize));
				WARN_ON(!IS_ALIGNED(end, fs_info->sectorsize));
				end--;
				ret = try_lock_extent(&BTRFS_I(inode)->io_tree,
						      key.offset, end);
				if (!ret)
					continue;

				btrfs_drop_extent_map_range(BTRFS_I(inode),
							    key.offset, end, true);
				unlock_extent(&BTRFS_I(inode)->io_tree,
					      key.offset, end, NULL);
			}
		}

		ret = get_new_location(rc->data_inode, &new_bytenr,
				       bytenr, num_bytes);
		if (ret) {
			/*
			 * Don't have to abort since we've not changed anything
			 * in the file extent yet.
			 */
			break;
		}

		btrfs_set_file_extent_disk_bytenr(leaf, fi, new_bytenr);
		dirty = 1;

		key.offset -= btrfs_file_extent_offset(leaf, fi);
		btrfs_init_generic_ref(&ref, BTRFS_ADD_DELAYED_REF, new_bytenr,
				       num_bytes, parent);
		btrfs_init_data_ref(&ref, btrfs_header_owner(leaf),
				    key.objectid, key.offset,
				    root->root_key.objectid, false);
		ret = btrfs_inc_extent_ref(trans, &ref);
		if (ret) {
			btrfs_abort_transaction(trans, ret);
			break;
		}

		btrfs_init_generic_ref(&ref, BTRFS_DROP_DELAYED_REF, bytenr,
				       num_bytes, parent);
		btrfs_init_data_ref(&ref, btrfs_header_owner(leaf),
				    key.objectid, key.offset,
				    root->root_key.objectid, false);
		ret = btrfs_free_extent(trans, &ref);
		if (ret) {
			btrfs_abort_transaction(trans, ret);
			break;
		}
	}
	if (dirty)
		btrfs_mark_buffer_dirty(leaf);
	if (inode)
		btrfs_add_delayed_iput(inode);
	return ret;
}

static noinline_for_stack
int memcmp_node_keys(struct extent_buffer *eb, int slot,
		     struct btrfs_path *path, int level)
{
	struct btrfs_disk_key key1;
	struct btrfs_disk_key key2;
	btrfs_node_key(eb, &key1, slot);
	btrfs_node_key(path->nodes[level], &key2, path->slots[level]);
	return memcmp(&key1, &key2, sizeof(key1));
}

/*
 * try to replace tree blocks in fs tree with the new blocks
 * in reloc tree. tree blocks haven't been modified since the
 * reloc tree was create can be replaced.
 *
 * if a block was replaced, level of the block + 1 is returned.
 * if no block got replaced, 0 is returned. if there are other
 * errors, a negative error number is returned.
 */
static noinline_for_stack
int replace_path(struct btrfs_trans_handle *trans, struct reloc_control *rc,
		 struct btrfs_root *dest, struct btrfs_root *src,
		 struct btrfs_path *path, struct btrfs_key *next_key,
		 int lowest_level, int max_level)
{
	struct btrfs_fs_info *fs_info = dest->fs_info;
	struct extent_buffer *eb;
	struct extent_buffer *parent;
	struct btrfs_ref ref = { 0 };
	struct btrfs_key key;
	u64 old_bytenr;
	u64 new_bytenr;
	u64 old_ptr_gen;
	u64 new_ptr_gen;
	u64 last_snapshot;
	u32 blocksize;
	int cow = 0;
	int level;
	int ret;
	int slot;

	ASSERT(src->root_key.objectid == BTRFS_TREE_RELOC_OBJECTID);
	ASSERT(dest->root_key.objectid != BTRFS_TREE_RELOC_OBJECTID);

	last_snapshot = btrfs_root_last_snapshot(&src->root_item);
again:
	slot = path->slots[lowest_level];
	btrfs_node_key_to_cpu(path->nodes[lowest_level], &key, slot);

	eb = btrfs_lock_root_node(dest);
	level = btrfs_header_level(eb);

	if (level < lowest_level) {
		btrfs_tree_unlock(eb);
		free_extent_buffer(eb);
		return 0;
	}

	if (cow) {
		ret = btrfs_cow_block(trans, dest, eb, NULL, 0, &eb,
				      BTRFS_NESTING_COW);
		if (ret) {
			btrfs_tree_unlock(eb);
			free_extent_buffer(eb);
			return ret;
		}
	}

	if (next_key) {
		next_key->objectid = (u64)-1;
		next_key->type = (u8)-1;
		next_key->offset = (u64)-1;
	}

	parent = eb;
	while (1) {
		level = btrfs_header_level(parent);
		ASSERT(level >= lowest_level);

		ret = btrfs_bin_search(parent, &key, &slot);
		if (ret < 0)
			break;
		if (ret && slot > 0)
			slot--;

		if (next_key && slot + 1 < btrfs_header_nritems(parent))
			btrfs_node_key_to_cpu(parent, next_key, slot + 1);

		old_bytenr = btrfs_node_blockptr(parent, slot);
		blocksize = fs_info->nodesize;
		old_ptr_gen = btrfs_node_ptr_generation(parent, slot);

		if (level <= max_level) {
			eb = path->nodes[level];
			new_bytenr = btrfs_node_blockptr(eb,
							path->slots[level]);
			new_ptr_gen = btrfs_node_ptr_generation(eb,
							path->slots[level]);
		} else {
			new_bytenr = 0;
			new_ptr_gen = 0;
		}

		if (WARN_ON(new_bytenr > 0 && new_bytenr == old_bytenr)) {
			ret = level;
			break;
		}

		if (new_bytenr == 0 || old_ptr_gen > last_snapshot ||
		    memcmp_node_keys(parent, slot, path, level)) {
			if (level <= lowest_level) {
				ret = 0;
				break;
			}

			eb = btrfs_read_node_slot(parent, slot);
			if (IS_ERR(eb)) {
				ret = PTR_ERR(eb);
				break;
			}
			btrfs_tree_lock(eb);
			if (cow) {
				ret = btrfs_cow_block(trans, dest, eb, parent,
						      slot, &eb,
						      BTRFS_NESTING_COW);
				if (ret) {
					btrfs_tree_unlock(eb);
					free_extent_buffer(eb);
					break;
				}
			}

			btrfs_tree_unlock(parent);
			free_extent_buffer(parent);

			parent = eb;
			continue;
		}

		if (!cow) {
			btrfs_tree_unlock(parent);
			free_extent_buffer(parent);
			cow = 1;
			goto again;
		}

		btrfs_node_key_to_cpu(path->nodes[level], &key,
				      path->slots[level]);
		btrfs_release_path(path);

		path->lowest_level = level;
		set_bit(BTRFS_ROOT_RESET_LOCKDEP_CLASS, &src->state);
		ret = btrfs_search_slot(trans, src, &key, path, 0, 1);
		clear_bit(BTRFS_ROOT_RESET_LOCKDEP_CLASS, &src->state);
		path->lowest_level = 0;
		if (ret) {
			if (ret > 0)
				ret = -ENOENT;
			break;
		}

		/*
		 * Info qgroup to trace both subtrees.
		 *
		 * We must trace both trees.
		 * 1) Tree reloc subtree
		 *    If not traced, we will leak data numbers
		 * 2) Fs subtree
		 *    If not traced, we will double count old data
		 *
		 * We don't scan the subtree right now, but only record
		 * the swapped tree blocks.
		 * The real subtree rescan is delayed until we have new
		 * CoW on the subtree root node before transaction commit.
		 */
		ret = btrfs_qgroup_add_swapped_blocks(trans, dest,
				rc->block_group, parent, slot,
				path->nodes[level], path->slots[level],
				last_snapshot);
		if (ret < 0)
			break;
		/*
		 * swap blocks in fs tree and reloc tree.
		 */
		btrfs_set_node_blockptr(parent, slot, new_bytenr);
		btrfs_set_node_ptr_generation(parent, slot, new_ptr_gen);
		btrfs_mark_buffer_dirty(parent);

		btrfs_set_node_blockptr(path->nodes[level],
					path->slots[level], old_bytenr);
		btrfs_set_node_ptr_generation(path->nodes[level],
					      path->slots[level], old_ptr_gen);
		btrfs_mark_buffer_dirty(path->nodes[level]);

		btrfs_init_generic_ref(&ref, BTRFS_ADD_DELAYED_REF, old_bytenr,
				       blocksize, path->nodes[level]->start);
<<<<<<< HEAD
		ref.skip_qgroup = true;
=======
>>>>>>> d60c95ef
		btrfs_init_tree_ref(&ref, level - 1, src->root_key.objectid,
				    0, true);
		ret = btrfs_inc_extent_ref(trans, &ref);
		if (ret) {
			btrfs_abort_transaction(trans, ret);
			break;
		}
		btrfs_init_generic_ref(&ref, BTRFS_ADD_DELAYED_REF, new_bytenr,
				       blocksize, 0);
<<<<<<< HEAD
		ref.skip_qgroup = true;
=======
>>>>>>> d60c95ef
		btrfs_init_tree_ref(&ref, level - 1, dest->root_key.objectid, 0,
				    true);
		ret = btrfs_inc_extent_ref(trans, &ref);
		if (ret) {
			btrfs_abort_transaction(trans, ret);
			break;
		}

		btrfs_init_generic_ref(&ref, BTRFS_DROP_DELAYED_REF, new_bytenr,
				       blocksize, path->nodes[level]->start);
		btrfs_init_tree_ref(&ref, level - 1, src->root_key.objectid,
				    0, true);
<<<<<<< HEAD
		ref.skip_qgroup = true;
=======
>>>>>>> d60c95ef
		ret = btrfs_free_extent(trans, &ref);
		if (ret) {
			btrfs_abort_transaction(trans, ret);
			break;
		}

		btrfs_init_generic_ref(&ref, BTRFS_DROP_DELAYED_REF, old_bytenr,
				       blocksize, 0);
		btrfs_init_tree_ref(&ref, level - 1, dest->root_key.objectid,
				    0, true);
<<<<<<< HEAD
		ref.skip_qgroup = true;
=======
>>>>>>> d60c95ef
		ret = btrfs_free_extent(trans, &ref);
		if (ret) {
			btrfs_abort_transaction(trans, ret);
			break;
		}

		btrfs_unlock_up_safe(path, 0);

		ret = level;
		break;
	}
	btrfs_tree_unlock(parent);
	free_extent_buffer(parent);
	return ret;
}

/*
 * helper to find next relocated block in reloc tree
 */
static noinline_for_stack
int walk_up_reloc_tree(struct btrfs_root *root, struct btrfs_path *path,
		       int *level)
{
	struct extent_buffer *eb;
	int i;
	u64 last_snapshot;
	u32 nritems;

	last_snapshot = btrfs_root_last_snapshot(&root->root_item);

	for (i = 0; i < *level; i++) {
		free_extent_buffer(path->nodes[i]);
		path->nodes[i] = NULL;
	}

	for (i = *level; i < BTRFS_MAX_LEVEL && path->nodes[i]; i++) {
		eb = path->nodes[i];
		nritems = btrfs_header_nritems(eb);
		while (path->slots[i] + 1 < nritems) {
			path->slots[i]++;
			if (btrfs_node_ptr_generation(eb, path->slots[i]) <=
			    last_snapshot)
				continue;

			*level = i;
			return 0;
		}
		free_extent_buffer(path->nodes[i]);
		path->nodes[i] = NULL;
	}
	return 1;
}

/*
 * walk down reloc tree to find relocated block of lowest level
 */
static noinline_for_stack
int walk_down_reloc_tree(struct btrfs_root *root, struct btrfs_path *path,
			 int *level)
{
	struct extent_buffer *eb = NULL;
	int i;
	u64 ptr_gen = 0;
	u64 last_snapshot;
	u32 nritems;

	last_snapshot = btrfs_root_last_snapshot(&root->root_item);

	for (i = *level; i > 0; i--) {
		eb = path->nodes[i];
		nritems = btrfs_header_nritems(eb);
		while (path->slots[i] < nritems) {
			ptr_gen = btrfs_node_ptr_generation(eb, path->slots[i]);
			if (ptr_gen > last_snapshot)
				break;
			path->slots[i]++;
		}
		if (path->slots[i] >= nritems) {
			if (i == *level)
				break;
			*level = i + 1;
			return 0;
		}
		if (i == 1) {
			*level = i;
			return 0;
		}

		eb = btrfs_read_node_slot(eb, path->slots[i]);
		if (IS_ERR(eb))
			return PTR_ERR(eb);
		BUG_ON(btrfs_header_level(eb) != i - 1);
		path->nodes[i - 1] = eb;
		path->slots[i - 1] = 0;
	}
	return 1;
}

/*
 * invalidate extent cache for file extents whose key in range of
 * [min_key, max_key)
 */
static int invalidate_extent_cache(struct btrfs_root *root,
				   struct btrfs_key *min_key,
				   struct btrfs_key *max_key)
{
	struct btrfs_fs_info *fs_info = root->fs_info;
	struct inode *inode = NULL;
	u64 objectid;
	u64 start, end;
	u64 ino;

	objectid = min_key->objectid;
	while (1) {
		cond_resched();
		iput(inode);

		if (objectid > max_key->objectid)
			break;

		inode = find_next_inode(root, objectid);
		if (!inode)
			break;
		ino = btrfs_ino(BTRFS_I(inode));

		if (ino > max_key->objectid) {
			iput(inode);
			break;
		}

		objectid = ino + 1;
		if (!S_ISREG(inode->i_mode))
			continue;

		if (unlikely(min_key->objectid == ino)) {
			if (min_key->type > BTRFS_EXTENT_DATA_KEY)
				continue;
			if (min_key->type < BTRFS_EXTENT_DATA_KEY)
				start = 0;
			else {
				start = min_key->offset;
				WARN_ON(!IS_ALIGNED(start, fs_info->sectorsize));
			}
		} else {
			start = 0;
		}

		if (unlikely(max_key->objectid == ino)) {
			if (max_key->type < BTRFS_EXTENT_DATA_KEY)
				continue;
			if (max_key->type > BTRFS_EXTENT_DATA_KEY) {
				end = (u64)-1;
			} else {
				if (max_key->offset == 0)
					continue;
				end = max_key->offset;
				WARN_ON(!IS_ALIGNED(end, fs_info->sectorsize));
				end--;
			}
		} else {
			end = (u64)-1;
		}

		/* the lock_extent waits for read_folio to complete */
		lock_extent(&BTRFS_I(inode)->io_tree, start, end, NULL);
		btrfs_drop_extent_map_range(BTRFS_I(inode), start, end, true);
		unlock_extent(&BTRFS_I(inode)->io_tree, start, end, NULL);
	}
	return 0;
}

static int find_next_key(struct btrfs_path *path, int level,
			 struct btrfs_key *key)

{
	while (level < BTRFS_MAX_LEVEL) {
		if (!path->nodes[level])
			break;
		if (path->slots[level] + 1 <
		    btrfs_header_nritems(path->nodes[level])) {
			btrfs_node_key_to_cpu(path->nodes[level], key,
					      path->slots[level] + 1);
			return 0;
		}
		level++;
	}
	return 1;
}

/*
 * Insert current subvolume into reloc_control::dirty_subvol_roots
 */
static int insert_dirty_subvol(struct btrfs_trans_handle *trans,
			       struct reloc_control *rc,
			       struct btrfs_root *root)
{
	struct btrfs_root *reloc_root = root->reloc_root;
	struct btrfs_root_item *reloc_root_item;
	int ret;

	/* @root must be a subvolume tree root with a valid reloc tree */
	ASSERT(root->root_key.objectid != BTRFS_TREE_RELOC_OBJECTID);
	ASSERT(reloc_root);

	reloc_root_item = &reloc_root->root_item;
	memset(&reloc_root_item->drop_progress, 0,
		sizeof(reloc_root_item->drop_progress));
	btrfs_set_root_drop_level(reloc_root_item, 0);
	btrfs_set_root_refs(reloc_root_item, 0);
	ret = btrfs_update_reloc_root(trans, root);
	if (ret)
		return ret;

	if (list_empty(&root->reloc_dirty_list)) {
		btrfs_grab_root(root);
		list_add_tail(&root->reloc_dirty_list, &rc->dirty_subvol_roots);
	}

	return 0;
}

static int clean_dirty_subvols(struct reloc_control *rc)
{
	struct btrfs_root *root;
	struct btrfs_root *next;
	int ret = 0;
	int ret2;

	list_for_each_entry_safe(root, next, &rc->dirty_subvol_roots,
				 reloc_dirty_list) {
		if (root->root_key.objectid != BTRFS_TREE_RELOC_OBJECTID) {
			/* Merged subvolume, cleanup its reloc root */
			struct btrfs_root *reloc_root = root->reloc_root;

			list_del_init(&root->reloc_dirty_list);
			root->reloc_root = NULL;
			/*
			 * Need barrier to ensure clear_bit() only happens after
			 * root->reloc_root = NULL. Pairs with have_reloc_root.
			 */
			smp_wmb();
			clear_bit(BTRFS_ROOT_DEAD_RELOC_TREE, &root->state);
			if (reloc_root) {
				/*
				 * btrfs_drop_snapshot drops our ref we hold for
				 * ->reloc_root.  If it fails however we must
				 * drop the ref ourselves.
				 */
				ret2 = btrfs_drop_snapshot(reloc_root, 0, 1);
				if (ret2 < 0) {
					btrfs_put_root(reloc_root);
					if (!ret)
						ret = ret2;
				}
			}
			btrfs_put_root(root);
		} else {
			/* Orphan reloc tree, just clean it up */
			ret2 = btrfs_drop_snapshot(root, 0, 1);
			if (ret2 < 0) {
				btrfs_put_root(root);
				if (!ret)
					ret = ret2;
			}
		}
	}
	return ret;
}

/*
 * merge the relocated tree blocks in reloc tree with corresponding
 * fs tree.
 */
static noinline_for_stack int merge_reloc_root(struct reloc_control *rc,
					       struct btrfs_root *root)
{
	struct btrfs_fs_info *fs_info = rc->extent_root->fs_info;
	struct btrfs_key key;
	struct btrfs_key next_key;
	struct btrfs_trans_handle *trans = NULL;
	struct btrfs_root *reloc_root;
	struct btrfs_root_item *root_item;
	struct btrfs_path *path;
	struct extent_buffer *leaf;
	int reserve_level;
	int level;
	int max_level;
	int replaced = 0;
	int ret = 0;
	u32 min_reserved;

	path = btrfs_alloc_path();
	if (!path)
		return -ENOMEM;
	path->reada = READA_FORWARD;

	reloc_root = root->reloc_root;
	root_item = &reloc_root->root_item;

	if (btrfs_disk_key_objectid(&root_item->drop_progress) == 0) {
		level = btrfs_root_level(root_item);
		atomic_inc(&reloc_root->node->refs);
		path->nodes[level] = reloc_root->node;
		path->slots[level] = 0;
	} else {
		btrfs_disk_key_to_cpu(&key, &root_item->drop_progress);

		level = btrfs_root_drop_level(root_item);
		BUG_ON(level == 0);
		path->lowest_level = level;
		ret = btrfs_search_slot(NULL, reloc_root, &key, path, 0, 0);
		path->lowest_level = 0;
		if (ret < 0) {
			btrfs_free_path(path);
			return ret;
		}

		btrfs_node_key_to_cpu(path->nodes[level], &next_key,
				      path->slots[level]);
		WARN_ON(memcmp(&key, &next_key, sizeof(key)));

		btrfs_unlock_up_safe(path, 0);
	}

	/*
	 * In merge_reloc_root(), we modify the upper level pointer to swap the
	 * tree blocks between reloc tree and subvolume tree.  Thus for tree
	 * block COW, we COW at most from level 1 to root level for each tree.
	 *
	 * Thus the needed metadata size is at most root_level * nodesize,
	 * and * 2 since we have two trees to COW.
	 */
	reserve_level = max_t(int, 1, btrfs_root_level(root_item));
	min_reserved = fs_info->nodesize * reserve_level * 2;
	memset(&next_key, 0, sizeof(next_key));

	while (1) {
		ret = btrfs_block_rsv_refill(fs_info, rc->block_rsv,
					     min_reserved,
					     BTRFS_RESERVE_FLUSH_LIMIT);
		if (ret)
			goto out;
		trans = btrfs_start_transaction(root, 0);
		if (IS_ERR(trans)) {
			ret = PTR_ERR(trans);
			trans = NULL;
			goto out;
		}

		/*
		 * At this point we no longer have a reloc_control, so we can't
		 * depend on btrfs_init_reloc_root to update our last_trans.
		 *
		 * But that's ok, we started the trans handle on our
		 * corresponding fs_root, which means it's been added to the
		 * dirty list.  At commit time we'll still call
		 * btrfs_update_reloc_root() and update our root item
		 * appropriately.
		 */
		reloc_root->last_trans = trans->transid;
		trans->block_rsv = rc->block_rsv;

		replaced = 0;
		max_level = level;

		ret = walk_down_reloc_tree(reloc_root, path, &level);
		if (ret < 0)
			goto out;
		if (ret > 0)
			break;

		if (!find_next_key(path, level, &key) &&
		    btrfs_comp_cpu_keys(&next_key, &key) >= 0) {
			ret = 0;
		} else {
			ret = replace_path(trans, rc, root, reloc_root, path,
					   &next_key, level, max_level);
		}
		if (ret < 0)
			goto out;
		if (ret > 0) {
			level = ret;
			btrfs_node_key_to_cpu(path->nodes[level], &key,
					      path->slots[level]);
			replaced = 1;
		}

		ret = walk_up_reloc_tree(reloc_root, path, &level);
		if (ret > 0)
			break;

		BUG_ON(level == 0);
		/*
		 * save the merging progress in the drop_progress.
		 * this is OK since root refs == 1 in this case.
		 */
		btrfs_node_key(path->nodes[level], &root_item->drop_progress,
			       path->slots[level]);
		btrfs_set_root_drop_level(root_item, level);

		btrfs_end_transaction_throttle(trans);
		trans = NULL;

		btrfs_btree_balance_dirty(fs_info);

		if (replaced && rc->stage == UPDATE_DATA_PTRS)
			invalidate_extent_cache(root, &key, &next_key);
	}

	/*
	 * handle the case only one block in the fs tree need to be
	 * relocated and the block is tree root.
	 */
	leaf = btrfs_lock_root_node(root);
	ret = btrfs_cow_block(trans, root, leaf, NULL, 0, &leaf,
			      BTRFS_NESTING_COW);
	btrfs_tree_unlock(leaf);
	free_extent_buffer(leaf);
out:
	btrfs_free_path(path);

	if (ret == 0) {
		ret = insert_dirty_subvol(trans, rc, root);
		if (ret)
			btrfs_abort_transaction(trans, ret);
	}

	if (trans)
		btrfs_end_transaction_throttle(trans);

	btrfs_btree_balance_dirty(fs_info);

	if (replaced && rc->stage == UPDATE_DATA_PTRS)
		invalidate_extent_cache(root, &key, &next_key);

	return ret;
}

static noinline_for_stack
int prepare_to_merge(struct reloc_control *rc, int err)
{
	struct btrfs_root *root = rc->extent_root;
	struct btrfs_fs_info *fs_info = root->fs_info;
	struct btrfs_root *reloc_root;
	struct btrfs_trans_handle *trans;
	LIST_HEAD(reloc_roots);
	u64 num_bytes = 0;
	int ret;

	mutex_lock(&fs_info->reloc_mutex);
	rc->merging_rsv_size += fs_info->nodesize * (BTRFS_MAX_LEVEL - 1) * 2;
	rc->merging_rsv_size += rc->nodes_relocated * 2;
	mutex_unlock(&fs_info->reloc_mutex);

again:
	if (!err) {
		num_bytes = rc->merging_rsv_size;
		ret = btrfs_block_rsv_add(fs_info, rc->block_rsv, num_bytes,
					  BTRFS_RESERVE_FLUSH_ALL);
		if (ret)
			err = ret;
	}

	trans = btrfs_join_transaction(rc->extent_root);
	if (IS_ERR(trans)) {
		if (!err)
			btrfs_block_rsv_release(fs_info, rc->block_rsv,
						num_bytes, NULL);
		return PTR_ERR(trans);
	}

	if (!err) {
		if (num_bytes != rc->merging_rsv_size) {
			btrfs_end_transaction(trans);
			btrfs_block_rsv_release(fs_info, rc->block_rsv,
						num_bytes, NULL);
			goto again;
		}
	}

	rc->merge_reloc_tree = 1;

	while (!list_empty(&rc->reloc_roots)) {
		reloc_root = list_entry(rc->reloc_roots.next,
					struct btrfs_root, root_list);
		list_del_init(&reloc_root->root_list);

		root = btrfs_get_fs_root(fs_info, reloc_root->root_key.offset,
				false);
		if (IS_ERR(root)) {
			/*
			 * Even if we have an error we need this reloc root
			 * back on our list so we can clean up properly.
			 */
			list_add(&reloc_root->root_list, &reloc_roots);
			btrfs_abort_transaction(trans, (int)PTR_ERR(root));
			if (!err)
				err = PTR_ERR(root);
			break;
		}
		ASSERT(root->reloc_root == reloc_root);

		/*
		 * set reference count to 1, so btrfs_recover_relocation
		 * knows it should resumes merging
		 */
		if (!err)
			btrfs_set_root_refs(&reloc_root->root_item, 1);
		ret = btrfs_update_reloc_root(trans, root);

		/*
		 * Even if we have an error we need this reloc root back on our
		 * list so we can clean up properly.
		 */
		list_add(&reloc_root->root_list, &reloc_roots);
		btrfs_put_root(root);

		if (ret) {
			btrfs_abort_transaction(trans, ret);
			if (!err)
				err = ret;
			break;
		}
	}

	list_splice(&reloc_roots, &rc->reloc_roots);

	if (!err)
		err = btrfs_commit_transaction(trans);
	else
		btrfs_end_transaction(trans);
	return err;
}

static noinline_for_stack
void free_reloc_roots(struct list_head *list)
{
	struct btrfs_root *reloc_root, *tmp;

	list_for_each_entry_safe(reloc_root, tmp, list, root_list)
		__del_reloc_root(reloc_root);
}

static noinline_for_stack
void merge_reloc_roots(struct reloc_control *rc)
{
	struct btrfs_fs_info *fs_info = rc->extent_root->fs_info;
	struct btrfs_root *root;
	struct btrfs_root *reloc_root;
	LIST_HEAD(reloc_roots);
	int found = 0;
	int ret = 0;
again:
	root = rc->extent_root;

	/*
	 * this serializes us with btrfs_record_root_in_transaction,
	 * we have to make sure nobody is in the middle of
	 * adding their roots to the list while we are
	 * doing this splice
	 */
	mutex_lock(&fs_info->reloc_mutex);
	list_splice_init(&rc->reloc_roots, &reloc_roots);
	mutex_unlock(&fs_info->reloc_mutex);

	while (!list_empty(&reloc_roots)) {
		found = 1;
		reloc_root = list_entry(reloc_roots.next,
					struct btrfs_root, root_list);

		root = btrfs_get_fs_root(fs_info, reloc_root->root_key.offset,
					 false);
		if (btrfs_root_refs(&reloc_root->root_item) > 0) {
			if (IS_ERR(root)) {
				/*
				 * For recovery we read the fs roots on mount,
				 * and if we didn't find the root then we marked
				 * the reloc root as a garbage root.  For normal
				 * relocation obviously the root should exist in
				 * memory.  However there's no reason we can't
				 * handle the error properly here just in case.
				 */
				ASSERT(0);
				ret = PTR_ERR(root);
				goto out;
			}
			if (root->reloc_root != reloc_root) {
				/*
				 * This is actually impossible without something
				 * going really wrong (like weird race condition
				 * or cosmic rays).
				 */
				ASSERT(0);
				ret = -EINVAL;
				goto out;
			}
			ret = merge_reloc_root(rc, root);
			btrfs_put_root(root);
			if (ret) {
				if (list_empty(&reloc_root->root_list))
					list_add_tail(&reloc_root->root_list,
						      &reloc_roots);
				goto out;
			}
		} else {
			if (!IS_ERR(root)) {
				if (root->reloc_root == reloc_root) {
					root->reloc_root = NULL;
					btrfs_put_root(reloc_root);
				}
				clear_bit(BTRFS_ROOT_DEAD_RELOC_TREE,
					  &root->state);
				btrfs_put_root(root);
			}

			list_del_init(&reloc_root->root_list);
			/* Don't forget to queue this reloc root for cleanup */
			list_add_tail(&reloc_root->reloc_dirty_list,
				      &rc->dirty_subvol_roots);
		}
	}

	if (found) {
		found = 0;
		goto again;
	}
out:
	if (ret) {
		btrfs_handle_fs_error(fs_info, ret, NULL);
		free_reloc_roots(&reloc_roots);

		/* new reloc root may be added */
		mutex_lock(&fs_info->reloc_mutex);
		list_splice_init(&rc->reloc_roots, &reloc_roots);
		mutex_unlock(&fs_info->reloc_mutex);
		free_reloc_roots(&reloc_roots);
	}

	/*
	 * We used to have
	 *
	 * BUG_ON(!RB_EMPTY_ROOT(&rc->reloc_root_tree.rb_root));
	 *
	 * here, but it's wrong.  If we fail to start the transaction in
	 * prepare_to_merge() we will have only 0 ref reloc roots, none of which
	 * have actually been removed from the reloc_root_tree rb tree.  This is
	 * fine because we're bailing here, and we hold a reference on the root
	 * for the list that holds it, so these roots will be cleaned up when we
	 * do the reloc_dirty_list afterwards.  Meanwhile the root->reloc_root
	 * will be cleaned up on unmount.
	 *
	 * The remaining nodes will be cleaned up by free_reloc_control.
	 */
}

static void free_block_list(struct rb_root *blocks)
{
	struct tree_block *block;
	struct rb_node *rb_node;
	while ((rb_node = rb_first(blocks))) {
		block = rb_entry(rb_node, struct tree_block, rb_node);
		rb_erase(rb_node, blocks);
		kfree(block);
	}
}

static int record_reloc_root_in_trans(struct btrfs_trans_handle *trans,
				      struct btrfs_root *reloc_root)
{
	struct btrfs_fs_info *fs_info = reloc_root->fs_info;
	struct btrfs_root *root;
	int ret;

	if (reloc_root->last_trans == trans->transid)
		return 0;

	root = btrfs_get_fs_root(fs_info, reloc_root->root_key.offset, false);

	/*
	 * This should succeed, since we can't have a reloc root without having
	 * already looked up the actual root and created the reloc root for this
	 * root.
	 *
	 * However if there's some sort of corruption where we have a ref to a
	 * reloc root without a corresponding root this could return ENOENT.
	 */
	if (IS_ERR(root)) {
		ASSERT(0);
		return PTR_ERR(root);
	}
	if (root->reloc_root != reloc_root) {
		ASSERT(0);
		btrfs_err(fs_info,
			  "root %llu has two reloc roots associated with it",
			  reloc_root->root_key.offset);
		btrfs_put_root(root);
		return -EUCLEAN;
	}
	ret = btrfs_record_root_in_trans(trans, root);
	btrfs_put_root(root);

	return ret;
}

static noinline_for_stack
struct btrfs_root *select_reloc_root(struct btrfs_trans_handle *trans,
				     struct reloc_control *rc,
				     struct btrfs_backref_node *node,
				     struct btrfs_backref_edge *edges[])
{
	struct btrfs_backref_node *next;
	struct btrfs_root *root;
	int index = 0;
	int ret;

	next = node;
	while (1) {
		cond_resched();
		next = walk_up_backref(next, edges, &index);
		root = next->root;

		/*
		 * If there is no root, then our references for this block are
		 * incomplete, as we should be able to walk all the way up to a
		 * block that is owned by a root.
		 *
		 * This path is only for SHAREABLE roots, so if we come upon a
		 * non-SHAREABLE root then we have backrefs that resolve
		 * improperly.
		 *
		 * Both of these cases indicate file system corruption, or a bug
		 * in the backref walking code.
		 */
		if (!root) {
			ASSERT(0);
			btrfs_err(trans->fs_info,
		"bytenr %llu doesn't have a backref path ending in a root",
				  node->bytenr);
			return ERR_PTR(-EUCLEAN);
		}
		if (!test_bit(BTRFS_ROOT_SHAREABLE, &root->state)) {
			ASSERT(0);
			btrfs_err(trans->fs_info,
	"bytenr %llu has multiple refs with one ending in a non-shareable root",
				  node->bytenr);
			return ERR_PTR(-EUCLEAN);
		}

		if (root->root_key.objectid == BTRFS_TREE_RELOC_OBJECTID) {
			ret = record_reloc_root_in_trans(trans, root);
			if (ret)
				return ERR_PTR(ret);
			break;
		}

		ret = btrfs_record_root_in_trans(trans, root);
		if (ret)
			return ERR_PTR(ret);
		root = root->reloc_root;

		/*
		 * We could have raced with another thread which failed, so
		 * root->reloc_root may not be set, return ENOENT in this case.
		 */
		if (!root)
			return ERR_PTR(-ENOENT);

		if (next->new_bytenr != root->node->start) {
			/*
			 * We just created the reloc root, so we shouldn't have
			 * ->new_bytenr set and this shouldn't be in the changed
			 *  list.  If it is then we have multiple roots pointing
			 *  at the same bytenr which indicates corruption, or
			 *  we've made a mistake in the backref walking code.
			 */
			ASSERT(next->new_bytenr == 0);
			ASSERT(list_empty(&next->list));
			if (next->new_bytenr || !list_empty(&next->list)) {
				btrfs_err(trans->fs_info,
	"bytenr %llu possibly has multiple roots pointing at the same bytenr %llu",
					  node->bytenr, next->bytenr);
				return ERR_PTR(-EUCLEAN);
			}

			next->new_bytenr = root->node->start;
			btrfs_put_root(next->root);
			next->root = btrfs_grab_root(root);
			ASSERT(next->root);
			list_add_tail(&next->list,
				      &rc->backref_cache.changed);
			mark_block_processed(rc, next);
			break;
		}

		WARN_ON(1);
		root = NULL;
		next = walk_down_backref(edges, &index);
		if (!next || next->level <= node->level)
			break;
	}
	if (!root) {
		/*
		 * This can happen if there's fs corruption or if there's a bug
		 * in the backref lookup code.
		 */
		ASSERT(0);
		return ERR_PTR(-ENOENT);
	}

	next = node;
	/* setup backref node path for btrfs_reloc_cow_block */
	while (1) {
		rc->backref_cache.path[next->level] = next;
		if (--index < 0)
			break;
		next = edges[index]->node[UPPER];
	}
	return root;
}

/*
 * Select a tree root for relocation.
 *
 * Return NULL if the block is not shareable. We should use do_relocation() in
 * this case.
 *
 * Return a tree root pointer if the block is shareable.
 * Return -ENOENT if the block is root of reloc tree.
 */
static noinline_for_stack
struct btrfs_root *select_one_root(struct btrfs_backref_node *node)
{
	struct btrfs_backref_node *next;
	struct btrfs_root *root;
	struct btrfs_root *fs_root = NULL;
	struct btrfs_backref_edge *edges[BTRFS_MAX_LEVEL - 1];
	int index = 0;

	next = node;
	while (1) {
		cond_resched();
		next = walk_up_backref(next, edges, &index);
		root = next->root;

		/*
		 * This can occur if we have incomplete extent refs leading all
		 * the way up a particular path, in this case return -EUCLEAN.
		 */
		if (!root)
			return ERR_PTR(-EUCLEAN);

		/* No other choice for non-shareable tree */
		if (!test_bit(BTRFS_ROOT_SHAREABLE, &root->state))
			return root;

		if (root->root_key.objectid != BTRFS_TREE_RELOC_OBJECTID)
			fs_root = root;

		if (next != node)
			return NULL;

		next = walk_down_backref(edges, &index);
		if (!next || next->level <= node->level)
			break;
	}

	if (!fs_root)
		return ERR_PTR(-ENOENT);
	return fs_root;
}

static noinline_for_stack
u64 calcu_metadata_size(struct reloc_control *rc,
			struct btrfs_backref_node *node, int reserve)
{
	struct btrfs_fs_info *fs_info = rc->extent_root->fs_info;
	struct btrfs_backref_node *next = node;
	struct btrfs_backref_edge *edge;
	struct btrfs_backref_edge *edges[BTRFS_MAX_LEVEL - 1];
	u64 num_bytes = 0;
	int index = 0;

	BUG_ON(reserve && node->processed);

	while (next) {
		cond_resched();
		while (1) {
			if (next->processed && (reserve || next != node))
				break;

			num_bytes += fs_info->nodesize;

			if (list_empty(&next->upper))
				break;

			edge = list_entry(next->upper.next,
					struct btrfs_backref_edge, list[LOWER]);
			edges[index++] = edge;
			next = edge->node[UPPER];
		}
		next = walk_down_backref(edges, &index);
	}
	return num_bytes;
}

static int reserve_metadata_space(struct btrfs_trans_handle *trans,
				  struct reloc_control *rc,
				  struct btrfs_backref_node *node)
{
	struct btrfs_root *root = rc->extent_root;
	struct btrfs_fs_info *fs_info = root->fs_info;
	u64 num_bytes;
	int ret;
	u64 tmp;

	num_bytes = calcu_metadata_size(rc, node, 1) * 2;

	trans->block_rsv = rc->block_rsv;
	rc->reserved_bytes += num_bytes;

	/*
	 * We are under a transaction here so we can only do limited flushing.
	 * If we get an enospc just kick back -EAGAIN so we know to drop the
	 * transaction and try to refill when we can flush all the things.
	 */
	ret = btrfs_block_rsv_refill(fs_info, rc->block_rsv, num_bytes,
				     BTRFS_RESERVE_FLUSH_LIMIT);
	if (ret) {
		tmp = fs_info->nodesize * RELOCATION_RESERVED_NODES;
		while (tmp <= rc->reserved_bytes)
			tmp <<= 1;
		/*
		 * only one thread can access block_rsv at this point,
		 * so we don't need hold lock to protect block_rsv.
		 * we expand more reservation size here to allow enough
		 * space for relocation and we will return earlier in
		 * enospc case.
		 */
		rc->block_rsv->size = tmp + fs_info->nodesize *
				      RELOCATION_RESERVED_NODES;
		return -EAGAIN;
	}

	return 0;
}

/*
 * relocate a block tree, and then update pointers in upper level
 * blocks that reference the block to point to the new location.
 *
 * if called by link_to_upper, the block has already been relocated.
 * in that case this function just updates pointers.
 */
static int do_relocation(struct btrfs_trans_handle *trans,
			 struct reloc_control *rc,
			 struct btrfs_backref_node *node,
			 struct btrfs_key *key,
			 struct btrfs_path *path, int lowest)
{
	struct btrfs_backref_node *upper;
	struct btrfs_backref_edge *edge;
	struct btrfs_backref_edge *edges[BTRFS_MAX_LEVEL - 1];
	struct btrfs_root *root;
	struct extent_buffer *eb;
	u32 blocksize;
	u64 bytenr;
	int slot;
	int ret = 0;

	/*
	 * If we are lowest then this is the first time we're processing this
	 * block, and thus shouldn't have an eb associated with it yet.
	 */
	ASSERT(!lowest || !node->eb);

	path->lowest_level = node->level + 1;
	rc->backref_cache.path[node->level] = node;
	list_for_each_entry(edge, &node->upper, list[LOWER]) {
		struct btrfs_ref ref = { 0 };

		cond_resched();

		upper = edge->node[UPPER];
		root = select_reloc_root(trans, rc, upper, edges);
		if (IS_ERR(root)) {
			ret = PTR_ERR(root);
			goto next;
		}

		if (upper->eb && !upper->locked) {
			if (!lowest) {
				ret = btrfs_bin_search(upper->eb, key, &slot);
				if (ret < 0)
					goto next;
				BUG_ON(ret);
				bytenr = btrfs_node_blockptr(upper->eb, slot);
				if (node->eb->start == bytenr)
					goto next;
			}
			btrfs_backref_drop_node_buffer(upper);
		}

		if (!upper->eb) {
			ret = btrfs_search_slot(trans, root, key, path, 0, 1);
			if (ret) {
				if (ret > 0)
					ret = -ENOENT;

				btrfs_release_path(path);
				break;
			}

			if (!upper->eb) {
				upper->eb = path->nodes[upper->level];
				path->nodes[upper->level] = NULL;
			} else {
				BUG_ON(upper->eb != path->nodes[upper->level]);
			}

			upper->locked = 1;
			path->locks[upper->level] = 0;

			slot = path->slots[upper->level];
			btrfs_release_path(path);
		} else {
			ret = btrfs_bin_search(upper->eb, key, &slot);
			if (ret < 0)
				goto next;
			BUG_ON(ret);
		}

		bytenr = btrfs_node_blockptr(upper->eb, slot);
		if (lowest) {
			if (bytenr != node->bytenr) {
				btrfs_err(root->fs_info,
		"lowest leaf/node mismatch: bytenr %llu node->bytenr %llu slot %d upper %llu",
					  bytenr, node->bytenr, slot,
					  upper->eb->start);
				ret = -EIO;
				goto next;
			}
		} else {
			if (node->eb->start == bytenr)
				goto next;
		}

		blocksize = root->fs_info->nodesize;
		eb = btrfs_read_node_slot(upper->eb, slot);
		if (IS_ERR(eb)) {
			ret = PTR_ERR(eb);
			goto next;
		}
		btrfs_tree_lock(eb);

		if (!node->eb) {
			ret = btrfs_cow_block(trans, root, eb, upper->eb,
					      slot, &eb, BTRFS_NESTING_COW);
			btrfs_tree_unlock(eb);
			free_extent_buffer(eb);
			if (ret < 0)
				goto next;
			/*
			 * We've just COWed this block, it should have updated
			 * the correct backref node entry.
			 */
			ASSERT(node->eb == eb);
		} else {
			btrfs_set_node_blockptr(upper->eb, slot,
						node->eb->start);
			btrfs_set_node_ptr_generation(upper->eb, slot,
						      trans->transid);
			btrfs_mark_buffer_dirty(upper->eb);

			btrfs_init_generic_ref(&ref, BTRFS_ADD_DELAYED_REF,
					       node->eb->start, blocksize,
					       upper->eb->start);
			btrfs_init_tree_ref(&ref, node->level,
					    btrfs_header_owner(upper->eb),
					    root->root_key.objectid, false);
			ret = btrfs_inc_extent_ref(trans, &ref);
			if (!ret)
				ret = btrfs_drop_subtree(trans, root, eb,
							 upper->eb);
			if (ret)
				btrfs_abort_transaction(trans, ret);
		}
next:
		if (!upper->pending)
			btrfs_backref_drop_node_buffer(upper);
		else
			btrfs_backref_unlock_node_buffer(upper);
		if (ret)
			break;
	}

	if (!ret && node->pending) {
		btrfs_backref_drop_node_buffer(node);
		list_move_tail(&node->list, &rc->backref_cache.changed);
		node->pending = 0;
	}

	path->lowest_level = 0;

	/*
	 * We should have allocated all of our space in the block rsv and thus
	 * shouldn't ENOSPC.
	 */
	ASSERT(ret != -ENOSPC);
	return ret;
}

static int link_to_upper(struct btrfs_trans_handle *trans,
			 struct reloc_control *rc,
			 struct btrfs_backref_node *node,
			 struct btrfs_path *path)
{
	struct btrfs_key key;

	btrfs_node_key_to_cpu(node->eb, &key, 0);
	return do_relocation(trans, rc, node, &key, path, 0);
}

static int finish_pending_nodes(struct btrfs_trans_handle *trans,
				struct reloc_control *rc,
				struct btrfs_path *path, int err)
{
	LIST_HEAD(list);
	struct btrfs_backref_cache *cache = &rc->backref_cache;
	struct btrfs_backref_node *node;
	int level;
	int ret;

	for (level = 0; level < BTRFS_MAX_LEVEL; level++) {
		while (!list_empty(&cache->pending[level])) {
			node = list_entry(cache->pending[level].next,
					  struct btrfs_backref_node, list);
			list_move_tail(&node->list, &list);
			BUG_ON(!node->pending);

			if (!err) {
				ret = link_to_upper(trans, rc, node, path);
				if (ret < 0)
					err = ret;
			}
		}
		list_splice_init(&list, &cache->pending[level]);
	}
	return err;
}

/*
 * mark a block and all blocks directly/indirectly reference the block
 * as processed.
 */
static void update_processed_blocks(struct reloc_control *rc,
				    struct btrfs_backref_node *node)
{
	struct btrfs_backref_node *next = node;
	struct btrfs_backref_edge *edge;
	struct btrfs_backref_edge *edges[BTRFS_MAX_LEVEL - 1];
	int index = 0;

	while (next) {
		cond_resched();
		while (1) {
			if (next->processed)
				break;

			mark_block_processed(rc, next);

			if (list_empty(&next->upper))
				break;

			edge = list_entry(next->upper.next,
					struct btrfs_backref_edge, list[LOWER]);
			edges[index++] = edge;
			next = edge->node[UPPER];
		}
		next = walk_down_backref(edges, &index);
	}
}

static int tree_block_processed(u64 bytenr, struct reloc_control *rc)
{
	u32 blocksize = rc->extent_root->fs_info->nodesize;

	if (test_range_bit(&rc->processed_blocks, bytenr,
			   bytenr + blocksize - 1, EXTENT_DIRTY, 1, NULL))
		return 1;
	return 0;
}

static int get_tree_block_key(struct btrfs_fs_info *fs_info,
			      struct tree_block *block)
{
	struct extent_buffer *eb;

	eb = read_tree_block(fs_info, block->bytenr, block->owner,
			     block->key.offset, block->level, NULL);
	if (IS_ERR(eb))
		return PTR_ERR(eb);
	if (!extent_buffer_uptodate(eb)) {
		free_extent_buffer(eb);
		return -EIO;
	}
	if (block->level == 0)
		btrfs_item_key_to_cpu(eb, &block->key, 0);
	else
		btrfs_node_key_to_cpu(eb, &block->key, 0);
	free_extent_buffer(eb);
	block->key_ready = 1;
	return 0;
}

/*
 * helper function to relocate a tree block
 */
static int relocate_tree_block(struct btrfs_trans_handle *trans,
				struct reloc_control *rc,
				struct btrfs_backref_node *node,
				struct btrfs_key *key,
				struct btrfs_path *path)
{
	struct btrfs_root *root;
	int ret = 0;

	if (!node)
		return 0;

	/*
	 * If we fail here we want to drop our backref_node because we are going
	 * to start over and regenerate the tree for it.
	 */
	ret = reserve_metadata_space(trans, rc, node);
	if (ret)
		goto out;

	BUG_ON(node->processed);
	root = select_one_root(node);
	if (IS_ERR(root)) {
		ret = PTR_ERR(root);

		/* See explanation in select_one_root for the -EUCLEAN case. */
		ASSERT(ret == -ENOENT);
		if (ret == -ENOENT) {
			ret = 0;
			update_processed_blocks(rc, node);
		}
		goto out;
	}

	if (root) {
		if (test_bit(BTRFS_ROOT_SHAREABLE, &root->state)) {
			/*
			 * This block was the root block of a root, and this is
			 * the first time we're processing the block and thus it
			 * should not have had the ->new_bytenr modified and
			 * should have not been included on the changed list.
			 *
			 * However in the case of corruption we could have
			 * multiple refs pointing to the same block improperly,
			 * and thus we would trip over these checks.  ASSERT()
			 * for the developer case, because it could indicate a
			 * bug in the backref code, however error out for a
			 * normal user in the case of corruption.
			 */
			ASSERT(node->new_bytenr == 0);
			ASSERT(list_empty(&node->list));
			if (node->new_bytenr || !list_empty(&node->list)) {
				btrfs_err(root->fs_info,
				  "bytenr %llu has improper references to it",
					  node->bytenr);
				ret = -EUCLEAN;
				goto out;
			}
			ret = btrfs_record_root_in_trans(trans, root);
			if (ret)
				goto out;
			/*
			 * Another thread could have failed, need to check if we
			 * have reloc_root actually set.
			 */
			if (!root->reloc_root) {
				ret = -ENOENT;
				goto out;
			}
			root = root->reloc_root;
			node->new_bytenr = root->node->start;
			btrfs_put_root(node->root);
			node->root = btrfs_grab_root(root);
			ASSERT(node->root);
			list_add_tail(&node->list, &rc->backref_cache.changed);
		} else {
			path->lowest_level = node->level;
			if (root == root->fs_info->chunk_root)
				btrfs_reserve_chunk_metadata(trans, false);
			ret = btrfs_search_slot(trans, root, key, path, 0, 1);
			btrfs_release_path(path);
			if (root == root->fs_info->chunk_root)
				btrfs_trans_release_chunk_metadata(trans);
			if (ret > 0)
				ret = 0;
		}
		if (!ret)
			update_processed_blocks(rc, node);
	} else {
		ret = do_relocation(trans, rc, node, key, path, 1);
	}
out:
	if (ret || node->level == 0 || node->cowonly)
		btrfs_backref_cleanup_node(&rc->backref_cache, node);
	return ret;
}

/*
 * relocate a list of blocks
 */
static noinline_for_stack
int relocate_tree_blocks(struct btrfs_trans_handle *trans,
			 struct reloc_control *rc, struct rb_root *blocks)
{
	struct btrfs_fs_info *fs_info = rc->extent_root->fs_info;
	struct btrfs_backref_node *node;
	struct btrfs_path *path;
	struct tree_block *block;
	struct tree_block *next;
	int ret;
	int err = 0;

	path = btrfs_alloc_path();
	if (!path) {
		err = -ENOMEM;
		goto out_free_blocks;
	}

	/* Kick in readahead for tree blocks with missing keys */
	rbtree_postorder_for_each_entry_safe(block, next, blocks, rb_node) {
		if (!block->key_ready)
			btrfs_readahead_tree_block(fs_info, block->bytenr,
						   block->owner, 0,
						   block->level);
	}

	/* Get first keys */
	rbtree_postorder_for_each_entry_safe(block, next, blocks, rb_node) {
		if (!block->key_ready) {
			err = get_tree_block_key(fs_info, block);
			if (err)
				goto out_free_path;
		}
	}

	/* Do tree relocation */
	rbtree_postorder_for_each_entry_safe(block, next, blocks, rb_node) {
		node = build_backref_tree(rc, &block->key,
					  block->level, block->bytenr);
		if (IS_ERR(node)) {
			err = PTR_ERR(node);
			goto out;
		}

		ret = relocate_tree_block(trans, rc, node, &block->key,
					  path);
		if (ret < 0) {
			err = ret;
			break;
		}
	}
out:
	err = finish_pending_nodes(trans, rc, path, err);

out_free_path:
	btrfs_free_path(path);
out_free_blocks:
	free_block_list(blocks);
	return err;
}

static noinline_for_stack int prealloc_file_extent_cluster(
				struct btrfs_inode *inode,
				struct file_extent_cluster *cluster)
{
	u64 alloc_hint = 0;
	u64 start;
	u64 end;
	u64 offset = inode->index_cnt;
	u64 num_bytes;
	int nr;
	int ret = 0;
	u64 i_size = i_size_read(&inode->vfs_inode);
	u64 prealloc_start = cluster->start - offset;
	u64 prealloc_end = cluster->end - offset;
	u64 cur_offset = prealloc_start;

	/*
	 * For subpage case, previous i_size may not be aligned to PAGE_SIZE.
	 * This means the range [i_size, PAGE_END + 1) is filled with zeros by
	 * btrfs_do_readpage() call of previously relocated file cluster.
	 *
	 * If the current cluster starts in the above range, btrfs_do_readpage()
	 * will skip the read, and relocate_one_page() will later writeback
	 * the padding zeros as new data, causing data corruption.
	 *
	 * Here we have to manually invalidate the range (i_size, PAGE_END + 1).
	 */
	if (!IS_ALIGNED(i_size, PAGE_SIZE)) {
		struct address_space *mapping = inode->vfs_inode.i_mapping;
		struct btrfs_fs_info *fs_info = inode->root->fs_info;
		const u32 sectorsize = fs_info->sectorsize;
		struct page *page;

		ASSERT(sectorsize < PAGE_SIZE);
		ASSERT(IS_ALIGNED(i_size, sectorsize));

		/*
		 * Subpage can't handle page with DIRTY but without UPTODATE
		 * bit as it can lead to the following deadlock:
		 *
		 * btrfs_read_folio()
		 * | Page already *locked*
		 * |- btrfs_lock_and_flush_ordered_range()
		 *    |- btrfs_start_ordered_extent()
		 *       |- extent_write_cache_pages()
		 *          |- lock_page()
		 *             We try to lock the page we already hold.
		 *
		 * Here we just writeback the whole data reloc inode, so that
		 * we will be ensured to have no dirty range in the page, and
		 * are safe to clear the uptodate bits.
		 *
		 * This shouldn't cause too much overhead, as we need to write
		 * the data back anyway.
		 */
		ret = filemap_write_and_wait(mapping);
		if (ret < 0)
			return ret;

		clear_extent_bits(&inode->io_tree, i_size,
				  round_up(i_size, PAGE_SIZE) - 1,
				  EXTENT_UPTODATE);
		page = find_lock_page(mapping, i_size >> PAGE_SHIFT);
		/*
		 * If page is freed we don't need to do anything then, as we
		 * will re-read the whole page anyway.
		 */
		if (page) {
			btrfs_subpage_clear_uptodate(fs_info, page, i_size,
					round_up(i_size, PAGE_SIZE) - i_size);
			unlock_page(page);
			put_page(page);
		}
	}

	BUG_ON(cluster->start != cluster->boundary[0]);
	ret = btrfs_alloc_data_chunk_ondemand(inode,
					      prealloc_end + 1 - prealloc_start);
	if (ret)
		return ret;

	btrfs_inode_lock(&inode->vfs_inode, 0);
	for (nr = 0; nr < cluster->nr; nr++) {
		start = cluster->boundary[nr] - offset;
		if (nr + 1 < cluster->nr)
			end = cluster->boundary[nr + 1] - 1 - offset;
		else
			end = cluster->end - offset;

		lock_extent(&inode->io_tree, start, end, NULL);
		num_bytes = end + 1 - start;
		ret = btrfs_prealloc_file_range(&inode->vfs_inode, 0, start,
						num_bytes, num_bytes,
						end + 1, &alloc_hint);
		cur_offset = end + 1;
		unlock_extent(&inode->io_tree, start, end, NULL);
		if (ret)
			break;
	}
	btrfs_inode_unlock(&inode->vfs_inode, 0);

	if (cur_offset < prealloc_end)
		btrfs_free_reserved_data_space_noquota(inode->root->fs_info,
					       prealloc_end + 1 - cur_offset);
	return ret;
}

static noinline_for_stack int setup_relocation_extent_mapping(struct inode *inode,
				u64 start, u64 end, u64 block_start)
{
	struct extent_map *em;
	int ret = 0;

	em = alloc_extent_map();
	if (!em)
		return -ENOMEM;

	em->start = start;
	em->len = end + 1 - start;
	em->block_len = em->len;
	em->block_start = block_start;
	set_bit(EXTENT_FLAG_PINNED, &em->flags);

	lock_extent(&BTRFS_I(inode)->io_tree, start, end, NULL);
	ret = btrfs_replace_extent_map_range(BTRFS_I(inode), em, false);
	unlock_extent(&BTRFS_I(inode)->io_tree, start, end, NULL);
	free_extent_map(em);

	return ret;
}

/*
 * Allow error injection to test balance/relocation cancellation
 */
noinline int btrfs_should_cancel_balance(struct btrfs_fs_info *fs_info)
{
	return atomic_read(&fs_info->balance_cancel_req) ||
		atomic_read(&fs_info->reloc_cancel_req) ||
		fatal_signal_pending(current);
}
ALLOW_ERROR_INJECTION(btrfs_should_cancel_balance, TRUE);

static u64 get_cluster_boundary_end(struct file_extent_cluster *cluster,
				    int cluster_nr)
{
	/* Last extent, use cluster end directly */
	if (cluster_nr >= cluster->nr - 1)
		return cluster->end;

	/* Use next boundary start*/
	return cluster->boundary[cluster_nr + 1] - 1;
}

static int relocate_one_page(struct inode *inode, struct file_ra_state *ra,
			     struct file_extent_cluster *cluster,
			     int *cluster_nr, unsigned long page_index)
{
	struct btrfs_fs_info *fs_info = btrfs_sb(inode->i_sb);
	u64 offset = BTRFS_I(inode)->index_cnt;
	const unsigned long last_index = (cluster->end - offset) >> PAGE_SHIFT;
	gfp_t mask = btrfs_alloc_write_mask(inode->i_mapping);
	struct page *page;
	u64 page_start;
	u64 page_end;
	u64 cur;
	int ret;

	ASSERT(page_index <= last_index);
	page = find_lock_page(inode->i_mapping, page_index);
	if (!page) {
		page_cache_sync_readahead(inode->i_mapping, ra, NULL,
				page_index, last_index + 1 - page_index);
		page = find_or_create_page(inode->i_mapping, page_index, mask);
		if (!page)
			return -ENOMEM;
	}
	ret = set_page_extent_mapped(page);
	if (ret < 0)
		goto release_page;

	if (PageReadahead(page))
		page_cache_async_readahead(inode->i_mapping, ra, NULL,
				page_folio(page), page_index,
				last_index + 1 - page_index);

	if (!PageUptodate(page)) {
		btrfs_read_folio(NULL, page_folio(page));
		lock_page(page);
		if (!PageUptodate(page)) {
			ret = -EIO;
			goto release_page;
		}
	}

	page_start = page_offset(page);
	page_end = page_start + PAGE_SIZE - 1;

	/*
	 * Start from the cluster, as for subpage case, the cluster can start
	 * inside the page.
	 */
	cur = max(page_start, cluster->boundary[*cluster_nr] - offset);
	while (cur <= page_end) {
		u64 extent_start = cluster->boundary[*cluster_nr] - offset;
		u64 extent_end = get_cluster_boundary_end(cluster,
						*cluster_nr) - offset;
		u64 clamped_start = max(page_start, extent_start);
		u64 clamped_end = min(page_end, extent_end);
		u32 clamped_len = clamped_end + 1 - clamped_start;

		/* Reserve metadata for this range */
		ret = btrfs_delalloc_reserve_metadata(BTRFS_I(inode),
						      clamped_len, clamped_len,
						      false);
		if (ret)
			goto release_page;

		/* Mark the range delalloc and dirty for later writeback */
		lock_extent(&BTRFS_I(inode)->io_tree, clamped_start, clamped_end, NULL);
		ret = btrfs_set_extent_delalloc(BTRFS_I(inode), clamped_start,
						clamped_end, 0, NULL);
		if (ret) {
			clear_extent_bits(&BTRFS_I(inode)->io_tree,
					clamped_start, clamped_end,
					EXTENT_LOCKED | EXTENT_BOUNDARY);
			btrfs_delalloc_release_metadata(BTRFS_I(inode),
							clamped_len, true);
			btrfs_delalloc_release_extents(BTRFS_I(inode),
						       clamped_len);
			goto release_page;
		}
		btrfs_page_set_dirty(fs_info, page, clamped_start, clamped_len);

		/*
		 * Set the boundary if it's inside the page.
		 * Data relocation requires the destination extents to have the
		 * same size as the source.
		 * EXTENT_BOUNDARY bit prevents current extent from being merged
		 * with previous extent.
		 */
		if (in_range(cluster->boundary[*cluster_nr] - offset,
			     page_start, PAGE_SIZE)) {
			u64 boundary_start = cluster->boundary[*cluster_nr] -
						offset;
			u64 boundary_end = boundary_start +
					   fs_info->sectorsize - 1;

			set_extent_bits(&BTRFS_I(inode)->io_tree,
					boundary_start, boundary_end,
					EXTENT_BOUNDARY);
		}
		unlock_extent(&BTRFS_I(inode)->io_tree, clamped_start, clamped_end, NULL);
		btrfs_delalloc_release_extents(BTRFS_I(inode), clamped_len);
		cur += clamped_len;

		/* Crossed extent end, go to next extent */
		if (cur >= extent_end) {
			(*cluster_nr)++;
			/* Just finished the last extent of the cluster, exit. */
			if (*cluster_nr >= cluster->nr)
				break;
		}
	}
	unlock_page(page);
	put_page(page);

	balance_dirty_pages_ratelimited(inode->i_mapping);
	btrfs_throttle(fs_info);
	if (btrfs_should_cancel_balance(fs_info))
		ret = -ECANCELED;
	return ret;

release_page:
	unlock_page(page);
	put_page(page);
	return ret;
}

static int relocate_file_extent_cluster(struct inode *inode,
					struct file_extent_cluster *cluster)
{
	u64 offset = BTRFS_I(inode)->index_cnt;
	unsigned long index;
	unsigned long last_index;
	struct file_ra_state *ra;
	int cluster_nr = 0;
	int ret = 0;

	if (!cluster->nr)
		return 0;

	ra = kzalloc(sizeof(*ra), GFP_NOFS);
	if (!ra)
		return -ENOMEM;

	ret = prealloc_file_extent_cluster(BTRFS_I(inode), cluster);
	if (ret)
		goto out;

	file_ra_state_init(ra, inode->i_mapping);

	ret = setup_relocation_extent_mapping(inode, cluster->start - offset,
				   cluster->end - offset, cluster->start);
	if (ret)
		goto out;

	last_index = (cluster->end - offset) >> PAGE_SHIFT;
	for (index = (cluster->start - offset) >> PAGE_SHIFT;
	     index <= last_index && !ret; index++)
		ret = relocate_one_page(inode, ra, cluster, &cluster_nr, index);
	if (ret == 0)
		WARN_ON(cluster_nr != cluster->nr);
out:
	kfree(ra);
	return ret;
}

static noinline_for_stack
int relocate_data_extent(struct inode *inode, struct btrfs_key *extent_key,
			 struct file_extent_cluster *cluster)
{
	int ret;

	if (cluster->nr > 0 && extent_key->objectid != cluster->end + 1) {
		ret = relocate_file_extent_cluster(inode, cluster);
		if (ret)
			return ret;
		cluster->nr = 0;
	}

	if (!cluster->nr)
		cluster->start = extent_key->objectid;
	else
		BUG_ON(cluster->nr >= MAX_EXTENTS);
	cluster->end = extent_key->objectid + extent_key->offset - 1;
	cluster->boundary[cluster->nr] = extent_key->objectid;
	cluster->nr++;

	if (cluster->nr >= MAX_EXTENTS) {
		ret = relocate_file_extent_cluster(inode, cluster);
		if (ret)
			return ret;
		cluster->nr = 0;
	}
	return 0;
}

/*
 * helper to add a tree block to the list.
 * the major work is getting the generation and level of the block
 */
static int add_tree_block(struct reloc_control *rc,
			  struct btrfs_key *extent_key,
			  struct btrfs_path *path,
			  struct rb_root *blocks)
{
	struct extent_buffer *eb;
	struct btrfs_extent_item *ei;
	struct btrfs_tree_block_info *bi;
	struct tree_block *block;
	struct rb_node *rb_node;
	u32 item_size;
	int level = -1;
	u64 generation;
	u64 owner = 0;

	eb =  path->nodes[0];
	item_size = btrfs_item_size(eb, path->slots[0]);

	if (extent_key->type == BTRFS_METADATA_ITEM_KEY ||
	    item_size >= sizeof(*ei) + sizeof(*bi)) {
		unsigned long ptr = 0, end;

		ei = btrfs_item_ptr(eb, path->slots[0],
				struct btrfs_extent_item);
		end = (unsigned long)ei + item_size;
		if (extent_key->type == BTRFS_EXTENT_ITEM_KEY) {
			bi = (struct btrfs_tree_block_info *)(ei + 1);
			level = btrfs_tree_block_level(eb, bi);
			ptr = (unsigned long)(bi + 1);
		} else {
			level = (int)extent_key->offset;
			ptr = (unsigned long)(ei + 1);
		}
		generation = btrfs_extent_generation(eb, ei);

		/*
		 * We're reading random blocks without knowing their owner ahead
		 * of time.  This is ok most of the time, as all reloc roots and
		 * fs roots have the same lock type.  However normal trees do
		 * not, and the only way to know ahead of time is to read the
		 * inline ref offset.  We know it's an fs root if
		 *
		 * 1. There's more than one ref.
		 * 2. There's a SHARED_DATA_REF_KEY set.
		 * 3. FULL_BACKREF is set on the flags.
		 *
		 * Otherwise it's safe to assume that the ref offset == the
		 * owner of this block, so we can use that when calling
		 * read_tree_block.
		 */
		if (btrfs_extent_refs(eb, ei) == 1 &&
		    !(btrfs_extent_flags(eb, ei) &
		      BTRFS_BLOCK_FLAG_FULL_BACKREF) &&
		    ptr < end) {
			struct btrfs_extent_inline_ref *iref;
			int type;

			iref = (struct btrfs_extent_inline_ref *)ptr;
			type = btrfs_get_extent_inline_ref_type(eb, iref,
							BTRFS_REF_TYPE_BLOCK);
			if (type == BTRFS_REF_TYPE_INVALID)
				return -EINVAL;
			if (type == BTRFS_TREE_BLOCK_REF_KEY)
				owner = btrfs_extent_inline_ref_offset(eb, iref);
		}
	} else if (unlikely(item_size == sizeof(struct btrfs_extent_item_v0))) {
		btrfs_print_v0_err(eb->fs_info);
		btrfs_handle_fs_error(eb->fs_info, -EINVAL, NULL);
		return -EINVAL;
	} else {
		BUG();
	}

	btrfs_release_path(path);

	BUG_ON(level == -1);

	block = kmalloc(sizeof(*block), GFP_NOFS);
	if (!block)
		return -ENOMEM;

	block->bytenr = extent_key->objectid;
	block->key.objectid = rc->extent_root->fs_info->nodesize;
	block->key.offset = generation;
	block->level = level;
	block->key_ready = 0;
	block->owner = owner;

	rb_node = rb_simple_insert(blocks, block->bytenr, &block->rb_node);
	if (rb_node)
		btrfs_backref_panic(rc->extent_root->fs_info, block->bytenr,
				    -EEXIST);

	return 0;
}

/*
 * helper to add tree blocks for backref of type BTRFS_SHARED_DATA_REF_KEY
 */
static int __add_tree_block(struct reloc_control *rc,
			    u64 bytenr, u32 blocksize,
			    struct rb_root *blocks)
{
	struct btrfs_fs_info *fs_info = rc->extent_root->fs_info;
	struct btrfs_path *path;
	struct btrfs_key key;
	int ret;
	bool skinny = btrfs_fs_incompat(fs_info, SKINNY_METADATA);

	if (tree_block_processed(bytenr, rc))
		return 0;

	if (rb_simple_search(blocks, bytenr))
		return 0;

	path = btrfs_alloc_path();
	if (!path)
		return -ENOMEM;
again:
	key.objectid = bytenr;
	if (skinny) {
		key.type = BTRFS_METADATA_ITEM_KEY;
		key.offset = (u64)-1;
	} else {
		key.type = BTRFS_EXTENT_ITEM_KEY;
		key.offset = blocksize;
	}

	path->search_commit_root = 1;
	path->skip_locking = 1;
	ret = btrfs_search_slot(NULL, rc->extent_root, &key, path, 0, 0);
	if (ret < 0)
		goto out;

	if (ret > 0 && skinny) {
		if (path->slots[0]) {
			path->slots[0]--;
			btrfs_item_key_to_cpu(path->nodes[0], &key,
					      path->slots[0]);
			if (key.objectid == bytenr &&
			    (key.type == BTRFS_METADATA_ITEM_KEY ||
			     (key.type == BTRFS_EXTENT_ITEM_KEY &&
			      key.offset == blocksize)))
				ret = 0;
		}

		if (ret) {
			skinny = false;
			btrfs_release_path(path);
			goto again;
		}
	}
	if (ret) {
		ASSERT(ret == 1);
		btrfs_print_leaf(path->nodes[0]);
		btrfs_err(fs_info,
	     "tree block extent item (%llu) is not found in extent tree",
		     bytenr);
		WARN_ON(1);
		ret = -EINVAL;
		goto out;
	}

	ret = add_tree_block(rc, &key, path, blocks);
out:
	btrfs_free_path(path);
	return ret;
}

static int delete_block_group_cache(struct btrfs_fs_info *fs_info,
				    struct btrfs_block_group *block_group,
				    struct inode *inode,
				    u64 ino)
{
	struct btrfs_root *root = fs_info->tree_root;
	struct btrfs_trans_handle *trans;
	int ret = 0;

	if (inode)
		goto truncate;

	inode = btrfs_iget(fs_info->sb, ino, root);
	if (IS_ERR(inode))
		return -ENOENT;

truncate:
	ret = btrfs_check_trunc_cache_free_space(fs_info,
						 &fs_info->global_block_rsv);
	if (ret)
		goto out;

	trans = btrfs_join_transaction(root);
	if (IS_ERR(trans)) {
		ret = PTR_ERR(trans);
		goto out;
	}

	ret = btrfs_truncate_free_space_cache(trans, block_group, inode);

	btrfs_end_transaction(trans);
	btrfs_btree_balance_dirty(fs_info);
out:
	iput(inode);
	return ret;
}

/*
 * Locate the free space cache EXTENT_DATA in root tree leaf and delete the
 * cache inode, to avoid free space cache data extent blocking data relocation.
 */
static int delete_v1_space_cache(struct extent_buffer *leaf,
				 struct btrfs_block_group *block_group,
				 u64 data_bytenr)
{
	u64 space_cache_ino;
	struct btrfs_file_extent_item *ei;
	struct btrfs_key key;
	bool found = false;
	int i;
	int ret;

	if (btrfs_header_owner(leaf) != BTRFS_ROOT_TREE_OBJECTID)
		return 0;

	for (i = 0; i < btrfs_header_nritems(leaf); i++) {
		u8 type;

		btrfs_item_key_to_cpu(leaf, &key, i);
		if (key.type != BTRFS_EXTENT_DATA_KEY)
			continue;
		ei = btrfs_item_ptr(leaf, i, struct btrfs_file_extent_item);
		type = btrfs_file_extent_type(leaf, ei);

		if ((type == BTRFS_FILE_EXTENT_REG ||
		     type == BTRFS_FILE_EXTENT_PREALLOC) &&
		    btrfs_file_extent_disk_bytenr(leaf, ei) == data_bytenr) {
			found = true;
			space_cache_ino = key.objectid;
			break;
		}
	}
	if (!found)
		return -ENOENT;
	ret = delete_block_group_cache(leaf->fs_info, block_group, NULL,
					space_cache_ino);
	return ret;
}

/*
 * helper to find all tree blocks that reference a given data extent
 */
static noinline_for_stack
int add_data_references(struct reloc_control *rc,
			struct btrfs_key *extent_key,
			struct btrfs_path *path,
			struct rb_root *blocks)
{
	struct btrfs_fs_info *fs_info = rc->extent_root->fs_info;
	struct ulist *leaves = NULL;
	struct ulist_iterator leaf_uiter;
	struct ulist_node *ref_node = NULL;
	const u32 blocksize = fs_info->nodesize;
	int ret = 0;

	btrfs_release_path(path);
	ret = btrfs_find_all_leafs(NULL, fs_info, extent_key->objectid,
				   0, &leaves, NULL, true);
	if (ret < 0)
		return ret;

	ULIST_ITER_INIT(&leaf_uiter);
	while ((ref_node = ulist_next(leaves, &leaf_uiter))) {
		struct extent_buffer *eb;

		eb = read_tree_block(fs_info, ref_node->val, 0, 0, 0, NULL);
		if (IS_ERR(eb)) {
			ret = PTR_ERR(eb);
			break;
		}
		ret = delete_v1_space_cache(eb, rc->block_group,
					    extent_key->objectid);
		free_extent_buffer(eb);
		if (ret < 0)
			break;
		ret = __add_tree_block(rc, ref_node->val, blocksize, blocks);
		if (ret < 0)
			break;
	}
	if (ret < 0)
		free_block_list(blocks);
	ulist_free(leaves);
	return ret;
}

/*
 * helper to find next unprocessed extent
 */
static noinline_for_stack
int find_next_extent(struct reloc_control *rc, struct btrfs_path *path,
		     struct btrfs_key *extent_key)
{
	struct btrfs_fs_info *fs_info = rc->extent_root->fs_info;
	struct btrfs_key key;
	struct extent_buffer *leaf;
	u64 start, end, last;
	int ret;

	last = rc->block_group->start + rc->block_group->length;
	while (1) {
		cond_resched();
		if (rc->search_start >= last) {
			ret = 1;
			break;
		}

		key.objectid = rc->search_start;
		key.type = BTRFS_EXTENT_ITEM_KEY;
		key.offset = 0;

		path->search_commit_root = 1;
		path->skip_locking = 1;
		ret = btrfs_search_slot(NULL, rc->extent_root, &key, path,
					0, 0);
		if (ret < 0)
			break;
next:
		leaf = path->nodes[0];
		if (path->slots[0] >= btrfs_header_nritems(leaf)) {
			ret = btrfs_next_leaf(rc->extent_root, path);
			if (ret != 0)
				break;
			leaf = path->nodes[0];
		}

		btrfs_item_key_to_cpu(leaf, &key, path->slots[0]);
		if (key.objectid >= last) {
			ret = 1;
			break;
		}

		if (key.type != BTRFS_EXTENT_ITEM_KEY &&
		    key.type != BTRFS_METADATA_ITEM_KEY) {
			path->slots[0]++;
			goto next;
		}

		if (key.type == BTRFS_EXTENT_ITEM_KEY &&
		    key.objectid + key.offset <= rc->search_start) {
			path->slots[0]++;
			goto next;
		}

		if (key.type == BTRFS_METADATA_ITEM_KEY &&
		    key.objectid + fs_info->nodesize <=
		    rc->search_start) {
			path->slots[0]++;
			goto next;
		}

		ret = find_first_extent_bit(&rc->processed_blocks,
					    key.objectid, &start, &end,
					    EXTENT_DIRTY, NULL);

		if (ret == 0 && start <= key.objectid) {
			btrfs_release_path(path);
			rc->search_start = end + 1;
		} else {
			if (key.type == BTRFS_EXTENT_ITEM_KEY)
				rc->search_start = key.objectid + key.offset;
			else
				rc->search_start = key.objectid +
					fs_info->nodesize;
			memcpy(extent_key, &key, sizeof(key));
			return 0;
		}
	}
	btrfs_release_path(path);
	return ret;
}

static void set_reloc_control(struct reloc_control *rc)
{
	struct btrfs_fs_info *fs_info = rc->extent_root->fs_info;

	mutex_lock(&fs_info->reloc_mutex);
	fs_info->reloc_ctl = rc;
	mutex_unlock(&fs_info->reloc_mutex);
}

static void unset_reloc_control(struct reloc_control *rc)
{
	struct btrfs_fs_info *fs_info = rc->extent_root->fs_info;

	mutex_lock(&fs_info->reloc_mutex);
	fs_info->reloc_ctl = NULL;
	mutex_unlock(&fs_info->reloc_mutex);
}

static noinline_for_stack
int prepare_to_relocate(struct reloc_control *rc)
{
	struct btrfs_trans_handle *trans;
	int ret;

	rc->block_rsv = btrfs_alloc_block_rsv(rc->extent_root->fs_info,
					      BTRFS_BLOCK_RSV_TEMP);
	if (!rc->block_rsv)
		return -ENOMEM;

	memset(&rc->cluster, 0, sizeof(rc->cluster));
	rc->search_start = rc->block_group->start;
	rc->extents_found = 0;
	rc->nodes_relocated = 0;
	rc->merging_rsv_size = 0;
	rc->reserved_bytes = 0;
	rc->block_rsv->size = rc->extent_root->fs_info->nodesize *
			      RELOCATION_RESERVED_NODES;
	ret = btrfs_block_rsv_refill(rc->extent_root->fs_info,
				     rc->block_rsv, rc->block_rsv->size,
				     BTRFS_RESERVE_FLUSH_ALL);
	if (ret)
		return ret;

	rc->create_reloc_tree = 1;
	set_reloc_control(rc);

	trans = btrfs_join_transaction(rc->extent_root);
	if (IS_ERR(trans)) {
		unset_reloc_control(rc);
		/*
		 * extent tree is not a ref_cow tree and has no reloc_root to
		 * cleanup.  And callers are responsible to free the above
		 * block rsv.
		 */
		return PTR_ERR(trans);
	}

	ret = btrfs_commit_transaction(trans);
	if (ret)
		unset_reloc_control(rc);

	return ret;
}

static noinline_for_stack int relocate_block_group(struct reloc_control *rc)
{
	struct btrfs_fs_info *fs_info = rc->extent_root->fs_info;
	struct rb_root blocks = RB_ROOT;
	struct btrfs_key key;
	struct btrfs_trans_handle *trans = NULL;
	struct btrfs_path *path;
	struct btrfs_extent_item *ei;
	u64 flags;
	int ret;
	int err = 0;
	int progress = 0;

	path = btrfs_alloc_path();
	if (!path)
		return -ENOMEM;
	path->reada = READA_FORWARD;

	ret = prepare_to_relocate(rc);
	if (ret) {
		err = ret;
		goto out_free;
	}

	while (1) {
		rc->reserved_bytes = 0;
		ret = btrfs_block_rsv_refill(fs_info, rc->block_rsv,
					     rc->block_rsv->size,
					     BTRFS_RESERVE_FLUSH_ALL);
		if (ret) {
			err = ret;
			break;
		}
		progress++;
		trans = btrfs_start_transaction(rc->extent_root, 0);
		if (IS_ERR(trans)) {
			err = PTR_ERR(trans);
			trans = NULL;
			break;
		}
restart:
		if (update_backref_cache(trans, &rc->backref_cache)) {
			btrfs_end_transaction(trans);
			trans = NULL;
			continue;
		}

		ret = find_next_extent(rc, path, &key);
		if (ret < 0)
			err = ret;
		if (ret != 0)
			break;

		rc->extents_found++;

		ei = btrfs_item_ptr(path->nodes[0], path->slots[0],
				    struct btrfs_extent_item);
		flags = btrfs_extent_flags(path->nodes[0], ei);

		if (flags & BTRFS_EXTENT_FLAG_TREE_BLOCK) {
			ret = add_tree_block(rc, &key, path, &blocks);
		} else if (rc->stage == UPDATE_DATA_PTRS &&
			   (flags & BTRFS_EXTENT_FLAG_DATA)) {
			ret = add_data_references(rc, &key, path, &blocks);
		} else {
			btrfs_release_path(path);
			ret = 0;
		}
		if (ret < 0) {
			err = ret;
			break;
		}

		if (!RB_EMPTY_ROOT(&blocks)) {
			ret = relocate_tree_blocks(trans, rc, &blocks);
			if (ret < 0) {
				if (ret != -EAGAIN) {
					err = ret;
					break;
				}
				rc->extents_found--;
				rc->search_start = key.objectid;
			}
		}

		btrfs_end_transaction_throttle(trans);
		btrfs_btree_balance_dirty(fs_info);
		trans = NULL;

		if (rc->stage == MOVE_DATA_EXTENTS &&
		    (flags & BTRFS_EXTENT_FLAG_DATA)) {
			rc->found_file_extent = 1;
			ret = relocate_data_extent(rc->data_inode,
						   &key, &rc->cluster);
			if (ret < 0) {
				err = ret;
				break;
			}
		}
		if (btrfs_should_cancel_balance(fs_info)) {
			err = -ECANCELED;
			break;
		}
	}
	if (trans && progress && err == -ENOSPC) {
		ret = btrfs_force_chunk_alloc(trans, rc->block_group->flags);
		if (ret == 1) {
			err = 0;
			progress = 0;
			goto restart;
		}
	}

	btrfs_release_path(path);
	clear_extent_bits(&rc->processed_blocks, 0, (u64)-1, EXTENT_DIRTY);

	if (trans) {
		btrfs_end_transaction_throttle(trans);
		btrfs_btree_balance_dirty(fs_info);
	}

	if (!err) {
		ret = relocate_file_extent_cluster(rc->data_inode,
						   &rc->cluster);
		if (ret < 0)
			err = ret;
	}

	rc->create_reloc_tree = 0;
	set_reloc_control(rc);

	btrfs_backref_release_cache(&rc->backref_cache);
	btrfs_block_rsv_release(fs_info, rc->block_rsv, (u64)-1, NULL);

	/*
	 * Even in the case when the relocation is cancelled, we should all go
	 * through prepare_to_merge() and merge_reloc_roots().
	 *
	 * For error (including cancelled balance), prepare_to_merge() will
	 * mark all reloc trees orphan, then queue them for cleanup in
	 * merge_reloc_roots()
	 */
	err = prepare_to_merge(rc, err);

	merge_reloc_roots(rc);

	rc->merge_reloc_tree = 0;
	unset_reloc_control(rc);
	btrfs_block_rsv_release(fs_info, rc->block_rsv, (u64)-1, NULL);

	/* get rid of pinned extents */
	trans = btrfs_join_transaction(rc->extent_root);
	if (IS_ERR(trans)) {
		err = PTR_ERR(trans);
		goto out_free;
	}
	ret = btrfs_commit_transaction(trans);
	if (ret && !err)
		err = ret;
out_free:
	ret = clean_dirty_subvols(rc);
	if (ret < 0 && !err)
		err = ret;
	btrfs_free_block_rsv(fs_info, rc->block_rsv);
	btrfs_free_path(path);
	return err;
}

static int __insert_orphan_inode(struct btrfs_trans_handle *trans,
				 struct btrfs_root *root, u64 objectid)
{
	struct btrfs_path *path;
	struct btrfs_inode_item *item;
	struct extent_buffer *leaf;
	int ret;

	path = btrfs_alloc_path();
	if (!path)
		return -ENOMEM;

	ret = btrfs_insert_empty_inode(trans, root, path, objectid);
	if (ret)
		goto out;

	leaf = path->nodes[0];
	item = btrfs_item_ptr(leaf, path->slots[0], struct btrfs_inode_item);
	memzero_extent_buffer(leaf, (unsigned long)item, sizeof(*item));
	btrfs_set_inode_generation(leaf, item, 1);
	btrfs_set_inode_size(leaf, item, 0);
	btrfs_set_inode_mode(leaf, item, S_IFREG | 0600);
	btrfs_set_inode_flags(leaf, item, BTRFS_INODE_NOCOMPRESS |
					  BTRFS_INODE_PREALLOC);
	btrfs_mark_buffer_dirty(leaf);
out:
	btrfs_free_path(path);
	return ret;
}

static void delete_orphan_inode(struct btrfs_trans_handle *trans,
				struct btrfs_root *root, u64 objectid)
{
	struct btrfs_path *path;
	struct btrfs_key key;
	int ret = 0;

	path = btrfs_alloc_path();
	if (!path) {
		ret = -ENOMEM;
		goto out;
	}

	key.objectid = objectid;
	key.type = BTRFS_INODE_ITEM_KEY;
	key.offset = 0;
	ret = btrfs_search_slot(trans, root, &key, path, -1, 1);
	if (ret) {
		if (ret > 0)
			ret = -ENOENT;
		goto out;
	}
	ret = btrfs_del_item(trans, root, path);
out:
	if (ret)
		btrfs_abort_transaction(trans, ret);
	btrfs_free_path(path);
}

/*
 * helper to create inode for data relocation.
 * the inode is in data relocation tree and its link count is 0
 */
static noinline_for_stack
struct inode *create_reloc_inode(struct btrfs_fs_info *fs_info,
				 struct btrfs_block_group *group)
{
	struct inode *inode = NULL;
	struct btrfs_trans_handle *trans;
	struct btrfs_root *root;
	u64 objectid;
	int err = 0;

	root = btrfs_grab_root(fs_info->data_reloc_root);
	trans = btrfs_start_transaction(root, 6);
	if (IS_ERR(trans)) {
		btrfs_put_root(root);
		return ERR_CAST(trans);
	}

	err = btrfs_get_free_objectid(root, &objectid);
	if (err)
		goto out;

	err = __insert_orphan_inode(trans, root, objectid);
	if (err)
		goto out;

	inode = btrfs_iget(fs_info->sb, objectid, root);
	if (IS_ERR(inode)) {
		delete_orphan_inode(trans, root, objectid);
		err = PTR_ERR(inode);
		inode = NULL;
		goto out;
	}
	BTRFS_I(inode)->index_cnt = group->start;

	err = btrfs_orphan_add(trans, BTRFS_I(inode));
out:
	btrfs_put_root(root);
	btrfs_end_transaction(trans);
	btrfs_btree_balance_dirty(fs_info);
	if (err) {
		iput(inode);
		inode = ERR_PTR(err);
	}
	return inode;
}

/*
 * Mark start of chunk relocation that is cancellable. Check if the cancellation
 * has been requested meanwhile and don't start in that case.
 *
 * Return:
 *   0             success
 *   -EINPROGRESS  operation is already in progress, that's probably a bug
 *   -ECANCELED    cancellation request was set before the operation started
 */
static int reloc_chunk_start(struct btrfs_fs_info *fs_info)
{
	if (test_and_set_bit(BTRFS_FS_RELOC_RUNNING, &fs_info->flags)) {
		/* This should not happen */
		btrfs_err(fs_info, "reloc already running, cannot start");
		return -EINPROGRESS;
	}

	if (atomic_read(&fs_info->reloc_cancel_req) > 0) {
		btrfs_info(fs_info, "chunk relocation canceled on start");
		/*
		 * On cancel, clear all requests but let the caller mark
		 * the end after cleanup operations.
		 */
		atomic_set(&fs_info->reloc_cancel_req, 0);
		return -ECANCELED;
	}
	return 0;
}

/*
 * Mark end of chunk relocation that is cancellable and wake any waiters.
 */
static void reloc_chunk_end(struct btrfs_fs_info *fs_info)
{
	/* Requested after start, clear bit first so any waiters can continue */
	if (atomic_read(&fs_info->reloc_cancel_req) > 0)
		btrfs_info(fs_info, "chunk relocation canceled during operation");
	clear_and_wake_up_bit(BTRFS_FS_RELOC_RUNNING, &fs_info->flags);
	atomic_set(&fs_info->reloc_cancel_req, 0);
}

static struct reloc_control *alloc_reloc_control(struct btrfs_fs_info *fs_info)
{
	struct reloc_control *rc;

	rc = kzalloc(sizeof(*rc), GFP_NOFS);
	if (!rc)
		return NULL;

	INIT_LIST_HEAD(&rc->reloc_roots);
	INIT_LIST_HEAD(&rc->dirty_subvol_roots);
	btrfs_backref_init_cache(fs_info, &rc->backref_cache, 1);
	mapping_tree_init(&rc->reloc_root_tree);
	extent_io_tree_init(fs_info, &rc->processed_blocks,
			    IO_TREE_RELOC_BLOCKS, NULL);
	return rc;
}

static void free_reloc_control(struct reloc_control *rc)
{
	struct mapping_node *node, *tmp;

	free_reloc_roots(&rc->reloc_roots);
	rbtree_postorder_for_each_entry_safe(node, tmp,
			&rc->reloc_root_tree.rb_root, rb_node)
		kfree(node);

	kfree(rc);
}

/*
 * Print the block group being relocated
 */
static void describe_relocation(struct btrfs_fs_info *fs_info,
				struct btrfs_block_group *block_group)
{
	char buf[128] = {'\0'};

	btrfs_describe_block_groups(block_group->flags, buf, sizeof(buf));

	btrfs_info(fs_info,
		   "relocating block group %llu flags %s",
		   block_group->start, buf);
}

static const char *stage_to_string(int stage)
{
	if (stage == MOVE_DATA_EXTENTS)
		return "move data extents";
	if (stage == UPDATE_DATA_PTRS)
		return "update data pointers";
	return "unknown";
}

/*
 * function to relocate all extents in a block group.
 */
int btrfs_relocate_block_group(struct btrfs_fs_info *fs_info, u64 group_start)
{
	struct btrfs_block_group *bg;
	struct btrfs_root *extent_root = btrfs_extent_root(fs_info, group_start);
	struct reloc_control *rc;
	struct inode *inode;
	struct btrfs_path *path;
	int ret;
	int rw = 0;
	int err = 0;

	/*
	 * This only gets set if we had a half-deleted snapshot on mount.  We
	 * cannot allow relocation to start while we're still trying to clean up
	 * these pending deletions.
	 */
	ret = wait_on_bit(&fs_info->flags, BTRFS_FS_UNFINISHED_DROPS, TASK_INTERRUPTIBLE);
	if (ret)
		return ret;

	/* We may have been woken up by close_ctree, so bail if we're closing. */
	if (btrfs_fs_closing(fs_info))
		return -EINTR;

	bg = btrfs_lookup_block_group(fs_info, group_start);
	if (!bg)
		return -ENOENT;

	/*
	 * Relocation of a data block group creates ordered extents.  Without
	 * sb_start_write(), we can freeze the filesystem while unfinished
	 * ordered extents are left. Such ordered extents can cause a deadlock
	 * e.g. when syncfs() is waiting for their completion but they can't
	 * finish because they block when joining a transaction, due to the
	 * fact that the freeze locks are being held in write mode.
	 */
	if (bg->flags & BTRFS_BLOCK_GROUP_DATA)
		ASSERT(sb_write_started(fs_info->sb));

	if (btrfs_pinned_by_swapfile(fs_info, bg)) {
		btrfs_put_block_group(bg);
		return -ETXTBSY;
	}

	rc = alloc_reloc_control(fs_info);
	if (!rc) {
		btrfs_put_block_group(bg);
		return -ENOMEM;
	}

	ret = reloc_chunk_start(fs_info);
	if (ret < 0) {
		err = ret;
		goto out_put_bg;
	}

	rc->extent_root = extent_root;
	rc->block_group = bg;

	ret = btrfs_inc_block_group_ro(rc->block_group, true);
	if (ret) {
		err = ret;
		goto out;
	}
	rw = 1;

	path = btrfs_alloc_path();
	if (!path) {
		err = -ENOMEM;
		goto out;
	}

	inode = lookup_free_space_inode(rc->block_group, path);
	btrfs_free_path(path);

	if (!IS_ERR(inode))
		ret = delete_block_group_cache(fs_info, rc->block_group, inode, 0);
	else
		ret = PTR_ERR(inode);

	if (ret && ret != -ENOENT) {
		err = ret;
		goto out;
	}

	rc->data_inode = create_reloc_inode(fs_info, rc->block_group);
	if (IS_ERR(rc->data_inode)) {
		err = PTR_ERR(rc->data_inode);
		rc->data_inode = NULL;
		goto out;
	}

	describe_relocation(fs_info, rc->block_group);

	btrfs_wait_block_group_reservations(rc->block_group);
	btrfs_wait_nocow_writers(rc->block_group);
	btrfs_wait_ordered_roots(fs_info, U64_MAX,
				 rc->block_group->start,
				 rc->block_group->length);

	ret = btrfs_zone_finish(rc->block_group);
	WARN_ON(ret && ret != -EAGAIN);

	while (1) {
		int finishes_stage;

		mutex_lock(&fs_info->cleaner_mutex);
		ret = relocate_block_group(rc);
		mutex_unlock(&fs_info->cleaner_mutex);
		if (ret < 0)
			err = ret;

		finishes_stage = rc->stage;
		/*
		 * We may have gotten ENOSPC after we already dirtied some
		 * extents.  If writeout happens while we're relocating a
		 * different block group we could end up hitting the
		 * BUG_ON(rc->stage == UPDATE_DATA_PTRS) in
		 * btrfs_reloc_cow_block.  Make sure we write everything out
		 * properly so we don't trip over this problem, and then break
		 * out of the loop if we hit an error.
		 */
		if (rc->stage == MOVE_DATA_EXTENTS && rc->found_file_extent) {
			ret = btrfs_wait_ordered_range(rc->data_inode, 0,
						       (u64)-1);
			if (ret)
				err = ret;
			invalidate_mapping_pages(rc->data_inode->i_mapping,
						 0, -1);
			rc->stage = UPDATE_DATA_PTRS;
		}

		if (err < 0)
			goto out;

		if (rc->extents_found == 0)
			break;

		btrfs_info(fs_info, "found %llu extents, stage: %s",
			   rc->extents_found, stage_to_string(finishes_stage));
	}

	WARN_ON(rc->block_group->pinned > 0);
	WARN_ON(rc->block_group->reserved > 0);
	WARN_ON(rc->block_group->used > 0);
out:
	if (err && rw)
		btrfs_dec_block_group_ro(rc->block_group);
	iput(rc->data_inode);
out_put_bg:
	btrfs_put_block_group(bg);
	reloc_chunk_end(fs_info);
	free_reloc_control(rc);
	return err;
}

static noinline_for_stack int mark_garbage_root(struct btrfs_root *root)
{
	struct btrfs_fs_info *fs_info = root->fs_info;
	struct btrfs_trans_handle *trans;
	int ret, err;

	trans = btrfs_start_transaction(fs_info->tree_root, 0);
	if (IS_ERR(trans))
		return PTR_ERR(trans);

	memset(&root->root_item.drop_progress, 0,
		sizeof(root->root_item.drop_progress));
	btrfs_set_root_drop_level(&root->root_item, 0);
	btrfs_set_root_refs(&root->root_item, 0);
	ret = btrfs_update_root(trans, fs_info->tree_root,
				&root->root_key, &root->root_item);

	err = btrfs_end_transaction(trans);
	if (err)
		return err;
	return ret;
}

/*
 * recover relocation interrupted by system crash.
 *
 * this function resumes merging reloc trees with corresponding fs trees.
 * this is important for keeping the sharing of tree blocks
 */
int btrfs_recover_relocation(struct btrfs_fs_info *fs_info)
{
	LIST_HEAD(reloc_roots);
	struct btrfs_key key;
	struct btrfs_root *fs_root;
	struct btrfs_root *reloc_root;
	struct btrfs_path *path;
	struct extent_buffer *leaf;
	struct reloc_control *rc = NULL;
	struct btrfs_trans_handle *trans;
	int ret;
	int err = 0;

	path = btrfs_alloc_path();
	if (!path)
		return -ENOMEM;
	path->reada = READA_BACK;

	key.objectid = BTRFS_TREE_RELOC_OBJECTID;
	key.type = BTRFS_ROOT_ITEM_KEY;
	key.offset = (u64)-1;

	while (1) {
		ret = btrfs_search_slot(NULL, fs_info->tree_root, &key,
					path, 0, 0);
		if (ret < 0) {
			err = ret;
			goto out;
		}
		if (ret > 0) {
			if (path->slots[0] == 0)
				break;
			path->slots[0]--;
		}
		leaf = path->nodes[0];
		btrfs_item_key_to_cpu(leaf, &key, path->slots[0]);
		btrfs_release_path(path);

		if (key.objectid != BTRFS_TREE_RELOC_OBJECTID ||
		    key.type != BTRFS_ROOT_ITEM_KEY)
			break;

		reloc_root = btrfs_read_tree_root(fs_info->tree_root, &key);
		if (IS_ERR(reloc_root)) {
			err = PTR_ERR(reloc_root);
			goto out;
		}

		set_bit(BTRFS_ROOT_SHAREABLE, &reloc_root->state);
		list_add(&reloc_root->root_list, &reloc_roots);

		if (btrfs_root_refs(&reloc_root->root_item) > 0) {
			fs_root = btrfs_get_fs_root(fs_info,
					reloc_root->root_key.offset, false);
			if (IS_ERR(fs_root)) {
				ret = PTR_ERR(fs_root);
				if (ret != -ENOENT) {
					err = ret;
					goto out;
				}
				ret = mark_garbage_root(reloc_root);
				if (ret < 0) {
					err = ret;
					goto out;
				}
			} else {
				btrfs_put_root(fs_root);
			}
		}

		if (key.offset == 0)
			break;

		key.offset--;
	}
	btrfs_release_path(path);

	if (list_empty(&reloc_roots))
		goto out;

	rc = alloc_reloc_control(fs_info);
	if (!rc) {
		err = -ENOMEM;
		goto out;
	}

	ret = reloc_chunk_start(fs_info);
	if (ret < 0) {
		err = ret;
		goto out_end;
	}

	rc->extent_root = btrfs_extent_root(fs_info, 0);

	set_reloc_control(rc);

	trans = btrfs_join_transaction(rc->extent_root);
	if (IS_ERR(trans)) {
		err = PTR_ERR(trans);
		goto out_unset;
	}

	rc->merge_reloc_tree = 1;

	while (!list_empty(&reloc_roots)) {
		reloc_root = list_entry(reloc_roots.next,
					struct btrfs_root, root_list);
		list_del(&reloc_root->root_list);

		if (btrfs_root_refs(&reloc_root->root_item) == 0) {
			list_add_tail(&reloc_root->root_list,
				      &rc->reloc_roots);
			continue;
		}

		fs_root = btrfs_get_fs_root(fs_info, reloc_root->root_key.offset,
					    false);
		if (IS_ERR(fs_root)) {
			err = PTR_ERR(fs_root);
			list_add_tail(&reloc_root->root_list, &reloc_roots);
			btrfs_end_transaction(trans);
			goto out_unset;
		}

		err = __add_reloc_root(reloc_root);
		ASSERT(err != -EEXIST);
		if (err) {
			list_add_tail(&reloc_root->root_list, &reloc_roots);
			btrfs_put_root(fs_root);
			btrfs_end_transaction(trans);
			goto out_unset;
		}
		fs_root->reloc_root = btrfs_grab_root(reloc_root);
		btrfs_put_root(fs_root);
	}

	err = btrfs_commit_transaction(trans);
	if (err)
		goto out_unset;

	merge_reloc_roots(rc);

	unset_reloc_control(rc);

	trans = btrfs_join_transaction(rc->extent_root);
	if (IS_ERR(trans)) {
		err = PTR_ERR(trans);
		goto out_clean;
	}
	err = btrfs_commit_transaction(trans);
out_clean:
	ret = clean_dirty_subvols(rc);
	if (ret < 0 && !err)
		err = ret;
out_unset:
	unset_reloc_control(rc);
out_end:
	reloc_chunk_end(fs_info);
	free_reloc_control(rc);
out:
	free_reloc_roots(&reloc_roots);

	btrfs_free_path(path);

	if (err == 0) {
		/* cleanup orphan inode in data relocation tree */
		fs_root = btrfs_grab_root(fs_info->data_reloc_root);
		ASSERT(fs_root);
		err = btrfs_orphan_cleanup(fs_root);
		btrfs_put_root(fs_root);
	}
	return err;
}

/*
 * helper to add ordered checksum for data relocation.
 *
 * cloning checksum properly handles the nodatasum extents.
 * it also saves CPU time to re-calculate the checksum.
 */
int btrfs_reloc_clone_csums(struct btrfs_inode *inode, u64 file_pos, u64 len)
{
	struct btrfs_fs_info *fs_info = inode->root->fs_info;
	struct btrfs_root *csum_root;
	struct btrfs_ordered_sum *sums;
	struct btrfs_ordered_extent *ordered;
	int ret;
	u64 disk_bytenr;
	u64 new_bytenr;
	LIST_HEAD(list);

	ordered = btrfs_lookup_ordered_extent(inode, file_pos);
	BUG_ON(ordered->file_offset != file_pos || ordered->num_bytes != len);

	disk_bytenr = file_pos + inode->index_cnt;
	csum_root = btrfs_csum_root(fs_info, disk_bytenr);
	ret = btrfs_lookup_csums_range(csum_root, disk_bytenr,
				       disk_bytenr + len - 1, &list, 0, false);
	if (ret)
		goto out;

	while (!list_empty(&list)) {
		sums = list_entry(list.next, struct btrfs_ordered_sum, list);
		list_del_init(&sums->list);

		/*
		 * We need to offset the new_bytenr based on where the csum is.
		 * We need to do this because we will read in entire prealloc
		 * extents but we may have written to say the middle of the
		 * prealloc extent, so we need to make sure the csum goes with
		 * the right disk offset.
		 *
		 * We can do this because the data reloc inode refers strictly
		 * to the on disk bytes, so we don't have to worry about
		 * disk_len vs real len like with real inodes since it's all
		 * disk length.
		 */
		new_bytenr = ordered->disk_bytenr + sums->bytenr - disk_bytenr;
		sums->bytenr = new_bytenr;

		btrfs_add_ordered_sum(ordered, sums);
	}
out:
	btrfs_put_ordered_extent(ordered);
	return ret;
}

int btrfs_reloc_cow_block(struct btrfs_trans_handle *trans,
			  struct btrfs_root *root, struct extent_buffer *buf,
			  struct extent_buffer *cow)
{
	struct btrfs_fs_info *fs_info = root->fs_info;
	struct reloc_control *rc;
	struct btrfs_backref_node *node;
	int first_cow = 0;
	int level;
	int ret = 0;

	rc = fs_info->reloc_ctl;
	if (!rc)
		return 0;

	BUG_ON(rc->stage == UPDATE_DATA_PTRS && btrfs_is_data_reloc_root(root));

	level = btrfs_header_level(buf);
	if (btrfs_header_generation(buf) <=
	    btrfs_root_last_snapshot(&root->root_item))
		first_cow = 1;

	if (root->root_key.objectid == BTRFS_TREE_RELOC_OBJECTID &&
	    rc->create_reloc_tree) {
		WARN_ON(!first_cow && level == 0);

		node = rc->backref_cache.path[level];
		BUG_ON(node->bytenr != buf->start &&
		       node->new_bytenr != buf->start);

		btrfs_backref_drop_node_buffer(node);
		atomic_inc(&cow->refs);
		node->eb = cow;
		node->new_bytenr = cow->start;

		if (!node->pending) {
			list_move_tail(&node->list,
				       &rc->backref_cache.pending[level]);
			node->pending = 1;
		}

		if (first_cow)
			mark_block_processed(rc, node);

		if (first_cow && level > 0)
			rc->nodes_relocated += buf->len;
	}

	if (level == 0 && first_cow && rc->stage == UPDATE_DATA_PTRS)
		ret = replace_file_extents(trans, rc, root, cow);
	return ret;
}

/*
 * called before creating snapshot. it calculates metadata reservation
 * required for relocating tree blocks in the snapshot
 */
void btrfs_reloc_pre_snapshot(struct btrfs_pending_snapshot *pending,
			      u64 *bytes_to_reserve)
{
	struct btrfs_root *root = pending->root;
	struct reloc_control *rc = root->fs_info->reloc_ctl;

	if (!rc || !have_reloc_root(root))
		return;

	if (!rc->merge_reloc_tree)
		return;

	root = root->reloc_root;
	BUG_ON(btrfs_root_refs(&root->root_item) == 0);
	/*
	 * relocation is in the stage of merging trees. the space
	 * used by merging a reloc tree is twice the size of
	 * relocated tree nodes in the worst case. half for cowing
	 * the reloc tree, half for cowing the fs tree. the space
	 * used by cowing the reloc tree will be freed after the
	 * tree is dropped. if we create snapshot, cowing the fs
	 * tree may use more space than it frees. so we need
	 * reserve extra space.
	 */
	*bytes_to_reserve += rc->nodes_relocated;
}

/*
 * called after snapshot is created. migrate block reservation
 * and create reloc root for the newly created snapshot
 *
 * This is similar to btrfs_init_reloc_root(), we come out of here with two
 * references held on the reloc_root, one for root->reloc_root and one for
 * rc->reloc_roots.
 */
int btrfs_reloc_post_snapshot(struct btrfs_trans_handle *trans,
			       struct btrfs_pending_snapshot *pending)
{
	struct btrfs_root *root = pending->root;
	struct btrfs_root *reloc_root;
	struct btrfs_root *new_root;
	struct reloc_control *rc = root->fs_info->reloc_ctl;
	int ret;

	if (!rc || !have_reloc_root(root))
		return 0;

	rc = root->fs_info->reloc_ctl;
	rc->merging_rsv_size += rc->nodes_relocated;

	if (rc->merge_reloc_tree) {
		ret = btrfs_block_rsv_migrate(&pending->block_rsv,
					      rc->block_rsv,
					      rc->nodes_relocated, true);
		if (ret)
			return ret;
	}

	new_root = pending->snap;
	reloc_root = create_reloc_root(trans, root->reloc_root,
				       new_root->root_key.objectid);
	if (IS_ERR(reloc_root))
		return PTR_ERR(reloc_root);

	ret = __add_reloc_root(reloc_root);
	ASSERT(ret != -EEXIST);
	if (ret) {
		/* Pairs with create_reloc_root */
		btrfs_put_root(reloc_root);
		return ret;
	}
	new_root->reloc_root = btrfs_grab_root(reloc_root);

	if (rc->create_reloc_tree)
		ret = clone_backref_node(trans, rc, root, reloc_root);
	return ret;
}<|MERGE_RESOLUTION|>--- conflicted
+++ resolved
@@ -1371,10 +1371,6 @@
 
 		btrfs_init_generic_ref(&ref, BTRFS_ADD_DELAYED_REF, old_bytenr,
 				       blocksize, path->nodes[level]->start);
-<<<<<<< HEAD
-		ref.skip_qgroup = true;
-=======
->>>>>>> d60c95ef
 		btrfs_init_tree_ref(&ref, level - 1, src->root_key.objectid,
 				    0, true);
 		ret = btrfs_inc_extent_ref(trans, &ref);
@@ -1384,10 +1380,6 @@
 		}
 		btrfs_init_generic_ref(&ref, BTRFS_ADD_DELAYED_REF, new_bytenr,
 				       blocksize, 0);
-<<<<<<< HEAD
-		ref.skip_qgroup = true;
-=======
->>>>>>> d60c95ef
 		btrfs_init_tree_ref(&ref, level - 1, dest->root_key.objectid, 0,
 				    true);
 		ret = btrfs_inc_extent_ref(trans, &ref);
@@ -1400,10 +1392,6 @@
 				       blocksize, path->nodes[level]->start);
 		btrfs_init_tree_ref(&ref, level - 1, src->root_key.objectid,
 				    0, true);
-<<<<<<< HEAD
-		ref.skip_qgroup = true;
-=======
->>>>>>> d60c95ef
 		ret = btrfs_free_extent(trans, &ref);
 		if (ret) {
 			btrfs_abort_transaction(trans, ret);
@@ -1414,10 +1402,6 @@
 				       blocksize, 0);
 		btrfs_init_tree_ref(&ref, level - 1, dest->root_key.objectid,
 				    0, true);
-<<<<<<< HEAD
-		ref.skip_qgroup = true;
-=======
->>>>>>> d60c95ef
 		ret = btrfs_free_extent(trans, &ref);
 		if (ret) {
 			btrfs_abort_transaction(trans, ret);
