// SPDX-License-Identifier: GPL-2.0
/*
 * Copyright (C) 2007 Oracle.  All rights reserved.
 */

#include <linux/fs.h>
#include <linux/blkdev.h>
#include <linux/radix-tree.h>
#include <linux/writeback.h>
#include <linux/workqueue.h>
#include <linux/kthread.h>
#include <linux/slab.h>
#include <linux/migrate.h>
#include <linux/ratelimit.h>
#include <linux/uuid.h>
#include <linux/semaphore.h>
#include <linux/error-injection.h>
#include <linux/crc32c.h>
#include <linux/sched/mm.h>
#include <asm/unaligned.h>
#include <crypto/hash.h>
#include "ctree.h"
#include "disk-io.h"
#include "transaction.h"
#include "btrfs_inode.h"
#include "bio.h"
#include "print-tree.h"
#include "locking.h"
#include "tree-log.h"
#include "free-space-cache.h"
#include "free-space-tree.h"
#include "rcu-string.h"
#include "dev-replace.h"
#include "raid56.h"
#include "sysfs.h"
#include "qgroup.h"
#include "compression.h"
#include "tree-checker.h"
#include "ref-verify.h"
#include "block-group.h"
#include "discard.h"
#include "space-info.h"
#include "zoned.h"
#include "subpage.h"
#include "fs.h"
#include "accessors.h"
#include "extent-tree.h"
#include "root-tree.h"
#include "defrag.h"
#include "uuid-tree.h"
#include "relocation.h"
#include "scrub.h"
#include "super.h"

#define BTRFS_SUPER_FLAG_SUPP	(BTRFS_HEADER_FLAG_WRITTEN |\
				 BTRFS_HEADER_FLAG_RELOC |\
				 BTRFS_SUPER_FLAG_ERROR |\
				 BTRFS_SUPER_FLAG_SEEDING |\
				 BTRFS_SUPER_FLAG_METADUMP |\
				 BTRFS_SUPER_FLAG_METADUMP_V2)

static int btrfs_cleanup_transaction(struct btrfs_fs_info *fs_info);
static void btrfs_error_commit_super(struct btrfs_fs_info *fs_info);

static void btrfs_free_csum_hash(struct btrfs_fs_info *fs_info)
{
	if (fs_info->csum_shash)
		crypto_free_shash(fs_info->csum_shash);
}

/*
 * Compute the csum of a btree block and store the result to provided buffer.
 */
static void csum_tree_block(struct extent_buffer *buf, u8 *result)
{
	struct btrfs_fs_info *fs_info = buf->fs_info;
	int num_pages;
	u32 first_page_part;
	SHASH_DESC_ON_STACK(shash, fs_info->csum_shash);
	char *kaddr;
	int i;

	shash->tfm = fs_info->csum_shash;
	crypto_shash_init(shash);

	if (buf->addr) {
		/* Pages are contiguous, handle them as a big one. */
		kaddr = buf->addr;
		first_page_part = fs_info->nodesize;
		num_pages = 1;
	} else {
		kaddr = folio_address(buf->folios[0]);
		first_page_part = min_t(u32, PAGE_SIZE, fs_info->nodesize);
		num_pages = num_extent_pages(buf);
	}

	crypto_shash_update(shash, kaddr + BTRFS_CSUM_SIZE,
			    first_page_part - BTRFS_CSUM_SIZE);

	/*
	 * Multiple single-page folios case would reach here.
	 *
	 * nodesize <= PAGE_SIZE and large folio all handled by above
	 * crypto_shash_update() already.
	 */
	for (i = 1; i < num_pages && INLINE_EXTENT_BUFFER_PAGES > 1; i++) {
		kaddr = folio_address(buf->folios[i]);
		crypto_shash_update(shash, kaddr, PAGE_SIZE);
	}
	memset(result, 0, BTRFS_CSUM_SIZE);
	crypto_shash_final(shash, result);
}

/*
 * we can't consider a given block up to date unless the transid of the
 * block matches the transid in the parent node's pointer.  This is how we
 * detect blocks that either didn't get written at all or got written
 * in the wrong place.
 */
int btrfs_buffer_uptodate(struct extent_buffer *eb, u64 parent_transid, int atomic)
{
	if (!extent_buffer_uptodate(eb))
		return 0;

	if (!parent_transid || btrfs_header_generation(eb) == parent_transid)
		return 1;

	if (atomic)
		return -EAGAIN;

	if (!extent_buffer_uptodate(eb) ||
	    btrfs_header_generation(eb) != parent_transid) {
		btrfs_err_rl(eb->fs_info,
"parent transid verify failed on logical %llu mirror %u wanted %llu found %llu",
			eb->start, eb->read_mirror,
			parent_transid, btrfs_header_generation(eb));
		clear_extent_buffer_uptodate(eb);
		return 0;
	}
	return 1;
}

static bool btrfs_supported_super_csum(u16 csum_type)
{
	switch (csum_type) {
	case BTRFS_CSUM_TYPE_CRC32:
	case BTRFS_CSUM_TYPE_XXHASH:
	case BTRFS_CSUM_TYPE_SHA256:
	case BTRFS_CSUM_TYPE_BLAKE2:
		return true;
	default:
		return false;
	}
}

/*
 * Return 0 if the superblock checksum type matches the checksum value of that
 * algorithm. Pass the raw disk superblock data.
 */
int btrfs_check_super_csum(struct btrfs_fs_info *fs_info,
			   const struct btrfs_super_block *disk_sb)
{
	char result[BTRFS_CSUM_SIZE];
	SHASH_DESC_ON_STACK(shash, fs_info->csum_shash);

	shash->tfm = fs_info->csum_shash;

	/*
	 * The super_block structure does not span the whole
	 * BTRFS_SUPER_INFO_SIZE range, we expect that the unused space is
	 * filled with zeros and is included in the checksum.
	 */
	crypto_shash_digest(shash, (const u8 *)disk_sb + BTRFS_CSUM_SIZE,
			    BTRFS_SUPER_INFO_SIZE - BTRFS_CSUM_SIZE, result);

	if (memcmp(disk_sb->csum, result, fs_info->csum_size))
		return 1;

	return 0;
}

static int btrfs_repair_eb_io_failure(const struct extent_buffer *eb,
				      int mirror_num)
{
	struct btrfs_fs_info *fs_info = eb->fs_info;
	int num_folios = num_extent_folios(eb);
	int ret = 0;

	if (sb_rdonly(fs_info->sb))
		return -EROFS;

	for (int i = 0; i < num_folios; i++) {
		struct folio *folio = eb->folios[i];
		u64 start = max_t(u64, eb->start, folio_pos(folio));
		u64 end = min_t(u64, eb->start + eb->len,
				folio_pos(folio) + folio_size(folio));
		u32 len = end - start;

		ret = btrfs_repair_io_failure(fs_info, 0, start, len,
					      start, folio, offset_in_folio(folio, start),
					      mirror_num);
		if (ret)
			break;
	}

	return ret;
}

/*
 * helper to read a given tree block, doing retries as required when
 * the checksums don't match and we have alternate mirrors to try.
 *
 * @check:		expected tree parentness check, see the comments of the
 *			structure for details.
 */
int btrfs_read_extent_buffer(struct extent_buffer *eb,
			     struct btrfs_tree_parent_check *check)
{
	struct btrfs_fs_info *fs_info = eb->fs_info;
	int failed = 0;
	int ret;
	int num_copies = 0;
	int mirror_num = 0;
	int failed_mirror = 0;

	ASSERT(check);

	while (1) {
		clear_bit(EXTENT_BUFFER_CORRUPT, &eb->bflags);
		ret = read_extent_buffer_pages(eb, WAIT_COMPLETE, mirror_num, check);
		if (!ret)
			break;

		num_copies = btrfs_num_copies(fs_info,
					      eb->start, eb->len);
		if (num_copies == 1)
			break;

		if (!failed_mirror) {
			failed = 1;
			failed_mirror = eb->read_mirror;
		}

		mirror_num++;
		if (mirror_num == failed_mirror)
			mirror_num++;

		if (mirror_num > num_copies)
			break;
	}

	if (failed && !ret && failed_mirror)
		btrfs_repair_eb_io_failure(eb, failed_mirror);

	return ret;
}

/*
 * Checksum a dirty tree block before IO.
 */
blk_status_t btree_csum_one_bio(struct btrfs_bio *bbio)
{
	struct extent_buffer *eb = bbio->private;
	struct btrfs_fs_info *fs_info = eb->fs_info;
	u64 found_start = btrfs_header_bytenr(eb);
	u64 last_trans;
	u8 result[BTRFS_CSUM_SIZE];
	int ret;

	/* Btree blocks are always contiguous on disk. */
	if (WARN_ON_ONCE(bbio->file_offset != eb->start))
		return BLK_STS_IOERR;
	if (WARN_ON_ONCE(bbio->bio.bi_iter.bi_size != eb->len))
		return BLK_STS_IOERR;

	/*
	 * If an extent_buffer is marked as EXTENT_BUFFER_ZONED_ZEROOUT, don't
	 * checksum it but zero-out its content. This is done to preserve
	 * ordering of I/O without unnecessarily writing out data.
	 */
	if (test_bit(EXTENT_BUFFER_ZONED_ZEROOUT, &eb->bflags)) {
		memzero_extent_buffer(eb, 0, eb->len);
		return BLK_STS_OK;
	}

	if (WARN_ON_ONCE(found_start != eb->start))
		return BLK_STS_IOERR;
	if (WARN_ON(!btrfs_folio_test_uptodate(fs_info, eb->folios[0],
					       eb->start, eb->len)))
		return BLK_STS_IOERR;

	ASSERT(memcmp_extent_buffer(eb, fs_info->fs_devices->metadata_uuid,
				    offsetof(struct btrfs_header, fsid),
				    BTRFS_FSID_SIZE) == 0);
	csum_tree_block(eb, result);

	if (btrfs_header_level(eb))
		ret = btrfs_check_node(eb);
	else
		ret = btrfs_check_leaf(eb);

	if (ret < 0)
		goto error;

	/*
	 * Also check the generation, the eb reached here must be newer than
	 * last committed. Or something seriously wrong happened.
	 */
	last_trans = btrfs_get_last_trans_committed(fs_info);
	if (unlikely(btrfs_header_generation(eb) <= last_trans)) {
		ret = -EUCLEAN;
		btrfs_err(fs_info,
			"block=%llu bad generation, have %llu expect > %llu",
			  eb->start, btrfs_header_generation(eb), last_trans);
		goto error;
	}
	write_extent_buffer(eb, result, 0, fs_info->csum_size);
	return BLK_STS_OK;

error:
	btrfs_print_tree(eb, 0);
	btrfs_err(fs_info, "block=%llu write time tree block corruption detected",
		  eb->start);
	/*
	 * Be noisy if this is an extent buffer from a log tree. We don't abort
	 * a transaction in case there's a bad log tree extent buffer, we just
	 * fallback to a transaction commit. Still we want to know when there is
	 * a bad log tree extent buffer, as that may signal a bug somewhere.
	 */
	WARN_ON(IS_ENABLED(CONFIG_BTRFS_DEBUG) ||
		btrfs_header_owner(eb) == BTRFS_TREE_LOG_OBJECTID);
	return errno_to_blk_status(ret);
}

static bool check_tree_block_fsid(struct extent_buffer *eb)
{
	struct btrfs_fs_info *fs_info = eb->fs_info;
	struct btrfs_fs_devices *fs_devices = fs_info->fs_devices, *seed_devs;
	u8 fsid[BTRFS_FSID_SIZE];

	read_extent_buffer(eb, fsid, offsetof(struct btrfs_header, fsid),
			   BTRFS_FSID_SIZE);

	/*
	 * alloc_fsid_devices() copies the fsid into fs_devices::metadata_uuid.
	 * This is then overwritten by metadata_uuid if it is present in the
	 * device_list_add(). The same true for a seed device as well. So use of
	 * fs_devices::metadata_uuid is appropriate here.
	 */
	if (memcmp(fsid, fs_info->fs_devices->metadata_uuid, BTRFS_FSID_SIZE) == 0)
		return false;

	list_for_each_entry(seed_devs, &fs_devices->seed_list, seed_list)
		if (!memcmp(fsid, seed_devs->fsid, BTRFS_FSID_SIZE))
			return false;

	return true;
}

/* Do basic extent buffer checks at read time */
int btrfs_validate_extent_buffer(struct extent_buffer *eb,
				 struct btrfs_tree_parent_check *check)
{
	struct btrfs_fs_info *fs_info = eb->fs_info;
	u64 found_start;
	const u32 csum_size = fs_info->csum_size;
	u8 found_level;
	u8 result[BTRFS_CSUM_SIZE];
	const u8 *header_csum;
	int ret = 0;

	ASSERT(check);

	found_start = btrfs_header_bytenr(eb);
	if (found_start != eb->start) {
		btrfs_err_rl(fs_info,
			"bad tree block start, mirror %u want %llu have %llu",
			     eb->read_mirror, eb->start, found_start);
		ret = -EIO;
		goto out;
	}
	if (check_tree_block_fsid(eb)) {
		btrfs_err_rl(fs_info, "bad fsid on logical %llu mirror %u",
			     eb->start, eb->read_mirror);
		ret = -EIO;
		goto out;
	}
	found_level = btrfs_header_level(eb);
	if (found_level >= BTRFS_MAX_LEVEL) {
		btrfs_err(fs_info,
			"bad tree block level, mirror %u level %d on logical %llu",
			eb->read_mirror, btrfs_header_level(eb), eb->start);
		ret = -EIO;
		goto out;
	}

	csum_tree_block(eb, result);
	header_csum = folio_address(eb->folios[0]) +
		get_eb_offset_in_folio(eb, offsetof(struct btrfs_header, csum));

	if (memcmp(result, header_csum, csum_size) != 0) {
		btrfs_warn_rl(fs_info,
"checksum verify failed on logical %llu mirror %u wanted " CSUM_FMT " found " CSUM_FMT " level %d",
			      eb->start, eb->read_mirror,
			      CSUM_FMT_VALUE(csum_size, header_csum),
			      CSUM_FMT_VALUE(csum_size, result),
			      btrfs_header_level(eb));
		ret = -EUCLEAN;
		goto out;
	}

	if (found_level != check->level) {
		btrfs_err(fs_info,
		"level verify failed on logical %llu mirror %u wanted %u found %u",
			  eb->start, eb->read_mirror, check->level, found_level);
		ret = -EIO;
		goto out;
	}
	if (unlikely(check->transid &&
		     btrfs_header_generation(eb) != check->transid)) {
		btrfs_err_rl(eb->fs_info,
"parent transid verify failed on logical %llu mirror %u wanted %llu found %llu",
				eb->start, eb->read_mirror, check->transid,
				btrfs_header_generation(eb));
		ret = -EIO;
		goto out;
	}
	if (check->has_first_key) {
		struct btrfs_key *expect_key = &check->first_key;
		struct btrfs_key found_key;

		if (found_level)
			btrfs_node_key_to_cpu(eb, &found_key, 0);
		else
			btrfs_item_key_to_cpu(eb, &found_key, 0);
		if (unlikely(btrfs_comp_cpu_keys(expect_key, &found_key))) {
			btrfs_err(fs_info,
"tree first key mismatch detected, bytenr=%llu parent_transid=%llu key expected=(%llu,%u,%llu) has=(%llu,%u,%llu)",
				  eb->start, check->transid,
				  expect_key->objectid,
				  expect_key->type, expect_key->offset,
				  found_key.objectid, found_key.type,
				  found_key.offset);
			ret = -EUCLEAN;
			goto out;
		}
	}
	if (check->owner_root) {
		ret = btrfs_check_eb_owner(eb, check->owner_root);
		if (ret < 0)
			goto out;
	}

	/*
	 * If this is a leaf block and it is corrupt, set the corrupt bit so
	 * that we don't try and read the other copies of this block, just
	 * return -EIO.
	 */
	if (found_level == 0 && btrfs_check_leaf(eb)) {
		set_bit(EXTENT_BUFFER_CORRUPT, &eb->bflags);
		ret = -EIO;
	}

	if (found_level > 0 && btrfs_check_node(eb))
		ret = -EIO;

	if (ret)
		btrfs_err(fs_info,
		"read time tree block corruption detected on logical %llu mirror %u",
			  eb->start, eb->read_mirror);
out:
	return ret;
}

#ifdef CONFIG_MIGRATION
static int btree_migrate_folio(struct address_space *mapping,
		struct folio *dst, struct folio *src, enum migrate_mode mode)
{
	/*
	 * we can't safely write a btree page from here,
	 * we haven't done the locking hook
	 */
	if (folio_test_dirty(src))
		return -EAGAIN;
	/*
	 * Buffers may be managed in a filesystem specific way.
	 * We must have no buffers or drop them.
	 */
	if (folio_get_private(src) &&
	    !filemap_release_folio(src, GFP_KERNEL))
		return -EAGAIN;
	return migrate_folio(mapping, dst, src, mode);
}
#else
#define btree_migrate_folio NULL
#endif

static int btree_writepages(struct address_space *mapping,
			    struct writeback_control *wbc)
{
	struct btrfs_fs_info *fs_info;
	int ret;

	if (wbc->sync_mode == WB_SYNC_NONE) {

		if (wbc->for_kupdate)
			return 0;

		fs_info = BTRFS_I(mapping->host)->root->fs_info;
		/* this is a bit racy, but that's ok */
		ret = __percpu_counter_compare(&fs_info->dirty_metadata_bytes,
					     BTRFS_DIRTY_METADATA_THRESH,
					     fs_info->dirty_metadata_batch);
		if (ret < 0)
			return 0;
	}
	return btree_write_cache_pages(mapping, wbc);
}

static bool btree_release_folio(struct folio *folio, gfp_t gfp_flags)
{
	if (folio_test_writeback(folio) || folio_test_dirty(folio))
		return false;

	return try_release_extent_buffer(&folio->page);
}

static void btree_invalidate_folio(struct folio *folio, size_t offset,
				 size_t length)
{
	struct extent_io_tree *tree;
	tree = &BTRFS_I(folio->mapping->host)->io_tree;
	extent_invalidate_folio(tree, folio, offset);
	btree_release_folio(folio, GFP_NOFS);
	if (folio_get_private(folio)) {
		btrfs_warn(BTRFS_I(folio->mapping->host)->root->fs_info,
			   "folio private not zero on folio %llu",
			   (unsigned long long)folio_pos(folio));
		folio_detach_private(folio);
	}
}

#ifdef DEBUG
static bool btree_dirty_folio(struct address_space *mapping,
		struct folio *folio)
{
	struct btrfs_fs_info *fs_info = btrfs_sb(mapping->host->i_sb);
	struct btrfs_subpage_info *spi = fs_info->subpage_info;
	struct btrfs_subpage *subpage;
	struct extent_buffer *eb;
	int cur_bit = 0;
	u64 page_start = folio_pos(folio);

	if (fs_info->sectorsize == PAGE_SIZE) {
		eb = folio_get_private(folio);
		BUG_ON(!eb);
		BUG_ON(!test_bit(EXTENT_BUFFER_DIRTY, &eb->bflags));
		BUG_ON(!atomic_read(&eb->refs));
		btrfs_assert_tree_write_locked(eb);
		return filemap_dirty_folio(mapping, folio);
	}

	ASSERT(spi);
	subpage = folio_get_private(folio);

	for (cur_bit = spi->dirty_offset;
	     cur_bit < spi->dirty_offset + spi->bitmap_nr_bits;
	     cur_bit++) {
		unsigned long flags;
		u64 cur;

		spin_lock_irqsave(&subpage->lock, flags);
		if (!test_bit(cur_bit, subpage->bitmaps)) {
			spin_unlock_irqrestore(&subpage->lock, flags);
			continue;
		}
		spin_unlock_irqrestore(&subpage->lock, flags);
		cur = page_start + cur_bit * fs_info->sectorsize;

		eb = find_extent_buffer(fs_info, cur);
		ASSERT(eb);
		ASSERT(test_bit(EXTENT_BUFFER_DIRTY, &eb->bflags));
		ASSERT(atomic_read(&eb->refs));
		btrfs_assert_tree_write_locked(eb);
		free_extent_buffer(eb);

		cur_bit += (fs_info->nodesize >> fs_info->sectorsize_bits) - 1;
	}
	return filemap_dirty_folio(mapping, folio);
}
#else
#define btree_dirty_folio filemap_dirty_folio
#endif

static const struct address_space_operations btree_aops = {
	.writepages	= btree_writepages,
	.release_folio	= btree_release_folio,
	.invalidate_folio = btree_invalidate_folio,
	.migrate_folio	= btree_migrate_folio,
	.dirty_folio	= btree_dirty_folio,
};

struct extent_buffer *btrfs_find_create_tree_block(
						struct btrfs_fs_info *fs_info,
						u64 bytenr, u64 owner_root,
						int level)
{
	if (btrfs_is_testing(fs_info))
		return alloc_test_extent_buffer(fs_info, bytenr);
	return alloc_extent_buffer(fs_info, bytenr, owner_root, level);
}

/*
 * Read tree block at logical address @bytenr and do variant basic but critical
 * verification.
 *
 * @check:		expected tree parentness check, see comments of the
 *			structure for details.
 */
struct extent_buffer *read_tree_block(struct btrfs_fs_info *fs_info, u64 bytenr,
				      struct btrfs_tree_parent_check *check)
{
	struct extent_buffer *buf = NULL;
	int ret;

	ASSERT(check);

	buf = btrfs_find_create_tree_block(fs_info, bytenr, check->owner_root,
					   check->level);
	if (IS_ERR(buf))
		return buf;

	ret = btrfs_read_extent_buffer(buf, check);
	if (ret) {
		free_extent_buffer_stale(buf);
		return ERR_PTR(ret);
	}
	if (btrfs_check_eb_owner(buf, check->owner_root)) {
		free_extent_buffer_stale(buf);
		return ERR_PTR(-EUCLEAN);
	}
	return buf;

}

static void __setup_root(struct btrfs_root *root, struct btrfs_fs_info *fs_info,
			 u64 objectid)
{
	bool dummy = test_bit(BTRFS_FS_STATE_DUMMY_FS_INFO, &fs_info->fs_state);

	memset(&root->root_key, 0, sizeof(root->root_key));
	memset(&root->root_item, 0, sizeof(root->root_item));
	memset(&root->defrag_progress, 0, sizeof(root->defrag_progress));
	root->fs_info = fs_info;
	root->root_key.objectid = objectid;
	root->node = NULL;
	root->commit_root = NULL;
	root->state = 0;
	RB_CLEAR_NODE(&root->rb_node);

	root->last_trans = 0;
	root->free_objectid = 0;
	root->nr_delalloc_inodes = 0;
	root->nr_ordered_extents = 0;
	root->inode_tree = RB_ROOT;
	/* GFP flags are compatible with XA_FLAGS_*. */
	xa_init_flags(&root->delayed_nodes, GFP_ATOMIC);

	btrfs_init_root_block_rsv(root);

	INIT_LIST_HEAD(&root->dirty_list);
	INIT_LIST_HEAD(&root->root_list);
	INIT_LIST_HEAD(&root->delalloc_inodes);
	INIT_LIST_HEAD(&root->delalloc_root);
	INIT_LIST_HEAD(&root->ordered_extents);
	INIT_LIST_HEAD(&root->ordered_root);
	INIT_LIST_HEAD(&root->reloc_dirty_list);
	spin_lock_init(&root->inode_lock);
	spin_lock_init(&root->delalloc_lock);
	spin_lock_init(&root->ordered_extent_lock);
	spin_lock_init(&root->accounting_lock);
	spin_lock_init(&root->qgroup_meta_rsv_lock);
	mutex_init(&root->objectid_mutex);
	mutex_init(&root->log_mutex);
	mutex_init(&root->ordered_extent_mutex);
	mutex_init(&root->delalloc_mutex);
	init_waitqueue_head(&root->qgroup_flush_wait);
	init_waitqueue_head(&root->log_writer_wait);
	init_waitqueue_head(&root->log_commit_wait[0]);
	init_waitqueue_head(&root->log_commit_wait[1]);
	INIT_LIST_HEAD(&root->log_ctxs[0]);
	INIT_LIST_HEAD(&root->log_ctxs[1]);
	atomic_set(&root->log_commit[0], 0);
	atomic_set(&root->log_commit[1], 0);
	atomic_set(&root->log_writers, 0);
	atomic_set(&root->log_batch, 0);
	refcount_set(&root->refs, 1);
	atomic_set(&root->snapshot_force_cow, 0);
	atomic_set(&root->nr_swapfiles, 0);
	btrfs_set_root_log_transid(root, 0);
	root->log_transid_committed = -1;
	btrfs_set_root_last_log_commit(root, 0);
	root->anon_dev = 0;
	if (!dummy) {
		extent_io_tree_init(fs_info, &root->dirty_log_pages,
				    IO_TREE_ROOT_DIRTY_LOG_PAGES);
		extent_io_tree_init(fs_info, &root->log_csum_range,
				    IO_TREE_LOG_CSUM_RANGE);
	}

	spin_lock_init(&root->root_item_lock);
	btrfs_qgroup_init_swapped_blocks(&root->swapped_blocks);
#ifdef CONFIG_BTRFS_DEBUG
	INIT_LIST_HEAD(&root->leak_list);
	spin_lock(&fs_info->fs_roots_radix_lock);
	list_add_tail(&root->leak_list, &fs_info->allocated_roots);
	spin_unlock(&fs_info->fs_roots_radix_lock);
#endif
}

static struct btrfs_root *btrfs_alloc_root(struct btrfs_fs_info *fs_info,
					   u64 objectid, gfp_t flags)
{
	struct btrfs_root *root = kzalloc(sizeof(*root), flags);
	if (root)
		__setup_root(root, fs_info, objectid);
	return root;
}

#ifdef CONFIG_BTRFS_FS_RUN_SANITY_TESTS
/* Should only be used by the testing infrastructure */
struct btrfs_root *btrfs_alloc_dummy_root(struct btrfs_fs_info *fs_info)
{
	struct btrfs_root *root;

	if (!fs_info)
		return ERR_PTR(-EINVAL);

	root = btrfs_alloc_root(fs_info, BTRFS_ROOT_TREE_OBJECTID, GFP_KERNEL);
	if (!root)
		return ERR_PTR(-ENOMEM);

	/* We don't use the stripesize in selftest, set it as sectorsize */
	root->alloc_bytenr = 0;

	return root;
}
#endif

static int global_root_cmp(struct rb_node *a_node, const struct rb_node *b_node)
{
	const struct btrfs_root *a = rb_entry(a_node, struct btrfs_root, rb_node);
	const struct btrfs_root *b = rb_entry(b_node, struct btrfs_root, rb_node);

	return btrfs_comp_cpu_keys(&a->root_key, &b->root_key);
}

static int global_root_key_cmp(const void *k, const struct rb_node *node)
{
	const struct btrfs_key *key = k;
	const struct btrfs_root *root = rb_entry(node, struct btrfs_root, rb_node);

	return btrfs_comp_cpu_keys(key, &root->root_key);
}

int btrfs_global_root_insert(struct btrfs_root *root)
{
	struct btrfs_fs_info *fs_info = root->fs_info;
	struct rb_node *tmp;
	int ret = 0;

	write_lock(&fs_info->global_root_lock);
	tmp = rb_find_add(&root->rb_node, &fs_info->global_root_tree, global_root_cmp);
	write_unlock(&fs_info->global_root_lock);

	if (tmp) {
		ret = -EEXIST;
		btrfs_warn(fs_info, "global root %llu %llu already exists",
				root->root_key.objectid, root->root_key.offset);
	}
	return ret;
}

void btrfs_global_root_delete(struct btrfs_root *root)
{
	struct btrfs_fs_info *fs_info = root->fs_info;

	write_lock(&fs_info->global_root_lock);
	rb_erase(&root->rb_node, &fs_info->global_root_tree);
	write_unlock(&fs_info->global_root_lock);
}

struct btrfs_root *btrfs_global_root(struct btrfs_fs_info *fs_info,
				     struct btrfs_key *key)
{
	struct rb_node *node;
	struct btrfs_root *root = NULL;

	read_lock(&fs_info->global_root_lock);
	node = rb_find(key, &fs_info->global_root_tree, global_root_key_cmp);
	if (node)
		root = container_of(node, struct btrfs_root, rb_node);
	read_unlock(&fs_info->global_root_lock);

	return root;
}

static u64 btrfs_global_root_id(struct btrfs_fs_info *fs_info, u64 bytenr)
{
	struct btrfs_block_group *block_group;
	u64 ret;

	if (!btrfs_fs_incompat(fs_info, EXTENT_TREE_V2))
		return 0;

	if (bytenr)
		block_group = btrfs_lookup_block_group(fs_info, bytenr);
	else
		block_group = btrfs_lookup_first_block_group(fs_info, bytenr);
	ASSERT(block_group);
	if (!block_group)
		return 0;
	ret = block_group->global_root_id;
	btrfs_put_block_group(block_group);

	return ret;
}

struct btrfs_root *btrfs_csum_root(struct btrfs_fs_info *fs_info, u64 bytenr)
{
	struct btrfs_key key = {
		.objectid = BTRFS_CSUM_TREE_OBJECTID,
		.type = BTRFS_ROOT_ITEM_KEY,
		.offset = btrfs_global_root_id(fs_info, bytenr),
	};

	return btrfs_global_root(fs_info, &key);
}

struct btrfs_root *btrfs_extent_root(struct btrfs_fs_info *fs_info, u64 bytenr)
{
	struct btrfs_key key = {
		.objectid = BTRFS_EXTENT_TREE_OBJECTID,
		.type = BTRFS_ROOT_ITEM_KEY,
		.offset = btrfs_global_root_id(fs_info, bytenr),
	};

	return btrfs_global_root(fs_info, &key);
}

struct btrfs_root *btrfs_block_group_root(struct btrfs_fs_info *fs_info)
{
	if (btrfs_fs_compat_ro(fs_info, BLOCK_GROUP_TREE))
		return fs_info->block_group_root;
	return btrfs_extent_root(fs_info, 0);
}

struct btrfs_root *btrfs_create_tree(struct btrfs_trans_handle *trans,
				     u64 objectid)
{
	struct btrfs_fs_info *fs_info = trans->fs_info;
	struct extent_buffer *leaf;
	struct btrfs_root *tree_root = fs_info->tree_root;
	struct btrfs_root *root;
	struct btrfs_key key;
	unsigned int nofs_flag;
	int ret = 0;

	/*
	 * We're holding a transaction handle, so use a NOFS memory allocation
	 * context to avoid deadlock if reclaim happens.
	 */
	nofs_flag = memalloc_nofs_save();
	root = btrfs_alloc_root(fs_info, objectid, GFP_KERNEL);
	memalloc_nofs_restore(nofs_flag);
	if (!root)
		return ERR_PTR(-ENOMEM);

	root->root_key.objectid = objectid;
	root->root_key.type = BTRFS_ROOT_ITEM_KEY;
	root->root_key.offset = 0;

	leaf = btrfs_alloc_tree_block(trans, root, 0, objectid, NULL, 0, 0, 0,
				      0, BTRFS_NESTING_NORMAL);
	if (IS_ERR(leaf)) {
		ret = PTR_ERR(leaf);
		leaf = NULL;
		goto fail;
	}

	root->node = leaf;
	btrfs_mark_buffer_dirty(trans, leaf);

	root->commit_root = btrfs_root_node(root);
	set_bit(BTRFS_ROOT_TRACK_DIRTY, &root->state);

	btrfs_set_root_flags(&root->root_item, 0);
	btrfs_set_root_limit(&root->root_item, 0);
	btrfs_set_root_bytenr(&root->root_item, leaf->start);
	btrfs_set_root_generation(&root->root_item, trans->transid);
	btrfs_set_root_level(&root->root_item, 0);
	btrfs_set_root_refs(&root->root_item, 1);
	btrfs_set_root_used(&root->root_item, leaf->len);
	btrfs_set_root_last_snapshot(&root->root_item, 0);
	btrfs_set_root_dirid(&root->root_item, 0);
	if (is_fstree(objectid))
		generate_random_guid(root->root_item.uuid);
	else
		export_guid(root->root_item.uuid, &guid_null);
	btrfs_set_root_drop_level(&root->root_item, 0);

	btrfs_tree_unlock(leaf);

	key.objectid = objectid;
	key.type = BTRFS_ROOT_ITEM_KEY;
	key.offset = 0;
	ret = btrfs_insert_root(trans, tree_root, &key, &root->root_item);
	if (ret)
		goto fail;

	return root;

fail:
	btrfs_put_root(root);

	return ERR_PTR(ret);
}

static struct btrfs_root *alloc_log_tree(struct btrfs_trans_handle *trans,
					 struct btrfs_fs_info *fs_info)
{
	struct btrfs_root *root;

	root = btrfs_alloc_root(fs_info, BTRFS_TREE_LOG_OBJECTID, GFP_NOFS);
	if (!root)
		return ERR_PTR(-ENOMEM);

	root->root_key.objectid = BTRFS_TREE_LOG_OBJECTID;
	root->root_key.type = BTRFS_ROOT_ITEM_KEY;
	root->root_key.offset = BTRFS_TREE_LOG_OBJECTID;

	return root;
}

int btrfs_alloc_log_tree_node(struct btrfs_trans_handle *trans,
			      struct btrfs_root *root)
{
	struct extent_buffer *leaf;

	/*
	 * DON'T set SHAREABLE bit for log trees.
	 *
	 * Log trees are not exposed to user space thus can't be snapshotted,
	 * and they go away before a real commit is actually done.
	 *
	 * They do store pointers to file data extents, and those reference
	 * counts still get updated (along with back refs to the log tree).
	 */

	leaf = btrfs_alloc_tree_block(trans, root, 0, BTRFS_TREE_LOG_OBJECTID,
			NULL, 0, 0, 0, 0, BTRFS_NESTING_NORMAL);
	if (IS_ERR(leaf))
		return PTR_ERR(leaf);

	root->node = leaf;

	btrfs_mark_buffer_dirty(trans, root->node);
	btrfs_tree_unlock(root->node);

	return 0;
}

int btrfs_init_log_root_tree(struct btrfs_trans_handle *trans,
			     struct btrfs_fs_info *fs_info)
{
	struct btrfs_root *log_root;

	log_root = alloc_log_tree(trans, fs_info);
	if (IS_ERR(log_root))
		return PTR_ERR(log_root);

	if (!btrfs_is_zoned(fs_info)) {
		int ret = btrfs_alloc_log_tree_node(trans, log_root);

		if (ret) {
			btrfs_put_root(log_root);
			return ret;
		}
	}

	WARN_ON(fs_info->log_root_tree);
	fs_info->log_root_tree = log_root;
	return 0;
}

int btrfs_add_log_tree(struct btrfs_trans_handle *trans,
		       struct btrfs_root *root)
{
	struct btrfs_fs_info *fs_info = root->fs_info;
	struct btrfs_root *log_root;
	struct btrfs_inode_item *inode_item;
	int ret;

	log_root = alloc_log_tree(trans, fs_info);
	if (IS_ERR(log_root))
		return PTR_ERR(log_root);

	ret = btrfs_alloc_log_tree_node(trans, log_root);
	if (ret) {
		btrfs_put_root(log_root);
		return ret;
	}

	log_root->last_trans = trans->transid;
	log_root->root_key.offset = root->root_key.objectid;

	inode_item = &log_root->root_item.inode;
	btrfs_set_stack_inode_generation(inode_item, 1);
	btrfs_set_stack_inode_size(inode_item, 3);
	btrfs_set_stack_inode_nlink(inode_item, 1);
	btrfs_set_stack_inode_nbytes(inode_item,
				     fs_info->nodesize);
	btrfs_set_stack_inode_mode(inode_item, S_IFDIR | 0755);

	btrfs_set_root_node(&log_root->root_item, log_root->node);

	WARN_ON(root->log_root);
	root->log_root = log_root;
	btrfs_set_root_log_transid(root, 0);
	root->log_transid_committed = -1;
	btrfs_set_root_last_log_commit(root, 0);
	return 0;
}

static struct btrfs_root *read_tree_root_path(struct btrfs_root *tree_root,
					      struct btrfs_path *path,
					      struct btrfs_key *key)
{
	struct btrfs_root *root;
	struct btrfs_tree_parent_check check = { 0 };
	struct btrfs_fs_info *fs_info = tree_root->fs_info;
	u64 generation;
	int ret;
	int level;

	root = btrfs_alloc_root(fs_info, key->objectid, GFP_NOFS);
	if (!root)
		return ERR_PTR(-ENOMEM);

	ret = btrfs_find_root(tree_root, key, path,
			      &root->root_item, &root->root_key);
	if (ret) {
		if (ret > 0)
			ret = -ENOENT;
		goto fail;
	}

	generation = btrfs_root_generation(&root->root_item);
	level = btrfs_root_level(&root->root_item);
	check.level = level;
	check.transid = generation;
	check.owner_root = key->objectid;
	root->node = read_tree_block(fs_info, btrfs_root_bytenr(&root->root_item),
				     &check);
	if (IS_ERR(root->node)) {
		ret = PTR_ERR(root->node);
		root->node = NULL;
		goto fail;
	}
	if (!btrfs_buffer_uptodate(root->node, generation, 0)) {
		ret = -EIO;
		goto fail;
	}

	/*
	 * For real fs, and not log/reloc trees, root owner must
	 * match its root node owner
	 */
	if (!test_bit(BTRFS_FS_STATE_DUMMY_FS_INFO, &fs_info->fs_state) &&
	    root->root_key.objectid != BTRFS_TREE_LOG_OBJECTID &&
	    root->root_key.objectid != BTRFS_TREE_RELOC_OBJECTID &&
	    root->root_key.objectid != btrfs_header_owner(root->node)) {
		btrfs_crit(fs_info,
"root=%llu block=%llu, tree root owner mismatch, have %llu expect %llu",
			   root->root_key.objectid, root->node->start,
			   btrfs_header_owner(root->node),
			   root->root_key.objectid);
		ret = -EUCLEAN;
		goto fail;
	}
	root->commit_root = btrfs_root_node(root);
	return root;
fail:
	btrfs_put_root(root);
	return ERR_PTR(ret);
}

struct btrfs_root *btrfs_read_tree_root(struct btrfs_root *tree_root,
					struct btrfs_key *key)
{
	struct btrfs_root *root;
	struct btrfs_path *path;

	path = btrfs_alloc_path();
	if (!path)
		return ERR_PTR(-ENOMEM);
	root = read_tree_root_path(tree_root, path, key);
	btrfs_free_path(path);

	return root;
}

/*
 * Initialize subvolume root in-memory structure
 *
 * @anon_dev:	anonymous device to attach to the root, if zero, allocate new
 */
static int btrfs_init_fs_root(struct btrfs_root *root, dev_t anon_dev)
{
	int ret;

	btrfs_drew_lock_init(&root->snapshot_lock);

	if (root->root_key.objectid != BTRFS_TREE_LOG_OBJECTID &&
	    !btrfs_is_data_reloc_root(root) &&
	    is_fstree(root->root_key.objectid)) {
		set_bit(BTRFS_ROOT_SHAREABLE, &root->state);
		btrfs_check_and_init_root_item(&root->root_item);
	}

	/*
	 * Don't assign anonymous block device to roots that are not exposed to
	 * userspace, the id pool is limited to 1M
	 */
	if (is_fstree(root->root_key.objectid) &&
	    btrfs_root_refs(&root->root_item) > 0) {
		if (!anon_dev) {
			ret = get_anon_bdev(&root->anon_dev);
			if (ret)
				goto fail;
		} else {
			root->anon_dev = anon_dev;
		}
	}

	mutex_lock(&root->objectid_mutex);
	ret = btrfs_init_root_free_objectid(root);
	if (ret) {
		mutex_unlock(&root->objectid_mutex);
		goto fail;
	}

	ASSERT(root->free_objectid <= BTRFS_LAST_FREE_OBJECTID);

	mutex_unlock(&root->objectid_mutex);

	return 0;
fail:
	/* The caller is responsible to call btrfs_free_fs_root */
	return ret;
}

static struct btrfs_root *btrfs_lookup_fs_root(struct btrfs_fs_info *fs_info,
					       u64 root_id)
{
	struct btrfs_root *root;

	spin_lock(&fs_info->fs_roots_radix_lock);
	root = radix_tree_lookup(&fs_info->fs_roots_radix,
				 (unsigned long)root_id);
	root = btrfs_grab_root(root);
	spin_unlock(&fs_info->fs_roots_radix_lock);
	return root;
}

static struct btrfs_root *btrfs_get_global_root(struct btrfs_fs_info *fs_info,
						u64 objectid)
{
	struct btrfs_key key = {
		.objectid = objectid,
		.type = BTRFS_ROOT_ITEM_KEY,
		.offset = 0,
	};

	switch (objectid) {
	case BTRFS_ROOT_TREE_OBJECTID:
		return btrfs_grab_root(fs_info->tree_root);
	case BTRFS_EXTENT_TREE_OBJECTID:
		return btrfs_grab_root(btrfs_global_root(fs_info, &key));
	case BTRFS_CHUNK_TREE_OBJECTID:
		return btrfs_grab_root(fs_info->chunk_root);
	case BTRFS_DEV_TREE_OBJECTID:
		return btrfs_grab_root(fs_info->dev_root);
	case BTRFS_CSUM_TREE_OBJECTID:
		return btrfs_grab_root(btrfs_global_root(fs_info, &key));
	case BTRFS_QUOTA_TREE_OBJECTID:
		return btrfs_grab_root(fs_info->quota_root);
	case BTRFS_UUID_TREE_OBJECTID:
		return btrfs_grab_root(fs_info->uuid_root);
	case BTRFS_BLOCK_GROUP_TREE_OBJECTID:
		return btrfs_grab_root(fs_info->block_group_root);
	case BTRFS_FREE_SPACE_TREE_OBJECTID:
		return btrfs_grab_root(btrfs_global_root(fs_info, &key));
	case BTRFS_RAID_STRIPE_TREE_OBJECTID:
		return btrfs_grab_root(fs_info->stripe_root);
	default:
		return NULL;
	}
}

int btrfs_insert_fs_root(struct btrfs_fs_info *fs_info,
			 struct btrfs_root *root)
{
	int ret;

	ret = radix_tree_preload(GFP_NOFS);
	if (ret)
		return ret;

	spin_lock(&fs_info->fs_roots_radix_lock);
	ret = radix_tree_insert(&fs_info->fs_roots_radix,
				(unsigned long)root->root_key.objectid,
				root);
	if (ret == 0) {
		btrfs_grab_root(root);
		set_bit(BTRFS_ROOT_IN_RADIX, &root->state);
	}
	spin_unlock(&fs_info->fs_roots_radix_lock);
	radix_tree_preload_end();

	return ret;
}

void btrfs_check_leaked_roots(struct btrfs_fs_info *fs_info)
{
#ifdef CONFIG_BTRFS_DEBUG
	struct btrfs_root *root;

	while (!list_empty(&fs_info->allocated_roots)) {
		char buf[BTRFS_ROOT_NAME_BUF_LEN];

		root = list_first_entry(&fs_info->allocated_roots,
					struct btrfs_root, leak_list);
		btrfs_err(fs_info, "leaked root %s refcount %d",
			  btrfs_root_name(&root->root_key, buf),
			  refcount_read(&root->refs));
		while (refcount_read(&root->refs) > 1)
			btrfs_put_root(root);
		btrfs_put_root(root);
	}
#endif
}

static void free_global_roots(struct btrfs_fs_info *fs_info)
{
	struct btrfs_root *root;
	struct rb_node *node;

	while ((node = rb_first_postorder(&fs_info->global_root_tree)) != NULL) {
		root = rb_entry(node, struct btrfs_root, rb_node);
		rb_erase(&root->rb_node, &fs_info->global_root_tree);
		btrfs_put_root(root);
	}
}

void btrfs_free_fs_info(struct btrfs_fs_info *fs_info)
{
	percpu_counter_destroy(&fs_info->dirty_metadata_bytes);
	percpu_counter_destroy(&fs_info->delalloc_bytes);
	percpu_counter_destroy(&fs_info->ordered_bytes);
	percpu_counter_destroy(&fs_info->dev_replace.bio_counter);
	btrfs_free_csum_hash(fs_info);
	btrfs_free_stripe_hash_table(fs_info);
	btrfs_free_ref_cache(fs_info);
	kfree(fs_info->balance_ctl);
	kfree(fs_info->delayed_root);
	free_global_roots(fs_info);
	btrfs_put_root(fs_info->tree_root);
	btrfs_put_root(fs_info->chunk_root);
	btrfs_put_root(fs_info->dev_root);
	btrfs_put_root(fs_info->quota_root);
	btrfs_put_root(fs_info->uuid_root);
	btrfs_put_root(fs_info->fs_root);
	btrfs_put_root(fs_info->data_reloc_root);
	btrfs_put_root(fs_info->block_group_root);
	btrfs_put_root(fs_info->stripe_root);
	btrfs_check_leaked_roots(fs_info);
	btrfs_extent_buffer_leak_debug_check(fs_info);
	kfree(fs_info->super_copy);
	kfree(fs_info->super_for_commit);
	kfree(fs_info->subpage_info);
	kvfree(fs_info);
}


/*
 * Get an in-memory reference of a root structure.
 *
 * For essential trees like root/extent tree, we grab it from fs_info directly.
 * For subvolume trees, we check the cached filesystem roots first. If not
 * found, then read it from disk and add it to cached fs roots.
 *
 * Caller should release the root by calling btrfs_put_root() after the usage.
 *
 * NOTE: Reloc and log trees can't be read by this function as they share the
 *	 same root objectid.
 *
 * @objectid:	root id
 * @anon_dev:	preallocated anonymous block device number for new roots,
 *		pass NULL for a new allocation.
 * @check_ref:	whether to check root item references, If true, return -ENOENT
 *		for orphan roots
 */
static struct btrfs_root *btrfs_get_root_ref(struct btrfs_fs_info *fs_info,
					     u64 objectid, dev_t *anon_dev,
					     bool check_ref)
{
	struct btrfs_root *root;
	struct btrfs_path *path;
	struct btrfs_key key;
	int ret;

	root = btrfs_get_global_root(fs_info, objectid);
	if (root)
		return root;

	/*
	 * If we're called for non-subvolume trees, and above function didn't
	 * find one, do not try to read it from disk.
	 *
	 * This is namely for free-space-tree and quota tree, which can change
	 * at runtime and should only be grabbed from fs_info.
	 */
	if (!is_fstree(objectid) && objectid != BTRFS_DATA_RELOC_TREE_OBJECTID)
		return ERR_PTR(-ENOENT);
again:
	root = btrfs_lookup_fs_root(fs_info, objectid);
	if (root) {
		/*
		 * Some other caller may have read out the newly inserted
		 * subvolume already (for things like backref walk etc).  Not
		 * that common but still possible.  In that case, we just need
		 * to free the anon_dev.
		 */
<<<<<<< HEAD
		if (unlikely(anon_dev)) {
			free_anon_bdev(anon_dev);
			anon_dev = 0;
=======
		if (unlikely(anon_dev && *anon_dev)) {
			free_anon_bdev(*anon_dev);
			*anon_dev = 0;
>>>>>>> 9a8b202f
		}

		if (check_ref && btrfs_root_refs(&root->root_item) == 0) {
			btrfs_put_root(root);
			return ERR_PTR(-ENOENT);
		}
		return root;
	}

	key.objectid = objectid;
	key.type = BTRFS_ROOT_ITEM_KEY;
	key.offset = (u64)-1;
	root = btrfs_read_tree_root(fs_info->tree_root, &key);
	if (IS_ERR(root))
		return root;

	if (check_ref && btrfs_root_refs(&root->root_item) == 0) {
		ret = -ENOENT;
		goto fail;
	}

	ret = btrfs_init_fs_root(root, anon_dev ? *anon_dev : 0);
	if (ret)
		goto fail;

	path = btrfs_alloc_path();
	if (!path) {
		ret = -ENOMEM;
		goto fail;
	}
	key.objectid = BTRFS_ORPHAN_OBJECTID;
	key.type = BTRFS_ORPHAN_ITEM_KEY;
	key.offset = objectid;

	ret = btrfs_search_slot(NULL, fs_info->tree_root, &key, path, 0, 0);
	btrfs_free_path(path);
	if (ret < 0)
		goto fail;
	if (ret == 0)
		set_bit(BTRFS_ROOT_ORPHAN_ITEM_INSERTED, &root->state);

	ret = btrfs_insert_fs_root(fs_info, root);
	if (ret) {
		if (ret == -EEXIST) {
			btrfs_put_root(root);
			goto again;
		}
		goto fail;
	}
	return root;
fail:
	/*
	 * If our caller provided us an anonymous device, then it's his
	 * responsibility to free it in case we fail. So we have to set our
	 * root's anon_dev to 0 to avoid a double free, once by btrfs_put_root()
	 * and once again by our caller.
	 */
	if (anon_dev && *anon_dev)
		root->anon_dev = 0;
	btrfs_put_root(root);
	return ERR_PTR(ret);
}

/*
 * Get in-memory reference of a root structure
 *
 * @objectid:	tree objectid
 * @check_ref:	if set, verify that the tree exists and the item has at least
 *		one reference
 */
struct btrfs_root *btrfs_get_fs_root(struct btrfs_fs_info *fs_info,
				     u64 objectid, bool check_ref)
{
	return btrfs_get_root_ref(fs_info, objectid, NULL, check_ref);
}

/*
 * Get in-memory reference of a root structure, created as new, optionally pass
 * the anonymous block device id
 *
 * @objectid:	tree objectid
 * @anon_dev:	if NULL, allocate a new anonymous block device or use the
 *		parameter value if not NULL
 */
struct btrfs_root *btrfs_get_new_fs_root(struct btrfs_fs_info *fs_info,
					 u64 objectid, dev_t *anon_dev)
{
	return btrfs_get_root_ref(fs_info, objectid, anon_dev, true);
}

/*
 * Return a root for the given objectid.
 *
 * @fs_info:	the fs_info
 * @objectid:	the objectid we need to lookup
 *
 * This is exclusively used for backref walking, and exists specifically because
 * of how qgroups does lookups.  Qgroups will do a backref lookup at delayed ref
 * creation time, which means we may have to read the tree_root in order to look
 * up a fs root that is not in memory.  If the root is not in memory we will
 * read the tree root commit root and look up the fs root from there.  This is a
 * temporary root, it will not be inserted into the radix tree as it doesn't
 * have the most uptodate information, it'll simply be discarded once the
 * backref code is finished using the root.
 */
struct btrfs_root *btrfs_get_fs_root_commit_root(struct btrfs_fs_info *fs_info,
						 struct btrfs_path *path,
						 u64 objectid)
{
	struct btrfs_root *root;
	struct btrfs_key key;

	ASSERT(path->search_commit_root && path->skip_locking);

	/*
	 * This can return -ENOENT if we ask for a root that doesn't exist, but
	 * since this is called via the backref walking code we won't be looking
	 * up a root that doesn't exist, unless there's corruption.  So if root
	 * != NULL just return it.
	 */
	root = btrfs_get_global_root(fs_info, objectid);
	if (root)
		return root;

	root = btrfs_lookup_fs_root(fs_info, objectid);
	if (root)
		return root;

	key.objectid = objectid;
	key.type = BTRFS_ROOT_ITEM_KEY;
	key.offset = (u64)-1;
	root = read_tree_root_path(fs_info->tree_root, path, &key);
	btrfs_release_path(path);

	return root;
}

static int cleaner_kthread(void *arg)
{
	struct btrfs_fs_info *fs_info = arg;
	int again;

	while (1) {
		again = 0;

		set_bit(BTRFS_FS_CLEANER_RUNNING, &fs_info->flags);

		/* Make the cleaner go to sleep early. */
		if (btrfs_need_cleaner_sleep(fs_info))
			goto sleep;

		/*
		 * Do not do anything if we might cause open_ctree() to block
		 * before we have finished mounting the filesystem.
		 */
		if (!test_bit(BTRFS_FS_OPEN, &fs_info->flags))
			goto sleep;

		if (!mutex_trylock(&fs_info->cleaner_mutex))
			goto sleep;

		/*
		 * Avoid the problem that we change the status of the fs
		 * during the above check and trylock.
		 */
		if (btrfs_need_cleaner_sleep(fs_info)) {
			mutex_unlock(&fs_info->cleaner_mutex);
			goto sleep;
		}

		if (test_and_clear_bit(BTRFS_FS_FEATURE_CHANGED, &fs_info->flags))
			btrfs_sysfs_feature_update(fs_info);

		btrfs_run_delayed_iputs(fs_info);

		again = btrfs_clean_one_deleted_snapshot(fs_info);
		mutex_unlock(&fs_info->cleaner_mutex);

		/*
		 * The defragger has dealt with the R/O remount and umount,
		 * needn't do anything special here.
		 */
		btrfs_run_defrag_inodes(fs_info);

		/*
		 * Acquires fs_info->reclaim_bgs_lock to avoid racing
		 * with relocation (btrfs_relocate_chunk) and relocation
		 * acquires fs_info->cleaner_mutex (btrfs_relocate_block_group)
		 * after acquiring fs_info->reclaim_bgs_lock. So we
		 * can't hold, nor need to, fs_info->cleaner_mutex when deleting
		 * unused block groups.
		 */
		btrfs_delete_unused_bgs(fs_info);

		/*
		 * Reclaim block groups in the reclaim_bgs list after we deleted
		 * all unused block_groups. This possibly gives us some more free
		 * space.
		 */
		btrfs_reclaim_bgs(fs_info);
sleep:
		clear_and_wake_up_bit(BTRFS_FS_CLEANER_RUNNING, &fs_info->flags);
		if (kthread_should_park())
			kthread_parkme();
		if (kthread_should_stop())
			return 0;
		if (!again) {
			set_current_state(TASK_INTERRUPTIBLE);
			schedule();
			__set_current_state(TASK_RUNNING);
		}
	}
}

static int transaction_kthread(void *arg)
{
	struct btrfs_root *root = arg;
	struct btrfs_fs_info *fs_info = root->fs_info;
	struct btrfs_trans_handle *trans;
	struct btrfs_transaction *cur;
	u64 transid;
	time64_t delta;
	unsigned long delay;
	bool cannot_commit;

	do {
		cannot_commit = false;
		delay = msecs_to_jiffies(fs_info->commit_interval * 1000);
		mutex_lock(&fs_info->transaction_kthread_mutex);

		spin_lock(&fs_info->trans_lock);
		cur = fs_info->running_transaction;
		if (!cur) {
			spin_unlock(&fs_info->trans_lock);
			goto sleep;
		}

		delta = ktime_get_seconds() - cur->start_time;
		if (!test_and_clear_bit(BTRFS_FS_COMMIT_TRANS, &fs_info->flags) &&
		    cur->state < TRANS_STATE_COMMIT_PREP &&
		    delta < fs_info->commit_interval) {
			spin_unlock(&fs_info->trans_lock);
			delay -= msecs_to_jiffies((delta - 1) * 1000);
			delay = min(delay,
				    msecs_to_jiffies(fs_info->commit_interval * 1000));
			goto sleep;
		}
		transid = cur->transid;
		spin_unlock(&fs_info->trans_lock);

		/* If the file system is aborted, this will always fail. */
		trans = btrfs_attach_transaction(root);
		if (IS_ERR(trans)) {
			if (PTR_ERR(trans) != -ENOENT)
				cannot_commit = true;
			goto sleep;
		}
		if (transid == trans->transid) {
			btrfs_commit_transaction(trans);
		} else {
			btrfs_end_transaction(trans);
		}
sleep:
		wake_up_process(fs_info->cleaner_kthread);
		mutex_unlock(&fs_info->transaction_kthread_mutex);

		if (BTRFS_FS_ERROR(fs_info))
			btrfs_cleanup_transaction(fs_info);
		if (!kthread_should_stop() &&
				(!btrfs_transaction_blocked(fs_info) ||
				 cannot_commit))
			schedule_timeout_interruptible(delay);
	} while (!kthread_should_stop());
	return 0;
}

/*
 * This will find the highest generation in the array of root backups.  The
 * index of the highest array is returned, or -EINVAL if we can't find
 * anything.
 *
 * We check to make sure the array is valid by comparing the
 * generation of the latest  root in the array with the generation
 * in the super block.  If they don't match we pitch it.
 */
static int find_newest_super_backup(struct btrfs_fs_info *info)
{
	const u64 newest_gen = btrfs_super_generation(info->super_copy);
	u64 cur;
	struct btrfs_root_backup *root_backup;
	int i;

	for (i = 0; i < BTRFS_NUM_BACKUP_ROOTS; i++) {
		root_backup = info->super_copy->super_roots + i;
		cur = btrfs_backup_tree_root_gen(root_backup);
		if (cur == newest_gen)
			return i;
	}

	return -EINVAL;
}

/*
 * copy all the root pointers into the super backup array.
 * this will bump the backup pointer by one when it is
 * done
 */
static void backup_super_roots(struct btrfs_fs_info *info)
{
	const int next_backup = info->backup_root_index;
	struct btrfs_root_backup *root_backup;

	root_backup = info->super_for_commit->super_roots + next_backup;

	/*
	 * make sure all of our padding and empty slots get zero filled
	 * regardless of which ones we use today
	 */
	memset(root_backup, 0, sizeof(*root_backup));

	info->backup_root_index = (next_backup + 1) % BTRFS_NUM_BACKUP_ROOTS;

	btrfs_set_backup_tree_root(root_backup, info->tree_root->node->start);
	btrfs_set_backup_tree_root_gen(root_backup,
			       btrfs_header_generation(info->tree_root->node));

	btrfs_set_backup_tree_root_level(root_backup,
			       btrfs_header_level(info->tree_root->node));

	btrfs_set_backup_chunk_root(root_backup, info->chunk_root->node->start);
	btrfs_set_backup_chunk_root_gen(root_backup,
			       btrfs_header_generation(info->chunk_root->node));
	btrfs_set_backup_chunk_root_level(root_backup,
			       btrfs_header_level(info->chunk_root->node));

	if (!btrfs_fs_compat_ro(info, BLOCK_GROUP_TREE)) {
		struct btrfs_root *extent_root = btrfs_extent_root(info, 0);
		struct btrfs_root *csum_root = btrfs_csum_root(info, 0);

		btrfs_set_backup_extent_root(root_backup,
					     extent_root->node->start);
		btrfs_set_backup_extent_root_gen(root_backup,
				btrfs_header_generation(extent_root->node));
		btrfs_set_backup_extent_root_level(root_backup,
					btrfs_header_level(extent_root->node));

		btrfs_set_backup_csum_root(root_backup, csum_root->node->start);
		btrfs_set_backup_csum_root_gen(root_backup,
					       btrfs_header_generation(csum_root->node));
		btrfs_set_backup_csum_root_level(root_backup,
						 btrfs_header_level(csum_root->node));
	}

	/*
	 * we might commit during log recovery, which happens before we set
	 * the fs_root.  Make sure it is valid before we fill it in.
	 */
	if (info->fs_root && info->fs_root->node) {
		btrfs_set_backup_fs_root(root_backup,
					 info->fs_root->node->start);
		btrfs_set_backup_fs_root_gen(root_backup,
			       btrfs_header_generation(info->fs_root->node));
		btrfs_set_backup_fs_root_level(root_backup,
			       btrfs_header_level(info->fs_root->node));
	}

	btrfs_set_backup_dev_root(root_backup, info->dev_root->node->start);
	btrfs_set_backup_dev_root_gen(root_backup,
			       btrfs_header_generation(info->dev_root->node));
	btrfs_set_backup_dev_root_level(root_backup,
				       btrfs_header_level(info->dev_root->node));

	btrfs_set_backup_total_bytes(root_backup,
			     btrfs_super_total_bytes(info->super_copy));
	btrfs_set_backup_bytes_used(root_backup,
			     btrfs_super_bytes_used(info->super_copy));
	btrfs_set_backup_num_devices(root_backup,
			     btrfs_super_num_devices(info->super_copy));

	/*
	 * if we don't copy this out to the super_copy, it won't get remembered
	 * for the next commit
	 */
	memcpy(&info->super_copy->super_roots,
	       &info->super_for_commit->super_roots,
	       sizeof(*root_backup) * BTRFS_NUM_BACKUP_ROOTS);
}

/*
 * Reads a backup root based on the passed priority. Prio 0 is the newest, prio
 * 1/2/3 are 2nd newest/3rd newest/4th (oldest) backup roots
 *
 * @fs_info:  filesystem whose backup roots need to be read
 * @priority: priority of backup root required
 *
 * Returns backup root index on success and -EINVAL otherwise.
 */
static int read_backup_root(struct btrfs_fs_info *fs_info, u8 priority)
{
	int backup_index = find_newest_super_backup(fs_info);
	struct btrfs_super_block *super = fs_info->super_copy;
	struct btrfs_root_backup *root_backup;

	if (priority < BTRFS_NUM_BACKUP_ROOTS && backup_index >= 0) {
		if (priority == 0)
			return backup_index;

		backup_index = backup_index + BTRFS_NUM_BACKUP_ROOTS - priority;
		backup_index %= BTRFS_NUM_BACKUP_ROOTS;
	} else {
		return -EINVAL;
	}

	root_backup = super->super_roots + backup_index;

	btrfs_set_super_generation(super,
				   btrfs_backup_tree_root_gen(root_backup));
	btrfs_set_super_root(super, btrfs_backup_tree_root(root_backup));
	btrfs_set_super_root_level(super,
				   btrfs_backup_tree_root_level(root_backup));
	btrfs_set_super_bytes_used(super, btrfs_backup_bytes_used(root_backup));

	/*
	 * Fixme: the total bytes and num_devices need to match or we should
	 * need a fsck
	 */
	btrfs_set_super_total_bytes(super, btrfs_backup_total_bytes(root_backup));
	btrfs_set_super_num_devices(super, btrfs_backup_num_devices(root_backup));

	return backup_index;
}

/* helper to cleanup workers */
static void btrfs_stop_all_workers(struct btrfs_fs_info *fs_info)
{
	btrfs_destroy_workqueue(fs_info->fixup_workers);
	btrfs_destroy_workqueue(fs_info->delalloc_workers);
	btrfs_destroy_workqueue(fs_info->workers);
	if (fs_info->endio_workers)
		destroy_workqueue(fs_info->endio_workers);
	if (fs_info->rmw_workers)
		destroy_workqueue(fs_info->rmw_workers);
	if (fs_info->compressed_write_workers)
		destroy_workqueue(fs_info->compressed_write_workers);
	btrfs_destroy_workqueue(fs_info->endio_write_workers);
	btrfs_destroy_workqueue(fs_info->endio_freespace_worker);
	btrfs_destroy_workqueue(fs_info->delayed_workers);
	btrfs_destroy_workqueue(fs_info->caching_workers);
	btrfs_destroy_workqueue(fs_info->flush_workers);
	btrfs_destroy_workqueue(fs_info->qgroup_rescan_workers);
	if (fs_info->discard_ctl.discard_workers)
		destroy_workqueue(fs_info->discard_ctl.discard_workers);
	/*
	 * Now that all other work queues are destroyed, we can safely destroy
	 * the queues used for metadata I/O, since tasks from those other work
	 * queues can do metadata I/O operations.
	 */
	if (fs_info->endio_meta_workers)
		destroy_workqueue(fs_info->endio_meta_workers);
}

static void free_root_extent_buffers(struct btrfs_root *root)
{
	if (root) {
		free_extent_buffer(root->node);
		free_extent_buffer(root->commit_root);
		root->node = NULL;
		root->commit_root = NULL;
	}
}

static void free_global_root_pointers(struct btrfs_fs_info *fs_info)
{
	struct btrfs_root *root, *tmp;

	rbtree_postorder_for_each_entry_safe(root, tmp,
					     &fs_info->global_root_tree,
					     rb_node)
		free_root_extent_buffers(root);
}

/* helper to cleanup tree roots */
static void free_root_pointers(struct btrfs_fs_info *info, bool free_chunk_root)
{
	free_root_extent_buffers(info->tree_root);

	free_global_root_pointers(info);
	free_root_extent_buffers(info->dev_root);
	free_root_extent_buffers(info->quota_root);
	free_root_extent_buffers(info->uuid_root);
	free_root_extent_buffers(info->fs_root);
	free_root_extent_buffers(info->data_reloc_root);
	free_root_extent_buffers(info->block_group_root);
	free_root_extent_buffers(info->stripe_root);
	if (free_chunk_root)
		free_root_extent_buffers(info->chunk_root);
}

void btrfs_put_root(struct btrfs_root *root)
{
	if (!root)
		return;

	if (refcount_dec_and_test(&root->refs)) {
		WARN_ON(!RB_EMPTY_ROOT(&root->inode_tree));
		WARN_ON(test_bit(BTRFS_ROOT_DEAD_RELOC_TREE, &root->state));
		if (root->anon_dev)
			free_anon_bdev(root->anon_dev);
		free_root_extent_buffers(root);
#ifdef CONFIG_BTRFS_DEBUG
		spin_lock(&root->fs_info->fs_roots_radix_lock);
		list_del_init(&root->leak_list);
		spin_unlock(&root->fs_info->fs_roots_radix_lock);
#endif
		kfree(root);
	}
}

void btrfs_free_fs_roots(struct btrfs_fs_info *fs_info)
{
	int ret;
	struct btrfs_root *gang[8];
	int i;

	while (!list_empty(&fs_info->dead_roots)) {
		gang[0] = list_entry(fs_info->dead_roots.next,
				     struct btrfs_root, root_list);
		list_del(&gang[0]->root_list);

		if (test_bit(BTRFS_ROOT_IN_RADIX, &gang[0]->state))
			btrfs_drop_and_free_fs_root(fs_info, gang[0]);
		btrfs_put_root(gang[0]);
	}

	while (1) {
		ret = radix_tree_gang_lookup(&fs_info->fs_roots_radix,
					     (void **)gang, 0,
					     ARRAY_SIZE(gang));
		if (!ret)
			break;
		for (i = 0; i < ret; i++)
			btrfs_drop_and_free_fs_root(fs_info, gang[i]);
	}
}

static void btrfs_init_scrub(struct btrfs_fs_info *fs_info)
{
	mutex_init(&fs_info->scrub_lock);
	atomic_set(&fs_info->scrubs_running, 0);
	atomic_set(&fs_info->scrub_pause_req, 0);
	atomic_set(&fs_info->scrubs_paused, 0);
	atomic_set(&fs_info->scrub_cancel_req, 0);
	init_waitqueue_head(&fs_info->scrub_pause_wait);
	refcount_set(&fs_info->scrub_workers_refcnt, 0);
}

static void btrfs_init_balance(struct btrfs_fs_info *fs_info)
{
	spin_lock_init(&fs_info->balance_lock);
	mutex_init(&fs_info->balance_mutex);
	atomic_set(&fs_info->balance_pause_req, 0);
	atomic_set(&fs_info->balance_cancel_req, 0);
	fs_info->balance_ctl = NULL;
	init_waitqueue_head(&fs_info->balance_wait_q);
	atomic_set(&fs_info->reloc_cancel_req, 0);
}

static int btrfs_init_btree_inode(struct super_block *sb)
{
	struct btrfs_fs_info *fs_info = btrfs_sb(sb);
	unsigned long hash = btrfs_inode_hash(BTRFS_BTREE_INODE_OBJECTID,
					      fs_info->tree_root);
	struct inode *inode;

	inode = new_inode(sb);
	if (!inode)
		return -ENOMEM;

	inode->i_ino = BTRFS_BTREE_INODE_OBJECTID;
	set_nlink(inode, 1);
	/*
	 * we set the i_size on the btree inode to the max possible int.
	 * the real end of the address space is determined by all of
	 * the devices in the system
	 */
	inode->i_size = OFFSET_MAX;
	inode->i_mapping->a_ops = &btree_aops;
	mapping_set_gfp_mask(inode->i_mapping, GFP_NOFS);

	RB_CLEAR_NODE(&BTRFS_I(inode)->rb_node);
	extent_io_tree_init(fs_info, &BTRFS_I(inode)->io_tree,
			    IO_TREE_BTREE_INODE_IO);
	extent_map_tree_init(&BTRFS_I(inode)->extent_tree);

	BTRFS_I(inode)->root = btrfs_grab_root(fs_info->tree_root);
	BTRFS_I(inode)->location.objectid = BTRFS_BTREE_INODE_OBJECTID;
	BTRFS_I(inode)->location.type = 0;
	BTRFS_I(inode)->location.offset = 0;
	set_bit(BTRFS_INODE_DUMMY, &BTRFS_I(inode)->runtime_flags);
	__insert_inode_hash(inode, hash);
	fs_info->btree_inode = inode;

	return 0;
}

static void btrfs_init_dev_replace_locks(struct btrfs_fs_info *fs_info)
{
	mutex_init(&fs_info->dev_replace.lock_finishing_cancel_unmount);
	init_rwsem(&fs_info->dev_replace.rwsem);
	init_waitqueue_head(&fs_info->dev_replace.replace_wait);
}

static void btrfs_init_qgroup(struct btrfs_fs_info *fs_info)
{
	spin_lock_init(&fs_info->qgroup_lock);
	mutex_init(&fs_info->qgroup_ioctl_lock);
	fs_info->qgroup_tree = RB_ROOT;
	INIT_LIST_HEAD(&fs_info->dirty_qgroups);
	fs_info->qgroup_seq = 1;
	fs_info->qgroup_ulist = NULL;
	fs_info->qgroup_rescan_running = false;
	fs_info->qgroup_drop_subtree_thres = BTRFS_MAX_LEVEL;
	mutex_init(&fs_info->qgroup_rescan_lock);
}

static int btrfs_init_workqueues(struct btrfs_fs_info *fs_info)
{
	u32 max_active = fs_info->thread_pool_size;
	unsigned int flags = WQ_MEM_RECLAIM | WQ_FREEZABLE | WQ_UNBOUND;
	unsigned int ordered_flags = WQ_MEM_RECLAIM | WQ_FREEZABLE;

	fs_info->workers =
		btrfs_alloc_workqueue(fs_info, "worker", flags, max_active, 16);

	fs_info->delalloc_workers =
		btrfs_alloc_workqueue(fs_info, "delalloc",
				      flags, max_active, 2);

	fs_info->flush_workers =
		btrfs_alloc_workqueue(fs_info, "flush_delalloc",
				      flags, max_active, 0);

	fs_info->caching_workers =
		btrfs_alloc_workqueue(fs_info, "cache", flags, max_active, 0);

	fs_info->fixup_workers =
		btrfs_alloc_ordered_workqueue(fs_info, "fixup", ordered_flags);

	fs_info->endio_workers =
		alloc_workqueue("btrfs-endio", flags, max_active);
	fs_info->endio_meta_workers =
		alloc_workqueue("btrfs-endio-meta", flags, max_active);
	fs_info->rmw_workers = alloc_workqueue("btrfs-rmw", flags, max_active);
	fs_info->endio_write_workers =
		btrfs_alloc_workqueue(fs_info, "endio-write", flags,
				      max_active, 2);
	fs_info->compressed_write_workers =
		alloc_workqueue("btrfs-compressed-write", flags, max_active);
	fs_info->endio_freespace_worker =
		btrfs_alloc_workqueue(fs_info, "freespace-write", flags,
				      max_active, 0);
	fs_info->delayed_workers =
		btrfs_alloc_workqueue(fs_info, "delayed-meta", flags,
				      max_active, 0);
	fs_info->qgroup_rescan_workers =
		btrfs_alloc_ordered_workqueue(fs_info, "qgroup-rescan",
					      ordered_flags);
	fs_info->discard_ctl.discard_workers =
		alloc_ordered_workqueue("btrfs_discard", WQ_FREEZABLE);

	if (!(fs_info->workers &&
	      fs_info->delalloc_workers && fs_info->flush_workers &&
	      fs_info->endio_workers && fs_info->endio_meta_workers &&
	      fs_info->compressed_write_workers &&
	      fs_info->endio_write_workers &&
	      fs_info->endio_freespace_worker && fs_info->rmw_workers &&
	      fs_info->caching_workers && fs_info->fixup_workers &&
	      fs_info->delayed_workers && fs_info->qgroup_rescan_workers &&
	      fs_info->discard_ctl.discard_workers)) {
		return -ENOMEM;
	}

	return 0;
}

static int btrfs_init_csum_hash(struct btrfs_fs_info *fs_info, u16 csum_type)
{
	struct crypto_shash *csum_shash;
	const char *csum_driver = btrfs_super_csum_driver(csum_type);

	csum_shash = crypto_alloc_shash(csum_driver, 0, 0);

	if (IS_ERR(csum_shash)) {
		btrfs_err(fs_info, "error allocating %s hash for checksum",
			  csum_driver);
		return PTR_ERR(csum_shash);
	}

	fs_info->csum_shash = csum_shash;

	/*
	 * Check if the checksum implementation is a fast accelerated one.
	 * As-is this is a bit of a hack and should be replaced once the csum
	 * implementations provide that information themselves.
	 */
	switch (csum_type) {
	case BTRFS_CSUM_TYPE_CRC32:
		if (!strstr(crypto_shash_driver_name(csum_shash), "generic"))
			set_bit(BTRFS_FS_CSUM_IMPL_FAST, &fs_info->flags);
		break;
	case BTRFS_CSUM_TYPE_XXHASH:
		set_bit(BTRFS_FS_CSUM_IMPL_FAST, &fs_info->flags);
		break;
	default:
		break;
	}

	btrfs_info(fs_info, "using %s (%s) checksum algorithm",
			btrfs_super_csum_name(csum_type),
			crypto_shash_driver_name(csum_shash));
	return 0;
}

static int btrfs_replay_log(struct btrfs_fs_info *fs_info,
			    struct btrfs_fs_devices *fs_devices)
{
	int ret;
	struct btrfs_tree_parent_check check = { 0 };
	struct btrfs_root *log_tree_root;
	struct btrfs_super_block *disk_super = fs_info->super_copy;
	u64 bytenr = btrfs_super_log_root(disk_super);
	int level = btrfs_super_log_root_level(disk_super);

	if (fs_devices->rw_devices == 0) {
		btrfs_warn(fs_info, "log replay required on RO media");
		return -EIO;
	}

	log_tree_root = btrfs_alloc_root(fs_info, BTRFS_TREE_LOG_OBJECTID,
					 GFP_KERNEL);
	if (!log_tree_root)
		return -ENOMEM;

	check.level = level;
	check.transid = fs_info->generation + 1;
	check.owner_root = BTRFS_TREE_LOG_OBJECTID;
	log_tree_root->node = read_tree_block(fs_info, bytenr, &check);
	if (IS_ERR(log_tree_root->node)) {
		btrfs_warn(fs_info, "failed to read log tree");
		ret = PTR_ERR(log_tree_root->node);
		log_tree_root->node = NULL;
		btrfs_put_root(log_tree_root);
		return ret;
	}
	if (!extent_buffer_uptodate(log_tree_root->node)) {
		btrfs_err(fs_info, "failed to read log tree");
		btrfs_put_root(log_tree_root);
		return -EIO;
	}

	/* returns with log_tree_root freed on success */
	ret = btrfs_recover_log_trees(log_tree_root);
	if (ret) {
		btrfs_handle_fs_error(fs_info, ret,
				      "Failed to recover log tree");
		btrfs_put_root(log_tree_root);
		return ret;
	}

	if (sb_rdonly(fs_info->sb)) {
		ret = btrfs_commit_super(fs_info);
		if (ret)
			return ret;
	}

	return 0;
}

static int load_global_roots_objectid(struct btrfs_root *tree_root,
				      struct btrfs_path *path, u64 objectid,
				      const char *name)
{
	struct btrfs_fs_info *fs_info = tree_root->fs_info;
	struct btrfs_root *root;
	u64 max_global_id = 0;
	int ret;
	struct btrfs_key key = {
		.objectid = objectid,
		.type = BTRFS_ROOT_ITEM_KEY,
		.offset = 0,
	};
	bool found = false;

	/* If we have IGNOREDATACSUMS skip loading these roots. */
	if (objectid == BTRFS_CSUM_TREE_OBJECTID &&
	    btrfs_test_opt(fs_info, IGNOREDATACSUMS)) {
		set_bit(BTRFS_FS_STATE_NO_CSUMS, &fs_info->fs_state);
		return 0;
	}

	while (1) {
		ret = btrfs_search_slot(NULL, tree_root, &key, path, 0, 0);
		if (ret < 0)
			break;

		if (path->slots[0] >= btrfs_header_nritems(path->nodes[0])) {
			ret = btrfs_next_leaf(tree_root, path);
			if (ret) {
				if (ret > 0)
					ret = 0;
				break;
			}
		}
		ret = 0;

		btrfs_item_key_to_cpu(path->nodes[0], &key, path->slots[0]);
		if (key.objectid != objectid)
			break;
		btrfs_release_path(path);

		/*
		 * Just worry about this for extent tree, it'll be the same for
		 * everybody.
		 */
		if (objectid == BTRFS_EXTENT_TREE_OBJECTID)
			max_global_id = max(max_global_id, key.offset);

		found = true;
		root = read_tree_root_path(tree_root, path, &key);
		if (IS_ERR(root)) {
			if (!btrfs_test_opt(fs_info, IGNOREBADROOTS))
				ret = PTR_ERR(root);
			break;
		}
		set_bit(BTRFS_ROOT_TRACK_DIRTY, &root->state);
		ret = btrfs_global_root_insert(root);
		if (ret) {
			btrfs_put_root(root);
			break;
		}
		key.offset++;
	}
	btrfs_release_path(path);

	if (objectid == BTRFS_EXTENT_TREE_OBJECTID)
		fs_info->nr_global_roots = max_global_id + 1;

	if (!found || ret) {
		if (objectid == BTRFS_CSUM_TREE_OBJECTID)
			set_bit(BTRFS_FS_STATE_NO_CSUMS, &fs_info->fs_state);

		if (!btrfs_test_opt(fs_info, IGNOREBADROOTS))
			ret = ret ? ret : -ENOENT;
		else
			ret = 0;
		btrfs_err(fs_info, "failed to load root %s", name);
	}
	return ret;
}

static int load_global_roots(struct btrfs_root *tree_root)
{
	struct btrfs_path *path;
	int ret = 0;

	path = btrfs_alloc_path();
	if (!path)
		return -ENOMEM;

	ret = load_global_roots_objectid(tree_root, path,
					 BTRFS_EXTENT_TREE_OBJECTID, "extent");
	if (ret)
		goto out;
	ret = load_global_roots_objectid(tree_root, path,
					 BTRFS_CSUM_TREE_OBJECTID, "csum");
	if (ret)
		goto out;
	if (!btrfs_fs_compat_ro(tree_root->fs_info, FREE_SPACE_TREE))
		goto out;
	ret = load_global_roots_objectid(tree_root, path,
					 BTRFS_FREE_SPACE_TREE_OBJECTID,
					 "free space");
out:
	btrfs_free_path(path);
	return ret;
}

static int btrfs_read_roots(struct btrfs_fs_info *fs_info)
{
	struct btrfs_root *tree_root = fs_info->tree_root;
	struct btrfs_root *root;
	struct btrfs_key location;
	int ret;

	BUG_ON(!fs_info->tree_root);

	ret = load_global_roots(tree_root);
	if (ret)
		return ret;

	location.type = BTRFS_ROOT_ITEM_KEY;
	location.offset = 0;

	if (btrfs_fs_compat_ro(fs_info, BLOCK_GROUP_TREE)) {
		location.objectid = BTRFS_BLOCK_GROUP_TREE_OBJECTID;
		root = btrfs_read_tree_root(tree_root, &location);
		if (IS_ERR(root)) {
			if (!btrfs_test_opt(fs_info, IGNOREBADROOTS)) {
				ret = PTR_ERR(root);
				goto out;
			}
		} else {
			set_bit(BTRFS_ROOT_TRACK_DIRTY, &root->state);
			fs_info->block_group_root = root;
		}
	}

	location.objectid = BTRFS_DEV_TREE_OBJECTID;
	root = btrfs_read_tree_root(tree_root, &location);
	if (IS_ERR(root)) {
		if (!btrfs_test_opt(fs_info, IGNOREBADROOTS)) {
			ret = PTR_ERR(root);
			goto out;
		}
	} else {
		set_bit(BTRFS_ROOT_TRACK_DIRTY, &root->state);
		fs_info->dev_root = root;
	}
	/* Initialize fs_info for all devices in any case */
	ret = btrfs_init_devices_late(fs_info);
	if (ret)
		goto out;

	/*
	 * This tree can share blocks with some other fs tree during relocation
	 * and we need a proper setup by btrfs_get_fs_root
	 */
	root = btrfs_get_fs_root(tree_root->fs_info,
				 BTRFS_DATA_RELOC_TREE_OBJECTID, true);
	if (IS_ERR(root)) {
		if (!btrfs_test_opt(fs_info, IGNOREBADROOTS)) {
			ret = PTR_ERR(root);
			goto out;
		}
	} else {
		set_bit(BTRFS_ROOT_TRACK_DIRTY, &root->state);
		fs_info->data_reloc_root = root;
	}

	location.objectid = BTRFS_QUOTA_TREE_OBJECTID;
	root = btrfs_read_tree_root(tree_root, &location);
	if (!IS_ERR(root)) {
		set_bit(BTRFS_ROOT_TRACK_DIRTY, &root->state);
		fs_info->quota_root = root;
	}

	location.objectid = BTRFS_UUID_TREE_OBJECTID;
	root = btrfs_read_tree_root(tree_root, &location);
	if (IS_ERR(root)) {
		if (!btrfs_test_opt(fs_info, IGNOREBADROOTS)) {
			ret = PTR_ERR(root);
			if (ret != -ENOENT)
				goto out;
		}
	} else {
		set_bit(BTRFS_ROOT_TRACK_DIRTY, &root->state);
		fs_info->uuid_root = root;
	}

	if (btrfs_fs_incompat(fs_info, RAID_STRIPE_TREE)) {
		location.objectid = BTRFS_RAID_STRIPE_TREE_OBJECTID;
		root = btrfs_read_tree_root(tree_root, &location);
		if (IS_ERR(root)) {
			if (!btrfs_test_opt(fs_info, IGNOREBADROOTS)) {
				ret = PTR_ERR(root);
				goto out;
			}
		} else {
			set_bit(BTRFS_ROOT_TRACK_DIRTY, &root->state);
			fs_info->stripe_root = root;
		}
	}

	return 0;
out:
	btrfs_warn(fs_info, "failed to read root (objectid=%llu): %d",
		   location.objectid, ret);
	return ret;
}

/*
 * Real super block validation
 * NOTE: super csum type and incompat features will not be checked here.
 *
 * @sb:		super block to check
 * @mirror_num:	the super block number to check its bytenr:
 * 		0	the primary (1st) sb
 * 		1, 2	2nd and 3rd backup copy
 * 	       -1	skip bytenr check
 */
int btrfs_validate_super(struct btrfs_fs_info *fs_info,
			 struct btrfs_super_block *sb, int mirror_num)
{
	u64 nodesize = btrfs_super_nodesize(sb);
	u64 sectorsize = btrfs_super_sectorsize(sb);
	int ret = 0;

	if (btrfs_super_magic(sb) != BTRFS_MAGIC) {
		btrfs_err(fs_info, "no valid FS found");
		ret = -EINVAL;
	}
	if (btrfs_super_flags(sb) & ~BTRFS_SUPER_FLAG_SUPP) {
		btrfs_err(fs_info, "unrecognized or unsupported super flag: %llu",
				btrfs_super_flags(sb) & ~BTRFS_SUPER_FLAG_SUPP);
		ret = -EINVAL;
	}
	if (btrfs_super_root_level(sb) >= BTRFS_MAX_LEVEL) {
		btrfs_err(fs_info, "tree_root level too big: %d >= %d",
				btrfs_super_root_level(sb), BTRFS_MAX_LEVEL);
		ret = -EINVAL;
	}
	if (btrfs_super_chunk_root_level(sb) >= BTRFS_MAX_LEVEL) {
		btrfs_err(fs_info, "chunk_root level too big: %d >= %d",
				btrfs_super_chunk_root_level(sb), BTRFS_MAX_LEVEL);
		ret = -EINVAL;
	}
	if (btrfs_super_log_root_level(sb) >= BTRFS_MAX_LEVEL) {
		btrfs_err(fs_info, "log_root level too big: %d >= %d",
				btrfs_super_log_root_level(sb), BTRFS_MAX_LEVEL);
		ret = -EINVAL;
	}

	/*
	 * Check sectorsize and nodesize first, other check will need it.
	 * Check all possible sectorsize(4K, 8K, 16K, 32K, 64K) here.
	 */
	if (!is_power_of_2(sectorsize) || sectorsize < 4096 ||
	    sectorsize > BTRFS_MAX_METADATA_BLOCKSIZE) {
		btrfs_err(fs_info, "invalid sectorsize %llu", sectorsize);
		ret = -EINVAL;
	}

	/*
	 * We only support at most two sectorsizes: 4K and PAGE_SIZE.
	 *
	 * We can support 16K sectorsize with 64K page size without problem,
	 * but such sectorsize/pagesize combination doesn't make much sense.
	 * 4K will be our future standard, PAGE_SIZE is supported from the very
	 * beginning.
	 */
	if (sectorsize > PAGE_SIZE || (sectorsize != SZ_4K && sectorsize != PAGE_SIZE)) {
		btrfs_err(fs_info,
			"sectorsize %llu not yet supported for page size %lu",
			sectorsize, PAGE_SIZE);
		ret = -EINVAL;
	}

	if (!is_power_of_2(nodesize) || nodesize < sectorsize ||
	    nodesize > BTRFS_MAX_METADATA_BLOCKSIZE) {
		btrfs_err(fs_info, "invalid nodesize %llu", nodesize);
		ret = -EINVAL;
	}
	if (nodesize != le32_to_cpu(sb->__unused_leafsize)) {
		btrfs_err(fs_info, "invalid leafsize %u, should be %llu",
			  le32_to_cpu(sb->__unused_leafsize), nodesize);
		ret = -EINVAL;
	}

	/* Root alignment check */
	if (!IS_ALIGNED(btrfs_super_root(sb), sectorsize)) {
		btrfs_warn(fs_info, "tree_root block unaligned: %llu",
			   btrfs_super_root(sb));
		ret = -EINVAL;
	}
	if (!IS_ALIGNED(btrfs_super_chunk_root(sb), sectorsize)) {
		btrfs_warn(fs_info, "chunk_root block unaligned: %llu",
			   btrfs_super_chunk_root(sb));
		ret = -EINVAL;
	}
	if (!IS_ALIGNED(btrfs_super_log_root(sb), sectorsize)) {
		btrfs_warn(fs_info, "log_root block unaligned: %llu",
			   btrfs_super_log_root(sb));
		ret = -EINVAL;
	}

	if (!fs_info->fs_devices->temp_fsid &&
	    memcmp(fs_info->fs_devices->fsid, sb->fsid, BTRFS_FSID_SIZE) != 0) {
		btrfs_err(fs_info,
		"superblock fsid doesn't match fsid of fs_devices: %pU != %pU",
			  sb->fsid, fs_info->fs_devices->fsid);
		ret = -EINVAL;
	}

	if (memcmp(fs_info->fs_devices->metadata_uuid, btrfs_sb_fsid_ptr(sb),
		   BTRFS_FSID_SIZE) != 0) {
		btrfs_err(fs_info,
"superblock metadata_uuid doesn't match metadata uuid of fs_devices: %pU != %pU",
			  btrfs_sb_fsid_ptr(sb), fs_info->fs_devices->metadata_uuid);
		ret = -EINVAL;
	}

	if (memcmp(fs_info->fs_devices->metadata_uuid, sb->dev_item.fsid,
		   BTRFS_FSID_SIZE) != 0) {
		btrfs_err(fs_info,
			"dev_item UUID does not match metadata fsid: %pU != %pU",
			fs_info->fs_devices->metadata_uuid, sb->dev_item.fsid);
		ret = -EINVAL;
	}

	/*
	 * Artificial requirement for block-group-tree to force newer features
	 * (free-space-tree, no-holes) so the test matrix is smaller.
	 */
	if (btrfs_fs_compat_ro(fs_info, BLOCK_GROUP_TREE) &&
	    (!btrfs_fs_compat_ro(fs_info, FREE_SPACE_TREE_VALID) ||
	     !btrfs_fs_incompat(fs_info, NO_HOLES))) {
		btrfs_err(fs_info,
		"block-group-tree feature requires fres-space-tree and no-holes");
		ret = -EINVAL;
	}

	/*
	 * Hint to catch really bogus numbers, bitflips or so, more exact checks are
	 * done later
	 */
	if (btrfs_super_bytes_used(sb) < 6 * btrfs_super_nodesize(sb)) {
		btrfs_err(fs_info, "bytes_used is too small %llu",
			  btrfs_super_bytes_used(sb));
		ret = -EINVAL;
	}
	if (!is_power_of_2(btrfs_super_stripesize(sb))) {
		btrfs_err(fs_info, "invalid stripesize %u",
			  btrfs_super_stripesize(sb));
		ret = -EINVAL;
	}
	if (btrfs_super_num_devices(sb) > (1UL << 31))
		btrfs_warn(fs_info, "suspicious number of devices: %llu",
			   btrfs_super_num_devices(sb));
	if (btrfs_super_num_devices(sb) == 0) {
		btrfs_err(fs_info, "number of devices is 0");
		ret = -EINVAL;
	}

	if (mirror_num >= 0 &&
	    btrfs_super_bytenr(sb) != btrfs_sb_offset(mirror_num)) {
		btrfs_err(fs_info, "super offset mismatch %llu != %u",
			  btrfs_super_bytenr(sb), BTRFS_SUPER_INFO_OFFSET);
		ret = -EINVAL;
	}

	/*
	 * Obvious sys_chunk_array corruptions, it must hold at least one key
	 * and one chunk
	 */
	if (btrfs_super_sys_array_size(sb) > BTRFS_SYSTEM_CHUNK_ARRAY_SIZE) {
		btrfs_err(fs_info, "system chunk array too big %u > %u",
			  btrfs_super_sys_array_size(sb),
			  BTRFS_SYSTEM_CHUNK_ARRAY_SIZE);
		ret = -EINVAL;
	}
	if (btrfs_super_sys_array_size(sb) < sizeof(struct btrfs_disk_key)
			+ sizeof(struct btrfs_chunk)) {
		btrfs_err(fs_info, "system chunk array too small %u < %zu",
			  btrfs_super_sys_array_size(sb),
			  sizeof(struct btrfs_disk_key)
			  + sizeof(struct btrfs_chunk));
		ret = -EINVAL;
	}

	/*
	 * The generation is a global counter, we'll trust it more than the others
	 * but it's still possible that it's the one that's wrong.
	 */
	if (btrfs_super_generation(sb) < btrfs_super_chunk_root_generation(sb))
		btrfs_warn(fs_info,
			"suspicious: generation < chunk_root_generation: %llu < %llu",
			btrfs_super_generation(sb),
			btrfs_super_chunk_root_generation(sb));
	if (btrfs_super_generation(sb) < btrfs_super_cache_generation(sb)
	    && btrfs_super_cache_generation(sb) != (u64)-1)
		btrfs_warn(fs_info,
			"suspicious: generation < cache_generation: %llu < %llu",
			btrfs_super_generation(sb),
			btrfs_super_cache_generation(sb));

	return ret;
}

/*
 * Validation of super block at mount time.
 * Some checks already done early at mount time, like csum type and incompat
 * flags will be skipped.
 */
static int btrfs_validate_mount_super(struct btrfs_fs_info *fs_info)
{
	return btrfs_validate_super(fs_info, fs_info->super_copy, 0);
}

/*
 * Validation of super block at write time.
 * Some checks like bytenr check will be skipped as their values will be
 * overwritten soon.
 * Extra checks like csum type and incompat flags will be done here.
 */
static int btrfs_validate_write_super(struct btrfs_fs_info *fs_info,
				      struct btrfs_super_block *sb)
{
	int ret;

	ret = btrfs_validate_super(fs_info, sb, -1);
	if (ret < 0)
		goto out;
	if (!btrfs_supported_super_csum(btrfs_super_csum_type(sb))) {
		ret = -EUCLEAN;
		btrfs_err(fs_info, "invalid csum type, has %u want %u",
			  btrfs_super_csum_type(sb), BTRFS_CSUM_TYPE_CRC32);
		goto out;
	}
	if (btrfs_super_incompat_flags(sb) & ~BTRFS_FEATURE_INCOMPAT_SUPP) {
		ret = -EUCLEAN;
		btrfs_err(fs_info,
		"invalid incompat flags, has 0x%llx valid mask 0x%llx",
			  btrfs_super_incompat_flags(sb),
			  (unsigned long long)BTRFS_FEATURE_INCOMPAT_SUPP);
		goto out;
	}
out:
	if (ret < 0)
		btrfs_err(fs_info,
		"super block corruption detected before writing it to disk");
	return ret;
}

static int load_super_root(struct btrfs_root *root, u64 bytenr, u64 gen, int level)
{
	struct btrfs_tree_parent_check check = {
		.level = level,
		.transid = gen,
		.owner_root = root->root_key.objectid
	};
	int ret = 0;

	root->node = read_tree_block(root->fs_info, bytenr, &check);
	if (IS_ERR(root->node)) {
		ret = PTR_ERR(root->node);
		root->node = NULL;
		return ret;
	}
	if (!extent_buffer_uptodate(root->node)) {
		free_extent_buffer(root->node);
		root->node = NULL;
		return -EIO;
	}

	btrfs_set_root_node(&root->root_item, root->node);
	root->commit_root = btrfs_root_node(root);
	btrfs_set_root_refs(&root->root_item, 1);
	return ret;
}

static int load_important_roots(struct btrfs_fs_info *fs_info)
{
	struct btrfs_super_block *sb = fs_info->super_copy;
	u64 gen, bytenr;
	int level, ret;

	bytenr = btrfs_super_root(sb);
	gen = btrfs_super_generation(sb);
	level = btrfs_super_root_level(sb);
	ret = load_super_root(fs_info->tree_root, bytenr, gen, level);
	if (ret) {
		btrfs_warn(fs_info, "couldn't read tree root");
		return ret;
	}
	return 0;
}

static int __cold init_tree_roots(struct btrfs_fs_info *fs_info)
{
	int backup_index = find_newest_super_backup(fs_info);
	struct btrfs_super_block *sb = fs_info->super_copy;
	struct btrfs_root *tree_root = fs_info->tree_root;
	bool handle_error = false;
	int ret = 0;
	int i;

	for (i = 0; i < BTRFS_NUM_BACKUP_ROOTS; i++) {
		if (handle_error) {
			if (!IS_ERR(tree_root->node))
				free_extent_buffer(tree_root->node);
			tree_root->node = NULL;

			if (!btrfs_test_opt(fs_info, USEBACKUPROOT))
				break;

			free_root_pointers(fs_info, 0);

			/*
			 * Don't use the log in recovery mode, it won't be
			 * valid
			 */
			btrfs_set_super_log_root(sb, 0);

			btrfs_warn(fs_info, "try to load backup roots slot %d", i);
			ret = read_backup_root(fs_info, i);
			backup_index = ret;
			if (ret < 0)
				return ret;
		}

		ret = load_important_roots(fs_info);
		if (ret) {
			handle_error = true;
			continue;
		}

		/*
		 * No need to hold btrfs_root::objectid_mutex since the fs
		 * hasn't been fully initialised and we are the only user
		 */
		ret = btrfs_init_root_free_objectid(tree_root);
		if (ret < 0) {
			handle_error = true;
			continue;
		}

		ASSERT(tree_root->free_objectid <= BTRFS_LAST_FREE_OBJECTID);

		ret = btrfs_read_roots(fs_info);
		if (ret < 0) {
			handle_error = true;
			continue;
		}

		/* All successful */
		fs_info->generation = btrfs_header_generation(tree_root->node);
		btrfs_set_last_trans_committed(fs_info, fs_info->generation);
		fs_info->last_reloc_trans = 0;

		/* Always begin writing backup roots after the one being used */
		if (backup_index < 0) {
			fs_info->backup_root_index = 0;
		} else {
			fs_info->backup_root_index = backup_index + 1;
			fs_info->backup_root_index %= BTRFS_NUM_BACKUP_ROOTS;
		}
		break;
	}

	return ret;
}

void btrfs_init_fs_info(struct btrfs_fs_info *fs_info)
{
	INIT_RADIX_TREE(&fs_info->fs_roots_radix, GFP_ATOMIC);
	INIT_RADIX_TREE(&fs_info->buffer_radix, GFP_ATOMIC);
	INIT_LIST_HEAD(&fs_info->trans_list);
	INIT_LIST_HEAD(&fs_info->dead_roots);
	INIT_LIST_HEAD(&fs_info->delayed_iputs);
	INIT_LIST_HEAD(&fs_info->delalloc_roots);
	INIT_LIST_HEAD(&fs_info->caching_block_groups);
	spin_lock_init(&fs_info->delalloc_root_lock);
	spin_lock_init(&fs_info->trans_lock);
	spin_lock_init(&fs_info->fs_roots_radix_lock);
	spin_lock_init(&fs_info->delayed_iput_lock);
	spin_lock_init(&fs_info->defrag_inodes_lock);
	spin_lock_init(&fs_info->super_lock);
	spin_lock_init(&fs_info->buffer_lock);
	spin_lock_init(&fs_info->unused_bgs_lock);
	spin_lock_init(&fs_info->treelog_bg_lock);
	spin_lock_init(&fs_info->zone_active_bgs_lock);
	spin_lock_init(&fs_info->relocation_bg_lock);
	rwlock_init(&fs_info->tree_mod_log_lock);
	rwlock_init(&fs_info->global_root_lock);
	mutex_init(&fs_info->unused_bg_unpin_mutex);
	mutex_init(&fs_info->reclaim_bgs_lock);
	mutex_init(&fs_info->reloc_mutex);
	mutex_init(&fs_info->delalloc_root_mutex);
	mutex_init(&fs_info->zoned_meta_io_lock);
	mutex_init(&fs_info->zoned_data_reloc_io_lock);
	seqlock_init(&fs_info->profiles_lock);

	btrfs_lockdep_init_map(fs_info, btrfs_trans_num_writers);
	btrfs_lockdep_init_map(fs_info, btrfs_trans_num_extwriters);
	btrfs_lockdep_init_map(fs_info, btrfs_trans_pending_ordered);
	btrfs_lockdep_init_map(fs_info, btrfs_ordered_extent);
	btrfs_state_lockdep_init_map(fs_info, btrfs_trans_commit_prep,
				     BTRFS_LOCKDEP_TRANS_COMMIT_PREP);
	btrfs_state_lockdep_init_map(fs_info, btrfs_trans_unblocked,
				     BTRFS_LOCKDEP_TRANS_UNBLOCKED);
	btrfs_state_lockdep_init_map(fs_info, btrfs_trans_super_committed,
				     BTRFS_LOCKDEP_TRANS_SUPER_COMMITTED);
	btrfs_state_lockdep_init_map(fs_info, btrfs_trans_completed,
				     BTRFS_LOCKDEP_TRANS_COMPLETED);

	INIT_LIST_HEAD(&fs_info->dirty_cowonly_roots);
	INIT_LIST_HEAD(&fs_info->space_info);
	INIT_LIST_HEAD(&fs_info->tree_mod_seq_list);
	INIT_LIST_HEAD(&fs_info->unused_bgs);
	INIT_LIST_HEAD(&fs_info->reclaim_bgs);
	INIT_LIST_HEAD(&fs_info->zone_active_bgs);
#ifdef CONFIG_BTRFS_DEBUG
	INIT_LIST_HEAD(&fs_info->allocated_roots);
	INIT_LIST_HEAD(&fs_info->allocated_ebs);
	spin_lock_init(&fs_info->eb_leak_lock);
#endif
	fs_info->mapping_tree = RB_ROOT_CACHED;
	rwlock_init(&fs_info->mapping_tree_lock);
	btrfs_init_block_rsv(&fs_info->global_block_rsv,
			     BTRFS_BLOCK_RSV_GLOBAL);
	btrfs_init_block_rsv(&fs_info->trans_block_rsv, BTRFS_BLOCK_RSV_TRANS);
	btrfs_init_block_rsv(&fs_info->chunk_block_rsv, BTRFS_BLOCK_RSV_CHUNK);
	btrfs_init_block_rsv(&fs_info->empty_block_rsv, BTRFS_BLOCK_RSV_EMPTY);
	btrfs_init_block_rsv(&fs_info->delayed_block_rsv,
			     BTRFS_BLOCK_RSV_DELOPS);
	btrfs_init_block_rsv(&fs_info->delayed_refs_rsv,
			     BTRFS_BLOCK_RSV_DELREFS);

	atomic_set(&fs_info->async_delalloc_pages, 0);
	atomic_set(&fs_info->defrag_running, 0);
	atomic_set(&fs_info->nr_delayed_iputs, 0);
	atomic64_set(&fs_info->tree_mod_seq, 0);
	fs_info->global_root_tree = RB_ROOT;
	fs_info->max_inline = BTRFS_DEFAULT_MAX_INLINE;
	fs_info->metadata_ratio = 0;
	fs_info->defrag_inodes = RB_ROOT;
	atomic64_set(&fs_info->free_chunk_space, 0);
	fs_info->tree_mod_log = RB_ROOT;
	fs_info->commit_interval = BTRFS_DEFAULT_COMMIT_INTERVAL;
	btrfs_init_ref_verify(fs_info);

	fs_info->thread_pool_size = min_t(unsigned long,
					  num_online_cpus() + 2, 8);

	INIT_LIST_HEAD(&fs_info->ordered_roots);
	spin_lock_init(&fs_info->ordered_root_lock);

	btrfs_init_scrub(fs_info);
	btrfs_init_balance(fs_info);
	btrfs_init_async_reclaim_work(fs_info);

	rwlock_init(&fs_info->block_group_cache_lock);
	fs_info->block_group_cache_tree = RB_ROOT_CACHED;

	extent_io_tree_init(fs_info, &fs_info->excluded_extents,
			    IO_TREE_FS_EXCLUDED_EXTENTS);

	mutex_init(&fs_info->ordered_operations_mutex);
	mutex_init(&fs_info->tree_log_mutex);
	mutex_init(&fs_info->chunk_mutex);
	mutex_init(&fs_info->transaction_kthread_mutex);
	mutex_init(&fs_info->cleaner_mutex);
	mutex_init(&fs_info->ro_block_group_mutex);
	init_rwsem(&fs_info->commit_root_sem);
	init_rwsem(&fs_info->cleanup_work_sem);
	init_rwsem(&fs_info->subvol_sem);
	sema_init(&fs_info->uuid_tree_rescan_sem, 1);

	btrfs_init_dev_replace_locks(fs_info);
	btrfs_init_qgroup(fs_info);
	btrfs_discard_init(fs_info);

	btrfs_init_free_cluster(&fs_info->meta_alloc_cluster);
	btrfs_init_free_cluster(&fs_info->data_alloc_cluster);

	init_waitqueue_head(&fs_info->transaction_throttle);
	init_waitqueue_head(&fs_info->transaction_wait);
	init_waitqueue_head(&fs_info->transaction_blocked_wait);
	init_waitqueue_head(&fs_info->async_submit_wait);
	init_waitqueue_head(&fs_info->delayed_iputs_wait);

	/* Usable values until the real ones are cached from the superblock */
	fs_info->nodesize = 4096;
	fs_info->sectorsize = 4096;
	fs_info->sectorsize_bits = ilog2(4096);
	fs_info->stripesize = 4096;

	/* Default compress algorithm when user does -o compress */
	fs_info->compress_type = BTRFS_COMPRESS_ZLIB;

	fs_info->max_extent_size = BTRFS_MAX_EXTENT_SIZE;

	spin_lock_init(&fs_info->swapfile_pins_lock);
	fs_info->swapfile_pins = RB_ROOT;

	fs_info->bg_reclaim_threshold = BTRFS_DEFAULT_RECLAIM_THRESH;
	INIT_WORK(&fs_info->reclaim_bgs_work, btrfs_reclaim_bgs_work);
}

static int init_mount_fs_info(struct btrfs_fs_info *fs_info, struct super_block *sb)
{
	int ret;

	fs_info->sb = sb;
	sb->s_blocksize = BTRFS_BDEV_BLOCKSIZE;
	sb->s_blocksize_bits = blksize_bits(BTRFS_BDEV_BLOCKSIZE);

	ret = percpu_counter_init(&fs_info->ordered_bytes, 0, GFP_KERNEL);
	if (ret)
		return ret;

	ret = percpu_counter_init(&fs_info->dirty_metadata_bytes, 0, GFP_KERNEL);
	if (ret)
		return ret;

	fs_info->dirty_metadata_batch = PAGE_SIZE *
					(1 + ilog2(nr_cpu_ids));

	ret = percpu_counter_init(&fs_info->delalloc_bytes, 0, GFP_KERNEL);
	if (ret)
		return ret;

	ret = percpu_counter_init(&fs_info->dev_replace.bio_counter, 0,
			GFP_KERNEL);
	if (ret)
		return ret;

	fs_info->delayed_root = kmalloc(sizeof(struct btrfs_delayed_root),
					GFP_KERNEL);
	if (!fs_info->delayed_root)
		return -ENOMEM;
	btrfs_init_delayed_root(fs_info->delayed_root);

	if (sb_rdonly(sb))
		set_bit(BTRFS_FS_STATE_RO, &fs_info->fs_state);

	return btrfs_alloc_stripe_hash_table(fs_info);
}

static int btrfs_uuid_rescan_kthread(void *data)
{
	struct btrfs_fs_info *fs_info = data;
	int ret;

	/*
	 * 1st step is to iterate through the existing UUID tree and
	 * to delete all entries that contain outdated data.
	 * 2nd step is to add all missing entries to the UUID tree.
	 */
	ret = btrfs_uuid_tree_iterate(fs_info);
	if (ret < 0) {
		if (ret != -EINTR)
			btrfs_warn(fs_info, "iterating uuid_tree failed %d",
				   ret);
		up(&fs_info->uuid_tree_rescan_sem);
		return ret;
	}
	return btrfs_uuid_scan_kthread(data);
}

static int btrfs_check_uuid_tree(struct btrfs_fs_info *fs_info)
{
	struct task_struct *task;

	down(&fs_info->uuid_tree_rescan_sem);
	task = kthread_run(btrfs_uuid_rescan_kthread, fs_info, "btrfs-uuid");
	if (IS_ERR(task)) {
		/* fs_info->update_uuid_tree_gen remains 0 in all error case */
		btrfs_warn(fs_info, "failed to start uuid_rescan task");
		up(&fs_info->uuid_tree_rescan_sem);
		return PTR_ERR(task);
	}

	return 0;
}

static int btrfs_cleanup_fs_roots(struct btrfs_fs_info *fs_info)
{
	u64 root_objectid = 0;
	struct btrfs_root *gang[8];
	int i = 0;
	int err = 0;
	unsigned int ret = 0;

	while (1) {
		spin_lock(&fs_info->fs_roots_radix_lock);
		ret = radix_tree_gang_lookup(&fs_info->fs_roots_radix,
					     (void **)gang, root_objectid,
					     ARRAY_SIZE(gang));
		if (!ret) {
			spin_unlock(&fs_info->fs_roots_radix_lock);
			break;
		}
		root_objectid = gang[ret - 1]->root_key.objectid + 1;

		for (i = 0; i < ret; i++) {
			/* Avoid to grab roots in dead_roots. */
			if (btrfs_root_refs(&gang[i]->root_item) == 0) {
				gang[i] = NULL;
				continue;
			}
			/* Grab all the search result for later use. */
			gang[i] = btrfs_grab_root(gang[i]);
		}
		spin_unlock(&fs_info->fs_roots_radix_lock);

		for (i = 0; i < ret; i++) {
			if (!gang[i])
				continue;
			root_objectid = gang[i]->root_key.objectid;
			err = btrfs_orphan_cleanup(gang[i]);
			if (err)
				goto out;
			btrfs_put_root(gang[i]);
		}
		root_objectid++;
	}
out:
	/* Release the uncleaned roots due to error. */
	for (; i < ret; i++) {
		if (gang[i])
			btrfs_put_root(gang[i]);
	}
	return err;
}

/*
 * Mounting logic specific to read-write file systems. Shared by open_ctree
 * and btrfs_remount when remounting from read-only to read-write.
 */
int btrfs_start_pre_rw_mount(struct btrfs_fs_info *fs_info)
{
	int ret;
	const bool cache_opt = btrfs_test_opt(fs_info, SPACE_CACHE);
	bool rebuild_free_space_tree = false;

	if (btrfs_test_opt(fs_info, CLEAR_CACHE) &&
	    btrfs_fs_compat_ro(fs_info, FREE_SPACE_TREE)) {
		if (btrfs_fs_incompat(fs_info, EXTENT_TREE_V2))
			btrfs_warn(fs_info,
				   "'clear_cache' option is ignored with extent tree v2");
		else
			rebuild_free_space_tree = true;
	} else if (btrfs_fs_compat_ro(fs_info, FREE_SPACE_TREE) &&
		   !btrfs_fs_compat_ro(fs_info, FREE_SPACE_TREE_VALID)) {
		btrfs_warn(fs_info, "free space tree is invalid");
		rebuild_free_space_tree = true;
	}

	if (rebuild_free_space_tree) {
		btrfs_info(fs_info, "rebuilding free space tree");
		ret = btrfs_rebuild_free_space_tree(fs_info);
		if (ret) {
			btrfs_warn(fs_info,
				   "failed to rebuild free space tree: %d", ret);
			goto out;
		}
	}

	if (btrfs_fs_compat_ro(fs_info, FREE_SPACE_TREE) &&
	    !btrfs_test_opt(fs_info, FREE_SPACE_TREE)) {
		btrfs_info(fs_info, "disabling free space tree");
		ret = btrfs_delete_free_space_tree(fs_info);
		if (ret) {
			btrfs_warn(fs_info,
				   "failed to disable free space tree: %d", ret);
			goto out;
		}
	}

	/*
	 * btrfs_find_orphan_roots() is responsible for finding all the dead
	 * roots (with 0 refs), flag them with BTRFS_ROOT_DEAD_TREE and load
	 * them into the fs_info->fs_roots_radix tree. This must be done before
	 * calling btrfs_orphan_cleanup() on the tree root. If we don't do it
	 * first, then btrfs_orphan_cleanup() will delete a dead root's orphan
	 * item before the root's tree is deleted - this means that if we unmount
	 * or crash before the deletion completes, on the next mount we will not
	 * delete what remains of the tree because the orphan item does not
	 * exists anymore, which is what tells us we have a pending deletion.
	 */
	ret = btrfs_find_orphan_roots(fs_info);
	if (ret)
		goto out;

	ret = btrfs_cleanup_fs_roots(fs_info);
	if (ret)
		goto out;

	down_read(&fs_info->cleanup_work_sem);
	if ((ret = btrfs_orphan_cleanup(fs_info->fs_root)) ||
	    (ret = btrfs_orphan_cleanup(fs_info->tree_root))) {
		up_read(&fs_info->cleanup_work_sem);
		goto out;
	}
	up_read(&fs_info->cleanup_work_sem);

	mutex_lock(&fs_info->cleaner_mutex);
	ret = btrfs_recover_relocation(fs_info);
	mutex_unlock(&fs_info->cleaner_mutex);
	if (ret < 0) {
		btrfs_warn(fs_info, "failed to recover relocation: %d", ret);
		goto out;
	}

	if (btrfs_test_opt(fs_info, FREE_SPACE_TREE) &&
	    !btrfs_fs_compat_ro(fs_info, FREE_SPACE_TREE)) {
		btrfs_info(fs_info, "creating free space tree");
		ret = btrfs_create_free_space_tree(fs_info);
		if (ret) {
			btrfs_warn(fs_info,
				"failed to create free space tree: %d", ret);
			goto out;
		}
	}

	if (cache_opt != btrfs_free_space_cache_v1_active(fs_info)) {
		ret = btrfs_set_free_space_cache_v1_active(fs_info, cache_opt);
		if (ret)
			goto out;
	}

	ret = btrfs_resume_balance_async(fs_info);
	if (ret)
		goto out;

	ret = btrfs_resume_dev_replace_async(fs_info);
	if (ret) {
		btrfs_warn(fs_info, "failed to resume dev_replace");
		goto out;
	}

	btrfs_qgroup_rescan_resume(fs_info);

	if (!fs_info->uuid_root) {
		btrfs_info(fs_info, "creating UUID tree");
		ret = btrfs_create_uuid_tree(fs_info);
		if (ret) {
			btrfs_warn(fs_info,
				   "failed to create the UUID tree %d", ret);
			goto out;
		}
	}

out:
	return ret;
}

/*
 * Do various sanity and dependency checks of different features.
 *
 * @is_rw_mount:	If the mount is read-write.
 *
 * This is the place for less strict checks (like for subpage or artificial
 * feature dependencies).
 *
 * For strict checks or possible corruption detection, see
 * btrfs_validate_super().
 *
 * This should be called after btrfs_parse_options(), as some mount options
 * (space cache related) can modify on-disk format like free space tree and
 * screw up certain feature dependencies.
 */
int btrfs_check_features(struct btrfs_fs_info *fs_info, bool is_rw_mount)
{
	struct btrfs_super_block *disk_super = fs_info->super_copy;
	u64 incompat = btrfs_super_incompat_flags(disk_super);
	const u64 compat_ro = btrfs_super_compat_ro_flags(disk_super);
	const u64 compat_ro_unsupp = (compat_ro & ~BTRFS_FEATURE_COMPAT_RO_SUPP);

	if (incompat & ~BTRFS_FEATURE_INCOMPAT_SUPP) {
		btrfs_err(fs_info,
		"cannot mount because of unknown incompat features (0x%llx)",
		    incompat);
		return -EINVAL;
	}

	/* Runtime limitation for mixed block groups. */
	if ((incompat & BTRFS_FEATURE_INCOMPAT_MIXED_GROUPS) &&
	    (fs_info->sectorsize != fs_info->nodesize)) {
		btrfs_err(fs_info,
"unequal nodesize/sectorsize (%u != %u) are not allowed for mixed block groups",
			fs_info->nodesize, fs_info->sectorsize);
		return -EINVAL;
	}

	/* Mixed backref is an always-enabled feature. */
	incompat |= BTRFS_FEATURE_INCOMPAT_MIXED_BACKREF;

	/* Set compression related flags just in case. */
	if (fs_info->compress_type == BTRFS_COMPRESS_LZO)
		incompat |= BTRFS_FEATURE_INCOMPAT_COMPRESS_LZO;
	else if (fs_info->compress_type == BTRFS_COMPRESS_ZSTD)
		incompat |= BTRFS_FEATURE_INCOMPAT_COMPRESS_ZSTD;

	/*
	 * An ancient flag, which should really be marked deprecated.
	 * Such runtime limitation doesn't really need a incompat flag.
	 */
	if (btrfs_super_nodesize(disk_super) > PAGE_SIZE)
		incompat |= BTRFS_FEATURE_INCOMPAT_BIG_METADATA;

	if (compat_ro_unsupp && is_rw_mount) {
		btrfs_err(fs_info,
	"cannot mount read-write because of unknown compat_ro features (0x%llx)",
		       compat_ro);
		return -EINVAL;
	}

	/*
	 * We have unsupported RO compat features, although RO mounted, we
	 * should not cause any metadata writes, including log replay.
	 * Or we could screw up whatever the new feature requires.
	 */
	if (compat_ro_unsupp && btrfs_super_log_root(disk_super) &&
	    !btrfs_test_opt(fs_info, NOLOGREPLAY)) {
		btrfs_err(fs_info,
"cannot replay dirty log with unsupported compat_ro features (0x%llx), try rescue=nologreplay",
			  compat_ro);
		return -EINVAL;
	}

	/*
	 * Artificial limitations for block group tree, to force
	 * block-group-tree to rely on no-holes and free-space-tree.
	 */
	if (btrfs_fs_compat_ro(fs_info, BLOCK_GROUP_TREE) &&
	    (!btrfs_fs_incompat(fs_info, NO_HOLES) ||
	     !btrfs_test_opt(fs_info, FREE_SPACE_TREE))) {
		btrfs_err(fs_info,
"block-group-tree feature requires no-holes and free-space-tree features");
		return -EINVAL;
	}

	/*
	 * Subpage runtime limitation on v1 cache.
	 *
	 * V1 space cache still has some hard codeed PAGE_SIZE usage, while
	 * we're already defaulting to v2 cache, no need to bother v1 as it's
	 * going to be deprecated anyway.
	 */
	if (fs_info->sectorsize < PAGE_SIZE && btrfs_test_opt(fs_info, SPACE_CACHE)) {
		btrfs_warn(fs_info,
	"v1 space cache is not supported for page size %lu with sectorsize %u",
			   PAGE_SIZE, fs_info->sectorsize);
		return -EINVAL;
	}

	/* This can be called by remount, we need to protect the super block. */
	spin_lock(&fs_info->super_lock);
	btrfs_set_super_incompat_flags(disk_super, incompat);
	spin_unlock(&fs_info->super_lock);

	return 0;
}

int __cold open_ctree(struct super_block *sb, struct btrfs_fs_devices *fs_devices,
		      char *options)
{
	u32 sectorsize;
	u32 nodesize;
	u32 stripesize;
	u64 generation;
	u16 csum_type;
	struct btrfs_super_block *disk_super;
	struct btrfs_fs_info *fs_info = btrfs_sb(sb);
	struct btrfs_root *tree_root;
	struct btrfs_root *chunk_root;
	int ret;
	int level;

	ret = init_mount_fs_info(fs_info, sb);
	if (ret)
		goto fail;

	/* These need to be init'ed before we start creating inodes and such. */
	tree_root = btrfs_alloc_root(fs_info, BTRFS_ROOT_TREE_OBJECTID,
				     GFP_KERNEL);
	fs_info->tree_root = tree_root;
	chunk_root = btrfs_alloc_root(fs_info, BTRFS_CHUNK_TREE_OBJECTID,
				      GFP_KERNEL);
	fs_info->chunk_root = chunk_root;
	if (!tree_root || !chunk_root) {
		ret = -ENOMEM;
		goto fail;
	}

	ret = btrfs_init_btree_inode(sb);
	if (ret)
		goto fail;

	invalidate_bdev(fs_devices->latest_dev->bdev);

	/*
	 * Read super block and check the signature bytes only
	 */
	disk_super = btrfs_read_dev_super(fs_devices->latest_dev->bdev);
	if (IS_ERR(disk_super)) {
		ret = PTR_ERR(disk_super);
		goto fail_alloc;
	}

	btrfs_info(fs_info, "first mount of filesystem %pU", disk_super->fsid);
	/*
	 * Verify the type first, if that or the checksum value are
	 * corrupted, we'll find out
	 */
	csum_type = btrfs_super_csum_type(disk_super);
	if (!btrfs_supported_super_csum(csum_type)) {
		btrfs_err(fs_info, "unsupported checksum algorithm: %u",
			  csum_type);
		ret = -EINVAL;
		btrfs_release_disk_super(disk_super);
		goto fail_alloc;
	}

	fs_info->csum_size = btrfs_super_csum_size(disk_super);

	ret = btrfs_init_csum_hash(fs_info, csum_type);
	if (ret) {
		btrfs_release_disk_super(disk_super);
		goto fail_alloc;
	}

	/*
	 * We want to check superblock checksum, the type is stored inside.
	 * Pass the whole disk block of size BTRFS_SUPER_INFO_SIZE (4k).
	 */
	if (btrfs_check_super_csum(fs_info, disk_super)) {
		btrfs_err(fs_info, "superblock checksum mismatch");
		ret = -EINVAL;
		btrfs_release_disk_super(disk_super);
		goto fail_alloc;
	}

	/*
	 * super_copy is zeroed at allocation time and we never touch the
	 * following bytes up to INFO_SIZE, the checksum is calculated from
	 * the whole block of INFO_SIZE
	 */
	memcpy(fs_info->super_copy, disk_super, sizeof(*fs_info->super_copy));
	btrfs_release_disk_super(disk_super);

	disk_super = fs_info->super_copy;

	memcpy(fs_info->super_for_commit, fs_info->super_copy,
	       sizeof(*fs_info->super_for_commit));

	ret = btrfs_validate_mount_super(fs_info);
	if (ret) {
		btrfs_err(fs_info, "superblock contains fatal errors");
		ret = -EINVAL;
		goto fail_alloc;
	}

	if (!btrfs_super_root(disk_super)) {
		btrfs_err(fs_info, "invalid superblock tree root bytenr");
		ret = -EINVAL;
		goto fail_alloc;
	}

	/* check FS state, whether FS is broken. */
	if (btrfs_super_flags(disk_super) & BTRFS_SUPER_FLAG_ERROR)
		WRITE_ONCE(fs_info->fs_error, -EUCLEAN);

	/* Set up fs_info before parsing mount options */
	nodesize = btrfs_super_nodesize(disk_super);
	sectorsize = btrfs_super_sectorsize(disk_super);
	stripesize = sectorsize;
	fs_info->dirty_metadata_batch = nodesize * (1 + ilog2(nr_cpu_ids));
	fs_info->delalloc_batch = sectorsize * 512 * (1 + ilog2(nr_cpu_ids));

	fs_info->nodesize = nodesize;
	fs_info->sectorsize = sectorsize;
	fs_info->sectorsize_bits = ilog2(sectorsize);
	fs_info->csums_per_leaf = BTRFS_MAX_ITEM_SIZE(fs_info) / fs_info->csum_size;
	fs_info->stripesize = stripesize;

	/*
	 * Handle the space caching options appropriately now that we have the
	 * super block loaded and validated.
	 */
	btrfs_set_free_space_cache_settings(fs_info);

	if (!btrfs_check_options(fs_info, &fs_info->mount_opt, sb->s_flags)) {
		ret = -EINVAL;
		goto fail_alloc;
	}

	ret = btrfs_check_features(fs_info, !sb_rdonly(sb));
	if (ret < 0)
		goto fail_alloc;

	/*
	 * At this point our mount options are validated, if we set ->max_inline
	 * to something non-standard make sure we truncate it to sectorsize.
	 */
	fs_info->max_inline = min_t(u64, fs_info->max_inline, fs_info->sectorsize);

	if (sectorsize < PAGE_SIZE) {
		struct btrfs_subpage_info *subpage_info;

		btrfs_warn(fs_info,
		"read-write for sector size %u with page size %lu is experimental",
			   sectorsize, PAGE_SIZE);
		subpage_info = kzalloc(sizeof(*subpage_info), GFP_KERNEL);
		if (!subpage_info) {
			ret = -ENOMEM;
			goto fail_alloc;
		}
		btrfs_init_subpage_info(subpage_info, sectorsize);
		fs_info->subpage_info = subpage_info;
	}

	ret = btrfs_init_workqueues(fs_info);
	if (ret)
		goto fail_sb_buffer;

	sb->s_bdi->ra_pages *= btrfs_super_num_devices(disk_super);
	sb->s_bdi->ra_pages = max(sb->s_bdi->ra_pages, SZ_4M / PAGE_SIZE);

	sb->s_blocksize = sectorsize;
	sb->s_blocksize_bits = blksize_bits(sectorsize);
	memcpy(&sb->s_uuid, fs_info->fs_devices->fsid, BTRFS_FSID_SIZE);

	mutex_lock(&fs_info->chunk_mutex);
	ret = btrfs_read_sys_array(fs_info);
	mutex_unlock(&fs_info->chunk_mutex);
	if (ret) {
		btrfs_err(fs_info, "failed to read the system array: %d", ret);
		goto fail_sb_buffer;
	}

	generation = btrfs_super_chunk_root_generation(disk_super);
	level = btrfs_super_chunk_root_level(disk_super);
	ret = load_super_root(chunk_root, btrfs_super_chunk_root(disk_super),
			      generation, level);
	if (ret) {
		btrfs_err(fs_info, "failed to read chunk root");
		goto fail_tree_roots;
	}

	read_extent_buffer(chunk_root->node, fs_info->chunk_tree_uuid,
			   offsetof(struct btrfs_header, chunk_tree_uuid),
			   BTRFS_UUID_SIZE);

	ret = btrfs_read_chunk_tree(fs_info);
	if (ret) {
		btrfs_err(fs_info, "failed to read chunk tree: %d", ret);
		goto fail_tree_roots;
	}

	/*
	 * At this point we know all the devices that make this filesystem,
	 * including the seed devices but we don't know yet if the replace
	 * target is required. So free devices that are not part of this
	 * filesystem but skip the replace target device which is checked
	 * below in btrfs_init_dev_replace().
	 */
	btrfs_free_extra_devids(fs_devices);
	if (!fs_devices->latest_dev->bdev) {
		btrfs_err(fs_info, "failed to read devices");
		ret = -EIO;
		goto fail_tree_roots;
	}

	ret = init_tree_roots(fs_info);
	if (ret)
		goto fail_tree_roots;

	/*
	 * Get zone type information of zoned block devices. This will also
	 * handle emulation of a zoned filesystem if a regular device has the
	 * zoned incompat feature flag set.
	 */
	ret = btrfs_get_dev_zone_info_all_devices(fs_info);
	if (ret) {
		btrfs_err(fs_info,
			  "zoned: failed to read device zone info: %d", ret);
		goto fail_block_groups;
	}

	/*
	 * If we have a uuid root and we're not being told to rescan we need to
	 * check the generation here so we can set the
	 * BTRFS_FS_UPDATE_UUID_TREE_GEN bit.  Otherwise we could commit the
	 * transaction during a balance or the log replay without updating the
	 * uuid generation, and then if we crash we would rescan the uuid tree,
	 * even though it was perfectly fine.
	 */
	if (fs_info->uuid_root && !btrfs_test_opt(fs_info, RESCAN_UUID_TREE) &&
	    fs_info->generation == btrfs_super_uuid_tree_generation(disk_super))
		set_bit(BTRFS_FS_UPDATE_UUID_TREE_GEN, &fs_info->flags);

	ret = btrfs_verify_dev_extents(fs_info);
	if (ret) {
		btrfs_err(fs_info,
			  "failed to verify dev extents against chunks: %d",
			  ret);
		goto fail_block_groups;
	}
	ret = btrfs_recover_balance(fs_info);
	if (ret) {
		btrfs_err(fs_info, "failed to recover balance: %d", ret);
		goto fail_block_groups;
	}

	ret = btrfs_init_dev_stats(fs_info);
	if (ret) {
		btrfs_err(fs_info, "failed to init dev_stats: %d", ret);
		goto fail_block_groups;
	}

	ret = btrfs_init_dev_replace(fs_info);
	if (ret) {
		btrfs_err(fs_info, "failed to init dev_replace: %d", ret);
		goto fail_block_groups;
	}

	ret = btrfs_check_zoned_mode(fs_info);
	if (ret) {
		btrfs_err(fs_info, "failed to initialize zoned mode: %d",
			  ret);
		goto fail_block_groups;
	}

	ret = btrfs_sysfs_add_fsid(fs_devices);
	if (ret) {
		btrfs_err(fs_info, "failed to init sysfs fsid interface: %d",
				ret);
		goto fail_block_groups;
	}

	ret = btrfs_sysfs_add_mounted(fs_info);
	if (ret) {
		btrfs_err(fs_info, "failed to init sysfs interface: %d", ret);
		goto fail_fsdev_sysfs;
	}

	ret = btrfs_init_space_info(fs_info);
	if (ret) {
		btrfs_err(fs_info, "failed to initialize space info: %d", ret);
		goto fail_sysfs;
	}

	ret = btrfs_read_block_groups(fs_info);
	if (ret) {
		btrfs_err(fs_info, "failed to read block groups: %d", ret);
		goto fail_sysfs;
	}

	btrfs_free_zone_cache(fs_info);

	btrfs_check_active_zone_reservation(fs_info);

	if (!sb_rdonly(sb) && fs_info->fs_devices->missing_devices &&
	    !btrfs_check_rw_degradable(fs_info, NULL)) {
		btrfs_warn(fs_info,
		"writable mount is not allowed due to too many missing devices");
		ret = -EINVAL;
		goto fail_sysfs;
	}

	fs_info->cleaner_kthread = kthread_run(cleaner_kthread, fs_info,
					       "btrfs-cleaner");
	if (IS_ERR(fs_info->cleaner_kthread)) {
		ret = PTR_ERR(fs_info->cleaner_kthread);
		goto fail_sysfs;
	}

	fs_info->transaction_kthread = kthread_run(transaction_kthread,
						   tree_root,
						   "btrfs-transaction");
	if (IS_ERR(fs_info->transaction_kthread)) {
		ret = PTR_ERR(fs_info->transaction_kthread);
		goto fail_cleaner;
	}

	ret = btrfs_read_qgroup_config(fs_info);
	if (ret)
		goto fail_trans_kthread;

	if (btrfs_build_ref_tree(fs_info))
		btrfs_err(fs_info, "couldn't build ref tree");

	/* do not make disk changes in broken FS or nologreplay is given */
	if (btrfs_super_log_root(disk_super) != 0 &&
	    !btrfs_test_opt(fs_info, NOLOGREPLAY)) {
		btrfs_info(fs_info, "start tree-log replay");
		ret = btrfs_replay_log(fs_info, fs_devices);
		if (ret)
			goto fail_qgroup;
	}

	fs_info->fs_root = btrfs_get_fs_root(fs_info, BTRFS_FS_TREE_OBJECTID, true);
	if (IS_ERR(fs_info->fs_root)) {
		ret = PTR_ERR(fs_info->fs_root);
		btrfs_warn(fs_info, "failed to read fs tree: %d", ret);
		fs_info->fs_root = NULL;
		goto fail_qgroup;
	}

	if (sb_rdonly(sb))
		return 0;

	ret = btrfs_start_pre_rw_mount(fs_info);
	if (ret) {
		close_ctree(fs_info);
		return ret;
	}
	btrfs_discard_resume(fs_info);

	if (fs_info->uuid_root &&
	    (btrfs_test_opt(fs_info, RESCAN_UUID_TREE) ||
	     fs_info->generation != btrfs_super_uuid_tree_generation(disk_super))) {
		btrfs_info(fs_info, "checking UUID tree");
		ret = btrfs_check_uuid_tree(fs_info);
		if (ret) {
			btrfs_warn(fs_info,
				"failed to check the UUID tree: %d", ret);
			close_ctree(fs_info);
			return ret;
		}
	}

	set_bit(BTRFS_FS_OPEN, &fs_info->flags);

	/* Kick the cleaner thread so it'll start deleting snapshots. */
	if (test_bit(BTRFS_FS_UNFINISHED_DROPS, &fs_info->flags))
		wake_up_process(fs_info->cleaner_kthread);

	return 0;

fail_qgroup:
	btrfs_free_qgroup_config(fs_info);
fail_trans_kthread:
	kthread_stop(fs_info->transaction_kthread);
	btrfs_cleanup_transaction(fs_info);
	btrfs_free_fs_roots(fs_info);
fail_cleaner:
	kthread_stop(fs_info->cleaner_kthread);

	/*
	 * make sure we're done with the btree inode before we stop our
	 * kthreads
	 */
	filemap_write_and_wait(fs_info->btree_inode->i_mapping);

fail_sysfs:
	btrfs_sysfs_remove_mounted(fs_info);

fail_fsdev_sysfs:
	btrfs_sysfs_remove_fsid(fs_info->fs_devices);

fail_block_groups:
	btrfs_put_block_group_cache(fs_info);

fail_tree_roots:
	if (fs_info->data_reloc_root)
		btrfs_drop_and_free_fs_root(fs_info, fs_info->data_reloc_root);
	free_root_pointers(fs_info, true);
	invalidate_inode_pages2(fs_info->btree_inode->i_mapping);

fail_sb_buffer:
	btrfs_stop_all_workers(fs_info);
	btrfs_free_block_groups(fs_info);
fail_alloc:
	btrfs_mapping_tree_free(fs_info);

	iput(fs_info->btree_inode);
fail:
	btrfs_close_devices(fs_info->fs_devices);
	ASSERT(ret < 0);
	return ret;
}
ALLOW_ERROR_INJECTION(open_ctree, ERRNO);

static void btrfs_end_super_write(struct bio *bio)
{
	struct btrfs_device *device = bio->bi_private;
	struct bio_vec *bvec;
	struct bvec_iter_all iter_all;
	struct page *page;

	bio_for_each_segment_all(bvec, bio, iter_all) {
		page = bvec->bv_page;

		if (bio->bi_status) {
			btrfs_warn_rl_in_rcu(device->fs_info,
				"lost page write due to IO error on %s (%d)",
				btrfs_dev_name(device),
				blk_status_to_errno(bio->bi_status));
			ClearPageUptodate(page);
			SetPageError(page);
			btrfs_dev_stat_inc_and_print(device,
						     BTRFS_DEV_STAT_WRITE_ERRS);
		} else {
			SetPageUptodate(page);
		}

		put_page(page);
		unlock_page(page);
	}

	bio_put(bio);
}

struct btrfs_super_block *btrfs_read_dev_one_super(struct block_device *bdev,
						   int copy_num, bool drop_cache)
{
	struct btrfs_super_block *super;
	struct page *page;
	u64 bytenr, bytenr_orig;
	struct address_space *mapping = bdev->bd_inode->i_mapping;
	int ret;

	bytenr_orig = btrfs_sb_offset(copy_num);
	ret = btrfs_sb_log_location_bdev(bdev, copy_num, READ, &bytenr);
	if (ret == -ENOENT)
		return ERR_PTR(-EINVAL);
	else if (ret)
		return ERR_PTR(ret);

	if (bytenr + BTRFS_SUPER_INFO_SIZE >= bdev_nr_bytes(bdev))
		return ERR_PTR(-EINVAL);

	if (drop_cache) {
		/* This should only be called with the primary sb. */
		ASSERT(copy_num == 0);

		/*
		 * Drop the page of the primary superblock, so later read will
		 * always read from the device.
		 */
		invalidate_inode_pages2_range(mapping,
				bytenr >> PAGE_SHIFT,
				(bytenr + BTRFS_SUPER_INFO_SIZE) >> PAGE_SHIFT);
	}

	page = read_cache_page_gfp(mapping, bytenr >> PAGE_SHIFT, GFP_NOFS);
	if (IS_ERR(page))
		return ERR_CAST(page);

	super = page_address(page);
	if (btrfs_super_magic(super) != BTRFS_MAGIC) {
		btrfs_release_disk_super(super);
		return ERR_PTR(-ENODATA);
	}

	if (btrfs_super_bytenr(super) != bytenr_orig) {
		btrfs_release_disk_super(super);
		return ERR_PTR(-EINVAL);
	}

	return super;
}


struct btrfs_super_block *btrfs_read_dev_super(struct block_device *bdev)
{
	struct btrfs_super_block *super, *latest = NULL;
	int i;
	u64 transid = 0;

	/* we would like to check all the supers, but that would make
	 * a btrfs mount succeed after a mkfs from a different FS.
	 * So, we need to add a special mount option to scan for
	 * later supers, using BTRFS_SUPER_MIRROR_MAX instead
	 */
	for (i = 0; i < 1; i++) {
		super = btrfs_read_dev_one_super(bdev, i, false);
		if (IS_ERR(super))
			continue;

		if (!latest || btrfs_super_generation(super) > transid) {
			if (latest)
				btrfs_release_disk_super(super);

			latest = super;
			transid = btrfs_super_generation(super);
		}
	}

	return super;
}

/*
 * Write superblock @sb to the @device. Do not wait for completion, all the
 * pages we use for writing are locked.
 *
 * Write @max_mirrors copies of the superblock, where 0 means default that fit
 * the expected device size at commit time. Note that max_mirrors must be
 * same for write and wait phases.
 *
 * Return number of errors when page is not found or submission fails.
 */
static int write_dev_supers(struct btrfs_device *device,
			    struct btrfs_super_block *sb, int max_mirrors)
{
	struct btrfs_fs_info *fs_info = device->fs_info;
	struct address_space *mapping = device->bdev->bd_inode->i_mapping;
	SHASH_DESC_ON_STACK(shash, fs_info->csum_shash);
	int i;
	int errors = 0;
	int ret;
	u64 bytenr, bytenr_orig;

	if (max_mirrors == 0)
		max_mirrors = BTRFS_SUPER_MIRROR_MAX;

	shash->tfm = fs_info->csum_shash;

	for (i = 0; i < max_mirrors; i++) {
		struct page *page;
		struct bio *bio;
		struct btrfs_super_block *disk_super;

		bytenr_orig = btrfs_sb_offset(i);
		ret = btrfs_sb_log_location(device, i, WRITE, &bytenr);
		if (ret == -ENOENT) {
			continue;
		} else if (ret < 0) {
			btrfs_err(device->fs_info,
				"couldn't get super block location for mirror %d",
				i);
			errors++;
			continue;
		}
		if (bytenr + BTRFS_SUPER_INFO_SIZE >=
		    device->commit_total_bytes)
			break;

		btrfs_set_super_bytenr(sb, bytenr_orig);

		crypto_shash_digest(shash, (const char *)sb + BTRFS_CSUM_SIZE,
				    BTRFS_SUPER_INFO_SIZE - BTRFS_CSUM_SIZE,
				    sb->csum);

		page = find_or_create_page(mapping, bytenr >> PAGE_SHIFT,
					   GFP_NOFS);
		if (!page) {
			btrfs_err(device->fs_info,
			    "couldn't get super block page for bytenr %llu",
			    bytenr);
			errors++;
			continue;
		}

		/* Bump the refcount for wait_dev_supers() */
		get_page(page);

		disk_super = page_address(page);
		memcpy(disk_super, sb, BTRFS_SUPER_INFO_SIZE);

		/*
		 * Directly use bios here instead of relying on the page cache
		 * to do I/O, so we don't lose the ability to do integrity
		 * checking.
		 */
		bio = bio_alloc(device->bdev, 1,
				REQ_OP_WRITE | REQ_SYNC | REQ_META | REQ_PRIO,
				GFP_NOFS);
		bio->bi_iter.bi_sector = bytenr >> SECTOR_SHIFT;
		bio->bi_private = device;
		bio->bi_end_io = btrfs_end_super_write;
		__bio_add_page(bio, page, BTRFS_SUPER_INFO_SIZE,
			       offset_in_page(bytenr));

		/*
		 * We FUA only the first super block.  The others we allow to
		 * go down lazy and there's a short window where the on-disk
		 * copies might still contain the older version.
		 */
		if (i == 0 && !btrfs_test_opt(device->fs_info, NOBARRIER))
			bio->bi_opf |= REQ_FUA;
		submit_bio(bio);

		if (btrfs_advance_sb_log(device, i))
			errors++;
	}
	return errors < i ? 0 : -1;
}

/*
 * Wait for write completion of superblocks done by write_dev_supers,
 * @max_mirrors same for write and wait phases.
 *
 * Return number of errors when page is not found or not marked up to
 * date.
 */
static int wait_dev_supers(struct btrfs_device *device, int max_mirrors)
{
	int i;
	int errors = 0;
	bool primary_failed = false;
	int ret;
	u64 bytenr;

	if (max_mirrors == 0)
		max_mirrors = BTRFS_SUPER_MIRROR_MAX;

	for (i = 0; i < max_mirrors; i++) {
		struct page *page;

		ret = btrfs_sb_log_location(device, i, READ, &bytenr);
		if (ret == -ENOENT) {
			break;
		} else if (ret < 0) {
			errors++;
			if (i == 0)
				primary_failed = true;
			continue;
		}
		if (bytenr + BTRFS_SUPER_INFO_SIZE >=
		    device->commit_total_bytes)
			break;

		page = find_get_page(device->bdev->bd_inode->i_mapping,
				     bytenr >> PAGE_SHIFT);
		if (!page) {
			errors++;
			if (i == 0)
				primary_failed = true;
			continue;
		}
		/* Page is submitted locked and unlocked once the IO completes */
		wait_on_page_locked(page);
		if (PageError(page)) {
			errors++;
			if (i == 0)
				primary_failed = true;
		}

		/* Drop our reference */
		put_page(page);

		/* Drop the reference from the writing run */
		put_page(page);
	}

	/* log error, force error return */
	if (primary_failed) {
		btrfs_err(device->fs_info, "error writing primary super block to device %llu",
			  device->devid);
		return -1;
	}

	return errors < i ? 0 : -1;
}

/*
 * endio for the write_dev_flush, this will wake anyone waiting
 * for the barrier when it is done
 */
static void btrfs_end_empty_barrier(struct bio *bio)
{
	bio_uninit(bio);
	complete(bio->bi_private);
}

/*
 * Submit a flush request to the device if it supports it. Error handling is
 * done in the waiting counterpart.
 */
static void write_dev_flush(struct btrfs_device *device)
{
	struct bio *bio = &device->flush_bio;

	device->last_flush_error = BLK_STS_OK;

	bio_init(bio, device->bdev, NULL, 0,
		 REQ_OP_WRITE | REQ_SYNC | REQ_PREFLUSH);
	bio->bi_end_io = btrfs_end_empty_barrier;
	init_completion(&device->flush_wait);
	bio->bi_private = &device->flush_wait;
	submit_bio(bio);
	set_bit(BTRFS_DEV_STATE_FLUSH_SENT, &device->dev_state);
}

/*
 * If the flush bio has been submitted by write_dev_flush, wait for it.
 * Return true for any error, and false otherwise.
 */
static bool wait_dev_flush(struct btrfs_device *device)
{
	struct bio *bio = &device->flush_bio;

	if (!test_and_clear_bit(BTRFS_DEV_STATE_FLUSH_SENT, &device->dev_state))
		return false;

	wait_for_completion_io(&device->flush_wait);

	if (bio->bi_status) {
		device->last_flush_error = bio->bi_status;
		btrfs_dev_stat_inc_and_print(device, BTRFS_DEV_STAT_FLUSH_ERRS);
		return true;
	}

	return false;
}

/*
 * send an empty flush down to each device in parallel,
 * then wait for them
 */
static int barrier_all_devices(struct btrfs_fs_info *info)
{
	struct list_head *head;
	struct btrfs_device *dev;
	int errors_wait = 0;

	lockdep_assert_held(&info->fs_devices->device_list_mutex);
	/* send down all the barriers */
	head = &info->fs_devices->devices;
	list_for_each_entry(dev, head, dev_list) {
		if (test_bit(BTRFS_DEV_STATE_MISSING, &dev->dev_state))
			continue;
		if (!dev->bdev)
			continue;
		if (!test_bit(BTRFS_DEV_STATE_IN_FS_METADATA, &dev->dev_state) ||
		    !test_bit(BTRFS_DEV_STATE_WRITEABLE, &dev->dev_state))
			continue;

		write_dev_flush(dev);
	}

	/* wait for all the barriers */
	list_for_each_entry(dev, head, dev_list) {
		if (test_bit(BTRFS_DEV_STATE_MISSING, &dev->dev_state))
			continue;
		if (!dev->bdev) {
			errors_wait++;
			continue;
		}
		if (!test_bit(BTRFS_DEV_STATE_IN_FS_METADATA, &dev->dev_state) ||
		    !test_bit(BTRFS_DEV_STATE_WRITEABLE, &dev->dev_state))
			continue;

		if (wait_dev_flush(dev))
			errors_wait++;
	}

	/*
	 * Checks last_flush_error of disks in order to determine the device
	 * state.
	 */
	if (errors_wait && !btrfs_check_rw_degradable(info, NULL))
		return -EIO;

	return 0;
}

int btrfs_get_num_tolerated_disk_barrier_failures(u64 flags)
{
	int raid_type;
	int min_tolerated = INT_MAX;

	if ((flags & BTRFS_BLOCK_GROUP_PROFILE_MASK) == 0 ||
	    (flags & BTRFS_AVAIL_ALLOC_BIT_SINGLE))
		min_tolerated = min_t(int, min_tolerated,
				    btrfs_raid_array[BTRFS_RAID_SINGLE].
				    tolerated_failures);

	for (raid_type = 0; raid_type < BTRFS_NR_RAID_TYPES; raid_type++) {
		if (raid_type == BTRFS_RAID_SINGLE)
			continue;
		if (!(flags & btrfs_raid_array[raid_type].bg_flag))
			continue;
		min_tolerated = min_t(int, min_tolerated,
				    btrfs_raid_array[raid_type].
				    tolerated_failures);
	}

	if (min_tolerated == INT_MAX) {
		pr_warn("BTRFS: unknown raid flag: %llu", flags);
		min_tolerated = 0;
	}

	return min_tolerated;
}

int write_all_supers(struct btrfs_fs_info *fs_info, int max_mirrors)
{
	struct list_head *head;
	struct btrfs_device *dev;
	struct btrfs_super_block *sb;
	struct btrfs_dev_item *dev_item;
	int ret;
	int do_barriers;
	int max_errors;
	int total_errors = 0;
	u64 flags;

	do_barriers = !btrfs_test_opt(fs_info, NOBARRIER);

	/*
	 * max_mirrors == 0 indicates we're from commit_transaction,
	 * not from fsync where the tree roots in fs_info have not
	 * been consistent on disk.
	 */
	if (max_mirrors == 0)
		backup_super_roots(fs_info);

	sb = fs_info->super_for_commit;
	dev_item = &sb->dev_item;

	mutex_lock(&fs_info->fs_devices->device_list_mutex);
	head = &fs_info->fs_devices->devices;
	max_errors = btrfs_super_num_devices(fs_info->super_copy) - 1;

	if (do_barriers) {
		ret = barrier_all_devices(fs_info);
		if (ret) {
			mutex_unlock(
				&fs_info->fs_devices->device_list_mutex);
			btrfs_handle_fs_error(fs_info, ret,
					      "errors while submitting device barriers.");
			return ret;
		}
	}

	list_for_each_entry(dev, head, dev_list) {
		if (!dev->bdev) {
			total_errors++;
			continue;
		}
		if (!test_bit(BTRFS_DEV_STATE_IN_FS_METADATA, &dev->dev_state) ||
		    !test_bit(BTRFS_DEV_STATE_WRITEABLE, &dev->dev_state))
			continue;

		btrfs_set_stack_device_generation(dev_item, 0);
		btrfs_set_stack_device_type(dev_item, dev->type);
		btrfs_set_stack_device_id(dev_item, dev->devid);
		btrfs_set_stack_device_total_bytes(dev_item,
						   dev->commit_total_bytes);
		btrfs_set_stack_device_bytes_used(dev_item,
						  dev->commit_bytes_used);
		btrfs_set_stack_device_io_align(dev_item, dev->io_align);
		btrfs_set_stack_device_io_width(dev_item, dev->io_width);
		btrfs_set_stack_device_sector_size(dev_item, dev->sector_size);
		memcpy(dev_item->uuid, dev->uuid, BTRFS_UUID_SIZE);
		memcpy(dev_item->fsid, dev->fs_devices->metadata_uuid,
		       BTRFS_FSID_SIZE);

		flags = btrfs_super_flags(sb);
		btrfs_set_super_flags(sb, flags | BTRFS_HEADER_FLAG_WRITTEN);

		ret = btrfs_validate_write_super(fs_info, sb);
		if (ret < 0) {
			mutex_unlock(&fs_info->fs_devices->device_list_mutex);
			btrfs_handle_fs_error(fs_info, -EUCLEAN,
				"unexpected superblock corruption detected");
			return -EUCLEAN;
		}

		ret = write_dev_supers(dev, sb, max_mirrors);
		if (ret)
			total_errors++;
	}
	if (total_errors > max_errors) {
		btrfs_err(fs_info, "%d errors while writing supers",
			  total_errors);
		mutex_unlock(&fs_info->fs_devices->device_list_mutex);

		/* FUA is masked off if unsupported and can't be the reason */
		btrfs_handle_fs_error(fs_info, -EIO,
				      "%d errors while writing supers",
				      total_errors);
		return -EIO;
	}

	total_errors = 0;
	list_for_each_entry(dev, head, dev_list) {
		if (!dev->bdev)
			continue;
		if (!test_bit(BTRFS_DEV_STATE_IN_FS_METADATA, &dev->dev_state) ||
		    !test_bit(BTRFS_DEV_STATE_WRITEABLE, &dev->dev_state))
			continue;

		ret = wait_dev_supers(dev, max_mirrors);
		if (ret)
			total_errors++;
	}
	mutex_unlock(&fs_info->fs_devices->device_list_mutex);
	if (total_errors > max_errors) {
		btrfs_handle_fs_error(fs_info, -EIO,
				      "%d errors while writing supers",
				      total_errors);
		return -EIO;
	}
	return 0;
}

/* Drop a fs root from the radix tree and free it. */
void btrfs_drop_and_free_fs_root(struct btrfs_fs_info *fs_info,
				  struct btrfs_root *root)
{
	bool drop_ref = false;

	spin_lock(&fs_info->fs_roots_radix_lock);
	radix_tree_delete(&fs_info->fs_roots_radix,
			  (unsigned long)root->root_key.objectid);
	if (test_and_clear_bit(BTRFS_ROOT_IN_RADIX, &root->state))
		drop_ref = true;
	spin_unlock(&fs_info->fs_roots_radix_lock);

	if (BTRFS_FS_ERROR(fs_info)) {
		ASSERT(root->log_root == NULL);
		if (root->reloc_root) {
			btrfs_put_root(root->reloc_root);
			root->reloc_root = NULL;
		}
	}

	if (drop_ref)
		btrfs_put_root(root);
}

int btrfs_commit_super(struct btrfs_fs_info *fs_info)
{
	struct btrfs_root *root = fs_info->tree_root;
	struct btrfs_trans_handle *trans;

	mutex_lock(&fs_info->cleaner_mutex);
	btrfs_run_delayed_iputs(fs_info);
	mutex_unlock(&fs_info->cleaner_mutex);
	wake_up_process(fs_info->cleaner_kthread);

	/* wait until ongoing cleanup work done */
	down_write(&fs_info->cleanup_work_sem);
	up_write(&fs_info->cleanup_work_sem);

	trans = btrfs_join_transaction(root);
	if (IS_ERR(trans))
		return PTR_ERR(trans);
	return btrfs_commit_transaction(trans);
}

static void warn_about_uncommitted_trans(struct btrfs_fs_info *fs_info)
{
	struct btrfs_transaction *trans;
	struct btrfs_transaction *tmp;
	bool found = false;

	if (list_empty(&fs_info->trans_list))
		return;

	/*
	 * This function is only called at the very end of close_ctree(),
	 * thus no other running transaction, no need to take trans_lock.
	 */
	ASSERT(test_bit(BTRFS_FS_CLOSING_DONE, &fs_info->flags));
	list_for_each_entry_safe(trans, tmp, &fs_info->trans_list, list) {
		struct extent_state *cached = NULL;
		u64 dirty_bytes = 0;
		u64 cur = 0;
		u64 found_start;
		u64 found_end;

		found = true;
		while (find_first_extent_bit(&trans->dirty_pages, cur,
			&found_start, &found_end, EXTENT_DIRTY, &cached)) {
			dirty_bytes += found_end + 1 - found_start;
			cur = found_end + 1;
		}
		btrfs_warn(fs_info,
	"transaction %llu (with %llu dirty metadata bytes) is not committed",
			   trans->transid, dirty_bytes);
		btrfs_cleanup_one_transaction(trans, fs_info);

		if (trans == fs_info->running_transaction)
			fs_info->running_transaction = NULL;
		list_del_init(&trans->list);

		btrfs_put_transaction(trans);
		trace_btrfs_transaction_commit(fs_info);
	}
	ASSERT(!found);
}

void __cold close_ctree(struct btrfs_fs_info *fs_info)
{
	int ret;

	set_bit(BTRFS_FS_CLOSING_START, &fs_info->flags);

	/*
	 * If we had UNFINISHED_DROPS we could still be processing them, so
	 * clear that bit and wake up relocation so it can stop.
	 * We must do this before stopping the block group reclaim task, because
	 * at btrfs_relocate_block_group() we wait for this bit, and after the
	 * wait we stop with -EINTR if btrfs_fs_closing() returns non-zero - we
	 * have just set BTRFS_FS_CLOSING_START, so btrfs_fs_closing() will
	 * return 1.
	 */
	btrfs_wake_unfinished_drop(fs_info);

	/*
	 * We may have the reclaim task running and relocating a data block group,
	 * in which case it may create delayed iputs. So stop it before we park
	 * the cleaner kthread otherwise we can get new delayed iputs after
	 * parking the cleaner, and that can make the async reclaim task to hang
	 * if it's waiting for delayed iputs to complete, since the cleaner is
	 * parked and can not run delayed iputs - this will make us hang when
	 * trying to stop the async reclaim task.
	 */
	cancel_work_sync(&fs_info->reclaim_bgs_work);
	/*
	 * We don't want the cleaner to start new transactions, add more delayed
	 * iputs, etc. while we're closing. We can't use kthread_stop() yet
	 * because that frees the task_struct, and the transaction kthread might
	 * still try to wake up the cleaner.
	 */
	kthread_park(fs_info->cleaner_kthread);

	/* wait for the qgroup rescan worker to stop */
	btrfs_qgroup_wait_for_completion(fs_info, false);

	/* wait for the uuid_scan task to finish */
	down(&fs_info->uuid_tree_rescan_sem);
	/* avoid complains from lockdep et al., set sem back to initial state */
	up(&fs_info->uuid_tree_rescan_sem);

	/* pause restriper - we want to resume on mount */
	btrfs_pause_balance(fs_info);

	btrfs_dev_replace_suspend_for_unmount(fs_info);

	btrfs_scrub_cancel(fs_info);

	/* wait for any defraggers to finish */
	wait_event(fs_info->transaction_wait,
		   (atomic_read(&fs_info->defrag_running) == 0));

	/* clear out the rbtree of defraggable inodes */
	btrfs_cleanup_defrag_inodes(fs_info);

	/*
	 * After we parked the cleaner kthread, ordered extents may have
	 * completed and created new delayed iputs. If one of the async reclaim
	 * tasks is running and in the RUN_DELAYED_IPUTS flush state, then we
	 * can hang forever trying to stop it, because if a delayed iput is
	 * added after it ran btrfs_run_delayed_iputs() and before it called
	 * btrfs_wait_on_delayed_iputs(), it will hang forever since there is
	 * no one else to run iputs.
	 *
	 * So wait for all ongoing ordered extents to complete and then run
	 * delayed iputs. This works because once we reach this point no one
	 * can either create new ordered extents nor create delayed iputs
	 * through some other means.
	 *
	 * Also note that btrfs_wait_ordered_roots() is not safe here, because
	 * it waits for BTRFS_ORDERED_COMPLETE to be set on an ordered extent,
	 * but the delayed iput for the respective inode is made only when doing
	 * the final btrfs_put_ordered_extent() (which must happen at
	 * btrfs_finish_ordered_io() when we are unmounting).
	 */
	btrfs_flush_workqueue(fs_info->endio_write_workers);
	/* Ordered extents for free space inodes. */
	btrfs_flush_workqueue(fs_info->endio_freespace_worker);
	btrfs_run_delayed_iputs(fs_info);

	cancel_work_sync(&fs_info->async_reclaim_work);
	cancel_work_sync(&fs_info->async_data_reclaim_work);
	cancel_work_sync(&fs_info->preempt_reclaim_work);

	/* Cancel or finish ongoing discard work */
	btrfs_discard_cleanup(fs_info);

	if (!sb_rdonly(fs_info->sb)) {
		/*
		 * The cleaner kthread is stopped, so do one final pass over
		 * unused block groups.
		 */
		btrfs_delete_unused_bgs(fs_info);

		/*
		 * There might be existing delayed inode workers still running
		 * and holding an empty delayed inode item. We must wait for
		 * them to complete first because they can create a transaction.
		 * This happens when someone calls btrfs_balance_delayed_items()
		 * and then a transaction commit runs the same delayed nodes
		 * before any delayed worker has done something with the nodes.
		 * We must wait for any worker here and not at transaction
		 * commit time since that could cause a deadlock.
		 * This is a very rare case.
		 */
		btrfs_flush_workqueue(fs_info->delayed_workers);

		ret = btrfs_commit_super(fs_info);
		if (ret)
			btrfs_err(fs_info, "commit super ret %d", ret);
	}

	if (BTRFS_FS_ERROR(fs_info))
		btrfs_error_commit_super(fs_info);

	kthread_stop(fs_info->transaction_kthread);
	kthread_stop(fs_info->cleaner_kthread);

	ASSERT(list_empty(&fs_info->delayed_iputs));
	set_bit(BTRFS_FS_CLOSING_DONE, &fs_info->flags);

	if (btrfs_check_quota_leak(fs_info)) {
		WARN_ON(IS_ENABLED(CONFIG_BTRFS_DEBUG));
		btrfs_err(fs_info, "qgroup reserved space leaked");
	}

	btrfs_free_qgroup_config(fs_info);
	ASSERT(list_empty(&fs_info->delalloc_roots));

	if (percpu_counter_sum(&fs_info->delalloc_bytes)) {
		btrfs_info(fs_info, "at unmount delalloc count %lld",
		       percpu_counter_sum(&fs_info->delalloc_bytes));
	}

	if (percpu_counter_sum(&fs_info->ordered_bytes))
		btrfs_info(fs_info, "at unmount dio bytes count %lld",
			   percpu_counter_sum(&fs_info->ordered_bytes));

	btrfs_sysfs_remove_mounted(fs_info);
	btrfs_sysfs_remove_fsid(fs_info->fs_devices);

	btrfs_put_block_group_cache(fs_info);

	/*
	 * we must make sure there is not any read request to
	 * submit after we stopping all workers.
	 */
	invalidate_inode_pages2(fs_info->btree_inode->i_mapping);
	btrfs_stop_all_workers(fs_info);

	/* We shouldn't have any transaction open at this point */
	warn_about_uncommitted_trans(fs_info);

	clear_bit(BTRFS_FS_OPEN, &fs_info->flags);
	free_root_pointers(fs_info, true);
	btrfs_free_fs_roots(fs_info);

	/*
	 * We must free the block groups after dropping the fs_roots as we could
	 * have had an IO error and have left over tree log blocks that aren't
	 * cleaned up until the fs roots are freed.  This makes the block group
	 * accounting appear to be wrong because there's pending reserved bytes,
	 * so make sure we do the block group cleanup afterwards.
	 */
	btrfs_free_block_groups(fs_info);

	iput(fs_info->btree_inode);

	btrfs_mapping_tree_free(fs_info);
	btrfs_close_devices(fs_info->fs_devices);
}

void btrfs_mark_buffer_dirty(struct btrfs_trans_handle *trans,
			     struct extent_buffer *buf)
{
	struct btrfs_fs_info *fs_info = buf->fs_info;
	u64 transid = btrfs_header_generation(buf);

#ifdef CONFIG_BTRFS_FS_RUN_SANITY_TESTS
	/*
	 * This is a fast path so only do this check if we have sanity tests
	 * enabled.  Normal people shouldn't be using unmapped buffers as dirty
	 * outside of the sanity tests.
	 */
	if (unlikely(test_bit(EXTENT_BUFFER_UNMAPPED, &buf->bflags)))
		return;
#endif
	/* This is an active transaction (its state < TRANS_STATE_UNBLOCKED). */
	ASSERT(trans->transid == fs_info->generation);
	btrfs_assert_tree_write_locked(buf);
	if (unlikely(transid != fs_info->generation)) {
		btrfs_abort_transaction(trans, -EUCLEAN);
		btrfs_crit(fs_info,
"dirty buffer transid mismatch, logical %llu found transid %llu running transid %llu",
			   buf->start, transid, fs_info->generation);
	}
	set_extent_buffer_dirty(buf);
}

static void __btrfs_btree_balance_dirty(struct btrfs_fs_info *fs_info,
					int flush_delayed)
{
	/*
	 * looks as though older kernels can get into trouble with
	 * this code, they end up stuck in balance_dirty_pages forever
	 */
	int ret;

	if (current->flags & PF_MEMALLOC)
		return;

	if (flush_delayed)
		btrfs_balance_delayed_items(fs_info);

	ret = __percpu_counter_compare(&fs_info->dirty_metadata_bytes,
				     BTRFS_DIRTY_METADATA_THRESH,
				     fs_info->dirty_metadata_batch);
	if (ret > 0) {
		balance_dirty_pages_ratelimited(fs_info->btree_inode->i_mapping);
	}
}

void btrfs_btree_balance_dirty(struct btrfs_fs_info *fs_info)
{
	__btrfs_btree_balance_dirty(fs_info, 1);
}

void btrfs_btree_balance_dirty_nodelay(struct btrfs_fs_info *fs_info)
{
	__btrfs_btree_balance_dirty(fs_info, 0);
}

static void btrfs_error_commit_super(struct btrfs_fs_info *fs_info)
{
	/* cleanup FS via transaction */
	btrfs_cleanup_transaction(fs_info);

	mutex_lock(&fs_info->cleaner_mutex);
	btrfs_run_delayed_iputs(fs_info);
	mutex_unlock(&fs_info->cleaner_mutex);

	down_write(&fs_info->cleanup_work_sem);
	up_write(&fs_info->cleanup_work_sem);
}

static void btrfs_drop_all_logs(struct btrfs_fs_info *fs_info)
{
	struct btrfs_root *gang[8];
	u64 root_objectid = 0;
	int ret;

	spin_lock(&fs_info->fs_roots_radix_lock);
	while ((ret = radix_tree_gang_lookup(&fs_info->fs_roots_radix,
					     (void **)gang, root_objectid,
					     ARRAY_SIZE(gang))) != 0) {
		int i;

		for (i = 0; i < ret; i++)
			gang[i] = btrfs_grab_root(gang[i]);
		spin_unlock(&fs_info->fs_roots_radix_lock);

		for (i = 0; i < ret; i++) {
			if (!gang[i])
				continue;
			root_objectid = gang[i]->root_key.objectid;
			btrfs_free_log(NULL, gang[i]);
			btrfs_put_root(gang[i]);
		}
		root_objectid++;
		spin_lock(&fs_info->fs_roots_radix_lock);
	}
	spin_unlock(&fs_info->fs_roots_radix_lock);
	btrfs_free_log_root_tree(NULL, fs_info);
}

static void btrfs_destroy_ordered_extents(struct btrfs_root *root)
{
	struct btrfs_ordered_extent *ordered;

	spin_lock(&root->ordered_extent_lock);
	/*
	 * This will just short circuit the ordered completion stuff which will
	 * make sure the ordered extent gets properly cleaned up.
	 */
	list_for_each_entry(ordered, &root->ordered_extents,
			    root_extent_list)
		set_bit(BTRFS_ORDERED_IOERR, &ordered->flags);
	spin_unlock(&root->ordered_extent_lock);
}

static void btrfs_destroy_all_ordered_extents(struct btrfs_fs_info *fs_info)
{
	struct btrfs_root *root;
	LIST_HEAD(splice);

	spin_lock(&fs_info->ordered_root_lock);
	list_splice_init(&fs_info->ordered_roots, &splice);
	while (!list_empty(&splice)) {
		root = list_first_entry(&splice, struct btrfs_root,
					ordered_root);
		list_move_tail(&root->ordered_root,
			       &fs_info->ordered_roots);

		spin_unlock(&fs_info->ordered_root_lock);
		btrfs_destroy_ordered_extents(root);

		cond_resched();
		spin_lock(&fs_info->ordered_root_lock);
	}
	spin_unlock(&fs_info->ordered_root_lock);

	/*
	 * We need this here because if we've been flipped read-only we won't
	 * get sync() from the umount, so we need to make sure any ordered
	 * extents that haven't had their dirty pages IO start writeout yet
	 * actually get run and error out properly.
	 */
	btrfs_wait_ordered_roots(fs_info, U64_MAX, 0, (u64)-1);
}

static void btrfs_destroy_delayed_refs(struct btrfs_transaction *trans,
				       struct btrfs_fs_info *fs_info)
{
	struct rb_node *node;
	struct btrfs_delayed_ref_root *delayed_refs;
	struct btrfs_delayed_ref_node *ref;

	delayed_refs = &trans->delayed_refs;

	spin_lock(&delayed_refs->lock);
	if (atomic_read(&delayed_refs->num_entries) == 0) {
		spin_unlock(&delayed_refs->lock);
		btrfs_debug(fs_info, "delayed_refs has NO entry");
		return;
	}

	while ((node = rb_first_cached(&delayed_refs->href_root)) != NULL) {
		struct btrfs_delayed_ref_head *head;
		struct rb_node *n;
		bool pin_bytes = false;

		head = rb_entry(node, struct btrfs_delayed_ref_head,
				href_node);
		if (btrfs_delayed_ref_lock(delayed_refs, head))
			continue;

		spin_lock(&head->lock);
		while ((n = rb_first_cached(&head->ref_tree)) != NULL) {
			ref = rb_entry(n, struct btrfs_delayed_ref_node,
				       ref_node);
			rb_erase_cached(&ref->ref_node, &head->ref_tree);
			RB_CLEAR_NODE(&ref->ref_node);
			if (!list_empty(&ref->add_list))
				list_del(&ref->add_list);
			atomic_dec(&delayed_refs->num_entries);
			btrfs_put_delayed_ref(ref);
			btrfs_delayed_refs_rsv_release(fs_info, 1, 0);
		}
		if (head->must_insert_reserved)
			pin_bytes = true;
		btrfs_free_delayed_extent_op(head->extent_op);
		btrfs_delete_ref_head(delayed_refs, head);
		spin_unlock(&head->lock);
		spin_unlock(&delayed_refs->lock);
		mutex_unlock(&head->mutex);

		if (pin_bytes) {
			struct btrfs_block_group *cache;

			cache = btrfs_lookup_block_group(fs_info, head->bytenr);
			BUG_ON(!cache);

			spin_lock(&cache->space_info->lock);
			spin_lock(&cache->lock);
			cache->pinned += head->num_bytes;
			btrfs_space_info_update_bytes_pinned(fs_info,
				cache->space_info, head->num_bytes);
			cache->reserved -= head->num_bytes;
			cache->space_info->bytes_reserved -= head->num_bytes;
			spin_unlock(&cache->lock);
			spin_unlock(&cache->space_info->lock);

			btrfs_put_block_group(cache);

			btrfs_error_unpin_extent_range(fs_info, head->bytenr,
				head->bytenr + head->num_bytes - 1);
		}
		btrfs_cleanup_ref_head_accounting(fs_info, delayed_refs, head);
		btrfs_put_delayed_ref_head(head);
		cond_resched();
		spin_lock(&delayed_refs->lock);
	}
	btrfs_qgroup_destroy_extent_records(trans);

	spin_unlock(&delayed_refs->lock);
}

static void btrfs_destroy_delalloc_inodes(struct btrfs_root *root)
{
	struct btrfs_inode *btrfs_inode;
	LIST_HEAD(splice);

	spin_lock(&root->delalloc_lock);
	list_splice_init(&root->delalloc_inodes, &splice);

	while (!list_empty(&splice)) {
		struct inode *inode = NULL;
		btrfs_inode = list_first_entry(&splice, struct btrfs_inode,
					       delalloc_inodes);
		__btrfs_del_delalloc_inode(root, btrfs_inode);
		spin_unlock(&root->delalloc_lock);

		/*
		 * Make sure we get a live inode and that it'll not disappear
		 * meanwhile.
		 */
		inode = igrab(&btrfs_inode->vfs_inode);
		if (inode) {
			unsigned int nofs_flag;

			nofs_flag = memalloc_nofs_save();
			invalidate_inode_pages2(inode->i_mapping);
			memalloc_nofs_restore(nofs_flag);
			iput(inode);
		}
		spin_lock(&root->delalloc_lock);
	}
	spin_unlock(&root->delalloc_lock);
}

static void btrfs_destroy_all_delalloc_inodes(struct btrfs_fs_info *fs_info)
{
	struct btrfs_root *root;
	LIST_HEAD(splice);

	spin_lock(&fs_info->delalloc_root_lock);
	list_splice_init(&fs_info->delalloc_roots, &splice);
	while (!list_empty(&splice)) {
		root = list_first_entry(&splice, struct btrfs_root,
					 delalloc_root);
		root = btrfs_grab_root(root);
		BUG_ON(!root);
		spin_unlock(&fs_info->delalloc_root_lock);

		btrfs_destroy_delalloc_inodes(root);
		btrfs_put_root(root);

		spin_lock(&fs_info->delalloc_root_lock);
	}
	spin_unlock(&fs_info->delalloc_root_lock);
}

static void btrfs_destroy_marked_extents(struct btrfs_fs_info *fs_info,
					 struct extent_io_tree *dirty_pages,
					 int mark)
{
	struct extent_buffer *eb;
	u64 start = 0;
	u64 end;

	while (find_first_extent_bit(dirty_pages, start, &start, &end,
				     mark, NULL)) {
		clear_extent_bits(dirty_pages, start, end, mark);
		while (start <= end) {
			eb = find_extent_buffer(fs_info, start);
			start += fs_info->nodesize;
			if (!eb)
				continue;

			btrfs_tree_lock(eb);
			wait_on_extent_buffer_writeback(eb);
			btrfs_clear_buffer_dirty(NULL, eb);
			btrfs_tree_unlock(eb);

			free_extent_buffer_stale(eb);
		}
	}
}

static void btrfs_destroy_pinned_extent(struct btrfs_fs_info *fs_info,
					struct extent_io_tree *unpin)
{
	u64 start;
	u64 end;

	while (1) {
		struct extent_state *cached_state = NULL;

		/*
		 * The btrfs_finish_extent_commit() may get the same range as
		 * ours between find_first_extent_bit and clear_extent_dirty.
		 * Hence, hold the unused_bg_unpin_mutex to avoid double unpin
		 * the same extent range.
		 */
		mutex_lock(&fs_info->unused_bg_unpin_mutex);
		if (!find_first_extent_bit(unpin, 0, &start, &end,
					   EXTENT_DIRTY, &cached_state)) {
			mutex_unlock(&fs_info->unused_bg_unpin_mutex);
			break;
		}

		clear_extent_dirty(unpin, start, end, &cached_state);
		free_extent_state(cached_state);
		btrfs_error_unpin_extent_range(fs_info, start, end);
		mutex_unlock(&fs_info->unused_bg_unpin_mutex);
		cond_resched();
	}
}

static void btrfs_cleanup_bg_io(struct btrfs_block_group *cache)
{
	struct inode *inode;

	inode = cache->io_ctl.inode;
	if (inode) {
		unsigned int nofs_flag;

		nofs_flag = memalloc_nofs_save();
		invalidate_inode_pages2(inode->i_mapping);
		memalloc_nofs_restore(nofs_flag);

		BTRFS_I(inode)->generation = 0;
		cache->io_ctl.inode = NULL;
		iput(inode);
	}
	ASSERT(cache->io_ctl.pages == NULL);
	btrfs_put_block_group(cache);
}

void btrfs_cleanup_dirty_bgs(struct btrfs_transaction *cur_trans,
			     struct btrfs_fs_info *fs_info)
{
	struct btrfs_block_group *cache;

	spin_lock(&cur_trans->dirty_bgs_lock);
	while (!list_empty(&cur_trans->dirty_bgs)) {
		cache = list_first_entry(&cur_trans->dirty_bgs,
					 struct btrfs_block_group,
					 dirty_list);

		if (!list_empty(&cache->io_list)) {
			spin_unlock(&cur_trans->dirty_bgs_lock);
			list_del_init(&cache->io_list);
			btrfs_cleanup_bg_io(cache);
			spin_lock(&cur_trans->dirty_bgs_lock);
		}

		list_del_init(&cache->dirty_list);
		spin_lock(&cache->lock);
		cache->disk_cache_state = BTRFS_DC_ERROR;
		spin_unlock(&cache->lock);

		spin_unlock(&cur_trans->dirty_bgs_lock);
		btrfs_put_block_group(cache);
		btrfs_dec_delayed_refs_rsv_bg_updates(fs_info);
		spin_lock(&cur_trans->dirty_bgs_lock);
	}
	spin_unlock(&cur_trans->dirty_bgs_lock);

	/*
	 * Refer to the definition of io_bgs member for details why it's safe
	 * to use it without any locking
	 */
	while (!list_empty(&cur_trans->io_bgs)) {
		cache = list_first_entry(&cur_trans->io_bgs,
					 struct btrfs_block_group,
					 io_list);

		list_del_init(&cache->io_list);
		spin_lock(&cache->lock);
		cache->disk_cache_state = BTRFS_DC_ERROR;
		spin_unlock(&cache->lock);
		btrfs_cleanup_bg_io(cache);
	}
}

static void btrfs_free_all_qgroup_pertrans(struct btrfs_fs_info *fs_info)
{
	struct btrfs_root *gang[8];
	int i;
	int ret;

	spin_lock(&fs_info->fs_roots_radix_lock);
	while (1) {
		ret = radix_tree_gang_lookup_tag(&fs_info->fs_roots_radix,
						 (void **)gang, 0,
						 ARRAY_SIZE(gang),
						 BTRFS_ROOT_TRANS_TAG);
		if (ret == 0)
			break;
		for (i = 0; i < ret; i++) {
			struct btrfs_root *root = gang[i];

			btrfs_qgroup_free_meta_all_pertrans(root);
			radix_tree_tag_clear(&fs_info->fs_roots_radix,
					(unsigned long)root->root_key.objectid,
					BTRFS_ROOT_TRANS_TAG);
		}
	}
	spin_unlock(&fs_info->fs_roots_radix_lock);
}

void btrfs_cleanup_one_transaction(struct btrfs_transaction *cur_trans,
				   struct btrfs_fs_info *fs_info)
{
	struct btrfs_device *dev, *tmp;

	btrfs_cleanup_dirty_bgs(cur_trans, fs_info);
	ASSERT(list_empty(&cur_trans->dirty_bgs));
	ASSERT(list_empty(&cur_trans->io_bgs));

	list_for_each_entry_safe(dev, tmp, &cur_trans->dev_update_list,
				 post_commit_list) {
		list_del_init(&dev->post_commit_list);
	}

	btrfs_destroy_delayed_refs(cur_trans, fs_info);

	cur_trans->state = TRANS_STATE_COMMIT_START;
	wake_up(&fs_info->transaction_blocked_wait);

	cur_trans->state = TRANS_STATE_UNBLOCKED;
	wake_up(&fs_info->transaction_wait);

	btrfs_destroy_delayed_inodes(fs_info);

	btrfs_destroy_marked_extents(fs_info, &cur_trans->dirty_pages,
				     EXTENT_DIRTY);
	btrfs_destroy_pinned_extent(fs_info, &cur_trans->pinned_extents);

	btrfs_free_all_qgroup_pertrans(fs_info);

	cur_trans->state =TRANS_STATE_COMPLETED;
	wake_up(&cur_trans->commit_wait);
}

static int btrfs_cleanup_transaction(struct btrfs_fs_info *fs_info)
{
	struct btrfs_transaction *t;

	mutex_lock(&fs_info->transaction_kthread_mutex);

	spin_lock(&fs_info->trans_lock);
	while (!list_empty(&fs_info->trans_list)) {
		t = list_first_entry(&fs_info->trans_list,
				     struct btrfs_transaction, list);
		if (t->state >= TRANS_STATE_COMMIT_PREP) {
			refcount_inc(&t->use_count);
			spin_unlock(&fs_info->trans_lock);
			btrfs_wait_for_commit(fs_info, t->transid);
			btrfs_put_transaction(t);
			spin_lock(&fs_info->trans_lock);
			continue;
		}
		if (t == fs_info->running_transaction) {
			t->state = TRANS_STATE_COMMIT_DOING;
			spin_unlock(&fs_info->trans_lock);
			/*
			 * We wait for 0 num_writers since we don't hold a trans
			 * handle open currently for this transaction.
			 */
			wait_event(t->writer_wait,
				   atomic_read(&t->num_writers) == 0);
		} else {
			spin_unlock(&fs_info->trans_lock);
		}
		btrfs_cleanup_one_transaction(t, fs_info);

		spin_lock(&fs_info->trans_lock);
		if (t == fs_info->running_transaction)
			fs_info->running_transaction = NULL;
		list_del_init(&t->list);
		spin_unlock(&fs_info->trans_lock);

		btrfs_put_transaction(t);
		trace_btrfs_transaction_commit(fs_info);
		spin_lock(&fs_info->trans_lock);
	}
	spin_unlock(&fs_info->trans_lock);
	btrfs_destroy_all_ordered_extents(fs_info);
	btrfs_destroy_delayed_inodes(fs_info);
	btrfs_assert_delayed_root_empty(fs_info);
	btrfs_destroy_all_delalloc_inodes(fs_info);
	btrfs_drop_all_logs(fs_info);
	mutex_unlock(&fs_info->transaction_kthread_mutex);

	return 0;
}

int btrfs_init_root_free_objectid(struct btrfs_root *root)
{
	struct btrfs_path *path;
	int ret;
	struct extent_buffer *l;
	struct btrfs_key search_key;
	struct btrfs_key found_key;
	int slot;

	path = btrfs_alloc_path();
	if (!path)
		return -ENOMEM;

	search_key.objectid = BTRFS_LAST_FREE_OBJECTID;
	search_key.type = -1;
	search_key.offset = (u64)-1;
	ret = btrfs_search_slot(NULL, root, &search_key, path, 0, 0);
	if (ret < 0)
		goto error;
	BUG_ON(ret == 0); /* Corruption */
	if (path->slots[0] > 0) {
		slot = path->slots[0] - 1;
		l = path->nodes[0];
		btrfs_item_key_to_cpu(l, &found_key, slot);
		root->free_objectid = max_t(u64, found_key.objectid + 1,
					    BTRFS_FIRST_FREE_OBJECTID);
	} else {
		root->free_objectid = BTRFS_FIRST_FREE_OBJECTID;
	}
	ret = 0;
error:
	btrfs_free_path(path);
	return ret;
}

int btrfs_get_free_objectid(struct btrfs_root *root, u64 *objectid)
{
	int ret;
	mutex_lock(&root->objectid_mutex);

	if (unlikely(root->free_objectid >= BTRFS_LAST_FREE_OBJECTID)) {
		btrfs_warn(root->fs_info,
			   "the objectid of root %llu reaches its highest value",
			   root->root_key.objectid);
		ret = -ENOSPC;
		goto out;
	}

	*objectid = root->free_objectid++;
	ret = 0;
out:
	mutex_unlock(&root->objectid_mutex);
	return ret;
}<|MERGE_RESOLUTION|>--- conflicted
+++ resolved
@@ -1342,15 +1342,9 @@
 		 * that common but still possible.  In that case, we just need
 		 * to free the anon_dev.
 		 */
-<<<<<<< HEAD
-		if (unlikely(anon_dev)) {
-			free_anon_bdev(anon_dev);
-			anon_dev = 0;
-=======
 		if (unlikely(anon_dev && *anon_dev)) {
 			free_anon_bdev(*anon_dev);
 			*anon_dev = 0;
->>>>>>> 9a8b202f
 		}
 
 		if (check_ref && btrfs_root_refs(&root->root_item) == 0) {
