// SPDX-License-Identifier: GPL-2.0-only
/*
 * "splice": joining two ropes together by interweaving their strands.
 *
 * This is the "extended pipe" functionality, where a pipe is used as
 * an arbitrary in-memory buffer. Think of a pipe as a small kernel
 * buffer that you can use to transfer data from one end to the other.
 *
 * The traditional unix read/write is extended with a "splice()" operation
 * that transfers data buffers to or from a pipe buffer.
 *
 * Named by Larry McVoy, original implementation from Linus, extended by
 * Jens to support splicing to files, network, direct splicing, etc and
 * fixing lots of bugs.
 *
 * Copyright (C) 2005-2006 Jens Axboe <axboe@kernel.dk>
 * Copyright (C) 2005-2006 Linus Torvalds <torvalds@osdl.org>
 * Copyright (C) 2006 Ingo Molnar <mingo@elte.hu>
 *
 */
#include <linux/bvec.h>
#include <linux/fs.h>
#include <linux/file.h>
#include <linux/pagemap.h>
#include <linux/splice.h>
#include <linux/memcontrol.h>
#include <linux/mm_inline.h>
#include <linux/swap.h>
#include <linux/writeback.h>
#include <linux/export.h>
#include <linux/syscalls.h>
#include <linux/uio.h>
#include <linux/fsnotify.h>
#include <linux/security.h>
#include <linux/gfp.h>
#include <linux/net.h>
#include <linux/socket.h>
#include <linux/sched/signal.h>

#include "internal.h"

/*
 * Splice doesn't support FMODE_NOWAIT. Since pipes may set this flag to
 * indicate they support non-blocking reads or writes, we must clear it
 * here if set to avoid blocking other users of this pipe if splice is
 * being done on it.
 */
static noinline void noinline pipe_clear_nowait(struct file *file)
{
	fmode_t fmode = READ_ONCE(file->f_mode);

	do {
		if (!(fmode & FMODE_NOWAIT))
			break;
	} while (!try_cmpxchg(&file->f_mode, &fmode, fmode & ~FMODE_NOWAIT));
}

/*
 * Attempt to steal a page from a pipe buffer. This should perhaps go into
 * a vm helper function, it's already simplified quite a bit by the
 * addition of remove_mapping(). If success is returned, the caller may
 * attempt to reuse this page for another destination.
 */
static bool page_cache_pipe_buf_try_steal(struct pipe_inode_info *pipe,
		struct pipe_buffer *buf)
{
	struct folio *folio = page_folio(buf->page);
	struct address_space *mapping;

	folio_lock(folio);

	mapping = folio_mapping(folio);
	if (mapping) {
		WARN_ON(!folio_test_uptodate(folio));

		/*
		 * At least for ext2 with nobh option, we need to wait on
		 * writeback completing on this folio, since we'll remove it
		 * from the pagecache.  Otherwise truncate wont wait on the
		 * folio, allowing the disk blocks to be reused by someone else
		 * before we actually wrote our data to them. fs corruption
		 * ensues.
		 */
		folio_wait_writeback(folio);

		if (!filemap_release_folio(folio, GFP_KERNEL))
			goto out_unlock;

		/*
		 * If we succeeded in removing the mapping, set LRU flag
		 * and return good.
		 */
		if (remove_mapping(mapping, folio)) {
			buf->flags |= PIPE_BUF_FLAG_LRU;
			return true;
		}
	}

	/*
	 * Raced with truncate or failed to remove folio from current
	 * address space, unlock and return failure.
	 */
out_unlock:
	folio_unlock(folio);
	return false;
}

static void page_cache_pipe_buf_release(struct pipe_inode_info *pipe,
					struct pipe_buffer *buf)
{
	put_page(buf->page);
	buf->flags &= ~PIPE_BUF_FLAG_LRU;
}

/*
 * Check whether the contents of buf is OK to access. Since the content
 * is a page cache page, IO may be in flight.
 */
static int page_cache_pipe_buf_confirm(struct pipe_inode_info *pipe,
				       struct pipe_buffer *buf)
{
	struct folio *folio = page_folio(buf->page);
	int err;

	if (!folio_test_uptodate(folio)) {
		folio_lock(folio);

		/*
		 * Folio got truncated/unhashed. This will cause a 0-byte
		 * splice, if this is the first page.
		 */
		if (!folio->mapping) {
			err = -ENODATA;
			goto error;
		}

		/*
		 * Uh oh, read-error from disk.
		 */
		if (!folio_test_uptodate(folio)) {
			err = -EIO;
			goto error;
		}

		/* Folio is ok after all, we are done */
		folio_unlock(folio);
	}

	return 0;
error:
	folio_unlock(folio);
	return err;
}

const struct pipe_buf_operations page_cache_pipe_buf_ops = {
	.confirm	= page_cache_pipe_buf_confirm,
	.release	= page_cache_pipe_buf_release,
	.try_steal	= page_cache_pipe_buf_try_steal,
	.get		= generic_pipe_buf_get,
};

static bool user_page_pipe_buf_try_steal(struct pipe_inode_info *pipe,
		struct pipe_buffer *buf)
{
	if (!(buf->flags & PIPE_BUF_FLAG_GIFT))
		return false;

	buf->flags |= PIPE_BUF_FLAG_LRU;
	return generic_pipe_buf_try_steal(pipe, buf);
}

static const struct pipe_buf_operations user_page_pipe_buf_ops = {
	.release	= page_cache_pipe_buf_release,
	.try_steal	= user_page_pipe_buf_try_steal,
	.get		= generic_pipe_buf_get,
};

static void wakeup_pipe_readers(struct pipe_inode_info *pipe)
{
	smp_mb();
	if (waitqueue_active(&pipe->rd_wait))
		wake_up_interruptible(&pipe->rd_wait);
	kill_fasync(&pipe->fasync_readers, SIGIO, POLL_IN);
}

/**
 * splice_to_pipe - fill passed data into a pipe
 * @pipe:	pipe to fill
 * @spd:	data to fill
 *
 * Description:
 *    @spd contains a map of pages and len/offset tuples, along with
 *    the struct pipe_buf_operations associated with these pages. This
 *    function will link that data to the pipe.
 *
 */
ssize_t splice_to_pipe(struct pipe_inode_info *pipe,
		       struct splice_pipe_desc *spd)
{
	unsigned int spd_pages = spd->nr_pages;
	unsigned int tail = pipe->tail;
	unsigned int head = pipe->head;
	unsigned int mask = pipe->ring_size - 1;
	int ret = 0, page_nr = 0;

	if (!spd_pages)
		return 0;

	if (unlikely(!pipe->readers)) {
		send_sig(SIGPIPE, current, 0);
		ret = -EPIPE;
		goto out;
	}

	while (!pipe_full(head, tail, pipe->max_usage)) {
		struct pipe_buffer *buf = &pipe->bufs[head & mask];

		buf->page = spd->pages[page_nr];
		buf->offset = spd->partial[page_nr].offset;
		buf->len = spd->partial[page_nr].len;
		buf->private = spd->partial[page_nr].private;
		buf->ops = spd->ops;
		buf->flags = 0;

		head++;
		pipe->head = head;
		page_nr++;
		ret += buf->len;

		if (!--spd->nr_pages)
			break;
	}

	if (!ret)
		ret = -EAGAIN;

out:
	while (page_nr < spd_pages)
		spd->spd_release(spd, page_nr++);

	return ret;
}
EXPORT_SYMBOL_GPL(splice_to_pipe);

ssize_t add_to_pipe(struct pipe_inode_info *pipe, struct pipe_buffer *buf)
{
	unsigned int head = pipe->head;
	unsigned int tail = pipe->tail;
	unsigned int mask = pipe->ring_size - 1;
	int ret;

	if (unlikely(!pipe->readers)) {
		send_sig(SIGPIPE, current, 0);
		ret = -EPIPE;
	} else if (pipe_full(head, tail, pipe->max_usage)) {
		ret = -EAGAIN;
	} else {
		pipe->bufs[head & mask] = *buf;
		pipe->head = head + 1;
		return buf->len;
	}
	pipe_buf_release(pipe, buf);
	return ret;
}
EXPORT_SYMBOL(add_to_pipe);

/*
 * Check if we need to grow the arrays holding pages and partial page
 * descriptions.
 */
int splice_grow_spd(const struct pipe_inode_info *pipe, struct splice_pipe_desc *spd)
{
	unsigned int max_usage = READ_ONCE(pipe->max_usage);

	spd->nr_pages_max = max_usage;
	if (max_usage <= PIPE_DEF_BUFFERS)
		return 0;

	spd->pages = kmalloc_array(max_usage, sizeof(struct page *), GFP_KERNEL);
	spd->partial = kmalloc_array(max_usage, sizeof(struct partial_page),
				     GFP_KERNEL);

	if (spd->pages && spd->partial)
		return 0;

	kfree(spd->pages);
	kfree(spd->partial);
	return -ENOMEM;
}

void splice_shrink_spd(struct splice_pipe_desc *spd)
{
	if (spd->nr_pages_max <= PIPE_DEF_BUFFERS)
		return;

	kfree(spd->pages);
	kfree(spd->partial);
}

/**
 * copy_splice_read -  Copy data from a file and splice the copy into a pipe
 * @in: The file to read from
 * @ppos: Pointer to the file position to read from
 * @pipe: The pipe to splice into
 * @len: The amount to splice
 * @flags: The SPLICE_F_* flags
 *
 * This function allocates a bunch of pages sufficient to hold the requested
 * amount of data (but limited by the remaining pipe capacity), passes it to
 * the file's ->read_iter() to read into and then splices the used pages into
 * the pipe.
 *
 * Return: On success, the number of bytes read will be returned and *@ppos
 * will be updated if appropriate; 0 will be returned if there is no more data
 * to be read; -EAGAIN will be returned if the pipe had no space, and some
 * other negative error code will be returned on error.  A short read may occur
 * if the pipe has insufficient space, we reach the end of the data or we hit a
 * hole.
 */
ssize_t copy_splice_read(struct file *in, loff_t *ppos,
			 struct pipe_inode_info *pipe,
			 size_t len, unsigned int flags)
{
	struct iov_iter to;
	struct bio_vec *bv;
	struct kiocb kiocb;
	struct page **pages;
	ssize_t ret;
	size_t used, npages, chunk, remain, keep = 0;
	int i;

	/* Work out how much data we can actually add into the pipe */
	used = pipe_occupancy(pipe->head, pipe->tail);
	npages = max_t(ssize_t, pipe->max_usage - used, 0);
	len = min_t(size_t, len, npages * PAGE_SIZE);
	npages = DIV_ROUND_UP(len, PAGE_SIZE);

	bv = kzalloc(array_size(npages, sizeof(bv[0])) +
		     array_size(npages, sizeof(struct page *)), GFP_KERNEL);
	if (!bv)
		return -ENOMEM;

	pages = (struct page **)(bv + npages);
	npages = alloc_pages_bulk_array(GFP_USER, npages, pages);
	if (!npages) {
		kfree(bv);
		return -ENOMEM;
	}

	remain = len = min_t(size_t, len, npages * PAGE_SIZE);

	for (i = 0; i < npages; i++) {
		chunk = min_t(size_t, PAGE_SIZE, remain);
		bv[i].bv_page = pages[i];
		bv[i].bv_offset = 0;
		bv[i].bv_len = chunk;
		remain -= chunk;
	}

<<<<<<< HEAD
	iov_iter_pipe(&to, ITER_DEST, pipe, len);
=======
	/* Do the I/O */
	iov_iter_bvec(&to, ITER_DEST, bv, npages, len);
>>>>>>> 98817289
	init_sync_kiocb(&kiocb, in);
	kiocb.ki_pos = *ppos;
	ret = call_read_iter(in, &kiocb, &to);

	if (ret > 0) {
		keep = DIV_ROUND_UP(ret, PAGE_SIZE);
		*ppos = kiocb.ki_pos;
	}

	/*
	 * Callers of ->splice_read() expect -EAGAIN on "can't put anything in
	 * there", rather than -EFAULT.
	 */
	if (ret == -EFAULT)
		ret = -EAGAIN;

	/* Free any pages that didn't get touched at all. */
	if (keep < npages)
		release_pages(pages + keep, npages - keep);

	/* Push the remaining pages into the pipe. */
	remain = ret;
	for (i = 0; i < keep; i++) {
		struct pipe_buffer *buf = pipe_head_buf(pipe);

		chunk = min_t(size_t, remain, PAGE_SIZE);
		*buf = (struct pipe_buffer) {
			.ops	= &default_pipe_buf_ops,
			.page	= bv[i].bv_page,
			.offset	= 0,
			.len	= chunk,
		};
		pipe->head++;
		remain -= chunk;
	}

	kfree(bv);
	return ret;
}
EXPORT_SYMBOL(copy_splice_read);

const struct pipe_buf_operations default_pipe_buf_ops = {
	.release	= generic_pipe_buf_release,
	.try_steal	= generic_pipe_buf_try_steal,
	.get		= generic_pipe_buf_get,
};

/* Pipe buffer operations for a socket and similar. */
const struct pipe_buf_operations nosteal_pipe_buf_ops = {
	.release	= generic_pipe_buf_release,
	.get		= generic_pipe_buf_get,
};
EXPORT_SYMBOL(nosteal_pipe_buf_ops);

static void wakeup_pipe_writers(struct pipe_inode_info *pipe)
{
	smp_mb();
	if (waitqueue_active(&pipe->wr_wait))
		wake_up_interruptible(&pipe->wr_wait);
	kill_fasync(&pipe->fasync_writers, SIGIO, POLL_OUT);
}

/**
 * splice_from_pipe_feed - feed available data from a pipe to a file
 * @pipe:	pipe to splice from
 * @sd:		information to @actor
 * @actor:	handler that splices the data
 *
 * Description:
 *    This function loops over the pipe and calls @actor to do the
 *    actual moving of a single struct pipe_buffer to the desired
 *    destination.  It returns when there's no more buffers left in
 *    the pipe or if the requested number of bytes (@sd->total_len)
 *    have been copied.  It returns a positive number (one) if the
 *    pipe needs to be filled with more data, zero if the required
 *    number of bytes have been copied and -errno on error.
 *
 *    This, together with splice_from_pipe_{begin,end,next}, may be
 *    used to implement the functionality of __splice_from_pipe() when
 *    locking is required around copying the pipe buffers to the
 *    destination.
 */
static int splice_from_pipe_feed(struct pipe_inode_info *pipe, struct splice_desc *sd,
			  splice_actor *actor)
{
	unsigned int head = pipe->head;
	unsigned int tail = pipe->tail;
	unsigned int mask = pipe->ring_size - 1;
	int ret;

	while (!pipe_empty(head, tail)) {
		struct pipe_buffer *buf = &pipe->bufs[tail & mask];

		sd->len = buf->len;
		if (sd->len > sd->total_len)
			sd->len = sd->total_len;

		ret = pipe_buf_confirm(pipe, buf);
		if (unlikely(ret)) {
			if (ret == -ENODATA)
				ret = 0;
			return ret;
		}

		ret = actor(pipe, buf, sd);
		if (ret <= 0)
			return ret;

		buf->offset += ret;
		buf->len -= ret;

		sd->num_spliced += ret;
		sd->len -= ret;
		sd->pos += ret;
		sd->total_len -= ret;

		if (!buf->len) {
			pipe_buf_release(pipe, buf);
			tail++;
			pipe->tail = tail;
			if (pipe->files)
				sd->need_wakeup = true;
		}

		if (!sd->total_len)
			return 0;
	}

	return 1;
}

/* We know we have a pipe buffer, but maybe it's empty? */
static inline bool eat_empty_buffer(struct pipe_inode_info *pipe)
{
	unsigned int tail = pipe->tail;
	unsigned int mask = pipe->ring_size - 1;
	struct pipe_buffer *buf = &pipe->bufs[tail & mask];

	if (unlikely(!buf->len)) {
		pipe_buf_release(pipe, buf);
		pipe->tail = tail+1;
		return true;
	}

	return false;
}

/**
 * splice_from_pipe_next - wait for some data to splice from
 * @pipe:	pipe to splice from
 * @sd:		information about the splice operation
 *
 * Description:
 *    This function will wait for some data and return a positive
 *    value (one) if pipe buffers are available.  It will return zero
 *    or -errno if no more data needs to be spliced.
 */
static int splice_from_pipe_next(struct pipe_inode_info *pipe, struct splice_desc *sd)
{
	/*
	 * Check for signal early to make process killable when there are
	 * always buffers available
	 */
	if (signal_pending(current))
		return -ERESTARTSYS;

repeat:
	while (pipe_empty(pipe->head, pipe->tail)) {
		if (!pipe->writers)
			return 0;

		if (sd->num_spliced)
			return 0;

		if (sd->flags & SPLICE_F_NONBLOCK)
			return -EAGAIN;

		if (signal_pending(current))
			return -ERESTARTSYS;

		if (sd->need_wakeup) {
			wakeup_pipe_writers(pipe);
			sd->need_wakeup = false;
		}

		pipe_wait_readable(pipe);
	}

	if (eat_empty_buffer(pipe))
		goto repeat;

	return 1;
}

/**
 * splice_from_pipe_begin - start splicing from pipe
 * @sd:		information about the splice operation
 *
 * Description:
 *    This function should be called before a loop containing
 *    splice_from_pipe_next() and splice_from_pipe_feed() to
 *    initialize the necessary fields of @sd.
 */
static void splice_from_pipe_begin(struct splice_desc *sd)
{
	sd->num_spliced = 0;
	sd->need_wakeup = false;
}

/**
 * splice_from_pipe_end - finish splicing from pipe
 * @pipe:	pipe to splice from
 * @sd:		information about the splice operation
 *
 * Description:
 *    This function will wake up pipe writers if necessary.  It should
 *    be called after a loop containing splice_from_pipe_next() and
 *    splice_from_pipe_feed().
 */
static void splice_from_pipe_end(struct pipe_inode_info *pipe, struct splice_desc *sd)
{
	if (sd->need_wakeup)
		wakeup_pipe_writers(pipe);
}

/**
 * __splice_from_pipe - splice data from a pipe to given actor
 * @pipe:	pipe to splice from
 * @sd:		information to @actor
 * @actor:	handler that splices the data
 *
 * Description:
 *    This function does little more than loop over the pipe and call
 *    @actor to do the actual moving of a single struct pipe_buffer to
 *    the desired destination. See pipe_to_file, pipe_to_sendmsg, or
 *    pipe_to_user.
 *
 */
ssize_t __splice_from_pipe(struct pipe_inode_info *pipe, struct splice_desc *sd,
			   splice_actor *actor)
{
	int ret;

	splice_from_pipe_begin(sd);
	do {
		cond_resched();
		ret = splice_from_pipe_next(pipe, sd);
		if (ret > 0)
			ret = splice_from_pipe_feed(pipe, sd, actor);
	} while (ret > 0);
	splice_from_pipe_end(pipe, sd);

	return sd->num_spliced ? sd->num_spliced : ret;
}
EXPORT_SYMBOL(__splice_from_pipe);

/**
 * splice_from_pipe - splice data from a pipe to a file
 * @pipe:	pipe to splice from
 * @out:	file to splice to
 * @ppos:	position in @out
 * @len:	how many bytes to splice
 * @flags:	splice modifier flags
 * @actor:	handler that splices the data
 *
 * Description:
 *    See __splice_from_pipe. This function locks the pipe inode,
 *    otherwise it's identical to __splice_from_pipe().
 *
 */
ssize_t splice_from_pipe(struct pipe_inode_info *pipe, struct file *out,
			 loff_t *ppos, size_t len, unsigned int flags,
			 splice_actor *actor)
{
	ssize_t ret;
	struct splice_desc sd = {
		.total_len = len,
		.flags = flags,
		.pos = *ppos,
		.u.file = out,
	};

	pipe_lock(pipe);
	ret = __splice_from_pipe(pipe, &sd, actor);
	pipe_unlock(pipe);

	return ret;
}

/**
 * iter_file_splice_write - splice data from a pipe to a file
 * @pipe:	pipe info
 * @out:	file to write to
 * @ppos:	position in @out
 * @len:	number of bytes to splice
 * @flags:	splice modifier flags
 *
 * Description:
 *    Will either move or copy pages (determined by @flags options) from
 *    the given pipe inode to the given file.
 *    This one is ->write_iter-based.
 *
 */
ssize_t
iter_file_splice_write(struct pipe_inode_info *pipe, struct file *out,
			  loff_t *ppos, size_t len, unsigned int flags)
{
	struct splice_desc sd = {
		.total_len = len,
		.flags = flags,
		.pos = *ppos,
		.u.file = out,
	};
	int nbufs = pipe->max_usage;
	struct bio_vec *array = kcalloc(nbufs, sizeof(struct bio_vec),
					GFP_KERNEL);
	ssize_t ret;

	if (unlikely(!array))
		return -ENOMEM;

	pipe_lock(pipe);

	splice_from_pipe_begin(&sd);
	while (sd.total_len) {
		struct iov_iter from;
		unsigned int head, tail, mask;
		size_t left;
		int n;

		ret = splice_from_pipe_next(pipe, &sd);
		if (ret <= 0)
			break;

		if (unlikely(nbufs < pipe->max_usage)) {
			kfree(array);
			nbufs = pipe->max_usage;
			array = kcalloc(nbufs, sizeof(struct bio_vec),
					GFP_KERNEL);
			if (!array) {
				ret = -ENOMEM;
				break;
			}
		}

		head = pipe->head;
		tail = pipe->tail;
		mask = pipe->ring_size - 1;

		/* build the vector */
		left = sd.total_len;
		for (n = 0; !pipe_empty(head, tail) && left && n < nbufs; tail++) {
			struct pipe_buffer *buf = &pipe->bufs[tail & mask];
			size_t this_len = buf->len;

			/* zero-length bvecs are not supported, skip them */
			if (!this_len)
				continue;
			this_len = min(this_len, left);

			ret = pipe_buf_confirm(pipe, buf);
			if (unlikely(ret)) {
				if (ret == -ENODATA)
					ret = 0;
				goto done;
			}

			bvec_set_page(&array[n], buf->page, this_len,
				      buf->offset);
			left -= this_len;
			n++;
		}

		iov_iter_bvec(&from, ITER_SOURCE, array, n, sd.total_len - left);
		ret = vfs_iter_write(out, &from, &sd.pos, 0);
		if (ret <= 0)
			break;

		sd.num_spliced += ret;
		sd.total_len -= ret;
		*ppos = sd.pos;

		/* dismiss the fully eaten buffers, adjust the partial one */
		tail = pipe->tail;
		while (ret) {
			struct pipe_buffer *buf = &pipe->bufs[tail & mask];
			if (ret >= buf->len) {
				ret -= buf->len;
				buf->len = 0;
				pipe_buf_release(pipe, buf);
				tail++;
				pipe->tail = tail;
				if (pipe->files)
					sd.need_wakeup = true;
			} else {
				buf->offset += ret;
				buf->len -= ret;
				ret = 0;
			}
		}
	}
done:
	kfree(array);
	splice_from_pipe_end(pipe, &sd);

	pipe_unlock(pipe);

	if (sd.num_spliced)
		ret = sd.num_spliced;

	return ret;
}

EXPORT_SYMBOL(iter_file_splice_write);

#ifdef CONFIG_NET
/**
 * splice_to_socket - splice data from a pipe to a socket
 * @pipe:	pipe to splice from
 * @out:	socket to write to
 * @ppos:	position in @out
 * @len:	number of bytes to splice
 * @flags:	splice modifier flags
 *
 * Description:
 *    Will send @len bytes from the pipe to a network socket. No data copying
 *    is involved.
 *
 */
ssize_t splice_to_socket(struct pipe_inode_info *pipe, struct file *out,
			 loff_t *ppos, size_t len, unsigned int flags)
{
	struct socket *sock = sock_from_file(out);
	struct bio_vec bvec[16];
	struct msghdr msg = {};
	ssize_t ret = 0;
	size_t spliced = 0;
	bool need_wakeup = false;

	pipe_lock(pipe);

	while (len > 0) {
		unsigned int head, tail, mask, bc = 0;
		size_t remain = len;

		/*
		 * Check for signal early to make process killable when there
		 * are always buffers available
		 */
		ret = -ERESTARTSYS;
		if (signal_pending(current))
			break;

		while (pipe_empty(pipe->head, pipe->tail)) {
			ret = 0;
			if (!pipe->writers)
				goto out;

			if (spliced)
				goto out;

			ret = -EAGAIN;
			if (flags & SPLICE_F_NONBLOCK)
				goto out;

			ret = -ERESTARTSYS;
			if (signal_pending(current))
				goto out;

			if (need_wakeup) {
				wakeup_pipe_writers(pipe);
				need_wakeup = false;
			}

			pipe_wait_readable(pipe);
		}

		head = pipe->head;
		tail = pipe->tail;
		mask = pipe->ring_size - 1;

		while (!pipe_empty(head, tail)) {
			struct pipe_buffer *buf = &pipe->bufs[tail & mask];
			size_t seg;

			if (!buf->len) {
				tail++;
				continue;
			}

			seg = min_t(size_t, remain, buf->len);

			ret = pipe_buf_confirm(pipe, buf);
			if (unlikely(ret)) {
				if (ret == -ENODATA)
					ret = 0;
				break;
			}

			bvec_set_page(&bvec[bc++], buf->page, seg, buf->offset);
			remain -= seg;
			if (remain == 0 || bc >= ARRAY_SIZE(bvec))
				break;
			tail++;
		}

		if (!bc)
			break;

		msg.msg_flags = MSG_SPLICE_PAGES;
		if (flags & SPLICE_F_MORE)
			msg.msg_flags |= MSG_MORE;
		if (remain && pipe_occupancy(pipe->head, tail) > 0)
			msg.msg_flags |= MSG_MORE;
		if (out->f_flags & O_NONBLOCK)
			msg.msg_flags |= MSG_DONTWAIT;

		iov_iter_bvec(&msg.msg_iter, ITER_SOURCE, bvec, bc,
			      len - remain);
		ret = sock_sendmsg(sock, &msg);
		if (ret <= 0)
			break;

		spliced += ret;
		len -= ret;
		tail = pipe->tail;
		while (ret > 0) {
			struct pipe_buffer *buf = &pipe->bufs[tail & mask];
			size_t seg = min_t(size_t, ret, buf->len);

			buf->offset += seg;
			buf->len -= seg;
			ret -= seg;

			if (!buf->len) {
				pipe_buf_release(pipe, buf);
				tail++;
			}
		}

		if (tail != pipe->tail) {
			pipe->tail = tail;
			if (pipe->files)
				need_wakeup = true;
		}
	}

out:
	pipe_unlock(pipe);
	if (need_wakeup)
		wakeup_pipe_writers(pipe);
	return spliced ?: ret;
}
#endif

static int warn_unsupported(struct file *file, const char *op)
{
	pr_debug_ratelimited(
		"splice %s not supported for file %pD4 (pid: %d comm: %.20s)\n",
		op, file, current->pid, current->comm);
	return -EINVAL;
}

/*
 * Attempt to initiate a splice from pipe to file.
 */
static long do_splice_from(struct pipe_inode_info *pipe, struct file *out,
			   loff_t *ppos, size_t len, unsigned int flags)
{
	if (unlikely(!out->f_op->splice_write))
		return warn_unsupported(out, "write");
	return out->f_op->splice_write(pipe, out, ppos, len, flags);
}

/*
 * Indicate to the caller that there was a premature EOF when reading from the
 * source and the caller didn't indicate they would be sending more data after
 * this.
 */
static void do_splice_eof(struct splice_desc *sd)
{
	if (sd->splice_eof)
		sd->splice_eof(sd);
}

<<<<<<< HEAD
/*
 * Attempt to initiate a splice from a file to a pipe.
=======
/**
 * vfs_splice_read - Read data from a file and splice it into a pipe
 * @in:		File to splice from
 * @ppos:	Input file offset
 * @pipe:	Pipe to splice to
 * @len:	Number of bytes to splice
 * @flags:	Splice modifier flags (SPLICE_F_*)
 *
 * Splice the requested amount of data from the input file to the pipe.  This
 * is synchronous as the caller must hold the pipe lock across the entire
 * operation.
 *
 * If successful, it returns the amount of data spliced, 0 if it hit the EOF or
 * a hole and a negative error code otherwise.
>>>>>>> 98817289
 */
long vfs_splice_read(struct file *in, loff_t *ppos,
		     struct pipe_inode_info *pipe, size_t len,
		     unsigned int flags)
{
	unsigned int p_space;
	int ret;

	if (unlikely(!(in->f_mode & FMODE_READ)))
		return -EBADF;
	if (!len)
		return 0;

	/* Don't try to read more the pipe has space for. */
	p_space = pipe->max_usage - pipe_occupancy(pipe->head, pipe->tail);
	len = min_t(size_t, len, p_space << PAGE_SHIFT);

	ret = rw_verify_area(READ, in, ppos, len);
	if (unlikely(ret < 0))
		return ret;

	if (unlikely(len > MAX_RW_COUNT))
		len = MAX_RW_COUNT;

	if (unlikely(!in->f_op->splice_read))
		return warn_unsupported(in, "read");
	/*
	 * O_DIRECT and DAX don't deal with the pagecache, so we allocate a
	 * buffer, copy into it and splice that into the pipe.
	 */
	if ((in->f_flags & O_DIRECT) || IS_DAX(in->f_mapping->host))
		return copy_splice_read(in, ppos, pipe, len, flags);
	return in->f_op->splice_read(in, ppos, pipe, len, flags);
}
EXPORT_SYMBOL_GPL(vfs_splice_read);

/**
 * splice_direct_to_actor - splices data directly between two non-pipes
 * @in:		file to splice from
 * @sd:		actor information on where to splice to
 * @actor:	handles the data splicing
 *
 * Description:
 *    This is a special case helper to splice directly between two
 *    points, without requiring an explicit pipe. Internally an allocated
 *    pipe is cached in the process, and reused during the lifetime of
 *    that process.
 *
 */
ssize_t splice_direct_to_actor(struct file *in, struct splice_desc *sd,
			       splice_direct_actor *actor)
{
	struct pipe_inode_info *pipe;
	long ret, bytes;
	size_t len;
	int i, flags, more;

	/*
	 * We require the input to be seekable, as we don't want to randomly
	 * drop data for eg socket -> socket splicing. Use the piped splicing
	 * for that!
	 */
	if (unlikely(!(in->f_mode & FMODE_LSEEK)))
		return -EINVAL;

	/*
	 * neither in nor out is a pipe, setup an internal pipe attached to
	 * 'out' and transfer the wanted data from 'in' to 'out' through that
	 */
	pipe = current->splice_pipe;
	if (unlikely(!pipe)) {
		pipe = alloc_pipe_info();
		if (!pipe)
			return -ENOMEM;

		/*
		 * We don't have an immediate reader, but we'll read the stuff
		 * out of the pipe right after the splice_to_pipe(). So set
		 * PIPE_READERS appropriately.
		 */
		pipe->readers = 1;

		current->splice_pipe = pipe;
	}

	/*
	 * Do the splice.
	 */
	bytes = 0;
	len = sd->total_len;

	/* Don't block on output, we have to drain the direct pipe. */
	flags = sd->flags;
	sd->flags &= ~SPLICE_F_NONBLOCK;

	/*
	 * We signal MORE until we've read sufficient data to fulfill the
	 * request and we keep signalling it if the caller set it.
	 */
	more = sd->flags & SPLICE_F_MORE;
	sd->flags |= SPLICE_F_MORE;

	WARN_ON_ONCE(!pipe_empty(pipe->head, pipe->tail));

	while (len) {
		size_t read_len;
		loff_t pos = sd->pos, prev_pos = pos;

		ret = vfs_splice_read(in, &pos, pipe, len, flags);
		if (unlikely(ret <= 0))
			goto read_failure;

		read_len = ret;
		sd->total_len = read_len;

		/*
		 * If we now have sufficient data to fulfill the request then
		 * we clear SPLICE_F_MORE if it was not set initially.
		 */
		if (read_len >= len && !more)
			sd->flags &= ~SPLICE_F_MORE;

		/*
		 * NOTE: nonblocking mode only applies to the input. We
		 * must not do the output in nonblocking mode as then we
		 * could get stuck data in the internal pipe:
		 */
		ret = actor(pipe, sd);
		if (unlikely(ret <= 0)) {
			sd->pos = prev_pos;
			goto out_release;
		}

		bytes += ret;
		len -= ret;
		sd->pos = pos;

		if (ret < read_len) {
			sd->pos = prev_pos + ret;
			goto out_release;
		}
	}

done:
	pipe->tail = pipe->head = 0;
	file_accessed(in);
	return bytes;

read_failure:
	/*
	 * If the user did *not* set SPLICE_F_MORE *and* we didn't hit that
	 * "use all of len" case that cleared SPLICE_F_MORE, *and* we did a
	 * "->splice_in()" that returned EOF (ie zero) *and* we have sent at
	 * least 1 byte *then* we will also do the ->splice_eof() call.
	 */
	if (ret == 0 && !more && len > 0 && bytes)
		do_splice_eof(sd);
out_release:
	/*
	 * If we did an incomplete transfer we must release
	 * the pipe buffers in question:
	 */
	for (i = 0; i < pipe->ring_size; i++) {
		struct pipe_buffer *buf = &pipe->bufs[i];

		if (buf->ops)
			pipe_buf_release(pipe, buf);
	}

	if (!bytes)
		bytes = ret;

	goto done;
}
EXPORT_SYMBOL(splice_direct_to_actor);

static int direct_splice_actor(struct pipe_inode_info *pipe,
			       struct splice_desc *sd)
{
	struct file *file = sd->u.file;

	return do_splice_from(pipe, file, sd->opos, sd->total_len,
			      sd->flags);
}

static void direct_file_splice_eof(struct splice_desc *sd)
{
	struct file *file = sd->u.file;

	if (file->f_op->splice_eof)
		file->f_op->splice_eof(file);
}

/**
 * do_splice_direct - splices data directly between two files
 * @in:		file to splice from
 * @ppos:	input file offset
 * @out:	file to splice to
 * @opos:	output file offset
 * @len:	number of bytes to splice
 * @flags:	splice modifier flags
 *
 * Description:
 *    For use by do_sendfile(). splice can easily emulate sendfile, but
 *    doing it in the application would incur an extra system call
 *    (splice in + splice out, as compared to just sendfile()). So this helper
 *    can splice directly through a process-private pipe.
 *
 */
long do_splice_direct(struct file *in, loff_t *ppos, struct file *out,
		      loff_t *opos, size_t len, unsigned int flags)
{
	struct splice_desc sd = {
		.len		= len,
		.total_len	= len,
		.flags		= flags,
		.pos		= *ppos,
		.u.file		= out,
		.splice_eof	= direct_file_splice_eof,
		.opos		= opos,
	};
	long ret;

	if (unlikely(!(out->f_mode & FMODE_WRITE)))
		return -EBADF;

	if (unlikely(out->f_flags & O_APPEND))
		return -EINVAL;

	ret = rw_verify_area(WRITE, out, opos, len);
	if (unlikely(ret < 0))
		return ret;

	ret = splice_direct_to_actor(in, &sd, direct_splice_actor);
	if (ret > 0)
		*ppos = sd.pos;

	return ret;
}
EXPORT_SYMBOL(do_splice_direct);

static int wait_for_space(struct pipe_inode_info *pipe, unsigned flags)
{
	for (;;) {
		if (unlikely(!pipe->readers)) {
			send_sig(SIGPIPE, current, 0);
			return -EPIPE;
		}
		if (!pipe_full(pipe->head, pipe->tail, pipe->max_usage))
			return 0;
		if (flags & SPLICE_F_NONBLOCK)
			return -EAGAIN;
		if (signal_pending(current))
			return -ERESTARTSYS;
		pipe_wait_writable(pipe);
	}
}

static int splice_pipe_to_pipe(struct pipe_inode_info *ipipe,
			       struct pipe_inode_info *opipe,
			       size_t len, unsigned int flags);

long splice_file_to_pipe(struct file *in,
			 struct pipe_inode_info *opipe,
			 loff_t *offset,
			 size_t len, unsigned int flags)
{
	long ret;

	pipe_lock(opipe);
	ret = wait_for_space(opipe, flags);
	if (!ret)
		ret = vfs_splice_read(in, offset, opipe, len, flags);
	pipe_unlock(opipe);
	if (ret > 0)
		wakeup_pipe_readers(opipe);
	return ret;
}

/*
 * Determine where to splice to/from.
 */
long do_splice(struct file *in, loff_t *off_in, struct file *out,
	       loff_t *off_out, size_t len, unsigned int flags)
{
	struct pipe_inode_info *ipipe;
	struct pipe_inode_info *opipe;
	loff_t offset;
	long ret;

	if (unlikely(!(in->f_mode & FMODE_READ) ||
		     !(out->f_mode & FMODE_WRITE)))
		return -EBADF;

	ipipe = get_pipe_info(in, true);
	opipe = get_pipe_info(out, true);

	if (ipipe && opipe) {
		if (off_in || off_out)
			return -ESPIPE;

		/* Splicing to self would be fun, but... */
		if (ipipe == opipe)
			return -EINVAL;

		if ((in->f_flags | out->f_flags) & O_NONBLOCK)
			flags |= SPLICE_F_NONBLOCK;

		ret = splice_pipe_to_pipe(ipipe, opipe, len, flags);
	} else if (ipipe) {
		if (off_in)
			return -ESPIPE;
		if (off_out) {
			if (!(out->f_mode & FMODE_PWRITE))
				return -EINVAL;
			offset = *off_out;
		} else {
			offset = out->f_pos;
		}

		if (unlikely(out->f_flags & O_APPEND))
			return -EINVAL;

		ret = rw_verify_area(WRITE, out, &offset, len);
		if (unlikely(ret < 0))
			return ret;

		if (in->f_flags & O_NONBLOCK)
			flags |= SPLICE_F_NONBLOCK;

		file_start_write(out);
		ret = do_splice_from(ipipe, out, &offset, len, flags);
		file_end_write(out);

		if (!off_out)
			out->f_pos = offset;
		else
			*off_out = offset;
	} else if (opipe) {
		if (off_out)
			return -ESPIPE;
		if (off_in) {
			if (!(in->f_mode & FMODE_PREAD))
				return -EINVAL;
			offset = *off_in;
		} else {
			offset = in->f_pos;
		}

		if (out->f_flags & O_NONBLOCK)
			flags |= SPLICE_F_NONBLOCK;

		ret = splice_file_to_pipe(in, opipe, &offset, len, flags);

		if (!off_in)
			in->f_pos = offset;
		else
			*off_in = offset;
	} else {
		ret = -EINVAL;
	}

	if (ret > 0) {
		/*
		 * Generate modify out before access in:
		 * do_splice_from() may've already sent modify out,
		 * and this ensures the events get merged.
		 */
		fsnotify_modify(out);
		fsnotify_access(in);
	}

	return ret;
}

static long __do_splice(struct file *in, loff_t __user *off_in,
			struct file *out, loff_t __user *off_out,
			size_t len, unsigned int flags)
{
	struct pipe_inode_info *ipipe;
	struct pipe_inode_info *opipe;
	loff_t offset, *__off_in = NULL, *__off_out = NULL;
	long ret;

	ipipe = get_pipe_info(in, true);
	opipe = get_pipe_info(out, true);

	if (ipipe) {
		if (off_in)
			return -ESPIPE;
		pipe_clear_nowait(in);
	}
	if (opipe) {
		if (off_out)
			return -ESPIPE;
		pipe_clear_nowait(out);
	}

	if (off_out) {
		if (copy_from_user(&offset, off_out, sizeof(loff_t)))
			return -EFAULT;
		__off_out = &offset;
	}
	if (off_in) {
		if (copy_from_user(&offset, off_in, sizeof(loff_t)))
			return -EFAULT;
		__off_in = &offset;
	}

	ret = do_splice(in, __off_in, out, __off_out, len, flags);
	if (ret < 0)
		return ret;

	if (__off_out && copy_to_user(off_out, __off_out, sizeof(loff_t)))
		return -EFAULT;
	if (__off_in && copy_to_user(off_in, __off_in, sizeof(loff_t)))
		return -EFAULT;

	return ret;
}

static int iter_to_pipe(struct iov_iter *from,
			struct pipe_inode_info *pipe,
			unsigned flags)
{
	struct pipe_buffer buf = {
		.ops = &user_page_pipe_buf_ops,
		.flags = flags
	};
	size_t total = 0;
	int ret = 0;

	while (iov_iter_count(from)) {
		struct page *pages[16];
		ssize_t left;
		size_t start;
		int i, n;

		left = iov_iter_get_pages2(from, pages, ~0UL, 16, &start);
		if (left <= 0) {
			ret = left;
			break;
		}

		n = DIV_ROUND_UP(left + start, PAGE_SIZE);
		for (i = 0; i < n; i++) {
			int size = min_t(int, left, PAGE_SIZE - start);

			buf.page = pages[i];
			buf.offset = start;
			buf.len = size;
			ret = add_to_pipe(pipe, &buf);
			if (unlikely(ret < 0)) {
				iov_iter_revert(from, left);
				// this one got dropped by add_to_pipe()
				while (++i < n)
					put_page(pages[i]);
				goto out;
			}
			total += ret;
			left -= size;
			start = 0;
		}
	}
out:
	return total ? total : ret;
}

static int pipe_to_user(struct pipe_inode_info *pipe, struct pipe_buffer *buf,
			struct splice_desc *sd)
{
	int n = copy_page_to_iter(buf->page, buf->offset, sd->len, sd->u.data);
	return n == sd->len ? n : -EFAULT;
}

/*
 * For lack of a better implementation, implement vmsplice() to userspace
 * as a simple copy of the pipes pages to the user iov.
 */
static long vmsplice_to_user(struct file *file, struct iov_iter *iter,
			     unsigned int flags)
{
	struct pipe_inode_info *pipe = get_pipe_info(file, true);
	struct splice_desc sd = {
		.total_len = iov_iter_count(iter),
		.flags = flags,
		.u.data = iter
	};
	long ret = 0;

	if (!pipe)
		return -EBADF;

	pipe_clear_nowait(file);

	if (sd.total_len) {
		pipe_lock(pipe);
		ret = __splice_from_pipe(pipe, &sd, pipe_to_user);
		pipe_unlock(pipe);
	}

	if (ret > 0)
		fsnotify_access(file);

	return ret;
}

/*
 * vmsplice splices a user address range into a pipe. It can be thought of
 * as splice-from-memory, where the regular splice is splice-from-file (or
 * to file). In both cases the output is a pipe, naturally.
 */
static long vmsplice_to_pipe(struct file *file, struct iov_iter *iter,
			     unsigned int flags)
{
	struct pipe_inode_info *pipe;
	long ret = 0;
	unsigned buf_flag = 0;

	if (flags & SPLICE_F_GIFT)
		buf_flag = PIPE_BUF_FLAG_GIFT;

	pipe = get_pipe_info(file, true);
	if (!pipe)
		return -EBADF;

	pipe_clear_nowait(file);

	pipe_lock(pipe);
	ret = wait_for_space(pipe, flags);
	if (!ret)
		ret = iter_to_pipe(iter, pipe, buf_flag);
	pipe_unlock(pipe);
	if (ret > 0) {
		wakeup_pipe_readers(pipe);
		fsnotify_modify(file);
	}
	return ret;
}

static int vmsplice_type(struct fd f, int *type)
{
	if (!f.file)
		return -EBADF;
	if (f.file->f_mode & FMODE_WRITE) {
		*type = ITER_SOURCE;
	} else if (f.file->f_mode & FMODE_READ) {
		*type = ITER_DEST;
	} else {
		fdput(f);
		return -EBADF;
	}
	return 0;
}

/*
 * Note that vmsplice only really supports true splicing _from_ user memory
 * to a pipe, not the other way around. Splicing from user memory is a simple
 * operation that can be supported without any funky alignment restrictions
 * or nasty vm tricks. We simply map in the user memory and fill them into
 * a pipe. The reverse isn't quite as easy, though. There are two possible
 * solutions for that:
 *
 *	- memcpy() the data internally, at which point we might as well just
 *	  do a regular read() on the buffer anyway.
 *	- Lots of nasty vm tricks, that are neither fast nor flexible (it
 *	  has restriction limitations on both ends of the pipe).
 *
 * Currently we punt and implement it as a normal copy, see pipe_to_user().
 *
 */
SYSCALL_DEFINE4(vmsplice, int, fd, const struct iovec __user *, uiov,
		unsigned long, nr_segs, unsigned int, flags)
{
	struct iovec iovstack[UIO_FASTIOV];
	struct iovec *iov = iovstack;
	struct iov_iter iter;
	ssize_t error;
	struct fd f;
	int type;

	if (unlikely(flags & ~SPLICE_F_ALL))
		return -EINVAL;

	f = fdget(fd);
	error = vmsplice_type(f, &type);
	if (error)
		return error;

	error = import_iovec(type, uiov, nr_segs,
			     ARRAY_SIZE(iovstack), &iov, &iter);
	if (error < 0)
		goto out_fdput;

	if (!iov_iter_count(&iter))
		error = 0;
	else if (type == ITER_SOURCE)
		error = vmsplice_to_pipe(f.file, &iter, flags);
	else
		error = vmsplice_to_user(f.file, &iter, flags);

	kfree(iov);
out_fdput:
	fdput(f);
	return error;
}

SYSCALL_DEFINE6(splice, int, fd_in, loff_t __user *, off_in,
		int, fd_out, loff_t __user *, off_out,
		size_t, len, unsigned int, flags)
{
	struct fd in, out;
	long error;

	if (unlikely(!len))
		return 0;

	if (unlikely(flags & ~SPLICE_F_ALL))
		return -EINVAL;

	error = -EBADF;
	in = fdget(fd_in);
	if (in.file) {
		out = fdget(fd_out);
		if (out.file) {
			error = __do_splice(in.file, off_in, out.file, off_out,
						len, flags);
			fdput(out);
		}
		fdput(in);
	}
	return error;
}

/*
 * Make sure there's data to read. Wait for input if we can, otherwise
 * return an appropriate error.
 */
static int ipipe_prep(struct pipe_inode_info *pipe, unsigned int flags)
{
	int ret;

	/*
	 * Check the pipe occupancy without the inode lock first. This function
	 * is speculative anyways, so missing one is ok.
	 */
	if (!pipe_empty(pipe->head, pipe->tail))
		return 0;

	ret = 0;
	pipe_lock(pipe);

	while (pipe_empty(pipe->head, pipe->tail)) {
		if (signal_pending(current)) {
			ret = -ERESTARTSYS;
			break;
		}
		if (!pipe->writers)
			break;
		if (flags & SPLICE_F_NONBLOCK) {
			ret = -EAGAIN;
			break;
		}
		pipe_wait_readable(pipe);
	}

	pipe_unlock(pipe);
	return ret;
}

/*
 * Make sure there's writeable room. Wait for room if we can, otherwise
 * return an appropriate error.
 */
static int opipe_prep(struct pipe_inode_info *pipe, unsigned int flags)
{
	int ret;

	/*
	 * Check pipe occupancy without the inode lock first. This function
	 * is speculative anyways, so missing one is ok.
	 */
	if (!pipe_full(pipe->head, pipe->tail, pipe->max_usage))
		return 0;

	ret = 0;
	pipe_lock(pipe);

	while (pipe_full(pipe->head, pipe->tail, pipe->max_usage)) {
		if (!pipe->readers) {
			send_sig(SIGPIPE, current, 0);
			ret = -EPIPE;
			break;
		}
		if (flags & SPLICE_F_NONBLOCK) {
			ret = -EAGAIN;
			break;
		}
		if (signal_pending(current)) {
			ret = -ERESTARTSYS;
			break;
		}
		pipe_wait_writable(pipe);
	}

	pipe_unlock(pipe);
	return ret;
}

/*
 * Splice contents of ipipe to opipe.
 */
static int splice_pipe_to_pipe(struct pipe_inode_info *ipipe,
			       struct pipe_inode_info *opipe,
			       size_t len, unsigned int flags)
{
	struct pipe_buffer *ibuf, *obuf;
	unsigned int i_head, o_head;
	unsigned int i_tail, o_tail;
	unsigned int i_mask, o_mask;
	int ret = 0;
	bool input_wakeup = false;


retry:
	ret = ipipe_prep(ipipe, flags);
	if (ret)
		return ret;

	ret = opipe_prep(opipe, flags);
	if (ret)
		return ret;

	/*
	 * Potential ABBA deadlock, work around it by ordering lock
	 * grabbing by pipe info address. Otherwise two different processes
	 * could deadlock (one doing tee from A -> B, the other from B -> A).
	 */
	pipe_double_lock(ipipe, opipe);

	i_tail = ipipe->tail;
	i_mask = ipipe->ring_size - 1;
	o_head = opipe->head;
	o_mask = opipe->ring_size - 1;

	do {
		size_t o_len;

		if (!opipe->readers) {
			send_sig(SIGPIPE, current, 0);
			if (!ret)
				ret = -EPIPE;
			break;
		}

		i_head = ipipe->head;
		o_tail = opipe->tail;

		if (pipe_empty(i_head, i_tail) && !ipipe->writers)
			break;

		/*
		 * Cannot make any progress, because either the input
		 * pipe is empty or the output pipe is full.
		 */
		if (pipe_empty(i_head, i_tail) ||
		    pipe_full(o_head, o_tail, opipe->max_usage)) {
			/* Already processed some buffers, break */
			if (ret)
				break;

			if (flags & SPLICE_F_NONBLOCK) {
				ret = -EAGAIN;
				break;
			}

			/*
			 * We raced with another reader/writer and haven't
			 * managed to process any buffers.  A zero return
			 * value means EOF, so retry instead.
			 */
			pipe_unlock(ipipe);
			pipe_unlock(opipe);
			goto retry;
		}

		ibuf = &ipipe->bufs[i_tail & i_mask];
		obuf = &opipe->bufs[o_head & o_mask];

		if (len >= ibuf->len) {
			/*
			 * Simply move the whole buffer from ipipe to opipe
			 */
			*obuf = *ibuf;
			ibuf->ops = NULL;
			i_tail++;
			ipipe->tail = i_tail;
			input_wakeup = true;
			o_len = obuf->len;
			o_head++;
			opipe->head = o_head;
		} else {
			/*
			 * Get a reference to this pipe buffer,
			 * so we can copy the contents over.
			 */
			if (!pipe_buf_get(ipipe, ibuf)) {
				if (ret == 0)
					ret = -EFAULT;
				break;
			}
			*obuf = *ibuf;

			/*
			 * Don't inherit the gift and merge flags, we need to
			 * prevent multiple steals of this page.
			 */
			obuf->flags &= ~PIPE_BUF_FLAG_GIFT;
			obuf->flags &= ~PIPE_BUF_FLAG_CAN_MERGE;

			obuf->len = len;
			ibuf->offset += len;
			ibuf->len -= len;
			o_len = len;
			o_head++;
			opipe->head = o_head;
		}
		ret += o_len;
		len -= o_len;
	} while (len);

	pipe_unlock(ipipe);
	pipe_unlock(opipe);

	/*
	 * If we put data in the output pipe, wakeup any potential readers.
	 */
	if (ret > 0)
		wakeup_pipe_readers(opipe);

	if (input_wakeup)
		wakeup_pipe_writers(ipipe);

	return ret;
}

/*
 * Link contents of ipipe to opipe.
 */
static int link_pipe(struct pipe_inode_info *ipipe,
		     struct pipe_inode_info *opipe,
		     size_t len, unsigned int flags)
{
	struct pipe_buffer *ibuf, *obuf;
	unsigned int i_head, o_head;
	unsigned int i_tail, o_tail;
	unsigned int i_mask, o_mask;
	int ret = 0;

	/*
	 * Potential ABBA deadlock, work around it by ordering lock
	 * grabbing by pipe info address. Otherwise two different processes
	 * could deadlock (one doing tee from A -> B, the other from B -> A).
	 */
	pipe_double_lock(ipipe, opipe);

	i_tail = ipipe->tail;
	i_mask = ipipe->ring_size - 1;
	o_head = opipe->head;
	o_mask = opipe->ring_size - 1;

	do {
		if (!opipe->readers) {
			send_sig(SIGPIPE, current, 0);
			if (!ret)
				ret = -EPIPE;
			break;
		}

		i_head = ipipe->head;
		o_tail = opipe->tail;

		/*
		 * If we have iterated all input buffers or run out of
		 * output room, break.
		 */
		if (pipe_empty(i_head, i_tail) ||
		    pipe_full(o_head, o_tail, opipe->max_usage))
			break;

		ibuf = &ipipe->bufs[i_tail & i_mask];
		obuf = &opipe->bufs[o_head & o_mask];

		/*
		 * Get a reference to this pipe buffer,
		 * so we can copy the contents over.
		 */
		if (!pipe_buf_get(ipipe, ibuf)) {
			if (ret == 0)
				ret = -EFAULT;
			break;
		}

		*obuf = *ibuf;

		/*
		 * Don't inherit the gift and merge flag, we need to prevent
		 * multiple steals of this page.
		 */
		obuf->flags &= ~PIPE_BUF_FLAG_GIFT;
		obuf->flags &= ~PIPE_BUF_FLAG_CAN_MERGE;

		if (obuf->len > len)
			obuf->len = len;
		ret += obuf->len;
		len -= obuf->len;

		o_head++;
		opipe->head = o_head;
		i_tail++;
	} while (len);

	pipe_unlock(ipipe);
	pipe_unlock(opipe);

	/*
	 * If we put data in the output pipe, wakeup any potential readers.
	 */
	if (ret > 0)
		wakeup_pipe_readers(opipe);

	return ret;
}

/*
 * This is a tee(1) implementation that works on pipes. It doesn't copy
 * any data, it simply references the 'in' pages on the 'out' pipe.
 * The 'flags' used are the SPLICE_F_* variants, currently the only
 * applicable one is SPLICE_F_NONBLOCK.
 */
long do_tee(struct file *in, struct file *out, size_t len, unsigned int flags)
{
	struct pipe_inode_info *ipipe = get_pipe_info(in, true);
	struct pipe_inode_info *opipe = get_pipe_info(out, true);
	int ret = -EINVAL;

	if (unlikely(!(in->f_mode & FMODE_READ) ||
		     !(out->f_mode & FMODE_WRITE)))
		return -EBADF;

	/*
	 * Duplicate the contents of ipipe to opipe without actually
	 * copying the data.
	 */
	if (ipipe && opipe && ipipe != opipe) {
		if ((in->f_flags | out->f_flags) & O_NONBLOCK)
			flags |= SPLICE_F_NONBLOCK;

		/*
		 * Keep going, unless we encounter an error. The ipipe/opipe
		 * ordering doesn't really matter.
		 */
		ret = ipipe_prep(ipipe, flags);
		if (!ret) {
			ret = opipe_prep(opipe, flags);
			if (!ret)
				ret = link_pipe(ipipe, opipe, len, flags);
		}
	}

	if (ret > 0) {
		fsnotify_access(in);
		fsnotify_modify(out);
	}

	return ret;
}

SYSCALL_DEFINE4(tee, int, fdin, int, fdout, size_t, len, unsigned int, flags)
{
	struct fd in, out;
	int error;

	if (unlikely(flags & ~SPLICE_F_ALL))
		return -EINVAL;

	if (unlikely(!len))
		return 0;

	error = -EBADF;
	in = fdget(fdin);
	if (in.file) {
		out = fdget(fdout);
		if (out.file) {
			error = do_tee(in.file, out.file, len, flags);
			fdput(out);
		}
 		fdput(in);
 	}

	return error;
}<|MERGE_RESOLUTION|>--- conflicted
+++ resolved
@@ -357,12 +357,8 @@
 		remain -= chunk;
 	}
 
-<<<<<<< HEAD
-	iov_iter_pipe(&to, ITER_DEST, pipe, len);
-=======
 	/* Do the I/O */
 	iov_iter_bvec(&to, ITER_DEST, bv, npages, len);
->>>>>>> 98817289
 	init_sync_kiocb(&kiocb, in);
 	kiocb.ki_pos = *ppos;
 	ret = call_read_iter(in, &kiocb, &to);
@@ -948,10 +944,6 @@
 		sd->splice_eof(sd);
 }
 
-<<<<<<< HEAD
-/*
- * Attempt to initiate a splice from a file to a pipe.
-=======
 /**
  * vfs_splice_read - Read data from a file and splice it into a pipe
  * @in:		File to splice from
@@ -966,7 +958,6 @@
  *
  * If successful, it returns the amount of data spliced, 0 if it hit the EOF or
  * a hole and a negative error code otherwise.
->>>>>>> 98817289
  */
 long vfs_splice_read(struct file *in, loff_t *ppos,
 		     struct pipe_inode_info *pipe, size_t len,
