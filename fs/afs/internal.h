--- conflicted
+++ resolved
@@ -1482,14 +1482,9 @@
 extern struct afs_volume *afs_create_volume(struct afs_fs_context *);
 extern void afs_activate_volume(struct afs_volume *);
 extern void afs_deactivate_volume(struct afs_volume *);
-<<<<<<< HEAD
-extern void afs_put_volume(struct afs_cell *, struct afs_volume *);
-extern int afs_check_volume_status(struct afs_volume *, struct afs_fs_cursor *);
-=======
 extern struct afs_volume *afs_get_volume(struct afs_volume *, enum afs_volume_trace);
 extern void afs_put_volume(struct afs_net *, struct afs_volume *, enum afs_volume_trace);
 extern int afs_check_volume_status(struct afs_volume *, struct afs_operation *);
->>>>>>> d1988041
 
 /*
  * write.c
