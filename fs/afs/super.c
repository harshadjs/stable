/* AFS superblock handling
 *
 * Copyright (c) 2002, 2007, 2018 Red Hat, Inc. All rights reserved.
 *
 * This software may be freely redistributed under the terms of the
 * GNU General Public License.
 *
 * You should have received a copy of the GNU General Public License
 * along with this program; if not, write to the Free Software
 * Foundation, Inc., 675 Mass Ave, Cambridge, MA 02139, USA.
 *
 * Authors: David Howells <dhowells@redhat.com>
 *          David Woodhouse <dwmw2@infradead.org>
 *
 */

#include <linux/kernel.h>
#include <linux/module.h>
#include <linux/mount.h>
#include <linux/init.h>
#include <linux/slab.h>
#include <linux/fs.h>
#include <linux/pagemap.h>
#include <linux/fs_parser.h>
#include <linux/statfs.h>
#include <linux/sched.h>
#include <linux/nsproxy.h>
#include <linux/magic.h>
#include <net/net_namespace.h>
#include "internal.h"

static void afs_i_init_once(void *foo);
static void afs_kill_super(struct super_block *sb);
static struct inode *afs_alloc_inode(struct super_block *sb);
static void afs_destroy_inode(struct inode *inode);
static void afs_free_inode(struct inode *inode);
static int afs_statfs(struct dentry *dentry, struct kstatfs *buf);
static int afs_show_devname(struct seq_file *m, struct dentry *root);
static int afs_show_options(struct seq_file *m, struct dentry *root);
static int afs_init_fs_context(struct fs_context *fc);
static const struct fs_parameter_spec afs_fs_parameters[];

struct file_system_type afs_fs_type = {
	.owner			= THIS_MODULE,
	.name			= "afs",
	.init_fs_context	= afs_init_fs_context,
	.parameters		= afs_fs_parameters,
	.kill_sb		= afs_kill_super,
	.fs_flags		= FS_RENAME_DOES_D_MOVE,
};
MODULE_ALIAS_FS("afs");

int afs_net_id;

static const struct super_operations afs_super_ops = {
	.statfs		= afs_statfs,
	.alloc_inode	= afs_alloc_inode,
	.write_inode	= afs_write_inode,
	.drop_inode	= afs_drop_inode,
	.destroy_inode	= afs_destroy_inode,
	.free_inode	= afs_free_inode,
	.evict_inode	= afs_evict_inode,
	.show_devname	= afs_show_devname,
	.show_options	= afs_show_options,
};

static struct kmem_cache *afs_inode_cachep;
static atomic_t afs_count_active_inodes;

enum afs_param {
	Opt_autocell,
	Opt_dyn,
	Opt_flock,
	Opt_source,
};

static const struct constant_table afs_param_flock[] = {
	{"local",	afs_flock_mode_local },
	{"openafs",	afs_flock_mode_openafs },
	{"strict",	afs_flock_mode_strict },
	{"write",	afs_flock_mode_write },
	{}
};

static const struct fs_parameter_spec afs_fs_parameters[] = {
	fsparam_flag  ("autocell",	Opt_autocell),
	fsparam_flag  ("dyn",		Opt_dyn),
	fsparam_enum  ("flock",		Opt_flock, afs_param_flock),
	fsparam_string("source",	Opt_source),
	{}
};

/*
 * initialise the filesystem
 */
int __init afs_fs_init(void)
{
	int ret;

	_enter("");

	/* create ourselves an inode cache */
	atomic_set(&afs_count_active_inodes, 0);

	ret = -ENOMEM;
	afs_inode_cachep = kmem_cache_create("afs_inode_cache",
					     sizeof(struct afs_vnode),
					     0,
					     SLAB_HWCACHE_ALIGN|SLAB_ACCOUNT,
					     afs_i_init_once);
	if (!afs_inode_cachep) {
		printk(KERN_NOTICE "kAFS: Failed to allocate inode cache\n");
		return ret;
	}

	/* now export our filesystem to lesser mortals */
	ret = register_filesystem(&afs_fs_type);
	if (ret < 0) {
		kmem_cache_destroy(afs_inode_cachep);
		_leave(" = %d", ret);
		return ret;
	}

	_leave(" = 0");
	return 0;
}

/*
 * clean up the filesystem
 */
void afs_fs_exit(void)
{
	_enter("");

	afs_mntpt_kill_timer();
	unregister_filesystem(&afs_fs_type);

	if (atomic_read(&afs_count_active_inodes) != 0) {
		printk("kAFS: %d active inode objects still present\n",
		       atomic_read(&afs_count_active_inodes));
		BUG();
	}

	/*
	 * Make sure all delayed rcu free inodes are flushed before we
	 * destroy cache.
	 */
	rcu_barrier();
	kmem_cache_destroy(afs_inode_cachep);
	_leave("");
}

/*
 * Display the mount device name in /proc/mounts.
 */
static int afs_show_devname(struct seq_file *m, struct dentry *root)
{
	struct afs_super_info *as = AFS_FS_S(root->d_sb);
	struct afs_volume *volume = as->volume;
	struct afs_cell *cell = as->cell;
	const char *suf = "";
	char pref = '%';

	if (as->dyn_root) {
		seq_puts(m, "none");
		return 0;
	}

	switch (volume->type) {
	case AFSVL_RWVOL:
		break;
	case AFSVL_ROVOL:
		pref = '#';
		if (volume->type_force)
			suf = ".readonly";
		break;
	case AFSVL_BACKVOL:
		pref = '#';
		suf = ".backup";
		break;
	}

	seq_printf(m, "%c%s:%s%s", pref, cell->name, volume->name, suf);
	return 0;
}

/*
 * Display the mount options in /proc/mounts.
 */
static int afs_show_options(struct seq_file *m, struct dentry *root)
{
	struct afs_super_info *as = AFS_FS_S(root->d_sb);
	const char *p = NULL;

	if (as->dyn_root)
		seq_puts(m, ",dyn");
	if (test_bit(AFS_VNODE_AUTOCELL, &AFS_FS_I(d_inode(root))->flags))
		seq_puts(m, ",autocell");
	switch (as->flock_mode) {
	case afs_flock_mode_unset:	break;
	case afs_flock_mode_local:	p = "local";	break;
	case afs_flock_mode_openafs:	p = "openafs";	break;
	case afs_flock_mode_strict:	p = "strict";	break;
	case afs_flock_mode_write:	p = "write";	break;
	}
	if (p)
		seq_printf(m, ",flock=%s", p);

	return 0;
}

/*
 * Parse the source name to get cell name, volume name, volume type and R/W
 * selector.
 *
 * This can be one of the following:
 *	"%[cell:]volume[.]"		R/W volume
 *	"#[cell:]volume[.]"		R/O or R/W volume (R/O parent),
 *					 or R/W (R/W parent) volume
 *	"%[cell:]volume.readonly"	R/O volume
 *	"#[cell:]volume.readonly"	R/O volume
 *	"%[cell:]volume.backup"		Backup volume
 *	"#[cell:]volume.backup"		Backup volume
 */
static int afs_parse_source(struct fs_context *fc, struct fs_parameter *param)
{
	struct afs_fs_context *ctx = fc->fs_private;
	struct afs_cell *cell;
	const char *cellname, *suffix, *name = param->string;
	int cellnamesz;

	_enter(",%s", name);

	if (fc->source)
		return invalf(fc, "kAFS: Multiple sources not supported");

	if (!name) {
		printk(KERN_ERR "kAFS: no volume name specified\n");
		return -EINVAL;
	}

	if ((name[0] != '%' && name[0] != '#') || !name[1]) {
		/* To use dynroot, we don't want to have to provide a source */
		if (strcmp(name, "none") == 0) {
			ctx->no_cell = true;
			return 0;
		}
		printk(KERN_ERR "kAFS: unparsable volume name\n");
		return -EINVAL;
	}

	/* determine the type of volume we're looking for */
	if (name[0] == '%') {
		ctx->type = AFSVL_RWVOL;
		ctx->force = true;
	}
	name++;

	/* split the cell name out if there is one */
	ctx->volname = strchr(name, ':');
	if (ctx->volname) {
		cellname = name;
		cellnamesz = ctx->volname - name;
		ctx->volname++;
	} else {
		ctx->volname = name;
		cellname = NULL;
		cellnamesz = 0;
	}

	/* the volume type is further affected by a possible suffix */
	suffix = strrchr(ctx->volname, '.');
	if (suffix) {
		if (strcmp(suffix, ".readonly") == 0) {
			ctx->type = AFSVL_ROVOL;
			ctx->force = true;
		} else if (strcmp(suffix, ".backup") == 0) {
			ctx->type = AFSVL_BACKVOL;
			ctx->force = true;
		} else if (suffix[1] == 0) {
		} else {
			suffix = NULL;
		}
	}

	ctx->volnamesz = suffix ?
		suffix - ctx->volname : strlen(ctx->volname);

	_debug("cell %*.*s [%p]",
	       cellnamesz, cellnamesz, cellname ?: "", ctx->cell);

	/* lookup the cell record */
	if (cellname) {
		cell = afs_lookup_cell(ctx->net, cellname, cellnamesz,
				       NULL, false);
		if (IS_ERR(cell)) {
			pr_err("kAFS: unable to lookup cell '%*.*s'\n",
			       cellnamesz, cellnamesz, cellname ?: "");
			return PTR_ERR(cell);
		}
		afs_unuse_cell(ctx->net, ctx->cell, afs_cell_trace_unuse_parse);
		afs_see_cell(cell, afs_cell_trace_see_source);
		ctx->cell = cell;
	}

	_debug("CELL:%s [%p] VOLUME:%*.*s SUFFIX:%s TYPE:%d%s",
	       ctx->cell->name, ctx->cell,
	       ctx->volnamesz, ctx->volnamesz, ctx->volname,
	       suffix ?: "-", ctx->type, ctx->force ? " FORCE" : "");

	fc->source = param->string;
	param->string = NULL;
	return 0;
}

/*
 * Parse a single mount parameter.
 */
static int afs_parse_param(struct fs_context *fc, struct fs_parameter *param)
{
	struct fs_parse_result result;
	struct afs_fs_context *ctx = fc->fs_private;
	int opt;

	opt = fs_parse(fc, afs_fs_parameters, param, &result);
	if (opt < 0)
		return opt;

	switch (opt) {
	case Opt_source:
		return afs_parse_source(fc, param);

	case Opt_autocell:
		ctx->autocell = true;
		break;

	case Opt_dyn:
		ctx->dyn_root = true;
		break;

	case Opt_flock:
		ctx->flock_mode = result.uint_32;
		break;

	default:
		return -EINVAL;
	}

	_leave(" = 0");
	return 0;
}

/*
 * Validate the options, get the cell key and look up the volume.
 */
static int afs_validate_fc(struct fs_context *fc)
{
	struct afs_fs_context *ctx = fc->fs_private;
	struct afs_volume *volume;
	struct afs_cell *cell;
	struct key *key;
	int ret;

	if (!ctx->dyn_root) {
		if (ctx->no_cell) {
			pr_warn("kAFS: Can only specify source 'none' with -o dyn\n");
			return -EINVAL;
		}

		if (!ctx->cell) {
			pr_warn("kAFS: No cell specified\n");
			return -EDESTADDRREQ;
		}

	reget_key:
		/* We try to do the mount securely. */
		key = afs_request_key(ctx->cell);
		if (IS_ERR(key))
			return PTR_ERR(key);

		ctx->key = key;

		if (ctx->volume) {
			afs_put_volume(ctx->net, ctx->volume,
				       afs_volume_trace_put_validate_fc);
			ctx->volume = NULL;
		}

		if (test_bit(AFS_CELL_FL_CHECK_ALIAS, &ctx->cell->flags)) {
			ret = afs_cell_detect_alias(ctx->cell, key);
			if (ret < 0)
				return ret;
			if (ret == 1) {
				_debug("switch to alias");
				key_put(ctx->key);
				ctx->key = NULL;
				cell = afs_use_cell(ctx->cell->alias_of,
						    afs_cell_trace_use_fc_alias);
				afs_unuse_cell(ctx->net, ctx->cell, afs_cell_trace_unuse_fc);
				ctx->cell = cell;
				goto reget_key;
			}
		}

		volume = afs_create_volume(ctx);
		if (IS_ERR(volume))
			return PTR_ERR(volume);

		ctx->volume = volume;
<<<<<<< HEAD
		if (volume->type != AFSVL_RWVOL)
			ctx->flock_mode = afs_flock_mode_local;
=======
		if (volume->type != AFSVL_RWVOL) {
			ctx->flock_mode = afs_flock_mode_local;
			fc->sb_flags |= SB_RDONLY;
		}
>>>>>>> 7bbf3b67
	}

	return 0;
}

/*
 * check a superblock to see if it's the one we're looking for
 */
static int afs_test_super(struct super_block *sb, struct fs_context *fc)
{
	struct afs_fs_context *ctx = fc->fs_private;
	struct afs_super_info *as = AFS_FS_S(sb);

	return (as->net_ns == fc->net_ns &&
		as->volume &&
		as->volume->vid == ctx->volume->vid &&
		as->cell == ctx->cell &&
		!as->dyn_root);
}

static int afs_dynroot_test_super(struct super_block *sb, struct fs_context *fc)
{
	struct afs_super_info *as = AFS_FS_S(sb);

	return (as->net_ns == fc->net_ns &&
		as->dyn_root);
}

static int afs_set_super(struct super_block *sb, struct fs_context *fc)
{
	return set_anon_super(sb, NULL);
}

/*
 * fill in the superblock
 */
static int afs_fill_super(struct super_block *sb, struct afs_fs_context *ctx)
{
	struct afs_super_info *as = AFS_FS_S(sb);
	struct inode *inode = NULL;
	int ret;

	_enter("");

	/* fill in the superblock */
	sb->s_blocksize		= PAGE_SIZE;
	sb->s_blocksize_bits	= PAGE_SHIFT;
	sb->s_maxbytes		= MAX_LFS_FILESIZE;
	sb->s_magic		= AFS_FS_MAGIC;
	sb->s_op		= &afs_super_ops;
	if (!as->dyn_root)
		sb->s_xattr	= afs_xattr_handlers;
	ret = super_setup_bdi(sb);
	if (ret)
		return ret;

	/* allocate the root inode and dentry */
	if (as->dyn_root) {
		inode = afs_iget_pseudo_dir(sb, true);
	} else {
		sprintf(sb->s_id, "%llu", as->volume->vid);
		afs_activate_volume(as->volume);
		inode = afs_root_iget(sb, ctx->key);
	}

	if (IS_ERR(inode))
		return PTR_ERR(inode);

	if (ctx->autocell || as->dyn_root)
		set_bit(AFS_VNODE_AUTOCELL, &AFS_FS_I(inode)->flags);

	ret = -ENOMEM;
	sb->s_root = d_make_root(inode);
	if (!sb->s_root)
		goto error;

	if (as->dyn_root) {
		sb->s_d_op = &afs_dynroot_dentry_operations;
		ret = afs_dynroot_populate(sb);
		if (ret < 0)
			goto error;
	} else {
		sb->s_d_op = &afs_fs_dentry_operations;
		rcu_assign_pointer(as->volume->sb, sb);
	}

	_leave(" = 0");
	return 0;

error:
	_leave(" = %d", ret);
	return ret;
}

static struct afs_super_info *afs_alloc_sbi(struct fs_context *fc)
{
	struct afs_fs_context *ctx = fc->fs_private;
	struct afs_super_info *as;

	as = kzalloc(sizeof(struct afs_super_info), GFP_KERNEL);
	if (as) {
		as->net_ns = get_net(fc->net_ns);
		as->flock_mode = ctx->flock_mode;
		if (ctx->dyn_root) {
			as->dyn_root = true;
		} else {
			as->cell = afs_use_cell(ctx->cell, afs_cell_trace_use_sbi);
			as->volume = afs_get_volume(ctx->volume,
						    afs_volume_trace_get_alloc_sbi);
		}
	}
	return as;
}

static void afs_destroy_sbi(struct afs_super_info *as)
{
	if (as) {
		struct afs_net *net = afs_net(as->net_ns);
		afs_put_volume(net, as->volume, afs_volume_trace_put_destroy_sbi);
		afs_unuse_cell(net, as->cell, afs_cell_trace_unuse_sbi);
		put_net(as->net_ns);
		kfree(as);
	}
}

static void afs_kill_super(struct super_block *sb)
{
	struct afs_super_info *as = AFS_FS_S(sb);

	if (as->dyn_root)
		afs_dynroot_depopulate(sb);

	/* Clear the callback interests (which will do ilookup5) before
	 * deactivating the superblock.
	 */
	if (as->volume)
		rcu_assign_pointer(as->volume->sb, NULL);
	kill_anon_super(sb);
	if (as->volume)
		afs_deactivate_volume(as->volume);
	afs_destroy_sbi(as);
}

/*
 * Get an AFS superblock and root directory.
 */
static int afs_get_tree(struct fs_context *fc)
{
	struct afs_fs_context *ctx = fc->fs_private;
	struct super_block *sb;
	struct afs_super_info *as;
	int ret;

	ret = afs_validate_fc(fc);
	if (ret)
		goto error;

	_enter("");

	/* allocate a superblock info record */
	ret = -ENOMEM;
	as = afs_alloc_sbi(fc);
	if (!as)
		goto error;
	fc->s_fs_info = as;

	/* allocate a deviceless superblock */
	sb = sget_fc(fc,
		     as->dyn_root ? afs_dynroot_test_super : afs_test_super,
		     afs_set_super);
	if (IS_ERR(sb)) {
		ret = PTR_ERR(sb);
		goto error;
	}

	if (!sb->s_root) {
		/* initial superblock/root creation */
		_debug("create");
		ret = afs_fill_super(sb, ctx);
		if (ret < 0)
			goto error_sb;
		sb->s_flags |= SB_ACTIVE;
	} else {
		_debug("reuse");
		ASSERTCMP(sb->s_flags, &, SB_ACTIVE);
	}

	fc->root = dget(sb->s_root);
	trace_afs_get_tree(as->cell, as->volume);
	_leave(" = 0 [%p]", sb);
	return 0;

error_sb:
	deactivate_locked_super(sb);
error:
	_leave(" = %d", ret);
	return ret;
}

static void afs_free_fc(struct fs_context *fc)
{
	struct afs_fs_context *ctx = fc->fs_private;

	afs_destroy_sbi(fc->s_fs_info);
	afs_put_volume(ctx->net, ctx->volume, afs_volume_trace_put_free_fc);
	afs_unuse_cell(ctx->net, ctx->cell, afs_cell_trace_unuse_fc);
	key_put(ctx->key);
	kfree(ctx);
}

static const struct fs_context_operations afs_context_ops = {
	.free		= afs_free_fc,
	.parse_param	= afs_parse_param,
	.get_tree	= afs_get_tree,
};

/*
 * Set up the filesystem mount context.
 */
static int afs_init_fs_context(struct fs_context *fc)
{
	struct afs_fs_context *ctx;
	struct afs_cell *cell;

	ctx = kzalloc(sizeof(struct afs_fs_context), GFP_KERNEL);
	if (!ctx)
		return -ENOMEM;

	ctx->type = AFSVL_ROVOL;
	ctx->net = afs_net(fc->net_ns);

	/* Default to the workstation cell. */
	cell = afs_find_cell(ctx->net, NULL, 0, afs_cell_trace_use_fc);
	if (IS_ERR(cell))
		cell = NULL;
	ctx->cell = cell;

	fc->fs_private = ctx;
	fc->ops = &afs_context_ops;
	return 0;
}

/*
 * Initialise an inode cache slab element prior to any use.  Note that
 * afs_alloc_inode() *must* reset anything that could incorrectly leak from one
 * inode to another.
 */
static void afs_i_init_once(void *_vnode)
{
	struct afs_vnode *vnode = _vnode;

	memset(vnode, 0, sizeof(*vnode));
	inode_init_once(&vnode->netfs.inode);
	mutex_init(&vnode->io_lock);
	init_rwsem(&vnode->validate_lock);
	spin_lock_init(&vnode->wb_lock);
	spin_lock_init(&vnode->lock);
	INIT_LIST_HEAD(&vnode->wb_keys);
	INIT_LIST_HEAD(&vnode->pending_locks);
	INIT_LIST_HEAD(&vnode->granted_locks);
	INIT_DELAYED_WORK(&vnode->lock_work, afs_lock_work);
	INIT_LIST_HEAD(&vnode->cb_mmap_link);
	seqlock_init(&vnode->cb_lock);
}

/*
 * allocate an AFS inode struct from our slab cache
 */
static struct inode *afs_alloc_inode(struct super_block *sb)
{
	struct afs_vnode *vnode;

	vnode = alloc_inode_sb(sb, afs_inode_cachep, GFP_KERNEL);
	if (!vnode)
		return NULL;

	atomic_inc(&afs_count_active_inodes);

	/* Reset anything that shouldn't leak from one inode to the next. */
	memset(&vnode->fid, 0, sizeof(vnode->fid));
	memset(&vnode->status, 0, sizeof(vnode->status));
	afs_vnode_set_cache(vnode, NULL);

	vnode->volume		= NULL;
	vnode->lock_key		= NULL;
	vnode->permit_cache	= NULL;

	vnode->flags		= 1 << AFS_VNODE_UNSET;
	vnode->lock_state	= AFS_VNODE_LOCK_NONE;

	init_rwsem(&vnode->rmdir_lock);
	INIT_WORK(&vnode->cb_work, afs_invalidate_mmap_work);

	_leave(" = %p", &vnode->netfs.inode);
	return &vnode->netfs.inode;
}

static void afs_free_inode(struct inode *inode)
{
	kmem_cache_free(afs_inode_cachep, AFS_FS_I(inode));
}

/*
 * destroy an AFS inode struct
 */
static void afs_destroy_inode(struct inode *inode)
{
	struct afs_vnode *vnode = AFS_FS_I(inode);

	_enter("%p{%llx:%llu}", inode, vnode->fid.vid, vnode->fid.vnode);

	_debug("DESTROY INODE %p", inode);

	atomic_dec(&afs_count_active_inodes);
}

static void afs_get_volume_status_success(struct afs_operation *op)
{
	struct afs_volume_status *vs = &op->volstatus.vs;
	struct kstatfs *buf = op->volstatus.buf;

	if (vs->max_quota == 0)
		buf->f_blocks = vs->part_max_blocks;
	else
		buf->f_blocks = vs->max_quota;

	if (buf->f_blocks > vs->blocks_in_use)
		buf->f_bavail = buf->f_bfree =
			buf->f_blocks - vs->blocks_in_use;
}

static const struct afs_operation_ops afs_get_volume_status_operation = {
	.issue_afs_rpc	= afs_fs_get_volume_status,
	.issue_yfs_rpc	= yfs_fs_get_volume_status,
	.success	= afs_get_volume_status_success,
};

/*
 * return information about an AFS volume
 */
static int afs_statfs(struct dentry *dentry, struct kstatfs *buf)
{
	struct afs_super_info *as = AFS_FS_S(dentry->d_sb);
	struct afs_operation *op;
	struct afs_vnode *vnode = AFS_FS_I(d_inode(dentry));

	buf->f_type	= dentry->d_sb->s_magic;
	buf->f_bsize	= AFS_BLOCK_SIZE;
	buf->f_namelen	= AFSNAMEMAX - 1;

	if (as->dyn_root) {
		buf->f_blocks	= 1;
		buf->f_bavail	= 0;
		buf->f_bfree	= 0;
		return 0;
	}

	op = afs_alloc_operation(NULL, as->volume);
	if (IS_ERR(op))
		return PTR_ERR(op);

	afs_op_set_vnode(op, 0, vnode);
	op->nr_files		= 1;
	op->volstatus.buf	= buf;
	op->ops			= &afs_get_volume_status_operation;
	return afs_do_sync_operation(op);
}<|MERGE_RESOLUTION|>--- conflicted
+++ resolved
@@ -407,15 +407,10 @@
 			return PTR_ERR(volume);
 
 		ctx->volume = volume;
-<<<<<<< HEAD
-		if (volume->type != AFSVL_RWVOL)
-			ctx->flock_mode = afs_flock_mode_local;
-=======
 		if (volume->type != AFSVL_RWVOL) {
 			ctx->flock_mode = afs_flock_mode_local;
 			fc->sb_flags |= SB_RDONLY;
 		}
->>>>>>> 7bbf3b67
 	}
 
 	return 0;
