--- conflicted
+++ resolved
@@ -48,11 +48,7 @@
 {
 	struct afs_addr_list *alist = call->vl_probe;
 	struct afs_vlserver *server = call->vlserver;
-<<<<<<< HEAD
-	struct afs_address *addr = &alist->addrs[call->addr_ix];
-=======
 	struct afs_address *addr = &alist->addrs[call->probe_index];
->>>>>>> 03a22b59
 	unsigned int server_index = call->server_index;
 	unsigned int rtt_us = 0;
 	unsigned int index = call->probe_index;
@@ -111,20 +107,12 @@
 	if (call->service_id == YFS_VL_SERVICE) {
 		server->probe.flags |= AFS_VLSERVER_PROBE_IS_YFS;
 		set_bit(AFS_VLSERVER_FL_IS_YFS, &server->flags);
-<<<<<<< HEAD
-		addr->service_id = call->service_id;
-=======
 		server->service_id = call->service_id;
->>>>>>> 03a22b59
 	} else {
 		server->probe.flags |= AFS_VLSERVER_PROBE_NOT_YFS;
 		if (!(server->probe.flags & AFS_VLSERVER_PROBE_IS_YFS)) {
 			clear_bit(AFS_VLSERVER_FL_IS_YFS, &server->flags);
-<<<<<<< HEAD
-			addr->service_id = call->service_id;
-=======
 			server->service_id = call->service_id;
->>>>>>> 03a22b59
 		}
 	}
 
@@ -143,10 +131,7 @@
 out:
 	spin_unlock(&server->probe_lock);
 
-<<<<<<< HEAD
-=======
 	trace_afs_vl_probe(server, false, alist, index, call->error, call->abort_code, rtt_us);
->>>>>>> 03a22b59
 	_debug("probe [%u][%u] %pISpc rtt=%d ret=%d",
 	       server_index, index, rxrpc_kernel_remote_addr(addr->peer),
 	       rtt_us, ret);
