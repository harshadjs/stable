--- conflicted
+++ resolved
@@ -32,13 +32,8 @@
 static int exfat_get_uniname_from_ext_entry(struct super_block *sb,
 		struct exfat_chain *p_dir, int entry, unsigned short *uniname)
 {
-<<<<<<< HEAD
-	int i;
-	struct exfat_entry_set_cache *es;
-=======
 	int i, err;
 	struct exfat_entry_set_cache es;
->>>>>>> 98817289
 	unsigned int uni_len = 0, len;
 
 	err = exfat_get_dentry_set(&es, sb, p_dir, entry, ES_ALL_ENTRIES);
