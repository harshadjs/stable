--- conflicted
+++ resolved
@@ -817,10 +817,7 @@
 	struct list_head *pos;
 	size_t busy_count = 0;
 	unsigned long ino;
-<<<<<<< HEAD
-=======
 	char ino_str[50] = "";
->>>>>>> d1988041
 
 	spin_lock(&mk->mk_decrypted_inodes_lock);
 
@@ -842,13 +839,6 @@
 	}
 	spin_unlock(&mk->mk_decrypted_inodes_lock);
 
-<<<<<<< HEAD
-	fscrypt_warn(NULL,
-		     "%s: %zu inode(s) still busy after removing key with %s %*phN, including ino %lu",
-		     sb->s_id, busy_count, master_key_spec_type(&mk->mk_spec),
-		     master_key_spec_len(&mk->mk_spec), (u8 *)&mk->mk_spec.u,
-		     ino);
-=======
 	/* If the inode is currently being created, ino may still be 0. */
 	if (ino)
 		snprintf(ino_str, sizeof(ino_str), ", including ino %lu", ino);
@@ -858,7 +848,6 @@
 		     sb->s_id, busy_count, master_key_spec_type(&mk->mk_spec),
 		     master_key_spec_len(&mk->mk_spec), (u8 *)&mk->mk_spec.u,
 		     ino_str);
->>>>>>> d1988041
 	return -EBUSY;
 }
 
