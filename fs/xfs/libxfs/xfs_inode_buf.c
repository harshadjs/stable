--- conflicted
+++ resolved
@@ -354,11 +354,13 @@
 	struct xfs_mount	*mp,
 	int			whichfork)
 {
-<<<<<<< HEAD
-	uint32_t		di_nextents = XFS_DFORK_NEXTENTS(dip, whichfork);
+	xfs_extnum_t		di_nextents;
+	xfs_extnum_t		max_extents;
 	mode_t			mode = be16_to_cpu(dip->di_mode);
 	uint32_t		fork_size = XFS_DFORK_SIZE(dip, mp, whichfork);
 	uint32_t		fork_format = XFS_DFORK_FORMAT(dip, whichfork);
+
+	di_nextents = xfs_dfork_nextents(dip, whichfork);
 
 	/*
 	 * For fork types that can contain local data, check that the fork
@@ -374,30 +376,6 @@
 				return __this_address;
 		}
 
-=======
-	xfs_extnum_t		di_nextents;
-	xfs_extnum_t		max_extents;
-	mode_t			mode = be16_to_cpu(dip->di_mode);
-	uint32_t		fork_size = XFS_DFORK_SIZE(dip, mp, whichfork);
-	uint32_t		fork_format = XFS_DFORK_FORMAT(dip, whichfork);
-
-	di_nextents = xfs_dfork_nextents(dip, whichfork);
-
-	/*
-	 * For fork types that can contain local data, check that the fork
-	 * format matches the size of local data contained within the fork.
-	 *
-	 * For all types, check that when the size says the should be in extent
-	 * or btree format, the inode isn't claiming it is in local format.
-	 */
-	if (whichfork == XFS_DATA_FORK) {
-		if (S_ISDIR(mode) || S_ISLNK(mode)) {
-			if (be64_to_cpu(dip->di_size) <= fork_size &&
-			    fork_format != XFS_DINODE_FMT_LOCAL)
-				return __this_address;
-		}
-
->>>>>>> d60c95ef
 		if (be64_to_cpu(dip->di_size) > fork_size &&
 		    fork_format == XFS_DINODE_FMT_LOCAL)
 			return __this_address;
