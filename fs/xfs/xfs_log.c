// SPDX-License-Identifier: GPL-2.0
/*
 * Copyright (c) 2000-2005 Silicon Graphics, Inc.
 * All Rights Reserved.
 */
#include "xfs.h"
#include "xfs_fs.h"
#include "xfs_shared.h"
#include "xfs_format.h"
#include "xfs_log_format.h"
#include "xfs_trans_resv.h"
#include "xfs_mount.h"
#include "xfs_errortag.h"
#include "xfs_error.h"
#include "xfs_trans.h"
#include "xfs_trans_priv.h"
#include "xfs_log.h"
#include "xfs_log_priv.h"
#include "xfs_trace.h"
#include "xfs_sysfs.h"
#include "xfs_sb.h"
#include "xfs_health.h"

struct kmem_cache	*xfs_log_ticket_cache;

/* Local miscellaneous function prototypes */
STATIC struct xlog *
xlog_alloc_log(
	struct xfs_mount	*mp,
	struct xfs_buftarg	*log_target,
	xfs_daddr_t		blk_offset,
	int			num_bblks);
STATIC int
xlog_space_left(
	struct xlog		*log,
	atomic64_t		*head);
STATIC void
xlog_dealloc_log(
	struct xlog		*log);

/* local state machine functions */
STATIC void xlog_state_done_syncing(
	struct xlog_in_core	*iclog);
STATIC void xlog_state_do_callback(
	struct xlog		*log);
STATIC int
xlog_state_get_iclog_space(
	struct xlog		*log,
	int			len,
	struct xlog_in_core	**iclog,
	struct xlog_ticket	*ticket,
	int			*logoffsetp);
STATIC void
xlog_grant_push_ail(
	struct xlog		*log,
	int			need_bytes);
STATIC void
xlog_sync(
	struct xlog		*log,
	struct xlog_in_core	*iclog,
	struct xlog_ticket	*ticket);
#if defined(DEBUG)
STATIC void
xlog_verify_grant_tail(
	struct xlog *log);
STATIC void
xlog_verify_iclog(
	struct xlog		*log,
	struct xlog_in_core	*iclog,
	int			count);
STATIC void
xlog_verify_tail_lsn(
	struct xlog		*log,
	struct xlog_in_core	*iclog);
#else
#define xlog_verify_grant_tail(a)
#define xlog_verify_iclog(a,b,c)
#define xlog_verify_tail_lsn(a,b)
#endif

STATIC int
xlog_iclogs_empty(
	struct xlog		*log);

static int
xfs_log_cover(struct xfs_mount *);

/*
 * We need to make sure the buffer pointer returned is naturally aligned for the
 * biggest basic data type we put into it. We have already accounted for this
 * padding when sizing the buffer.
 *
 * However, this padding does not get written into the log, and hence we have to
 * track the space used by the log vectors separately to prevent log space hangs
 * due to inaccurate accounting (i.e. a leak) of the used log space through the
 * CIL context ticket.
 *
 * We also add space for the xlog_op_header that describes this region in the
 * log. This prepends the data region we return to the caller to copy their data
 * into, so do all the static initialisation of the ophdr now. Because the ophdr
 * is not 8 byte aligned, we have to be careful to ensure that we align the
 * start of the buffer such that the region we return to the call is 8 byte
 * aligned and packed against the tail of the ophdr.
 */
void *
xlog_prepare_iovec(
	struct xfs_log_vec	*lv,
	struct xfs_log_iovec	**vecp,
	uint			type)
{
	struct xfs_log_iovec	*vec = *vecp;
	struct xlog_op_header	*oph;
	uint32_t		len;
	void			*buf;

	if (vec) {
		ASSERT(vec - lv->lv_iovecp < lv->lv_niovecs);
		vec++;
	} else {
		vec = &lv->lv_iovecp[0];
	}

	len = lv->lv_buf_len + sizeof(struct xlog_op_header);
	if (!IS_ALIGNED(len, sizeof(uint64_t))) {
		lv->lv_buf_len = round_up(len, sizeof(uint64_t)) -
					sizeof(struct xlog_op_header);
	}

	vec->i_type = type;
	vec->i_addr = lv->lv_buf + lv->lv_buf_len;

	oph = vec->i_addr;
	oph->oh_clientid = XFS_TRANSACTION;
	oph->oh_res2 = 0;
	oph->oh_flags = 0;

	buf = vec->i_addr + sizeof(struct xlog_op_header);
	ASSERT(IS_ALIGNED((unsigned long)buf, sizeof(uint64_t)));

	*vecp = vec;
	return buf;
}

static void
xlog_grant_sub_space(
	struct xlog		*log,
	atomic64_t		*head,
	int			bytes)
{
	int64_t	head_val = atomic64_read(head);
	int64_t new, old;

	do {
		int	cycle, space;

		xlog_crack_grant_head_val(head_val, &cycle, &space);

		space -= bytes;
		if (space < 0) {
			space += log->l_logsize;
			cycle--;
		}

		old = head_val;
		new = xlog_assign_grant_head_val(cycle, space);
		head_val = atomic64_cmpxchg(head, old, new);
	} while (head_val != old);
}

static void
xlog_grant_add_space(
	struct xlog		*log,
	atomic64_t		*head,
	int			bytes)
{
	int64_t	head_val = atomic64_read(head);
	int64_t new, old;

	do {
		int		tmp;
		int		cycle, space;

		xlog_crack_grant_head_val(head_val, &cycle, &space);

		tmp = log->l_logsize - space;
		if (tmp > bytes)
			space += bytes;
		else {
			space = bytes - tmp;
			cycle++;
		}

		old = head_val;
		new = xlog_assign_grant_head_val(cycle, space);
		head_val = atomic64_cmpxchg(head, old, new);
	} while (head_val != old);
}

STATIC void
xlog_grant_head_init(
	struct xlog_grant_head	*head)
{
	xlog_assign_grant_head(&head->grant, 1, 0);
	INIT_LIST_HEAD(&head->waiters);
	spin_lock_init(&head->lock);
}

STATIC void
xlog_grant_head_wake_all(
	struct xlog_grant_head	*head)
{
	struct xlog_ticket	*tic;

	spin_lock(&head->lock);
	list_for_each_entry(tic, &head->waiters, t_queue)
		wake_up_process(tic->t_task);
	spin_unlock(&head->lock);
}

static inline int
xlog_ticket_reservation(
	struct xlog		*log,
	struct xlog_grant_head	*head,
	struct xlog_ticket	*tic)
{
	if (head == &log->l_write_head) {
		ASSERT(tic->t_flags & XLOG_TIC_PERM_RESERV);
		return tic->t_unit_res;
	}

	if (tic->t_flags & XLOG_TIC_PERM_RESERV)
		return tic->t_unit_res * tic->t_cnt;

	return tic->t_unit_res;
}

STATIC bool
xlog_grant_head_wake(
	struct xlog		*log,
	struct xlog_grant_head	*head,
	int			*free_bytes)
{
	struct xlog_ticket	*tic;
	int			need_bytes;
	bool			woken_task = false;

	list_for_each_entry(tic, &head->waiters, t_queue) {

		/*
		 * There is a chance that the size of the CIL checkpoints in
		 * progress at the last AIL push target calculation resulted in
		 * limiting the target to the log head (l_last_sync_lsn) at the
		 * time. This may not reflect where the log head is now as the
		 * CIL checkpoints may have completed.
		 *
		 * Hence when we are woken here, it may be that the head of the
		 * log that has moved rather than the tail. As the tail didn't
		 * move, there still won't be space available for the
		 * reservation we require.  However, if the AIL has already
		 * pushed to the target defined by the old log head location, we
		 * will hang here waiting for something else to update the AIL
		 * push target.
		 *
		 * Therefore, if there isn't space to wake the first waiter on
		 * the grant head, we need to push the AIL again to ensure the
		 * target reflects both the current log tail and log head
		 * position before we wait for the tail to move again.
		 */

		need_bytes = xlog_ticket_reservation(log, head, tic);
		if (*free_bytes < need_bytes) {
			if (!woken_task)
				xlog_grant_push_ail(log, need_bytes);
			return false;
		}

		*free_bytes -= need_bytes;
		trace_xfs_log_grant_wake_up(log, tic);
		wake_up_process(tic->t_task);
		woken_task = true;
	}

	return true;
}

STATIC int
xlog_grant_head_wait(
	struct xlog		*log,
	struct xlog_grant_head	*head,
	struct xlog_ticket	*tic,
	int			need_bytes) __releases(&head->lock)
					    __acquires(&head->lock)
{
	list_add_tail(&tic->t_queue, &head->waiters);

	do {
		if (xlog_is_shutdown(log))
			goto shutdown;
		xlog_grant_push_ail(log, need_bytes);

		__set_current_state(TASK_UNINTERRUPTIBLE);
		spin_unlock(&head->lock);

		XFS_STATS_INC(log->l_mp, xs_sleep_logspace);

		trace_xfs_log_grant_sleep(log, tic);
		schedule();
		trace_xfs_log_grant_wake(log, tic);

		spin_lock(&head->lock);
		if (xlog_is_shutdown(log))
			goto shutdown;
	} while (xlog_space_left(log, &head->grant) < need_bytes);

	list_del_init(&tic->t_queue);
	return 0;
shutdown:
	list_del_init(&tic->t_queue);
	return -EIO;
}

/*
 * Atomically get the log space required for a log ticket.
 *
 * Once a ticket gets put onto head->waiters, it will only return after the
 * needed reservation is satisfied.
 *
 * This function is structured so that it has a lock free fast path. This is
 * necessary because every new transaction reservation will come through this
 * path. Hence any lock will be globally hot if we take it unconditionally on
 * every pass.
 *
 * As tickets are only ever moved on and off head->waiters under head->lock, we
 * only need to take that lock if we are going to add the ticket to the queue
 * and sleep. We can avoid taking the lock if the ticket was never added to
 * head->waiters because the t_queue list head will be empty and we hold the
 * only reference to it so it can safely be checked unlocked.
 */
STATIC int
xlog_grant_head_check(
	struct xlog		*log,
	struct xlog_grant_head	*head,
	struct xlog_ticket	*tic,
	int			*need_bytes)
{
	int			free_bytes;
	int			error = 0;

	ASSERT(!xlog_in_recovery(log));

	/*
	 * If there are other waiters on the queue then give them a chance at
	 * logspace before us.  Wake up the first waiters, if we do not wake
	 * up all the waiters then go to sleep waiting for more free space,
	 * otherwise try to get some space for this transaction.
	 */
	*need_bytes = xlog_ticket_reservation(log, head, tic);
	free_bytes = xlog_space_left(log, &head->grant);
	if (!list_empty_careful(&head->waiters)) {
		spin_lock(&head->lock);
		if (!xlog_grant_head_wake(log, head, &free_bytes) ||
		    free_bytes < *need_bytes) {
			error = xlog_grant_head_wait(log, head, tic,
						     *need_bytes);
		}
		spin_unlock(&head->lock);
	} else if (free_bytes < *need_bytes) {
		spin_lock(&head->lock);
		error = xlog_grant_head_wait(log, head, tic, *need_bytes);
		spin_unlock(&head->lock);
	}

	return error;
}

bool
xfs_log_writable(
	struct xfs_mount	*mp)
{
	/*
	 * Do not write to the log on norecovery mounts, if the data or log
	 * devices are read-only, or if the filesystem is shutdown. Read-only
	 * mounts allow internal writes for log recovery and unmount purposes,
	 * so don't restrict that case.
	 */
	if (xfs_has_norecovery(mp))
		return false;
	if (xfs_readonly_buftarg(mp->m_ddev_targp))
		return false;
	if (xfs_readonly_buftarg(mp->m_log->l_targ))
		return false;
	if (xlog_is_shutdown(mp->m_log))
		return false;
	return true;
}

/*
 * Replenish the byte reservation required by moving the grant write head.
 */
int
xfs_log_regrant(
	struct xfs_mount	*mp,
	struct xlog_ticket	*tic)
{
	struct xlog		*log = mp->m_log;
	int			need_bytes;
	int			error = 0;

	if (xlog_is_shutdown(log))
		return -EIO;

	XFS_STATS_INC(mp, xs_try_logspace);

	/*
	 * This is a new transaction on the ticket, so we need to change the
	 * transaction ID so that the next transaction has a different TID in
	 * the log. Just add one to the existing tid so that we can see chains
	 * of rolling transactions in the log easily.
	 */
	tic->t_tid++;

	xlog_grant_push_ail(log, tic->t_unit_res);

	tic->t_curr_res = tic->t_unit_res;
	if (tic->t_cnt > 0)
		return 0;

	trace_xfs_log_regrant(log, tic);

	error = xlog_grant_head_check(log, &log->l_write_head, tic,
				      &need_bytes);
	if (error)
		goto out_error;

	xlog_grant_add_space(log, &log->l_write_head.grant, need_bytes);
	trace_xfs_log_regrant_exit(log, tic);
	xlog_verify_grant_tail(log);
	return 0;

out_error:
	/*
	 * If we are failing, make sure the ticket doesn't have any current
	 * reservations.  We don't want to add this back when the ticket/
	 * transaction gets cancelled.
	 */
	tic->t_curr_res = 0;
	tic->t_cnt = 0;	/* ungrant will give back unit_res * t_cnt. */
	return error;
}

/*
 * Reserve log space and return a ticket corresponding to the reservation.
 *
 * Each reservation is going to reserve extra space for a log record header.
 * When writes happen to the on-disk log, we don't subtract the length of the
 * log record header from any reservation.  By wasting space in each
 * reservation, we prevent over allocation problems.
 */
int
xfs_log_reserve(
	struct xfs_mount	*mp,
	int			unit_bytes,
	int			cnt,
	struct xlog_ticket	**ticp,
	bool			permanent)
{
	struct xlog		*log = mp->m_log;
	struct xlog_ticket	*tic;
	int			need_bytes;
	int			error = 0;

	if (xlog_is_shutdown(log))
		return -EIO;

	XFS_STATS_INC(mp, xs_try_logspace);

	ASSERT(*ticp == NULL);
	tic = xlog_ticket_alloc(log, unit_bytes, cnt, permanent);
	*ticp = tic;

	xlog_grant_push_ail(log, tic->t_cnt ? tic->t_unit_res * tic->t_cnt
					    : tic->t_unit_res);

	trace_xfs_log_reserve(log, tic);

	error = xlog_grant_head_check(log, &log->l_reserve_head, tic,
				      &need_bytes);
	if (error)
		goto out_error;

	xlog_grant_add_space(log, &log->l_reserve_head.grant, need_bytes);
	xlog_grant_add_space(log, &log->l_write_head.grant, need_bytes);
	trace_xfs_log_reserve_exit(log, tic);
	xlog_verify_grant_tail(log);
	return 0;

out_error:
	/*
	 * If we are failing, make sure the ticket doesn't have any current
	 * reservations.  We don't want to add this back when the ticket/
	 * transaction gets cancelled.
	 */
	tic->t_curr_res = 0;
	tic->t_cnt = 0;	/* ungrant will give back unit_res * t_cnt. */
	return error;
}

/*
 * Run all the pending iclog callbacks and wake log force waiters and iclog
 * space waiters so they can process the newly set shutdown state. We really
 * don't care what order we process callbacks here because the log is shut down
 * and so state cannot change on disk anymore. However, we cannot wake waiters
 * until the callbacks have been processed because we may be in unmount and
 * we must ensure that all AIL operations the callbacks perform have completed
 * before we tear down the AIL.
 *
 * We avoid processing actively referenced iclogs so that we don't run callbacks
 * while the iclog owner might still be preparing the iclog for IO submssion.
 * These will be caught by xlog_state_iclog_release() and call this function
 * again to process any callbacks that may have been added to that iclog.
 */
static void
xlog_state_shutdown_callbacks(
	struct xlog		*log)
{
	struct xlog_in_core	*iclog;
	LIST_HEAD(cb_list);

	iclog = log->l_iclog;
	do {
		if (atomic_read(&iclog->ic_refcnt)) {
			/* Reference holder will re-run iclog callbacks. */
			continue;
		}
		list_splice_init(&iclog->ic_callbacks, &cb_list);
		spin_unlock(&log->l_icloglock);

		xlog_cil_process_committed(&cb_list);

		spin_lock(&log->l_icloglock);
		wake_up_all(&iclog->ic_write_wait);
		wake_up_all(&iclog->ic_force_wait);
	} while ((iclog = iclog->ic_next) != log->l_iclog);

	wake_up_all(&log->l_flush_wait);
}

/*
 * Flush iclog to disk if this is the last reference to the given iclog and the
 * it is in the WANT_SYNC state.
 *
 * If XLOG_ICL_NEED_FUA is already set on the iclog, we need to ensure that the
 * log tail is updated correctly. NEED_FUA indicates that the iclog will be
 * written to stable storage, and implies that a commit record is contained
 * within the iclog. We need to ensure that the log tail does not move beyond
 * the tail that the first commit record in the iclog ordered against, otherwise
 * correct recovery of that checkpoint becomes dependent on future operations
 * performed on this iclog.
 *
 * Hence if NEED_FUA is set and the current iclog tail lsn is empty, write the
 * current tail into iclog. Once the iclog tail is set, future operations must
 * not modify it, otherwise they potentially violate ordering constraints for
 * the checkpoint commit that wrote the initial tail lsn value. The tail lsn in
 * the iclog will get zeroed on activation of the iclog after sync, so we
 * always capture the tail lsn on the iclog on the first NEED_FUA release
 * regardless of the number of active reference counts on this iclog.
 */
int
xlog_state_release_iclog(
	struct xlog		*log,
<<<<<<< HEAD
	struct xlog_in_core	*iclog)
=======
	struct xlog_in_core	*iclog,
	struct xlog_ticket	*ticket)
>>>>>>> d60c95ef
{
	xfs_lsn_t		tail_lsn;
	bool			last_ref;

	lockdep_assert_held(&log->l_icloglock);

	trace_xlog_iclog_release(iclog, _RET_IP_);
	/*
	 * Grabbing the current log tail needs to be atomic w.r.t. the writing
	 * of the tail LSN into the iclog so we guarantee that the log tail does
	 * not move between the first time we know that the iclog needs to be
	 * made stable and when we eventually submit it.
	 */
	if ((iclog->ic_state == XLOG_STATE_WANT_SYNC ||
	     (iclog->ic_flags & XLOG_ICL_NEED_FUA)) &&
	    !iclog->ic_header.h_tail_lsn) {
		tail_lsn = xlog_assign_tail_lsn(log->l_mp);
		iclog->ic_header.h_tail_lsn = cpu_to_be64(tail_lsn);
	}

	last_ref = atomic_dec_and_test(&iclog->ic_refcnt);

	if (xlog_is_shutdown(log)) {
		/*
		 * If there are no more references to this iclog, process the
		 * pending iclog callbacks that were waiting on the release of
		 * this iclog.
		 */
		if (last_ref)
			xlog_state_shutdown_callbacks(log);
		return -EIO;
	}

	if (!last_ref)
		return 0;

	if (iclog->ic_state != XLOG_STATE_WANT_SYNC) {
		ASSERT(iclog->ic_state == XLOG_STATE_ACTIVE);
		return 0;
	}

	iclog->ic_state = XLOG_STATE_SYNCING;
	xlog_verify_tail_lsn(log, iclog);
	trace_xlog_iclog_syncing(iclog, _RET_IP_);

	spin_unlock(&log->l_icloglock);
	xlog_sync(log, iclog, ticket);
	spin_lock(&log->l_icloglock);
	return 0;
}

/*
 * Mount a log filesystem
 *
 * mp		- ubiquitous xfs mount point structure
 * log_target	- buftarg of on-disk log device
 * blk_offset	- Start block # where block size is 512 bytes (BBSIZE)
 * num_bblocks	- Number of BBSIZE blocks in on-disk log
 *
 * Return error or zero.
 */
int
xfs_log_mount(
	xfs_mount_t	*mp,
	xfs_buftarg_t	*log_target,
	xfs_daddr_t	blk_offset,
	int		num_bblks)
{
	struct xlog	*log;
	bool		fatal = xfs_has_crc(mp);
	int		error = 0;
	int		min_logfsbs;

	if (!xfs_has_norecovery(mp)) {
		xfs_notice(mp, "Mounting V%d Filesystem",
			   XFS_SB_VERSION_NUM(&mp->m_sb));
	} else {
		xfs_notice(mp,
"Mounting V%d filesystem in no-recovery mode. Filesystem will be inconsistent.",
			   XFS_SB_VERSION_NUM(&mp->m_sb));
		ASSERT(xfs_is_readonly(mp));
	}

	log = xlog_alloc_log(mp, log_target, blk_offset, num_bblks);
	if (IS_ERR(log)) {
		error = PTR_ERR(log);
		goto out;
	}
	mp->m_log = log;

	/*
	 * Validate the given log space and drop a critical message via syslog
	 * if the log size is too small that would lead to some unexpected
	 * situations in transaction log space reservation stage.
	 *
	 * Note: we can't just reject the mount if the validation fails.  This
	 * would mean that people would have to downgrade their kernel just to
	 * remedy the situation as there is no way to grow the log (short of
	 * black magic surgery with xfs_db).
	 *
	 * We can, however, reject mounts for CRC format filesystems, as the
	 * mkfs binary being used to make the filesystem should never create a
	 * filesystem with a log that is too small.
	 */
	min_logfsbs = xfs_log_calc_minimum_size(mp);

	if (mp->m_sb.sb_logblocks < min_logfsbs) {
		xfs_warn(mp,
		"Log size %d blocks too small, minimum size is %d blocks",
			 mp->m_sb.sb_logblocks, min_logfsbs);
		error = -EINVAL;
	} else if (mp->m_sb.sb_logblocks > XFS_MAX_LOG_BLOCKS) {
		xfs_warn(mp,
		"Log size %d blocks too large, maximum size is %lld blocks",
			 mp->m_sb.sb_logblocks, XFS_MAX_LOG_BLOCKS);
		error = -EINVAL;
	} else if (XFS_FSB_TO_B(mp, mp->m_sb.sb_logblocks) > XFS_MAX_LOG_BYTES) {
		xfs_warn(mp,
		"log size %lld bytes too large, maximum size is %lld bytes",
			 XFS_FSB_TO_B(mp, mp->m_sb.sb_logblocks),
			 XFS_MAX_LOG_BYTES);
		error = -EINVAL;
	} else if (mp->m_sb.sb_logsunit > 1 &&
		   mp->m_sb.sb_logsunit % mp->m_sb.sb_blocksize) {
		xfs_warn(mp,
		"log stripe unit %u bytes must be a multiple of block size",
			 mp->m_sb.sb_logsunit);
		error = -EINVAL;
		fatal = true;
	}
	if (error) {
		/*
		 * Log check errors are always fatal on v5; or whenever bad
		 * metadata leads to a crash.
		 */
		if (fatal) {
			xfs_crit(mp, "AAIEEE! Log failed size checks. Abort!");
			ASSERT(0);
			goto out_free_log;
		}
		xfs_crit(mp, "Log size out of supported range.");
		xfs_crit(mp,
"Continuing onwards, but if log hangs are experienced then please report this message in the bug report.");
	}

	/*
	 * Initialize the AIL now we have a log.
	 */
	error = xfs_trans_ail_init(mp);
	if (error) {
		xfs_warn(mp, "AIL initialisation failed: error %d", error);
		goto out_free_log;
	}
	log->l_ailp = mp->m_ail;

	/*
	 * skip log recovery on a norecovery mount.  pretend it all
	 * just worked.
	 */
	if (!xfs_has_norecovery(mp)) {
		/*
		 * log recovery ignores readonly state and so we need to clear
		 * mount-based read only state so it can write to disk.
		 */
		bool	readonly = test_and_clear_bit(XFS_OPSTATE_READONLY,
						&mp->m_opstate);
		error = xlog_recover(log);
		if (readonly)
			set_bit(XFS_OPSTATE_READONLY, &mp->m_opstate);
		if (error) {
			xfs_warn(mp, "log mount/recovery failed: error %d",
				error);
			xlog_recover_cancel(log);
			goto out_destroy_ail;
		}
	}

	error = xfs_sysfs_init(&log->l_kobj, &xfs_log_ktype, &mp->m_kobj,
			       "log");
	if (error)
		goto out_destroy_ail;

	/* Normal transactions can now occur */
	clear_bit(XLOG_ACTIVE_RECOVERY, &log->l_opstate);

	/*
	 * Now the log has been fully initialised and we know were our
	 * space grant counters are, we can initialise the permanent ticket
	 * needed for delayed logging to work.
	 */
	xlog_cil_init_post_recovery(log);

	return 0;

out_destroy_ail:
	xfs_trans_ail_destroy(mp);
out_free_log:
	xlog_dealloc_log(log);
out:
	return error;
}

/*
 * Finish the recovery of the file system.  This is separate from the
 * xfs_log_mount() call, because it depends on the code in xfs_mountfs() to read
 * in the root and real-time bitmap inodes between calling xfs_log_mount() and
 * here.
 *
 * If we finish recovery successfully, start the background log work. If we are
 * not doing recovery, then we have a RO filesystem and we don't need to start
 * it.
 */
int
xfs_log_mount_finish(
	struct xfs_mount	*mp)
{
	struct xlog		*log = mp->m_log;
	bool			readonly;
	int			error = 0;

	if (xfs_has_norecovery(mp)) {
		ASSERT(xfs_is_readonly(mp));
		return 0;
	}

	/*
	 * log recovery ignores readonly state and so we need to clear
	 * mount-based read only state so it can write to disk.
	 */
	readonly = test_and_clear_bit(XFS_OPSTATE_READONLY, &mp->m_opstate);

	/*
	 * During the second phase of log recovery, we need iget and
	 * iput to behave like they do for an active filesystem.
	 * xfs_fs_drop_inode needs to be able to prevent the deletion
	 * of inodes before we're done replaying log items on those
	 * inodes.  Turn it off immediately after recovery finishes
	 * so that we don't leak the quota inodes if subsequent mount
	 * activities fail.
	 *
	 * We let all inodes involved in redo item processing end up on
	 * the LRU instead of being evicted immediately so that if we do
	 * something to an unlinked inode, the irele won't cause
	 * premature truncation and freeing of the inode, which results
	 * in log recovery failure.  We have to evict the unreferenced
	 * lru inodes after clearing SB_ACTIVE because we don't
	 * otherwise clean up the lru if there's a subsequent failure in
	 * xfs_mountfs, which leads to us leaking the inodes if nothing
	 * else (e.g. quotacheck) references the inodes before the
	 * mount failure occurs.
	 */
	mp->m_super->s_flags |= SB_ACTIVE;
	xfs_log_work_queue(mp);
	if (xlog_recovery_needed(log))
		error = xlog_recover_finish(log);
	mp->m_super->s_flags &= ~SB_ACTIVE;
	evict_inodes(mp->m_super);

	/*
	 * Drain the buffer LRU after log recovery. This is required for v4
	 * filesystems to avoid leaving around buffers with NULL verifier ops,
	 * but we do it unconditionally to make sure we're always in a clean
	 * cache state after mount.
	 *
	 * Don't push in the error case because the AIL may have pending intents
	 * that aren't removed until recovery is cancelled.
	 */
	if (xlog_recovery_needed(log)) {
		if (!error) {
			xfs_log_force(mp, XFS_LOG_SYNC);
			xfs_ail_push_all_sync(mp->m_ail);
		}
		xfs_notice(mp, "Ending recovery (logdev: %s)",
				mp->m_logname ? mp->m_logname : "internal");
	} else {
		xfs_info(mp, "Ending clean mount");
	}
	xfs_buftarg_drain(mp->m_ddev_targp);

	clear_bit(XLOG_RECOVERY_NEEDED, &log->l_opstate);
	if (readonly)
		set_bit(XFS_OPSTATE_READONLY, &mp->m_opstate);

	/* Make sure the log is dead if we're returning failure. */
	ASSERT(!error || xlog_is_shutdown(log));

	return error;
}

/*
 * The mount has failed. Cancel the recovery if it hasn't completed and destroy
 * the log.
 */
void
xfs_log_mount_cancel(
	struct xfs_mount	*mp)
{
	xlog_recover_cancel(mp->m_log);
	xfs_log_unmount(mp);
}

/*
 * Flush out the iclog to disk ensuring that device caches are flushed and
 * the iclog hits stable storage before any completion waiters are woken.
 */
static inline int
xlog_force_iclog(
	struct xlog_in_core	*iclog)
{
	atomic_inc(&iclog->ic_refcnt);
	iclog->ic_flags |= XLOG_ICL_NEED_FLUSH | XLOG_ICL_NEED_FUA;
	if (iclog->ic_state == XLOG_STATE_ACTIVE)
		xlog_state_switch_iclogs(iclog->ic_log, iclog, 0);
<<<<<<< HEAD
	return xlog_state_release_iclog(iclog->ic_log, iclog);
=======
	return xlog_state_release_iclog(iclog->ic_log, iclog, NULL);
>>>>>>> d60c95ef
}

/*
 * Wait for the iclog and all prior iclogs to be written disk as required by the
 * log force state machine. Waiting on ic_force_wait ensures iclog completions
 * have been ordered and callbacks run before we are woken here, hence
 * guaranteeing that all the iclogs up to this one are on stable storage.
 */
int
xlog_wait_on_iclog(
	struct xlog_in_core	*iclog)
		__releases(iclog->ic_log->l_icloglock)
{
	struct xlog		*log = iclog->ic_log;

	trace_xlog_iclog_wait_on(iclog, _RET_IP_);
	if (!xlog_is_shutdown(log) &&
	    iclog->ic_state != XLOG_STATE_ACTIVE &&
	    iclog->ic_state != XLOG_STATE_DIRTY) {
		XFS_STATS_INC(log->l_mp, xs_log_force_sleep);
		xlog_wait(&iclog->ic_force_wait, &log->l_icloglock);
	} else {
		spin_unlock(&log->l_icloglock);
	}

	if (xlog_is_shutdown(log))
		return -EIO;
	return 0;
}

/*
 * Write out an unmount record using the ticket provided. We have to account for
 * the data space used in the unmount ticket as this write is not done from a
 * transaction context that has already done the accounting for us.
 */
static int
xlog_write_unmount_record(
	struct xlog		*log,
	struct xlog_ticket	*ticket)
{
	struct  {
		struct xlog_op_header ophdr;
		struct xfs_unmount_log_format ulf;
	} unmount_rec = {
		.ophdr = {
			.oh_clientid = XFS_LOG,
			.oh_tid = cpu_to_be32(ticket->t_tid),
			.oh_flags = XLOG_UNMOUNT_TRANS,
		},
		.ulf = {
			.magic = XLOG_UNMOUNT_TYPE,
		},
	};
	struct xfs_log_iovec reg = {
		.i_addr = &unmount_rec,
		.i_len = sizeof(unmount_rec),
		.i_type = XLOG_REG_TYPE_UNMOUNT,
	};
	struct xfs_log_vec vec = {
		.lv_niovecs = 1,
		.lv_iovecp = &reg,
	};
	LIST_HEAD(lv_chain);
	list_add(&vec.lv_list, &lv_chain);

	BUILD_BUG_ON((sizeof(struct xlog_op_header) +
		      sizeof(struct xfs_unmount_log_format)) !=
							sizeof(unmount_rec));

	/* account for space used by record data */
	ticket->t_curr_res -= sizeof(unmount_rec);

	return xlog_write(log, NULL, &lv_chain, ticket, reg.i_len);
}

/*
 * Mark the filesystem clean by writing an unmount record to the head of the
 * log.
 */
static void
xlog_unmount_write(
	struct xlog		*log)
{
	struct xfs_mount	*mp = log->l_mp;
	struct xlog_in_core	*iclog;
	struct xlog_ticket	*tic = NULL;
	int			error;

	error = xfs_log_reserve(mp, 600, 1, &tic, 0);
	if (error)
		goto out_err;

	error = xlog_write_unmount_record(log, tic);
	/*
	 * At this point, we're umounting anyway, so there's no point in
	 * transitioning log state to shutdown. Just continue...
	 */
out_err:
	if (error)
		xfs_alert(mp, "%s: unmount record failed", __func__);

	spin_lock(&log->l_icloglock);
	iclog = log->l_iclog;
	error = xlog_force_iclog(iclog);
	xlog_wait_on_iclog(iclog);

	if (tic) {
		trace_xfs_log_umount_write(log, tic);
		xfs_log_ticket_ungrant(log, tic);
	}
}

static void
xfs_log_unmount_verify_iclog(
	struct xlog		*log)
{
	struct xlog_in_core	*iclog = log->l_iclog;

	do {
		ASSERT(iclog->ic_state == XLOG_STATE_ACTIVE);
		ASSERT(iclog->ic_offset == 0);
	} while ((iclog = iclog->ic_next) != log->l_iclog);
}

/*
 * Unmount record used to have a string "Unmount filesystem--" in the
 * data section where the "Un" was really a magic number (XLOG_UNMOUNT_TYPE).
 * We just write the magic number now since that particular field isn't
 * currently architecture converted and "Unmount" is a bit foo.
 * As far as I know, there weren't any dependencies on the old behaviour.
 */
static void
xfs_log_unmount_write(
	struct xfs_mount	*mp)
{
	struct xlog		*log = mp->m_log;

	if (!xfs_log_writable(mp))
		return;

	xfs_log_force(mp, XFS_LOG_SYNC);

	if (xlog_is_shutdown(log))
		return;

	/*
	 * If we think the summary counters are bad, avoid writing the unmount
	 * record to force log recovery at next mount, after which the summary
	 * counters will be recalculated.  Refer to xlog_check_unmount_rec for
	 * more details.
	 */
	if (XFS_TEST_ERROR(xfs_fs_has_sickness(mp, XFS_SICK_FS_COUNTERS), mp,
			XFS_ERRTAG_FORCE_SUMMARY_RECALC)) {
		xfs_alert(mp, "%s: will fix summary counters at next mount",
				__func__);
		return;
	}

	xfs_log_unmount_verify_iclog(log);
	xlog_unmount_write(log);
}

/*
 * Empty the log for unmount/freeze.
 *
 * To do this, we first need to shut down the background log work so it is not
 * trying to cover the log as we clean up. We then need to unpin all objects in
 * the log so we can then flush them out. Once they have completed their IO and
 * run the callbacks removing themselves from the AIL, we can cover the log.
 */
int
xfs_log_quiesce(
	struct xfs_mount	*mp)
{
	/*
	 * Clear log incompat features since we're quiescing the log.  Report
	 * failures, though it's not fatal to have a higher log feature
	 * protection level than the log contents actually require.
	 */
	if (xfs_clear_incompat_log_features(mp)) {
		int error;

		error = xfs_sync_sb(mp, false);
		if (error)
			xfs_warn(mp,
	"Failed to clear log incompat features on quiesce");
	}

	cancel_delayed_work_sync(&mp->m_log->l_work);
	xfs_log_force(mp, XFS_LOG_SYNC);

	/*
	 * The superblock buffer is uncached and while xfs_ail_push_all_sync()
	 * will push it, xfs_buftarg_wait() will not wait for it. Further,
	 * xfs_buf_iowait() cannot be used because it was pushed with the
	 * XBF_ASYNC flag set, so we need to use a lock/unlock pair to wait for
	 * the IO to complete.
	 */
	xfs_ail_push_all_sync(mp->m_ail);
	xfs_buftarg_wait(mp->m_ddev_targp);
	xfs_buf_lock(mp->m_sb_bp);
	xfs_buf_unlock(mp->m_sb_bp);

	return xfs_log_cover(mp);
}

void
xfs_log_clean(
	struct xfs_mount	*mp)
{
	xfs_log_quiesce(mp);
	xfs_log_unmount_write(mp);
}

/*
 * Shut down and release the AIL and Log.
 *
 * During unmount, we need to ensure we flush all the dirty metadata objects
 * from the AIL so that the log is empty before we write the unmount record to
 * the log. Once this is done, we can tear down the AIL and the log.
 */
void
xfs_log_unmount(
	struct xfs_mount	*mp)
{
	xfs_log_clean(mp);

	xfs_buftarg_drain(mp->m_ddev_targp);

	xfs_trans_ail_destroy(mp);

	xfs_sysfs_del(&mp->m_log->l_kobj);

	xlog_dealloc_log(mp->m_log);
}

void
xfs_log_item_init(
	struct xfs_mount	*mp,
	struct xfs_log_item	*item,
	int			type,
	const struct xfs_item_ops *ops)
{
	item->li_log = mp->m_log;
	item->li_ailp = mp->m_ail;
	item->li_type = type;
	item->li_ops = ops;
	item->li_lv = NULL;

	INIT_LIST_HEAD(&item->li_ail);
	INIT_LIST_HEAD(&item->li_cil);
	INIT_LIST_HEAD(&item->li_bio_list);
	INIT_LIST_HEAD(&item->li_trans);
}

/*
 * Wake up processes waiting for log space after we have moved the log tail.
 */
void
xfs_log_space_wake(
	struct xfs_mount	*mp)
{
	struct xlog		*log = mp->m_log;
	int			free_bytes;

	if (xlog_is_shutdown(log))
		return;

	if (!list_empty_careful(&log->l_write_head.waiters)) {
		ASSERT(!xlog_in_recovery(log));

		spin_lock(&log->l_write_head.lock);
		free_bytes = xlog_space_left(log, &log->l_write_head.grant);
		xlog_grant_head_wake(log, &log->l_write_head, &free_bytes);
		spin_unlock(&log->l_write_head.lock);
	}

	if (!list_empty_careful(&log->l_reserve_head.waiters)) {
		ASSERT(!xlog_in_recovery(log));

		spin_lock(&log->l_reserve_head.lock);
		free_bytes = xlog_space_left(log, &log->l_reserve_head.grant);
		xlog_grant_head_wake(log, &log->l_reserve_head, &free_bytes);
		spin_unlock(&log->l_reserve_head.lock);
	}
}

/*
 * Determine if we have a transaction that has gone to disk that needs to be
 * covered. To begin the transition to the idle state firstly the log needs to
 * be idle. That means the CIL, the AIL and the iclogs needs to be empty before
 * we start attempting to cover the log.
 *
 * Only if we are then in a state where covering is needed, the caller is
 * informed that dummy transactions are required to move the log into the idle
 * state.
 *
 * If there are any items in the AIl or CIL, then we do not want to attempt to
 * cover the log as we may be in a situation where there isn't log space
 * available to run a dummy transaction and this can lead to deadlocks when the
 * tail of the log is pinned by an item that is modified in the CIL.  Hence
 * there's no point in running a dummy transaction at this point because we
 * can't start trying to idle the log until both the CIL and AIL are empty.
 */
static bool
xfs_log_need_covered(
	struct xfs_mount	*mp)
{
	struct xlog		*log = mp->m_log;
	bool			needed = false;

	if (!xlog_cil_empty(log))
		return false;

	spin_lock(&log->l_icloglock);
	switch (log->l_covered_state) {
	case XLOG_STATE_COVER_DONE:
	case XLOG_STATE_COVER_DONE2:
	case XLOG_STATE_COVER_IDLE:
		break;
	case XLOG_STATE_COVER_NEED:
	case XLOG_STATE_COVER_NEED2:
		if (xfs_ail_min_lsn(log->l_ailp))
			break;
		if (!xlog_iclogs_empty(log))
			break;

		needed = true;
		if (log->l_covered_state == XLOG_STATE_COVER_NEED)
			log->l_covered_state = XLOG_STATE_COVER_DONE;
		else
			log->l_covered_state = XLOG_STATE_COVER_DONE2;
		break;
	default:
		needed = true;
		break;
	}
	spin_unlock(&log->l_icloglock);
	return needed;
}

/*
 * Explicitly cover the log. This is similar to background log covering but
 * intended for usage in quiesce codepaths. The caller is responsible to ensure
 * the log is idle and suitable for covering. The CIL, iclog buffers and AIL
 * must all be empty.
 */
static int
xfs_log_cover(
	struct xfs_mount	*mp)
{
	int			error = 0;
	bool			need_covered;

	ASSERT((xlog_cil_empty(mp->m_log) && xlog_iclogs_empty(mp->m_log) &&
	        !xfs_ail_min_lsn(mp->m_log->l_ailp)) ||
		xlog_is_shutdown(mp->m_log));

	if (!xfs_log_writable(mp))
		return 0;

	/*
	 * xfs_log_need_covered() is not idempotent because it progresses the
	 * state machine if the log requires covering. Therefore, we must call
	 * this function once and use the result until we've issued an sb sync.
	 * Do so first to make that abundantly clear.
	 *
	 * Fall into the covering sequence if the log needs covering or the
	 * mount has lazy superblock accounting to sync to disk. The sb sync
	 * used for covering accumulates the in-core counters, so covering
	 * handles this for us.
	 */
	need_covered = xfs_log_need_covered(mp);
	if (!need_covered && !xfs_has_lazysbcount(mp))
		return 0;

	/*
	 * To cover the log, commit the superblock twice (at most) in
	 * independent checkpoints. The first serves as a reference for the
	 * tail pointer. The sync transaction and AIL push empties the AIL and
	 * updates the in-core tail to the LSN of the first checkpoint. The
	 * second commit updates the on-disk tail with the in-core LSN,
	 * covering the log. Push the AIL one more time to leave it empty, as
	 * we found it.
	 */
	do {
		error = xfs_sync_sb(mp, true);
		if (error)
			break;
		xfs_ail_push_all_sync(mp->m_ail);
	} while (xfs_log_need_covered(mp));

	return error;
}

/*
 * We may be holding the log iclog lock upon entering this routine.
 */
xfs_lsn_t
xlog_assign_tail_lsn_locked(
	struct xfs_mount	*mp)
{
	struct xlog		*log = mp->m_log;
	struct xfs_log_item	*lip;
	xfs_lsn_t		tail_lsn;

	assert_spin_locked(&mp->m_ail->ail_lock);

	/*
	 * To make sure we always have a valid LSN for the log tail we keep
	 * track of the last LSN which was committed in log->l_last_sync_lsn,
	 * and use that when the AIL was empty.
	 */
	lip = xfs_ail_min(mp->m_ail);
	if (lip)
		tail_lsn = lip->li_lsn;
	else
		tail_lsn = atomic64_read(&log->l_last_sync_lsn);
	trace_xfs_log_assign_tail_lsn(log, tail_lsn);
	atomic64_set(&log->l_tail_lsn, tail_lsn);
	return tail_lsn;
}

xfs_lsn_t
xlog_assign_tail_lsn(
	struct xfs_mount	*mp)
{
	xfs_lsn_t		tail_lsn;

	spin_lock(&mp->m_ail->ail_lock);
	tail_lsn = xlog_assign_tail_lsn_locked(mp);
	spin_unlock(&mp->m_ail->ail_lock);

	return tail_lsn;
}

/*
 * Return the space in the log between the tail and the head.  The head
 * is passed in the cycle/bytes formal parms.  In the special case where
 * the reserve head has wrapped passed the tail, this calculation is no
 * longer valid.  In this case, just return 0 which means there is no space
 * in the log.  This works for all places where this function is called
 * with the reserve head.  Of course, if the write head were to ever
 * wrap the tail, we should blow up.  Rather than catch this case here,
 * we depend on other ASSERTions in other parts of the code.   XXXmiken
 *
 * If reservation head is behind the tail, we have a problem. Warn about it,
 * but then treat it as if the log is empty.
 *
 * If the log is shut down, the head and tail may be invalid or out of whack, so
 * shortcut invalidity asserts in this case so that we don't trigger them
 * falsely.
 */
STATIC int
xlog_space_left(
	struct xlog	*log,
	atomic64_t	*head)
{
	int		tail_bytes;
	int		tail_cycle;
	int		head_cycle;
	int		head_bytes;

	xlog_crack_grant_head(head, &head_cycle, &head_bytes);
	xlog_crack_atomic_lsn(&log->l_tail_lsn, &tail_cycle, &tail_bytes);
	tail_bytes = BBTOB(tail_bytes);
	if (tail_cycle == head_cycle && head_bytes >= tail_bytes)
		return log->l_logsize - (head_bytes - tail_bytes);
	if (tail_cycle + 1 < head_cycle)
		return 0;

	/* Ignore potential inconsistency when shutdown. */
	if (xlog_is_shutdown(log))
		return log->l_logsize;

	if (tail_cycle < head_cycle) {
		ASSERT(tail_cycle == (head_cycle - 1));
		return tail_bytes - head_bytes;
	}

	/*
	 * The reservation head is behind the tail. In this case we just want to
	 * return the size of the log as the amount of space left.
	 */
	xfs_alert(log->l_mp, "xlog_space_left: head behind tail");
	xfs_alert(log->l_mp, "  tail_cycle = %d, tail_bytes = %d",
		  tail_cycle, tail_bytes);
	xfs_alert(log->l_mp, "  GH   cycle = %d, GH   bytes = %d",
		  head_cycle, head_bytes);
	ASSERT(0);
	return log->l_logsize;
}


static void
xlog_ioend_work(
	struct work_struct	*work)
{
	struct xlog_in_core     *iclog =
		container_of(work, struct xlog_in_core, ic_end_io_work);
	struct xlog		*log = iclog->ic_log;
	int			error;

	error = blk_status_to_errno(iclog->ic_bio.bi_status);
#ifdef DEBUG
	/* treat writes with injected CRC errors as failed */
	if (iclog->ic_fail_crc)
		error = -EIO;
#endif

	/*
	 * Race to shutdown the filesystem if we see an error.
	 */
	if (XFS_TEST_ERROR(error, log->l_mp, XFS_ERRTAG_IODONE_IOERR)) {
		xfs_alert(log->l_mp, "log I/O error %d", error);
		xlog_force_shutdown(log, SHUTDOWN_LOG_IO_ERROR);
	}

	xlog_state_done_syncing(iclog);
	bio_uninit(&iclog->ic_bio);

	/*
	 * Drop the lock to signal that we are done. Nothing references the
	 * iclog after this, so an unmount waiting on this lock can now tear it
	 * down safely. As such, it is unsafe to reference the iclog after the
	 * unlock as we could race with it being freed.
	 */
	up(&iclog->ic_sema);
}

/*
 * Return size of each in-core log record buffer.
 *
 * All machines get 8 x 32kB buffers by default, unless tuned otherwise.
 *
 * If the filesystem blocksize is too large, we may need to choose a
 * larger size since the directory code currently logs entire blocks.
 */
STATIC void
xlog_get_iclog_buffer_size(
	struct xfs_mount	*mp,
	struct xlog		*log)
{
	if (mp->m_logbufs <= 0)
		mp->m_logbufs = XLOG_MAX_ICLOGS;
	if (mp->m_logbsize <= 0)
		mp->m_logbsize = XLOG_BIG_RECORD_BSIZE;

	log->l_iclog_bufs = mp->m_logbufs;
	log->l_iclog_size = mp->m_logbsize;

	/*
	 * # headers = size / 32k - one header holds cycles from 32k of data.
	 */
	log->l_iclog_heads =
		DIV_ROUND_UP(mp->m_logbsize, XLOG_HEADER_CYCLE_SIZE);
	log->l_iclog_hsize = log->l_iclog_heads << BBSHIFT;
}

void
xfs_log_work_queue(
	struct xfs_mount        *mp)
{
	queue_delayed_work(mp->m_sync_workqueue, &mp->m_log->l_work,
				msecs_to_jiffies(xfs_syncd_centisecs * 10));
}

/*
 * Clear the log incompat flags if we have the opportunity.
 *
 * This only happens if we're about to log the second dummy transaction as part
 * of covering the log and we can get the log incompat feature usage lock.
 */
static inline void
xlog_clear_incompat(
	struct xlog		*log)
{
	struct xfs_mount	*mp = log->l_mp;

	if (!xfs_sb_has_incompat_log_feature(&mp->m_sb,
				XFS_SB_FEAT_INCOMPAT_LOG_ALL))
		return;

	if (log->l_covered_state != XLOG_STATE_COVER_DONE2)
		return;

	if (!down_write_trylock(&log->l_incompat_users))
		return;

	xfs_clear_incompat_log_features(mp);
	up_write(&log->l_incompat_users);
}

/*
 * Every sync period we need to unpin all items in the AIL and push them to
 * disk. If there is nothing dirty, then we might need to cover the log to
 * indicate that the filesystem is idle.
 */
static void
xfs_log_worker(
	struct work_struct	*work)
{
	struct xlog		*log = container_of(to_delayed_work(work),
						struct xlog, l_work);
	struct xfs_mount	*mp = log->l_mp;

	/* dgc: errors ignored - not fatal and nowhere to report them */
	if (xfs_fs_writable(mp, SB_FREEZE_WRITE) && xfs_log_need_covered(mp)) {
		/*
		 * Dump a transaction into the log that contains no real change.
		 * This is needed to stamp the current tail LSN into the log
		 * during the covering operation.
		 *
		 * We cannot use an inode here for this - that will push dirty
		 * state back up into the VFS and then periodic inode flushing
		 * will prevent log covering from making progress. Hence we
		 * synchronously log the superblock instead to ensure the
		 * superblock is immediately unpinned and can be written back.
		 */
		xlog_clear_incompat(log);
		xfs_sync_sb(mp, true);
	} else
		xfs_log_force(mp, 0);

	/* start pushing all the metadata that is currently dirty */
	xfs_ail_push_all(mp->m_ail);

	/* queue us up again */
	xfs_log_work_queue(mp);
}

/*
 * This routine initializes some of the log structure for a given mount point.
 * Its primary purpose is to fill in enough, so recovery can occur.  However,
 * some other stuff may be filled in too.
 */
STATIC struct xlog *
xlog_alloc_log(
	struct xfs_mount	*mp,
	struct xfs_buftarg	*log_target,
	xfs_daddr_t		blk_offset,
	int			num_bblks)
{
	struct xlog		*log;
	xlog_rec_header_t	*head;
	xlog_in_core_t		**iclogp;
	xlog_in_core_t		*iclog, *prev_iclog=NULL;
	int			i;
	int			error = -ENOMEM;
	uint			log2_size = 0;

	log = kmem_zalloc(sizeof(struct xlog), KM_MAYFAIL);
	if (!log) {
		xfs_warn(mp, "Log allocation failed: No memory!");
		goto out;
	}

	log->l_mp	   = mp;
	log->l_targ	   = log_target;
	log->l_logsize     = BBTOB(num_bblks);
	log->l_logBBstart  = blk_offset;
	log->l_logBBsize   = num_bblks;
	log->l_covered_state = XLOG_STATE_COVER_IDLE;
	set_bit(XLOG_ACTIVE_RECOVERY, &log->l_opstate);
	INIT_DELAYED_WORK(&log->l_work, xfs_log_worker);

	log->l_prev_block  = -1;
	/* log->l_tail_lsn = 0x100000000LL; cycle = 1; current block = 0 */
	xlog_assign_atomic_lsn(&log->l_tail_lsn, 1, 0);
	xlog_assign_atomic_lsn(&log->l_last_sync_lsn, 1, 0);
	log->l_curr_cycle  = 1;	    /* 0 is bad since this is initial value */

	if (xfs_has_logv2(mp) && mp->m_sb.sb_logsunit > 1)
		log->l_iclog_roundoff = mp->m_sb.sb_logsunit;
	else
		log->l_iclog_roundoff = BBSIZE;

	xlog_grant_head_init(&log->l_reserve_head);
	xlog_grant_head_init(&log->l_write_head);

	error = -EFSCORRUPTED;
	if (xfs_has_sector(mp)) {
	        log2_size = mp->m_sb.sb_logsectlog;
		if (log2_size < BBSHIFT) {
			xfs_warn(mp, "Log sector size too small (0x%x < 0x%x)",
				log2_size, BBSHIFT);
			goto out_free_log;
		}

	        log2_size -= BBSHIFT;
		if (log2_size > mp->m_sectbb_log) {
			xfs_warn(mp, "Log sector size too large (0x%x > 0x%x)",
				log2_size, mp->m_sectbb_log);
			goto out_free_log;
		}

		/* for larger sector sizes, must have v2 or external log */
		if (log2_size && log->l_logBBstart > 0 &&
			    !xfs_has_logv2(mp)) {
			xfs_warn(mp,
		"log sector size (0x%x) invalid for configuration.",
				log2_size);
			goto out_free_log;
		}
	}
	log->l_sectBBsize = 1 << log2_size;

	init_rwsem(&log->l_incompat_users);

	xlog_get_iclog_buffer_size(mp, log);

	spin_lock_init(&log->l_icloglock);
	init_waitqueue_head(&log->l_flush_wait);

	iclogp = &log->l_iclog;
	/*
	 * The amount of memory to allocate for the iclog structure is
	 * rather funky due to the way the structure is defined.  It is
	 * done this way so that we can use different sizes for machines
	 * with different amounts of memory.  See the definition of
	 * xlog_in_core_t in xfs_log_priv.h for details.
	 */
	ASSERT(log->l_iclog_size >= 4096);
	for (i = 0; i < log->l_iclog_bufs; i++) {
		size_t bvec_size = howmany(log->l_iclog_size, PAGE_SIZE) *
				sizeof(struct bio_vec);

		iclog = kmem_zalloc(sizeof(*iclog) + bvec_size, KM_MAYFAIL);
		if (!iclog)
			goto out_free_iclog;

		*iclogp = iclog;
		iclog->ic_prev = prev_iclog;
		prev_iclog = iclog;

		iclog->ic_data = kvzalloc(log->l_iclog_size,
				GFP_KERNEL | __GFP_RETRY_MAYFAIL);
		if (!iclog->ic_data)
			goto out_free_iclog;
		head = &iclog->ic_header;
		memset(head, 0, sizeof(xlog_rec_header_t));
		head->h_magicno = cpu_to_be32(XLOG_HEADER_MAGIC_NUM);
		head->h_version = cpu_to_be32(
			xfs_has_logv2(log->l_mp) ? 2 : 1);
		head->h_size = cpu_to_be32(log->l_iclog_size);
		/* new fields */
		head->h_fmt = cpu_to_be32(XLOG_FMT);
		memcpy(&head->h_fs_uuid, &mp->m_sb.sb_uuid, sizeof(uuid_t));

		iclog->ic_size = log->l_iclog_size - log->l_iclog_hsize;
		iclog->ic_state = XLOG_STATE_ACTIVE;
		iclog->ic_log = log;
		atomic_set(&iclog->ic_refcnt, 0);
		INIT_LIST_HEAD(&iclog->ic_callbacks);
		iclog->ic_datap = (void *)iclog->ic_data + log->l_iclog_hsize;

		init_waitqueue_head(&iclog->ic_force_wait);
		init_waitqueue_head(&iclog->ic_write_wait);
		INIT_WORK(&iclog->ic_end_io_work, xlog_ioend_work);
		sema_init(&iclog->ic_sema, 1);

		iclogp = &iclog->ic_next;
	}
	*iclogp = log->l_iclog;			/* complete ring */
	log->l_iclog->ic_prev = prev_iclog;	/* re-write 1st prev ptr */

	log->l_ioend_workqueue = alloc_workqueue("xfs-log/%s",
			XFS_WQFLAGS(WQ_FREEZABLE | WQ_MEM_RECLAIM |
				    WQ_HIGHPRI),
			0, mp->m_super->s_id);
	if (!log->l_ioend_workqueue)
		goto out_free_iclog;

	error = xlog_cil_init(log);
	if (error)
		goto out_destroy_workqueue;
	return log;

out_destroy_workqueue:
	destroy_workqueue(log->l_ioend_workqueue);
out_free_iclog:
	for (iclog = log->l_iclog; iclog; iclog = prev_iclog) {
		prev_iclog = iclog->ic_next;
		kmem_free(iclog->ic_data);
		kmem_free(iclog);
		if (prev_iclog == log->l_iclog)
			break;
	}
out_free_log:
	kmem_free(log);
out:
	return ERR_PTR(error);
}	/* xlog_alloc_log */

/*
 * Compute the LSN that we'd need to push the log tail towards in order to have
 * (a) enough on-disk log space to log the number of bytes specified, (b) at
 * least 25% of the log space free, and (c) at least 256 blocks free.  If the
 * log free space already meets all three thresholds, this function returns
 * NULLCOMMITLSN.
 */
xfs_lsn_t
xlog_grant_push_threshold(
	struct xlog	*log,
	int		need_bytes)
{
	xfs_lsn_t	threshold_lsn = 0;
	xfs_lsn_t	last_sync_lsn;
	int		free_blocks;
	int		free_bytes;
	int		threshold_block;
	int		threshold_cycle;
	int		free_threshold;

	ASSERT(BTOBB(need_bytes) < log->l_logBBsize);

	free_bytes = xlog_space_left(log, &log->l_reserve_head.grant);
	free_blocks = BTOBBT(free_bytes);

	/*
	 * Set the threshold for the minimum number of free blocks in the
	 * log to the maximum of what the caller needs, one quarter of the
	 * log, and 256 blocks.
	 */
	free_threshold = BTOBB(need_bytes);
	free_threshold = max(free_threshold, (log->l_logBBsize >> 2));
	free_threshold = max(free_threshold, 256);
	if (free_blocks >= free_threshold)
		return NULLCOMMITLSN;

	xlog_crack_atomic_lsn(&log->l_tail_lsn, &threshold_cycle,
						&threshold_block);
	threshold_block += free_threshold;
	if (threshold_block >= log->l_logBBsize) {
		threshold_block -= log->l_logBBsize;
		threshold_cycle += 1;
	}
	threshold_lsn = xlog_assign_lsn(threshold_cycle,
					threshold_block);
	/*
	 * Don't pass in an lsn greater than the lsn of the last
	 * log record known to be on disk. Use a snapshot of the last sync lsn
	 * so that it doesn't change between the compare and the set.
	 */
	last_sync_lsn = atomic64_read(&log->l_last_sync_lsn);
	if (XFS_LSN_CMP(threshold_lsn, last_sync_lsn) > 0)
		threshold_lsn = last_sync_lsn;

	return threshold_lsn;
}

/*
 * Push the tail of the log if we need to do so to maintain the free log space
 * thresholds set out by xlog_grant_push_threshold.  We may need to adopt a
 * policy which pushes on an lsn which is further along in the log once we
 * reach the high water mark.  In this manner, we would be creating a low water
 * mark.
 */
STATIC void
xlog_grant_push_ail(
	struct xlog	*log,
	int		need_bytes)
{
	xfs_lsn_t	threshold_lsn;

	threshold_lsn = xlog_grant_push_threshold(log, need_bytes);
	if (threshold_lsn == NULLCOMMITLSN || xlog_is_shutdown(log))
		return;

	/*
	 * Get the transaction layer to kick the dirty buffers out to
	 * disk asynchronously. No point in trying to do this if
	 * the filesystem is shutting down.
	 */
	xfs_ail_push(log->l_ailp, threshold_lsn);
}

/*
 * Stamp cycle number in every block
 */
STATIC void
xlog_pack_data(
	struct xlog		*log,
	struct xlog_in_core	*iclog,
	int			roundoff)
{
	int			i, j, k;
	int			size = iclog->ic_offset + roundoff;
	__be32			cycle_lsn;
	char			*dp;

	cycle_lsn = CYCLE_LSN_DISK(iclog->ic_header.h_lsn);

	dp = iclog->ic_datap;
	for (i = 0; i < BTOBB(size); i++) {
		if (i >= (XLOG_HEADER_CYCLE_SIZE / BBSIZE))
			break;
		iclog->ic_header.h_cycle_data[i] = *(__be32 *)dp;
		*(__be32 *)dp = cycle_lsn;
		dp += BBSIZE;
	}

	if (xfs_has_logv2(log->l_mp)) {
		xlog_in_core_2_t *xhdr = iclog->ic_data;

		for ( ; i < BTOBB(size); i++) {
			j = i / (XLOG_HEADER_CYCLE_SIZE / BBSIZE);
			k = i % (XLOG_HEADER_CYCLE_SIZE / BBSIZE);
			xhdr[j].hic_xheader.xh_cycle_data[k] = *(__be32 *)dp;
			*(__be32 *)dp = cycle_lsn;
			dp += BBSIZE;
		}

		for (i = 1; i < log->l_iclog_heads; i++)
			xhdr[i].hic_xheader.xh_cycle = cycle_lsn;
	}
}

/*
 * Calculate the checksum for a log buffer.
 *
 * This is a little more complicated than it should be because the various
 * headers and the actual data are non-contiguous.
 */
__le32
xlog_cksum(
	struct xlog		*log,
	struct xlog_rec_header	*rhead,
	char			*dp,
	int			size)
{
	uint32_t		crc;

	/* first generate the crc for the record header ... */
	crc = xfs_start_cksum_update((char *)rhead,
			      sizeof(struct xlog_rec_header),
			      offsetof(struct xlog_rec_header, h_crc));

	/* ... then for additional cycle data for v2 logs ... */
	if (xfs_has_logv2(log->l_mp)) {
		union xlog_in_core2 *xhdr = (union xlog_in_core2 *)rhead;
		int		i;
		int		xheads;

		xheads = DIV_ROUND_UP(size, XLOG_HEADER_CYCLE_SIZE);

		for (i = 1; i < xheads; i++) {
			crc = crc32c(crc, &xhdr[i].hic_xheader,
				     sizeof(struct xlog_rec_ext_header));
		}
	}

	/* ... and finally for the payload */
	crc = crc32c(crc, dp, size);

	return xfs_end_cksum(crc);
}

static void
xlog_bio_end_io(
	struct bio		*bio)
{
	struct xlog_in_core	*iclog = bio->bi_private;

	queue_work(iclog->ic_log->l_ioend_workqueue,
		   &iclog->ic_end_io_work);
}

static int
xlog_map_iclog_data(
	struct bio		*bio,
	void			*data,
	size_t			count)
{
	do {
		struct page	*page = kmem_to_page(data);
		unsigned int	off = offset_in_page(data);
		size_t		len = min_t(size_t, count, PAGE_SIZE - off);

		if (bio_add_page(bio, page, len, off) != len)
			return -EIO;

		data += len;
		count -= len;
	} while (count);

	return 0;
}

STATIC void
xlog_write_iclog(
	struct xlog		*log,
	struct xlog_in_core	*iclog,
	uint64_t		bno,
	unsigned int		count)
{
	ASSERT(bno < log->l_logBBsize);
	trace_xlog_iclog_write(iclog, _RET_IP_);

	/*
	 * We lock the iclogbufs here so that we can serialise against I/O
	 * completion during unmount.  We might be processing a shutdown
	 * triggered during unmount, and that can occur asynchronously to the
	 * unmount thread, and hence we need to ensure that completes before
	 * tearing down the iclogbufs.  Hence we need to hold the buffer lock
	 * across the log IO to archieve that.
	 */
	down(&iclog->ic_sema);
	if (xlog_is_shutdown(log)) {
		/*
		 * It would seem logical to return EIO here, but we rely on
		 * the log state machine to propagate I/O errors instead of
		 * doing it here.  We kick of the state machine and unlock
		 * the buffer manually, the code needs to be kept in sync
		 * with the I/O completion path.
		 */
		xlog_state_done_syncing(iclog);
		up(&iclog->ic_sema);
		return;
	}

	/*
	 * We use REQ_SYNC | REQ_IDLE here to tell the block layer the are more
	 * IOs coming immediately after this one. This prevents the block layer
	 * writeback throttle from throttling log writes behind background
	 * metadata writeback and causing priority inversions.
	 */
	bio_init(&iclog->ic_bio, log->l_targ->bt_bdev, iclog->ic_bvec,
		 howmany(count, PAGE_SIZE),
		 REQ_OP_WRITE | REQ_META | REQ_SYNC | REQ_IDLE);
	iclog->ic_bio.bi_iter.bi_sector = log->l_logBBstart + bno;
	iclog->ic_bio.bi_end_io = xlog_bio_end_io;
	iclog->ic_bio.bi_private = iclog;

	if (iclog->ic_flags & XLOG_ICL_NEED_FLUSH) {
		iclog->ic_bio.bi_opf |= REQ_PREFLUSH;
		/*
		 * For external log devices, we also need to flush the data
		 * device cache first to ensure all metadata writeback covered
		 * by the LSN in this iclog is on stable storage. This is slow,
		 * but it *must* complete before we issue the external log IO.
		 *
		 * If the flush fails, we cannot conclude that past metadata
		 * writeback from the log succeeded.  Repeating the flush is
		 * not possible, hence we must shut down with log IO error to
		 * avoid shutdown re-entering this path and erroring out again.
		 */
		if (log->l_targ != log->l_mp->m_ddev_targp &&
		    blkdev_issue_flush(log->l_mp->m_ddev_targp->bt_bdev)) {
			xlog_force_shutdown(log, SHUTDOWN_LOG_IO_ERROR);
			return;
		}
	}
	if (iclog->ic_flags & XLOG_ICL_NEED_FUA)
		iclog->ic_bio.bi_opf |= REQ_FUA;

	iclog->ic_flags &= ~(XLOG_ICL_NEED_FLUSH | XLOG_ICL_NEED_FUA);

	if (xlog_map_iclog_data(&iclog->ic_bio, iclog->ic_data, count)) {
		xlog_force_shutdown(log, SHUTDOWN_LOG_IO_ERROR);
		return;
	}
	if (is_vmalloc_addr(iclog->ic_data))
		flush_kernel_vmap_range(iclog->ic_data, count);

	/*
	 * If this log buffer would straddle the end of the log we will have
	 * to split it up into two bios, so that we can continue at the start.
	 */
	if (bno + BTOBB(count) > log->l_logBBsize) {
		struct bio *split;

		split = bio_split(&iclog->ic_bio, log->l_logBBsize - bno,
				  GFP_NOIO, &fs_bio_set);
		bio_chain(split, &iclog->ic_bio);
		submit_bio(split);

		/* restart at logical offset zero for the remainder */
		iclog->ic_bio.bi_iter.bi_sector = log->l_logBBstart;
	}

	submit_bio(&iclog->ic_bio);
}

/*
 * We need to bump cycle number for the part of the iclog that is
 * written to the start of the log. Watch out for the header magic
 * number case, though.
 */
static void
xlog_split_iclog(
	struct xlog		*log,
	void			*data,
	uint64_t		bno,
	unsigned int		count)
{
	unsigned int		split_offset = BBTOB(log->l_logBBsize - bno);
	unsigned int		i;

	for (i = split_offset; i < count; i += BBSIZE) {
		uint32_t cycle = get_unaligned_be32(data + i);

		if (++cycle == XLOG_HEADER_MAGIC_NUM)
			cycle++;
		put_unaligned_be32(cycle, data + i);
	}
}

static int
xlog_calc_iclog_size(
	struct xlog		*log,
	struct xlog_in_core	*iclog,
	uint32_t		*roundoff)
{
	uint32_t		count_init, count;

	/* Add for LR header */
	count_init = log->l_iclog_hsize + iclog->ic_offset;
	count = roundup(count_init, log->l_iclog_roundoff);

	*roundoff = count - count_init;

	ASSERT(count >= count_init);
	ASSERT(*roundoff < log->l_iclog_roundoff);
	return count;
}

/*
 * Flush out the in-core log (iclog) to the on-disk log in an asynchronous
 * fashion.  Previously, we should have moved the current iclog
 * ptr in the log to point to the next available iclog.  This allows further
 * write to continue while this code syncs out an iclog ready to go.
 * Before an in-core log can be written out, the data section must be scanned
 * to save away the 1st word of each BBSIZE block into the header.  We replace
 * it with the current cycle count.  Each BBSIZE block is tagged with the
 * cycle count because there in an implicit assumption that drives will
 * guarantee that entire 512 byte blocks get written at once.  In other words,
 * we can't have part of a 512 byte block written and part not written.  By
 * tagging each block, we will know which blocks are valid when recovering
 * after an unclean shutdown.
 *
 * This routine is single threaded on the iclog.  No other thread can be in
 * this routine with the same iclog.  Changing contents of iclog can there-
 * fore be done without grabbing the state machine lock.  Updating the global
 * log will require grabbing the lock though.
 *
 * The entire log manager uses a logical block numbering scheme.  Only
 * xlog_write_iclog knows about the fact that the log may not start with
 * block zero on a given device.
 */
STATIC void
xlog_sync(
	struct xlog		*log,
	struct xlog_in_core	*iclog,
	struct xlog_ticket	*ticket)
{
	unsigned int		count;		/* byte count of bwrite */
	unsigned int		roundoff;       /* roundoff to BB or stripe */
	uint64_t		bno;
	unsigned int		size;

	ASSERT(atomic_read(&iclog->ic_refcnt) == 0);
	trace_xlog_iclog_sync(iclog, _RET_IP_);

	count = xlog_calc_iclog_size(log, iclog, &roundoff);

	/*
	 * If we have a ticket, account for the roundoff via the ticket
	 * reservation to avoid touching the hot grant heads needlessly.
	 * Otherwise, we have to move grant heads directly.
	 */
	if (ticket) {
		ticket->t_curr_res -= roundoff;
	} else {
		xlog_grant_add_space(log, &log->l_reserve_head.grant, roundoff);
		xlog_grant_add_space(log, &log->l_write_head.grant, roundoff);
	}

	/* put cycle number in every block */
	xlog_pack_data(log, iclog, roundoff);

	/* real byte length */
	size = iclog->ic_offset;
	if (xfs_has_logv2(log->l_mp))
		size += roundoff;
	iclog->ic_header.h_len = cpu_to_be32(size);

	XFS_STATS_INC(log->l_mp, xs_log_writes);
	XFS_STATS_ADD(log->l_mp, xs_log_blocks, BTOBB(count));

	bno = BLOCK_LSN(be64_to_cpu(iclog->ic_header.h_lsn));

	/* Do we need to split this write into 2 parts? */
	if (bno + BTOBB(count) > log->l_logBBsize)
		xlog_split_iclog(log, &iclog->ic_header, bno, count);

	/* calculcate the checksum */
	iclog->ic_header.h_crc = xlog_cksum(log, &iclog->ic_header,
					    iclog->ic_datap, size);
	/*
	 * Intentionally corrupt the log record CRC based on the error injection
	 * frequency, if defined. This facilitates testing log recovery in the
	 * event of torn writes. Hence, set the IOABORT state to abort the log
	 * write on I/O completion and shutdown the fs. The subsequent mount
	 * detects the bad CRC and attempts to recover.
	 */
#ifdef DEBUG
	if (XFS_TEST_ERROR(false, log->l_mp, XFS_ERRTAG_LOG_BAD_CRC)) {
		iclog->ic_header.h_crc &= cpu_to_le32(0xAAAAAAAA);
		iclog->ic_fail_crc = true;
		xfs_warn(log->l_mp,
	"Intentionally corrupted log record at LSN 0x%llx. Shutdown imminent.",
			 be64_to_cpu(iclog->ic_header.h_lsn));
	}
#endif
	xlog_verify_iclog(log, iclog, count);
	xlog_write_iclog(log, iclog, bno, count);
}

/*
 * Deallocate a log structure
 */
STATIC void
xlog_dealloc_log(
	struct xlog	*log)
{
	xlog_in_core_t	*iclog, *next_iclog;
	int		i;

	/*
	 * Cycle all the iclogbuf locks to make sure all log IO completion
	 * is done before we tear down these buffers.
	 */
	iclog = log->l_iclog;
	for (i = 0; i < log->l_iclog_bufs; i++) {
		down(&iclog->ic_sema);
		up(&iclog->ic_sema);
		iclog = iclog->ic_next;
	}

	/*
	 * Destroy the CIL after waiting for iclog IO completion because an
	 * iclog EIO error will try to shut down the log, which accesses the
	 * CIL to wake up the waiters.
	 */
	xlog_cil_destroy(log);

	iclog = log->l_iclog;
	for (i = 0; i < log->l_iclog_bufs; i++) {
		next_iclog = iclog->ic_next;
		kmem_free(iclog->ic_data);
		kmem_free(iclog);
		iclog = next_iclog;
	}

	log->l_mp->m_log = NULL;
	destroy_workqueue(log->l_ioend_workqueue);
	kmem_free(log);
}

/*
 * Update counters atomically now that memcpy is done.
 */
static inline void
xlog_state_finish_copy(
	struct xlog		*log,
	struct xlog_in_core	*iclog,
	int			record_cnt,
	int			copy_bytes)
{
	lockdep_assert_held(&log->l_icloglock);

	be32_add_cpu(&iclog->ic_header.h_num_logops, record_cnt);
	iclog->ic_offset += copy_bytes;
}

/*
 * print out info relating to regions written which consume
 * the reservation
 */
void
xlog_print_tic_res(
	struct xfs_mount	*mp,
	struct xlog_ticket	*ticket)
{
	xfs_warn(mp, "ticket reservation summary:");
	xfs_warn(mp, "  unit res    = %d bytes", ticket->t_unit_res);
	xfs_warn(mp, "  current res = %d bytes", ticket->t_curr_res);
	xfs_warn(mp, "  original count  = %d", ticket->t_ocnt);
	xfs_warn(mp, "  remaining count = %d", ticket->t_cnt);
}

/*
 * Print a summary of the transaction.
 */
void
xlog_print_trans(
	struct xfs_trans	*tp)
{
	struct xfs_mount	*mp = tp->t_mountp;
	struct xfs_log_item	*lip;

	/* dump core transaction and ticket info */
	xfs_warn(mp, "transaction summary:");
	xfs_warn(mp, "  log res   = %d", tp->t_log_res);
	xfs_warn(mp, "  log count = %d", tp->t_log_count);
	xfs_warn(mp, "  flags     = 0x%x", tp->t_flags);

	xlog_print_tic_res(mp, tp->t_ticket);

	/* dump each log item */
	list_for_each_entry(lip, &tp->t_items, li_trans) {
		struct xfs_log_vec	*lv = lip->li_lv;
		struct xfs_log_iovec	*vec;
		int			i;

		xfs_warn(mp, "log item: ");
		xfs_warn(mp, "  type	= 0x%x", lip->li_type);
		xfs_warn(mp, "  flags	= 0x%lx", lip->li_flags);
		if (!lv)
			continue;
		xfs_warn(mp, "  niovecs	= %d", lv->lv_niovecs);
		xfs_warn(mp, "  size	= %d", lv->lv_size);
		xfs_warn(mp, "  bytes	= %d", lv->lv_bytes);
		xfs_warn(mp, "  buf len	= %d", lv->lv_buf_len);

		/* dump each iovec for the log item */
		vec = lv->lv_iovecp;
		for (i = 0; i < lv->lv_niovecs; i++) {
			int dumplen = min(vec->i_len, 32);

			xfs_warn(mp, "  iovec[%d]", i);
			xfs_warn(mp, "    type	= 0x%x", vec->i_type);
			xfs_warn(mp, "    len	= %d", vec->i_len);
			xfs_warn(mp, "    first %d bytes of iovec[%d]:", dumplen, i);
			xfs_hex_dump(vec->i_addr, dumplen);

			vec++;
		}
	}
}

static inline void
xlog_write_iovec(
	struct xlog_in_core	*iclog,
	uint32_t		*log_offset,
	void			*data,
	uint32_t		write_len,
	int			*bytes_left,
	uint32_t		*record_cnt,
	uint32_t		*data_cnt)
{
	ASSERT(*log_offset < iclog->ic_log->l_iclog_size);
	ASSERT(*log_offset % sizeof(int32_t) == 0);
	ASSERT(write_len % sizeof(int32_t) == 0);

	memcpy(iclog->ic_datap + *log_offset, data, write_len);
	*log_offset += write_len;
	*bytes_left -= write_len;
	(*record_cnt)++;
	*data_cnt += write_len;
}

/*
 * Write log vectors into a single iclog which is guaranteed by the caller
 * to have enough space to write the entire log vector into.
 */
static void
xlog_write_full(
	struct xfs_log_vec	*lv,
	struct xlog_ticket	*ticket,
	struct xlog_in_core	*iclog,
	uint32_t		*log_offset,
	uint32_t		*len,
	uint32_t		*record_cnt,
	uint32_t		*data_cnt)
{
	int			index;

	ASSERT(*log_offset + *len <= iclog->ic_size ||
		iclog->ic_state == XLOG_STATE_WANT_SYNC);

	/*
	 * Ordered log vectors have no regions to write so this
	 * loop will naturally skip them.
	 */
	for (index = 0; index < lv->lv_niovecs; index++) {
		struct xfs_log_iovec	*reg = &lv->lv_iovecp[index];
		struct xlog_op_header	*ophdr = reg->i_addr;

		ophdr->oh_tid = cpu_to_be32(ticket->t_tid);
		xlog_write_iovec(iclog, log_offset, reg->i_addr,
				reg->i_len, len, record_cnt, data_cnt);
	}
}

static int
xlog_write_get_more_iclog_space(
	struct xlog_ticket	*ticket,
	struct xlog_in_core	**iclogp,
	uint32_t		*log_offset,
	uint32_t		len,
	uint32_t		*record_cnt,
	uint32_t		*data_cnt)
{
	struct xlog_in_core	*iclog = *iclogp;
	struct xlog		*log = iclog->ic_log;
	int			error;

	spin_lock(&log->l_icloglock);
	ASSERT(iclog->ic_state == XLOG_STATE_WANT_SYNC);
	xlog_state_finish_copy(log, iclog, *record_cnt, *data_cnt);
	error = xlog_state_release_iclog(log, iclog, ticket);
	spin_unlock(&log->l_icloglock);
	if (error)
		return error;

	error = xlog_state_get_iclog_space(log, len, &iclog, ticket,
					log_offset);
	if (error)
		return error;
	*record_cnt = 0;
	*data_cnt = 0;
	*iclogp = iclog;
	return 0;
}

/*
 * Write log vectors into a single iclog which is smaller than the current chain
 * length. We write until we cannot fit a full record into the remaining space
 * and then stop. We return the log vector that is to be written that cannot
 * wholly fit in the iclog.
 */
static int
xlog_write_partial(
	struct xfs_log_vec	*lv,
	struct xlog_ticket	*ticket,
	struct xlog_in_core	**iclogp,
	uint32_t		*log_offset,
	uint32_t		*len,
	uint32_t		*record_cnt,
	uint32_t		*data_cnt)
{
	struct xlog_in_core	*iclog = *iclogp;
	struct xlog_op_header	*ophdr;
	int			index = 0;
	uint32_t		rlen;
	int			error;

	/* walk the logvec, copying until we run out of space in the iclog */
	for (index = 0; index < lv->lv_niovecs; index++) {
		struct xfs_log_iovec	*reg = &lv->lv_iovecp[index];
		uint32_t		reg_offset = 0;

		/*
		 * The first region of a continuation must have a non-zero
		 * length otherwise log recovery will just skip over it and
		 * start recovering from the next opheader it finds. Because we
		 * mark the next opheader as a continuation, recovery will then
		 * incorrectly add the continuation to the previous region and
		 * that breaks stuff.
		 *
		 * Hence if there isn't space for region data after the
		 * opheader, then we need to start afresh with a new iclog.
		 */
		if (iclog->ic_size - *log_offset <=
					sizeof(struct xlog_op_header)) {
			error = xlog_write_get_more_iclog_space(ticket,
					&iclog, log_offset, *len, record_cnt,
					data_cnt);
			if (error)
				return error;
		}

		ophdr = reg->i_addr;
		rlen = min_t(uint32_t, reg->i_len, iclog->ic_size - *log_offset);

		ophdr->oh_tid = cpu_to_be32(ticket->t_tid);
		ophdr->oh_len = cpu_to_be32(rlen - sizeof(struct xlog_op_header));
		if (rlen != reg->i_len)
			ophdr->oh_flags |= XLOG_CONTINUE_TRANS;

		xlog_write_iovec(iclog, log_offset, reg->i_addr,
				rlen, len, record_cnt, data_cnt);

		/* If we wrote the whole region, move to the next. */
		if (rlen == reg->i_len)
			continue;

		/*
		 * We now have a partially written iovec, but it can span
		 * multiple iclogs so we loop here. First we release the iclog
		 * we currently have, then we get a new iclog and add a new
		 * opheader. Then we continue copying from where we were until
		 * we either complete the iovec or fill the iclog. If we
		 * complete the iovec, then we increment the index and go right
		 * back to the top of the outer loop. if we fill the iclog, we
		 * run the inner loop again.
		 *
		 * This is complicated by the tail of a region using all the
		 * space in an iclog and hence requiring us to release the iclog
		 * and get a new one before returning to the outer loop. We must
		 * always guarantee that we exit this inner loop with at least
		 * space for log transaction opheaders left in the current
		 * iclog, hence we cannot just terminate the loop at the end
		 * of the of the continuation. So we loop while there is no
		 * space left in the current iclog, and check for the end of the
		 * continuation after getting a new iclog.
		 */
		do {
			/*
			 * Ensure we include the continuation opheader in the
			 * space we need in the new iclog by adding that size
			 * to the length we require. This continuation opheader
			 * needs to be accounted to the ticket as the space it
			 * consumes hasn't been accounted to the lv we are
			 * writing.
			 */
			error = xlog_write_get_more_iclog_space(ticket,
					&iclog, log_offset,
					*len + sizeof(struct xlog_op_header),
					record_cnt, data_cnt);
			if (error)
				return error;

			ophdr = iclog->ic_datap + *log_offset;
			ophdr->oh_tid = cpu_to_be32(ticket->t_tid);
			ophdr->oh_clientid = XFS_TRANSACTION;
			ophdr->oh_res2 = 0;
			ophdr->oh_flags = XLOG_WAS_CONT_TRANS;

			ticket->t_curr_res -= sizeof(struct xlog_op_header);
			*log_offset += sizeof(struct xlog_op_header);
			*data_cnt += sizeof(struct xlog_op_header);

			/*
			 * If rlen fits in the iclog, then end the region
			 * continuation. Otherwise we're going around again.
			 */
			reg_offset += rlen;
			rlen = reg->i_len - reg_offset;
			if (rlen <= iclog->ic_size - *log_offset)
				ophdr->oh_flags |= XLOG_END_TRANS;
			else
				ophdr->oh_flags |= XLOG_CONTINUE_TRANS;

<<<<<<< HEAD
	if (iclog->ic_state == XLOG_STATE_ACTIVE)
		xlog_state_switch_iclogs(log, iclog, 0);
	else
		ASSERT(iclog->ic_state == XLOG_STATE_WANT_SYNC ||
			xlog_is_shutdown(log));
release_iclog:
	error = xlog_state_release_iclog(log, iclog);
	spin_unlock(&log->l_icloglock);
	return error;
=======
			rlen = min_t(uint32_t, rlen, iclog->ic_size - *log_offset);
			ophdr->oh_len = cpu_to_be32(rlen);

			xlog_write_iovec(iclog, log_offset,
					reg->i_addr + reg_offset,
					rlen, len, record_cnt, data_cnt);

		} while (ophdr->oh_flags & XLOG_CONTINUE_TRANS);
	}

	/*
	 * No more iovecs remain in this logvec so return the next log vec to
	 * the caller so it can go back to fast path copying.
	 */
	*iclogp = iclog;
	return 0;
>>>>>>> d60c95ef
}

/*
 * Write some region out to in-core log
 *
 * This will be called when writing externally provided regions or when
 * writing out a commit record for a given transaction.
 *
 * General algorithm:
 *	1. Find total length of this write.  This may include adding to the
 *		lengths passed in.
 *	2. Check whether we violate the tickets reservation.
 *	3. While writing to this iclog
 *	    A. Reserve as much space in this iclog as can get
 *	    B. If this is first write, save away start lsn
 *	    C. While writing this region:
 *		1. If first write of transaction, write start record
 *		2. Write log operation header (header per region)
 *		3. Find out if we can fit entire region into this iclog
 *		4. Potentially, verify destination memcpy ptr
 *		5. Memcpy (partial) region
 *		6. If partial copy, release iclog; otherwise, continue
 *			copying more regions into current iclog
 *	4. Mark want sync bit (in simulation mode)
 *	5. Release iclog for potential flush to on-disk log.
 *
 * ERRORS:
 * 1.	Panic if reservation is overrun.  This should never happen since
 *	reservation amounts are generated internal to the filesystem.
 * NOTES:
 * 1. Tickets are single threaded data structures.
 * 2. The XLOG_END_TRANS & XLOG_CONTINUE_TRANS flags are passed down to the
 *	syncing routine.  When a single log_write region needs to span
 *	multiple in-core logs, the XLOG_CONTINUE_TRANS bit should be set
 *	on all log operation writes which don't contain the end of the
 *	region.  The XLOG_END_TRANS bit is used for the in-core log
 *	operation which contains the end of the continued log_write region.
 * 3. When xlog_state_get_iclog_space() grabs the rest of the current iclog,
 *	we don't really know exactly how much space will be used.  As a result,
 *	we don't update ic_offset until the end when we know exactly how many
 *	bytes have been written out.
 */
int
xlog_write(
	struct xlog		*log,
	struct xfs_cil_ctx	*ctx,
	struct list_head	*lv_chain,
	struct xlog_ticket	*ticket,
	uint32_t		len)

{
	struct xlog_in_core	*iclog = NULL;
	struct xfs_log_vec	*lv;
	uint32_t		record_cnt = 0;
	uint32_t		data_cnt = 0;
	int			error = 0;
	int			log_offset;

	if (ticket->t_curr_res < 0) {
		xfs_alert_tag(log->l_mp, XFS_PTAG_LOGRES,
		     "ctx ticket reservation ran out. Need to up reservation");
		xlog_print_tic_res(log->l_mp, ticket);
		xlog_force_shutdown(log, SHUTDOWN_LOG_IO_ERROR);
	}

	error = xlog_state_get_iclog_space(log, len, &iclog, ticket,
					   &log_offset);
	if (error)
		return error;

	ASSERT(log_offset <= iclog->ic_size - 1);

	/*
	 * If we have a context pointer, pass it the first iclog we are
	 * writing to so it can record state needed for iclog write
	 * ordering.
	 */
	if (ctx)
		xlog_cil_set_ctx_write_state(ctx, iclog);

	list_for_each_entry(lv, lv_chain, lv_list) {
		/*
		 * If the entire log vec does not fit in the iclog, punt it to
		 * the partial copy loop which can handle this case.
		 */
		if (lv->lv_niovecs &&
		    lv->lv_bytes > iclog->ic_size - log_offset) {
			error = xlog_write_partial(lv, ticket, &iclog,
					&log_offset, &len, &record_cnt,
					&data_cnt);
			if (error) {
				/*
				 * We have no iclog to release, so just return
				 * the error immediately.
				 */
				return error;
			}
		} else {
			xlog_write_full(lv, ticket, iclog, &log_offset,
					 &len, &record_cnt, &data_cnt);
		}
	}
	ASSERT(len == 0);

	/*
	 * We've already been guaranteed that the last writes will fit inside
	 * the current iclog, and hence it will already have the space used by
	 * those writes accounted to it. Hence we do not need to update the
	 * iclog with the number of bytes written here.
	 */
	spin_lock(&log->l_icloglock);
<<<<<<< HEAD
	xlog_state_finish_copy(log, iclog, record_cnt, data_cnt);
	error = xlog_state_release_iclog(log, iclog);
=======
	xlog_state_finish_copy(log, iclog, record_cnt, 0);
	error = xlog_state_release_iclog(log, iclog, ticket);
>>>>>>> d60c95ef
	spin_unlock(&log->l_icloglock);

	return error;
}

static void
xlog_state_activate_iclog(
	struct xlog_in_core	*iclog,
	int			*iclogs_changed)
{
	ASSERT(list_empty_careful(&iclog->ic_callbacks));
	trace_xlog_iclog_activate(iclog, _RET_IP_);

	/*
	 * If the number of ops in this iclog indicate it just contains the
	 * dummy transaction, we can change state into IDLE (the second time
	 * around). Otherwise we should change the state into NEED a dummy.
	 * We don't need to cover the dummy.
	 */
	if (*iclogs_changed == 0 &&
	    iclog->ic_header.h_num_logops == cpu_to_be32(XLOG_COVER_OPS)) {
		*iclogs_changed = 1;
	} else {
		/*
		 * We have two dirty iclogs so start over.  This could also be
		 * num of ops indicating this is not the dummy going out.
		 */
		*iclogs_changed = 2;
	}

	iclog->ic_state	= XLOG_STATE_ACTIVE;
	iclog->ic_offset = 0;
	iclog->ic_header.h_num_logops = 0;
	memset(iclog->ic_header.h_cycle_data, 0,
		sizeof(iclog->ic_header.h_cycle_data));
	iclog->ic_header.h_lsn = 0;
	iclog->ic_header.h_tail_lsn = 0;
}

/*
 * Loop through all iclogs and mark all iclogs currently marked DIRTY as
 * ACTIVE after iclog I/O has completed.
 */
static void
xlog_state_activate_iclogs(
	struct xlog		*log,
	int			*iclogs_changed)
{
	struct xlog_in_core	*iclog = log->l_iclog;

	do {
		if (iclog->ic_state == XLOG_STATE_DIRTY)
			xlog_state_activate_iclog(iclog, iclogs_changed);
		/*
		 * The ordering of marking iclogs ACTIVE must be maintained, so
		 * an iclog doesn't become ACTIVE beyond one that is SYNCING.
		 */
		else if (iclog->ic_state != XLOG_STATE_ACTIVE)
			break;
	} while ((iclog = iclog->ic_next) != log->l_iclog);
}

static int
xlog_covered_state(
	int			prev_state,
	int			iclogs_changed)
{
	/*
	 * We go to NEED for any non-covering writes. We go to NEED2 if we just
	 * wrote the first covering record (DONE). We go to IDLE if we just
	 * wrote the second covering record (DONE2) and remain in IDLE until a
	 * non-covering write occurs.
	 */
	switch (prev_state) {
	case XLOG_STATE_COVER_IDLE:
		if (iclogs_changed == 1)
			return XLOG_STATE_COVER_IDLE;
		fallthrough;
	case XLOG_STATE_COVER_NEED:
	case XLOG_STATE_COVER_NEED2:
		break;
	case XLOG_STATE_COVER_DONE:
		if (iclogs_changed == 1)
			return XLOG_STATE_COVER_NEED2;
		break;
	case XLOG_STATE_COVER_DONE2:
		if (iclogs_changed == 1)
			return XLOG_STATE_COVER_IDLE;
		break;
	default:
		ASSERT(0);
	}

	return XLOG_STATE_COVER_NEED;
}

STATIC void
xlog_state_clean_iclog(
	struct xlog		*log,
	struct xlog_in_core	*dirty_iclog)
{
	int			iclogs_changed = 0;

	trace_xlog_iclog_clean(dirty_iclog, _RET_IP_);

	dirty_iclog->ic_state = XLOG_STATE_DIRTY;

	xlog_state_activate_iclogs(log, &iclogs_changed);
	wake_up_all(&dirty_iclog->ic_force_wait);

	if (iclogs_changed) {
		log->l_covered_state = xlog_covered_state(log->l_covered_state,
				iclogs_changed);
	}
}

STATIC xfs_lsn_t
xlog_get_lowest_lsn(
	struct xlog		*log)
{
	struct xlog_in_core	*iclog = log->l_iclog;
	xfs_lsn_t		lowest_lsn = 0, lsn;

	do {
		if (iclog->ic_state == XLOG_STATE_ACTIVE ||
		    iclog->ic_state == XLOG_STATE_DIRTY)
			continue;

		lsn = be64_to_cpu(iclog->ic_header.h_lsn);
		if ((lsn && !lowest_lsn) || XFS_LSN_CMP(lsn, lowest_lsn) < 0)
			lowest_lsn = lsn;
	} while ((iclog = iclog->ic_next) != log->l_iclog);

	return lowest_lsn;
}

/*
 * Completion of a iclog IO does not imply that a transaction has completed, as
 * transactions can be large enough to span many iclogs. We cannot change the
 * tail of the log half way through a transaction as this may be the only
 * transaction in the log and moving the tail to point to the middle of it
 * will prevent recovery from finding the start of the transaction. Hence we
 * should only update the last_sync_lsn if this iclog contains transaction
 * completion callbacks on it.
 *
 * We have to do this before we drop the icloglock to ensure we are the only one
 * that can update it.
 *
 * If we are moving the last_sync_lsn forwards, we also need to ensure we kick
 * the reservation grant head pushing. This is due to the fact that the push
 * target is bound by the current last_sync_lsn value. Hence if we have a large
 * amount of log space bound up in this committing transaction then the
 * last_sync_lsn value may be the limiting factor preventing tail pushing from
 * freeing space in the log. Hence once we've updated the last_sync_lsn we
 * should push the AIL to ensure the push target (and hence the grant head) is
 * no longer bound by the old log head location and can move forwards and make
 * progress again.
 */
static void
xlog_state_set_callback(
	struct xlog		*log,
	struct xlog_in_core	*iclog,
	xfs_lsn_t		header_lsn)
{
	trace_xlog_iclog_callback(iclog, _RET_IP_);
	iclog->ic_state = XLOG_STATE_CALLBACK;

	ASSERT(XFS_LSN_CMP(atomic64_read(&log->l_last_sync_lsn),
			   header_lsn) <= 0);

	if (list_empty_careful(&iclog->ic_callbacks))
		return;

	atomic64_set(&log->l_last_sync_lsn, header_lsn);
	xlog_grant_push_ail(log, 0);
}

/*
 * Return true if we need to stop processing, false to continue to the next
 * iclog. The caller will need to run callbacks if the iclog is returned in the
 * XLOG_STATE_CALLBACK state.
 */
static bool
xlog_state_iodone_process_iclog(
	struct xlog		*log,
	struct xlog_in_core	*iclog)
{
	xfs_lsn_t		lowest_lsn;
	xfs_lsn_t		header_lsn;

	switch (iclog->ic_state) {
	case XLOG_STATE_ACTIVE:
	case XLOG_STATE_DIRTY:
		/*
		 * Skip all iclogs in the ACTIVE & DIRTY states:
		 */
		return false;
	case XLOG_STATE_DONE_SYNC:
		/*
		 * Now that we have an iclog that is in the DONE_SYNC state, do
		 * one more check here to see if we have chased our tail around.
		 * If this is not the lowest lsn iclog, then we will leave it
		 * for another completion to process.
		 */
		header_lsn = be64_to_cpu(iclog->ic_header.h_lsn);
		lowest_lsn = xlog_get_lowest_lsn(log);
		if (lowest_lsn && XFS_LSN_CMP(lowest_lsn, header_lsn) < 0)
			return false;
		xlog_state_set_callback(log, iclog, header_lsn);
		return false;
	default:
		/*
		 * Can only perform callbacks in order.  Since this iclog is not
		 * in the DONE_SYNC state, we skip the rest and just try to
		 * clean up.
		 */
		return true;
	}
}

/*
 * Loop over all the iclogs, running attached callbacks on them. Return true if
 * we ran any callbacks, indicating that we dropped the icloglock. We don't need
 * to handle transient shutdown state here at all because
 * xlog_state_shutdown_callbacks() will be run to do the necessary shutdown
 * cleanup of the callbacks.
 */
static bool
xlog_state_do_iclog_callbacks(
	struct xlog		*log)
		__releases(&log->l_icloglock)
		__acquires(&log->l_icloglock)
{
	struct xlog_in_core	*first_iclog = log->l_iclog;
	struct xlog_in_core	*iclog = first_iclog;
	bool			ran_callback = false;

	do {
		LIST_HEAD(cb_list);

		if (xlog_state_iodone_process_iclog(log, iclog))
			break;
		if (iclog->ic_state != XLOG_STATE_CALLBACK) {
			iclog = iclog->ic_next;
			continue;
		}
		list_splice_init(&iclog->ic_callbacks, &cb_list);
		spin_unlock(&log->l_icloglock);

		trace_xlog_iclog_callbacks_start(iclog, _RET_IP_);
		xlog_cil_process_committed(&cb_list);
		trace_xlog_iclog_callbacks_done(iclog, _RET_IP_);
		ran_callback = true;

		spin_lock(&log->l_icloglock);
		xlog_state_clean_iclog(log, iclog);
		iclog = iclog->ic_next;
	} while (iclog != first_iclog);

	return ran_callback;
}


/*
 * Loop running iclog completion callbacks until there are no more iclogs in a
 * state that can run callbacks.
 */
STATIC void
xlog_state_do_callback(
	struct xlog		*log)
{
	int			flushcnt = 0;
	int			repeats = 0;

	spin_lock(&log->l_icloglock);
	while (xlog_state_do_iclog_callbacks(log)) {
		if (xlog_is_shutdown(log))
			break;

		if (++repeats > 5000) {
			flushcnt += repeats;
			repeats = 0;
			xfs_warn(log->l_mp,
				"%s: possible infinite loop (%d iterations)",
				__func__, flushcnt);
		}
	}

	if (log->l_iclog->ic_state == XLOG_STATE_ACTIVE)
		wake_up_all(&log->l_flush_wait);

	spin_unlock(&log->l_icloglock);
}


/*
 * Finish transitioning this iclog to the dirty state.
 *
 * Callbacks could take time, so they are done outside the scope of the
 * global state machine log lock.
 */
STATIC void
xlog_state_done_syncing(
	struct xlog_in_core	*iclog)
{
	struct xlog		*log = iclog->ic_log;

	spin_lock(&log->l_icloglock);
	ASSERT(atomic_read(&iclog->ic_refcnt) == 0);
	trace_xlog_iclog_sync_done(iclog, _RET_IP_);

	/*
	 * If we got an error, either on the first buffer, or in the case of
	 * split log writes, on the second, we shut down the file system and
	 * no iclogs should ever be attempted to be written to disk again.
	 */
	if (!xlog_is_shutdown(log)) {
		ASSERT(iclog->ic_state == XLOG_STATE_SYNCING);
		iclog->ic_state = XLOG_STATE_DONE_SYNC;
	}

	/*
	 * Someone could be sleeping prior to writing out the next
	 * iclog buffer, we wake them all, one will get to do the
	 * I/O, the others get to wait for the result.
	 */
	wake_up_all(&iclog->ic_write_wait);
	spin_unlock(&log->l_icloglock);
	xlog_state_do_callback(log);
}

/*
 * If the head of the in-core log ring is not (ACTIVE or DIRTY), then we must
 * sleep.  We wait on the flush queue on the head iclog as that should be
 * the first iclog to complete flushing. Hence if all iclogs are syncing,
 * we will wait here and all new writes will sleep until a sync completes.
 *
 * The in-core logs are used in a circular fashion. They are not used
 * out-of-order even when an iclog past the head is free.
 *
 * return:
 *	* log_offset where xlog_write() can start writing into the in-core
 *		log's data space.
 *	* in-core log pointer to which xlog_write() should write.
 *	* boolean indicating this is a continued write to an in-core log.
 *		If this is the last write, then the in-core log's offset field
 *		needs to be incremented, depending on the amount of data which
 *		is copied.
 */
STATIC int
xlog_state_get_iclog_space(
	struct xlog		*log,
	int			len,
	struct xlog_in_core	**iclogp,
	struct xlog_ticket	*ticket,
	int			*logoffsetp)
{
	int		  log_offset;
	xlog_rec_header_t *head;
	xlog_in_core_t	  *iclog;

restart:
	spin_lock(&log->l_icloglock);
	if (xlog_is_shutdown(log)) {
		spin_unlock(&log->l_icloglock);
		return -EIO;
	}

	iclog = log->l_iclog;
	if (iclog->ic_state != XLOG_STATE_ACTIVE) {
		XFS_STATS_INC(log->l_mp, xs_log_noiclogs);

		/* Wait for log writes to have flushed */
		xlog_wait(&log->l_flush_wait, &log->l_icloglock);
		goto restart;
	}

	head = &iclog->ic_header;

	atomic_inc(&iclog->ic_refcnt);	/* prevents sync */
	log_offset = iclog->ic_offset;

	trace_xlog_iclog_get_space(iclog, _RET_IP_);

	/* On the 1st write to an iclog, figure out lsn.  This works
	 * if iclogs marked XLOG_STATE_WANT_SYNC always write out what they are
	 * committing to.  If the offset is set, that's how many blocks
	 * must be written.
	 */
	if (log_offset == 0) {
		ticket->t_curr_res -= log->l_iclog_hsize;
		head->h_cycle = cpu_to_be32(log->l_curr_cycle);
		head->h_lsn = cpu_to_be64(
			xlog_assign_lsn(log->l_curr_cycle, log->l_curr_block));
		ASSERT(log->l_curr_block >= 0);
	}

	/* If there is enough room to write everything, then do it.  Otherwise,
	 * claim the rest of the region and make sure the XLOG_STATE_WANT_SYNC
	 * bit is on, so this will get flushed out.  Don't update ic_offset
	 * until you know exactly how many bytes get copied.  Therefore, wait
	 * until later to update ic_offset.
	 *
	 * xlog_write() algorithm assumes that at least 2 xlog_op_header_t's
	 * can fit into remaining data section.
	 */
	if (iclog->ic_size - iclog->ic_offset < 2*sizeof(xlog_op_header_t)) {
		int		error = 0;

		xlog_state_switch_iclogs(log, iclog, iclog->ic_size);

		/*
		 * If we are the only one writing to this iclog, sync it to
		 * disk.  We need to do an atomic compare and decrement here to
		 * avoid racing with concurrent atomic_dec_and_lock() calls in
		 * xlog_state_release_iclog() when there is more than one
		 * reference to the iclog.
		 */
		if (!atomic_add_unless(&iclog->ic_refcnt, -1, 1))
<<<<<<< HEAD
			error = xlog_state_release_iclog(log, iclog);
=======
			error = xlog_state_release_iclog(log, iclog, ticket);
>>>>>>> d60c95ef
		spin_unlock(&log->l_icloglock);
		if (error)
			return error;
		goto restart;
	}

	/* Do we have enough room to write the full amount in the remainder
	 * of this iclog?  Or must we continue a write on the next iclog and
	 * mark this iclog as completely taken?  In the case where we switch
	 * iclogs (to mark it taken), this particular iclog will release/sync
	 * to disk in xlog_write().
	 */
	if (len <= iclog->ic_size - iclog->ic_offset)
		iclog->ic_offset += len;
	else
		xlog_state_switch_iclogs(log, iclog, iclog->ic_size);
	*iclogp = iclog;

	ASSERT(iclog->ic_offset <= iclog->ic_size);
	spin_unlock(&log->l_icloglock);

	*logoffsetp = log_offset;
	return 0;
}

/*
 * The first cnt-1 times a ticket goes through here we don't need to move the
 * grant write head because the permanent reservation has reserved cnt times the
 * unit amount.  Release part of current permanent unit reservation and reset
 * current reservation to be one units worth.  Also move grant reservation head
 * forward.
 */
void
xfs_log_ticket_regrant(
	struct xlog		*log,
	struct xlog_ticket	*ticket)
{
	trace_xfs_log_ticket_regrant(log, ticket);

	if (ticket->t_cnt > 0)
		ticket->t_cnt--;

	xlog_grant_sub_space(log, &log->l_reserve_head.grant,
					ticket->t_curr_res);
	xlog_grant_sub_space(log, &log->l_write_head.grant,
					ticket->t_curr_res);
	ticket->t_curr_res = ticket->t_unit_res;

	trace_xfs_log_ticket_regrant_sub(log, ticket);

	/* just return if we still have some of the pre-reserved space */
	if (!ticket->t_cnt) {
		xlog_grant_add_space(log, &log->l_reserve_head.grant,
				     ticket->t_unit_res);
		trace_xfs_log_ticket_regrant_exit(log, ticket);

		ticket->t_curr_res = ticket->t_unit_res;
	}

	xfs_log_ticket_put(ticket);
}

/*
 * Give back the space left from a reservation.
 *
 * All the information we need to make a correct determination of space left
 * is present.  For non-permanent reservations, things are quite easy.  The
 * count should have been decremented to zero.  We only need to deal with the
 * space remaining in the current reservation part of the ticket.  If the
 * ticket contains a permanent reservation, there may be left over space which
 * needs to be released.  A count of N means that N-1 refills of the current
 * reservation can be done before we need to ask for more space.  The first
 * one goes to fill up the first current reservation.  Once we run out of
 * space, the count will stay at zero and the only space remaining will be
 * in the current reservation field.
 */
void
xfs_log_ticket_ungrant(
	struct xlog		*log,
	struct xlog_ticket	*ticket)
{
	int			bytes;

	trace_xfs_log_ticket_ungrant(log, ticket);

	if (ticket->t_cnt > 0)
		ticket->t_cnt--;

	trace_xfs_log_ticket_ungrant_sub(log, ticket);

	/*
	 * If this is a permanent reservation ticket, we may be able to free
	 * up more space based on the remaining count.
	 */
	bytes = ticket->t_curr_res;
	if (ticket->t_cnt > 0) {
		ASSERT(ticket->t_flags & XLOG_TIC_PERM_RESERV);
		bytes += ticket->t_unit_res*ticket->t_cnt;
	}

	xlog_grant_sub_space(log, &log->l_reserve_head.grant, bytes);
	xlog_grant_sub_space(log, &log->l_write_head.grant, bytes);

	trace_xfs_log_ticket_ungrant_exit(log, ticket);

	xfs_log_space_wake(log->l_mp);
	xfs_log_ticket_put(ticket);
}

/*
 * This routine will mark the current iclog in the ring as WANT_SYNC and move
 * the current iclog pointer to the next iclog in the ring.
 */
void
xlog_state_switch_iclogs(
	struct xlog		*log,
	struct xlog_in_core	*iclog,
	int			eventual_size)
{
	ASSERT(iclog->ic_state == XLOG_STATE_ACTIVE);
	assert_spin_locked(&log->l_icloglock);
	trace_xlog_iclog_switch(iclog, _RET_IP_);

	if (!eventual_size)
		eventual_size = iclog->ic_offset;
	iclog->ic_state = XLOG_STATE_WANT_SYNC;
	iclog->ic_header.h_prev_block = cpu_to_be32(log->l_prev_block);
	log->l_prev_block = log->l_curr_block;
	log->l_prev_cycle = log->l_curr_cycle;

	/* roll log?: ic_offset changed later */
	log->l_curr_block += BTOBB(eventual_size)+BTOBB(log->l_iclog_hsize);

	/* Round up to next log-sunit */
	if (log->l_iclog_roundoff > BBSIZE) {
		uint32_t sunit_bb = BTOBB(log->l_iclog_roundoff);
		log->l_curr_block = roundup(log->l_curr_block, sunit_bb);
	}

	if (log->l_curr_block >= log->l_logBBsize) {
		/*
		 * Rewind the current block before the cycle is bumped to make
		 * sure that the combined LSN never transiently moves forward
		 * when the log wraps to the next cycle. This is to support the
		 * unlocked sample of these fields from xlog_valid_lsn(). Most
		 * other cases should acquire l_icloglock.
		 */
		log->l_curr_block -= log->l_logBBsize;
		ASSERT(log->l_curr_block >= 0);
		smp_wmb();
		log->l_curr_cycle++;
		if (log->l_curr_cycle == XLOG_HEADER_MAGIC_NUM)
			log->l_curr_cycle++;
	}
	ASSERT(iclog == log->l_iclog);
	log->l_iclog = iclog->ic_next;
}

/*
 * Force the iclog to disk and check if the iclog has been completed before
 * xlog_force_iclog() returns. This can happen on synchronous (e.g.
 * pmem) or fast async storage because we drop the icloglock to issue the IO.
 * If completion has already occurred, tell the caller so that it can avoid an
 * unnecessary wait on the iclog.
 */
static int
xlog_force_and_check_iclog(
	struct xlog_in_core	*iclog,
	bool			*completed)
{
	xfs_lsn_t		lsn = be64_to_cpu(iclog->ic_header.h_lsn);
	int			error;

	*completed = false;
	error = xlog_force_iclog(iclog);
	if (error)
		return error;

	/*
	 * If the iclog has already been completed and reused the header LSN
	 * will have been rewritten by completion
	 */
	if (be64_to_cpu(iclog->ic_header.h_lsn) != lsn)
		*completed = true;
	return 0;
}

/*
 * Write out all data in the in-core log as of this exact moment in time.
 *
 * Data may be written to the in-core log during this call.  However,
 * we don't guarantee this data will be written out.  A change from past
 * implementation means this routine will *not* write out zero length LRs.
 *
 * Basically, we try and perform an intelligent scan of the in-core logs.
 * If we determine there is no flushable data, we just return.  There is no
 * flushable data if:
 *
 *	1. the current iclog is active and has no data; the previous iclog
 *		is in the active or dirty state.
 *	2. the current iclog is drity, and the previous iclog is in the
 *		active or dirty state.
 *
 * We may sleep if:
 *
 *	1. the current iclog is not in the active nor dirty state.
 *	2. the current iclog dirty, and the previous iclog is not in the
 *		active nor dirty state.
 *	3. the current iclog is active, and there is another thread writing
 *		to this particular iclog.
 *	4. a) the current iclog is active and has no other writers
 *	   b) when we return from flushing out this iclog, it is still
 *		not in the active nor dirty state.
 */
int
xfs_log_force(
	struct xfs_mount	*mp,
	uint			flags)
{
	struct xlog		*log = mp->m_log;
	struct xlog_in_core	*iclog;

	XFS_STATS_INC(mp, xs_log_force);
	trace_xfs_log_force(mp, 0, _RET_IP_);

	xlog_cil_force(log);

	spin_lock(&log->l_icloglock);
	if (xlog_is_shutdown(log))
		goto out_error;

	iclog = log->l_iclog;
	trace_xlog_iclog_force(iclog, _RET_IP_);

	if (iclog->ic_state == XLOG_STATE_DIRTY ||
	    (iclog->ic_state == XLOG_STATE_ACTIVE &&
	     atomic_read(&iclog->ic_refcnt) == 0 && iclog->ic_offset == 0)) {
		/*
		 * If the head is dirty or (active and empty), then we need to
		 * look at the previous iclog.
		 *
		 * If the previous iclog is active or dirty we are done.  There
		 * is nothing to sync out. Otherwise, we attach ourselves to the
		 * previous iclog and go to sleep.
		 */
		iclog = iclog->ic_prev;
	} else if (iclog->ic_state == XLOG_STATE_ACTIVE) {
		if (atomic_read(&iclog->ic_refcnt) == 0) {
			/* We have exclusive access to this iclog. */
			bool	completed;

			if (xlog_force_and_check_iclog(iclog, &completed))
				goto out_error;

			if (completed)
				goto out_unlock;
		} else {
			/*
			 * Someone else is still writing to this iclog, so we
			 * need to ensure that when they release the iclog it
			 * gets synced immediately as we may be waiting on it.
			 */
			xlog_state_switch_iclogs(log, iclog, 0);
		}
	}

	/*
	 * The iclog we are about to wait on may contain the checkpoint pushed
	 * by the above xlog_cil_force() call, but it may not have been pushed
	 * to disk yet. Like the ACTIVE case above, we need to make sure caches
	 * are flushed when this iclog is written.
	 */
	if (iclog->ic_state == XLOG_STATE_WANT_SYNC)
		iclog->ic_flags |= XLOG_ICL_NEED_FLUSH | XLOG_ICL_NEED_FUA;

	if (flags & XFS_LOG_SYNC)
		return xlog_wait_on_iclog(iclog);
out_unlock:
	spin_unlock(&log->l_icloglock);
	return 0;
out_error:
	spin_unlock(&log->l_icloglock);
	return -EIO;
}

/*
 * Force the log to a specific LSN.
 *
 * If an iclog with that lsn can be found:
 *	If it is in the DIRTY state, just return.
 *	If it is in the ACTIVE state, move the in-core log into the WANT_SYNC
 *		state and go to sleep or return.
 *	If it is in any other state, go to sleep or return.
 *
 * Synchronous forces are implemented with a wait queue.  All callers trying
 * to force a given lsn to disk must wait on the queue attached to the
 * specific in-core log.  When given in-core log finally completes its write
 * to disk, that thread will wake up all threads waiting on the queue.
 */
static int
xlog_force_lsn(
	struct xlog		*log,
	xfs_lsn_t		lsn,
	uint			flags,
	int			*log_flushed,
	bool			already_slept)
{
	struct xlog_in_core	*iclog;
	bool			completed;

	spin_lock(&log->l_icloglock);
	if (xlog_is_shutdown(log))
		goto out_error;

	iclog = log->l_iclog;
	while (be64_to_cpu(iclog->ic_header.h_lsn) != lsn) {
		trace_xlog_iclog_force_lsn(iclog, _RET_IP_);
		iclog = iclog->ic_next;
		if (iclog == log->l_iclog)
			goto out_unlock;
	}

	switch (iclog->ic_state) {
	case XLOG_STATE_ACTIVE:
		/*
		 * We sleep here if we haven't already slept (e.g. this is the
		 * first time we've looked at the correct iclog buf) and the
		 * buffer before us is going to be sync'ed.  The reason for this
		 * is that if we are doing sync transactions here, by waiting
		 * for the previous I/O to complete, we can allow a few more
		 * transactions into this iclog before we close it down.
		 *
		 * Otherwise, we mark the buffer WANT_SYNC, and bump up the
		 * refcnt so we can release the log (which drops the ref count).
		 * The state switch keeps new transaction commits from using
		 * this buffer.  When the current commits finish writing into
		 * the buffer, the refcount will drop to zero and the buffer
		 * will go out then.
		 */
		if (!already_slept &&
		    (iclog->ic_prev->ic_state == XLOG_STATE_WANT_SYNC ||
		     iclog->ic_prev->ic_state == XLOG_STATE_SYNCING)) {
			xlog_wait(&iclog->ic_prev->ic_write_wait,
					&log->l_icloglock);
			return -EAGAIN;
		}
		if (xlog_force_and_check_iclog(iclog, &completed))
			goto out_error;
		if (log_flushed)
			*log_flushed = 1;
		if (completed)
			goto out_unlock;
		break;
	case XLOG_STATE_WANT_SYNC:
		/*
		 * This iclog may contain the checkpoint pushed by the
		 * xlog_cil_force_seq() call, but there are other writers still
		 * accessing it so it hasn't been pushed to disk yet. Like the
		 * ACTIVE case above, we need to make sure caches are flushed
		 * when this iclog is written.
		 */
		iclog->ic_flags |= XLOG_ICL_NEED_FLUSH | XLOG_ICL_NEED_FUA;
		break;
	default:
		/*
		 * The entire checkpoint was written by the CIL force and is on
		 * its way to disk already. It will be stable when it
		 * completes, so we don't need to manipulate caches here at all.
		 * We just need to wait for completion if necessary.
		 */
		break;
	}

	if (flags & XFS_LOG_SYNC)
		return xlog_wait_on_iclog(iclog);
out_unlock:
	spin_unlock(&log->l_icloglock);
	return 0;
out_error:
	spin_unlock(&log->l_icloglock);
	return -EIO;
}

/*
 * Force the log to a specific checkpoint sequence.
 *
 * First force the CIL so that all the required changes have been flushed to the
 * iclogs. If the CIL force completed it will return a commit LSN that indicates
 * the iclog that needs to be flushed to stable storage. If the caller needs
 * a synchronous log force, we will wait on the iclog with the LSN returned by
 * xlog_cil_force_seq() to be completed.
 */
int
xfs_log_force_seq(
	struct xfs_mount	*mp,
	xfs_csn_t		seq,
	uint			flags,
	int			*log_flushed)
{
	struct xlog		*log = mp->m_log;
	xfs_lsn_t		lsn;
	int			ret;
	ASSERT(seq != 0);

	XFS_STATS_INC(mp, xs_log_force);
	trace_xfs_log_force(mp, seq, _RET_IP_);

	lsn = xlog_cil_force_seq(log, seq);
	if (lsn == NULLCOMMITLSN)
		return 0;

	ret = xlog_force_lsn(log, lsn, flags, log_flushed, false);
	if (ret == -EAGAIN) {
		XFS_STATS_INC(mp, xs_log_force_sleep);
		ret = xlog_force_lsn(log, lsn, flags, log_flushed, true);
	}
	return ret;
}

/*
 * Free a used ticket when its refcount falls to zero.
 */
void
xfs_log_ticket_put(
	xlog_ticket_t	*ticket)
{
	ASSERT(atomic_read(&ticket->t_ref) > 0);
	if (atomic_dec_and_test(&ticket->t_ref))
		kmem_cache_free(xfs_log_ticket_cache, ticket);
}

xlog_ticket_t *
xfs_log_ticket_get(
	xlog_ticket_t	*ticket)
{
	ASSERT(atomic_read(&ticket->t_ref) > 0);
	atomic_inc(&ticket->t_ref);
	return ticket;
}

/*
 * Figure out the total log space unit (in bytes) that would be
 * required for a log ticket.
 */
static int
xlog_calc_unit_res(
	struct xlog		*log,
	int			unit_bytes,
	int			*niclogs)
{
	int			iclog_space;
	uint			num_headers;

	/*
	 * Permanent reservations have up to 'cnt'-1 active log operations
	 * in the log.  A unit in this case is the amount of space for one
	 * of these log operations.  Normal reservations have a cnt of 1
	 * and their unit amount is the total amount of space required.
	 *
	 * The following lines of code account for non-transaction data
	 * which occupy space in the on-disk log.
	 *
	 * Normal form of a transaction is:
	 * <oph><trans-hdr><start-oph><reg1-oph><reg1><reg2-oph>...<commit-oph>
	 * and then there are LR hdrs, split-recs and roundoff at end of syncs.
	 *
	 * We need to account for all the leadup data and trailer data
	 * around the transaction data.
	 * And then we need to account for the worst case in terms of using
	 * more space.
	 * The worst case will happen if:
	 * - the placement of the transaction happens to be such that the
	 *   roundoff is at its maximum
	 * - the transaction data is synced before the commit record is synced
	 *   i.e. <transaction-data><roundoff> | <commit-rec><roundoff>
	 *   Therefore the commit record is in its own Log Record.
	 *   This can happen as the commit record is called with its
	 *   own region to xlog_write().
	 *   This then means that in the worst case, roundoff can happen for
	 *   the commit-rec as well.
	 *   The commit-rec is smaller than padding in this scenario and so it is
	 *   not added separately.
	 */

	/* for trans header */
	unit_bytes += sizeof(xlog_op_header_t);
	unit_bytes += sizeof(xfs_trans_header_t);

	/* for start-rec */
	unit_bytes += sizeof(xlog_op_header_t);

	/*
	 * for LR headers - the space for data in an iclog is the size minus
	 * the space used for the headers. If we use the iclog size, then we
	 * undercalculate the number of headers required.
	 *
	 * Furthermore - the addition of op headers for split-recs might
	 * increase the space required enough to require more log and op
	 * headers, so take that into account too.
	 *
	 * IMPORTANT: This reservation makes the assumption that if this
	 * transaction is the first in an iclog and hence has the LR headers
	 * accounted to it, then the remaining space in the iclog is
	 * exclusively for this transaction.  i.e. if the transaction is larger
	 * than the iclog, it will be the only thing in that iclog.
	 * Fundamentally, this means we must pass the entire log vector to
	 * xlog_write to guarantee this.
	 */
	iclog_space = log->l_iclog_size - log->l_iclog_hsize;
	num_headers = howmany(unit_bytes, iclog_space);

	/* for split-recs - ophdrs added when data split over LRs */
	unit_bytes += sizeof(xlog_op_header_t) * num_headers;

	/* add extra header reservations if we overrun */
	while (!num_headers ||
	       howmany(unit_bytes, iclog_space) > num_headers) {
		unit_bytes += sizeof(xlog_op_header_t);
		num_headers++;
	}
	unit_bytes += log->l_iclog_hsize * num_headers;

	/* for commit-rec LR header - note: padding will subsume the ophdr */
	unit_bytes += log->l_iclog_hsize;

	/* roundoff padding for transaction data and one for commit record */
	unit_bytes += 2 * log->l_iclog_roundoff;

	if (niclogs)
		*niclogs = num_headers;
	return unit_bytes;
}

int
xfs_log_calc_unit_res(
	struct xfs_mount	*mp,
	int			unit_bytes)
{
	return xlog_calc_unit_res(mp->m_log, unit_bytes, NULL);
}

/*
 * Allocate and initialise a new log ticket.
 */
struct xlog_ticket *
xlog_ticket_alloc(
	struct xlog		*log,
	int			unit_bytes,
	int			cnt,
	bool			permanent)
{
	struct xlog_ticket	*tic;
	int			unit_res;

	tic = kmem_cache_zalloc(xfs_log_ticket_cache, GFP_NOFS | __GFP_NOFAIL);

	unit_res = xlog_calc_unit_res(log, unit_bytes, &tic->t_iclog_hdrs);

	atomic_set(&tic->t_ref, 1);
	tic->t_task		= current;
	INIT_LIST_HEAD(&tic->t_queue);
	tic->t_unit_res		= unit_res;
	tic->t_curr_res		= unit_res;
	tic->t_cnt		= cnt;
	tic->t_ocnt		= cnt;
	tic->t_tid		= get_random_u32();
	if (permanent)
		tic->t_flags |= XLOG_TIC_PERM_RESERV;

	return tic;
}

#if defined(DEBUG)
/*
 * Check to make sure the grant write head didn't just over lap the tail.  If
 * the cycles are the same, we can't be overlapping.  Otherwise, make sure that
 * the cycles differ by exactly one and check the byte count.
 *
 * This check is run unlocked, so can give false positives. Rather than assert
 * on failures, use a warn-once flag and a panic tag to allow the admin to
 * determine if they want to panic the machine when such an error occurs. For
 * debug kernels this will have the same effect as using an assert but, unlinke
 * an assert, it can be turned off at runtime.
 */
STATIC void
xlog_verify_grant_tail(
	struct xlog	*log)
{
	int		tail_cycle, tail_blocks;
	int		cycle, space;

	xlog_crack_grant_head(&log->l_write_head.grant, &cycle, &space);
	xlog_crack_atomic_lsn(&log->l_tail_lsn, &tail_cycle, &tail_blocks);
	if (tail_cycle != cycle) {
		if (cycle - 1 != tail_cycle &&
		    !test_and_set_bit(XLOG_TAIL_WARN, &log->l_opstate)) {
			xfs_alert_tag(log->l_mp, XFS_PTAG_LOGRES,
				"%s: cycle - 1 != tail_cycle", __func__);
		}

		if (space > BBTOB(tail_blocks) &&
		    !test_and_set_bit(XLOG_TAIL_WARN, &log->l_opstate)) {
			xfs_alert_tag(log->l_mp, XFS_PTAG_LOGRES,
				"%s: space > BBTOB(tail_blocks)", __func__);
		}
	}
}

/* check if it will fit */
STATIC void
xlog_verify_tail_lsn(
	struct xlog		*log,
	struct xlog_in_core	*iclog)
{
	xfs_lsn_t	tail_lsn = be64_to_cpu(iclog->ic_header.h_tail_lsn);
	int		blocks;

    if (CYCLE_LSN(tail_lsn) == log->l_prev_cycle) {
	blocks =
	    log->l_logBBsize - (log->l_prev_block - BLOCK_LSN(tail_lsn));
	if (blocks < BTOBB(iclog->ic_offset)+BTOBB(log->l_iclog_hsize))
		xfs_emerg(log->l_mp, "%s: ran out of log space", __func__);
    } else {
	ASSERT(CYCLE_LSN(tail_lsn)+1 == log->l_prev_cycle);

	if (BLOCK_LSN(tail_lsn) == log->l_prev_block)
		xfs_emerg(log->l_mp, "%s: tail wrapped", __func__);

	blocks = BLOCK_LSN(tail_lsn) - log->l_prev_block;
	if (blocks < BTOBB(iclog->ic_offset) + 1)
		xfs_emerg(log->l_mp, "%s: ran out of log space", __func__);
    }
}

/*
 * Perform a number of checks on the iclog before writing to disk.
 *
 * 1. Make sure the iclogs are still circular
 * 2. Make sure we have a good magic number
 * 3. Make sure we don't have magic numbers in the data
 * 4. Check fields of each log operation header for:
 *	A. Valid client identifier
 *	B. tid ptr value falls in valid ptr space (user space code)
 *	C. Length in log record header is correct according to the
 *		individual operation headers within record.
 * 5. When a bwrite will occur within 5 blocks of the front of the physical
 *	log, check the preceding blocks of the physical log to make sure all
 *	the cycle numbers agree with the current cycle number.
 */
STATIC void
xlog_verify_iclog(
	struct xlog		*log,
	struct xlog_in_core	*iclog,
	int			count)
{
	xlog_op_header_t	*ophead;
	xlog_in_core_t		*icptr;
	xlog_in_core_2_t	*xhdr;
	void			*base_ptr, *ptr, *p;
	ptrdiff_t		field_offset;
	uint8_t			clientid;
	int			len, i, j, k, op_len;
	int			idx;

	/* check validity of iclog pointers */
	spin_lock(&log->l_icloglock);
	icptr = log->l_iclog;
	for (i = 0; i < log->l_iclog_bufs; i++, icptr = icptr->ic_next)
		ASSERT(icptr);

	if (icptr != log->l_iclog)
		xfs_emerg(log->l_mp, "%s: corrupt iclog ring", __func__);
	spin_unlock(&log->l_icloglock);

	/* check log magic numbers */
	if (iclog->ic_header.h_magicno != cpu_to_be32(XLOG_HEADER_MAGIC_NUM))
		xfs_emerg(log->l_mp, "%s: invalid magic num", __func__);

	base_ptr = ptr = &iclog->ic_header;
	p = &iclog->ic_header;
	for (ptr += BBSIZE; ptr < base_ptr + count; ptr += BBSIZE) {
		if (*(__be32 *)ptr == cpu_to_be32(XLOG_HEADER_MAGIC_NUM))
			xfs_emerg(log->l_mp, "%s: unexpected magic num",
				__func__);
	}

	/* check fields */
	len = be32_to_cpu(iclog->ic_header.h_num_logops);
	base_ptr = ptr = iclog->ic_datap;
	ophead = ptr;
	xhdr = iclog->ic_data;
	for (i = 0; i < len; i++) {
		ophead = ptr;

		/* clientid is only 1 byte */
		p = &ophead->oh_clientid;
		field_offset = p - base_ptr;
		if (field_offset & 0x1ff) {
			clientid = ophead->oh_clientid;
		} else {
			idx = BTOBBT((void *)&ophead->oh_clientid - iclog->ic_datap);
			if (idx >= (XLOG_HEADER_CYCLE_SIZE / BBSIZE)) {
				j = idx / (XLOG_HEADER_CYCLE_SIZE / BBSIZE);
				k = idx % (XLOG_HEADER_CYCLE_SIZE / BBSIZE);
				clientid = xlog_get_client_id(
					xhdr[j].hic_xheader.xh_cycle_data[k]);
			} else {
				clientid = xlog_get_client_id(
					iclog->ic_header.h_cycle_data[idx]);
			}
		}
		if (clientid != XFS_TRANSACTION && clientid != XFS_LOG) {
			xfs_warn(log->l_mp,
				"%s: op %d invalid clientid %d op "PTR_FMT" offset 0x%lx",
				__func__, i, clientid, ophead,
				(unsigned long)field_offset);
		}

		/* check length */
		p = &ophead->oh_len;
		field_offset = p - base_ptr;
		if (field_offset & 0x1ff) {
			op_len = be32_to_cpu(ophead->oh_len);
		} else {
			idx = BTOBBT((void *)&ophead->oh_len - iclog->ic_datap);
			if (idx >= (XLOG_HEADER_CYCLE_SIZE / BBSIZE)) {
				j = idx / (XLOG_HEADER_CYCLE_SIZE / BBSIZE);
				k = idx % (XLOG_HEADER_CYCLE_SIZE / BBSIZE);
				op_len = be32_to_cpu(xhdr[j].hic_xheader.xh_cycle_data[k]);
			} else {
				op_len = be32_to_cpu(iclog->ic_header.h_cycle_data[idx]);
			}
		}
		ptr += sizeof(xlog_op_header_t) + op_len;
	}
}
#endif

/*
 * Perform a forced shutdown on the log.
 *
 * This can be called from low level log code to trigger a shutdown, or from the
 * high level mount shutdown code when the mount shuts down.
 *
 * Our main objectives here are to make sure that:
 *	a. if the shutdown was not due to a log IO error, flush the logs to
 *	   disk. Anything modified after this is ignored.
 *	b. the log gets atomically marked 'XLOG_IO_ERROR' for all interested
 *	   parties to find out. Nothing new gets queued after this is done.
 *	c. Tasks sleeping on log reservations, pinned objects and
 *	   other resources get woken up.
 *	d. The mount is also marked as shut down so that log triggered shutdowns
 *	   still behave the same as if they called xfs_forced_shutdown().
 *
 * Return true if the shutdown cause was a log IO error and we actually shut the
 * log down.
 */
bool
xlog_force_shutdown(
	struct xlog	*log,
	uint32_t	shutdown_flags)
{
	bool		log_error = (shutdown_flags & SHUTDOWN_LOG_IO_ERROR);

	if (!log)
		return false;

	/*
	 * Flush all the completed transactions to disk before marking the log
	 * being shut down. We need to do this first as shutting down the log
	 * before the force will prevent the log force from flushing the iclogs
	 * to disk.
	 *
	 * When we are in recovery, there are no transactions to flush, and
	 * we don't want to touch the log because we don't want to perturb the
	 * current head/tail for future recovery attempts. Hence we need to
	 * avoid a log force in this case.
	 *
	 * If we are shutting down due to a log IO error, then we must avoid
	 * trying to write the log as that may just result in more IO errors and
	 * an endless shutdown/force loop.
	 */
	if (!log_error && !xlog_in_recovery(log))
		xfs_log_force(log->l_mp, XFS_LOG_SYNC);

	/*
	 * Atomically set the shutdown state. If the shutdown state is already
	 * set, there someone else is performing the shutdown and so we are done
	 * here. This should never happen because we should only ever get called
	 * once by the first shutdown caller.
	 *
	 * Much of the log state machine transitions assume that shutdown state
	 * cannot change once they hold the log->l_icloglock. Hence we need to
	 * hold that lock here, even though we use the atomic test_and_set_bit()
	 * operation to set the shutdown state.
	 */
	spin_lock(&log->l_icloglock);
	if (test_and_set_bit(XLOG_IO_ERROR, &log->l_opstate)) {
		spin_unlock(&log->l_icloglock);
		return false;
	}
	spin_unlock(&log->l_icloglock);

	/*
	 * If this log shutdown also sets the mount shutdown state, issue a
	 * shutdown warning message.
	 */
	if (!test_and_set_bit(XFS_OPSTATE_SHUTDOWN, &log->l_mp->m_opstate)) {
		xfs_alert_tag(log->l_mp, XFS_PTAG_SHUTDOWN_LOGERROR,
"Filesystem has been shut down due to log error (0x%x).",
				shutdown_flags);
		xfs_alert(log->l_mp,
"Please unmount the filesystem and rectify the problem(s).");
		if (xfs_error_level >= XFS_ERRLEVEL_HIGH)
			xfs_stack_trace();
	}

	/*
	 * We don't want anybody waiting for log reservations after this. That
	 * means we have to wake up everybody queued up on reserveq as well as
	 * writeq.  In addition, we make sure in xlog_{re}grant_log_space that
	 * we don't enqueue anything once the SHUTDOWN flag is set, and this
	 * action is protected by the grant locks.
	 */
	xlog_grant_head_wake_all(&log->l_reserve_head);
	xlog_grant_head_wake_all(&log->l_write_head);

	/*
	 * Wake up everybody waiting on xfs_log_force. Wake the CIL push first
	 * as if the log writes were completed. The abort handling in the log
	 * item committed callback functions will do this again under lock to
	 * avoid races.
	 */
	spin_lock(&log->l_cilp->xc_push_lock);
	wake_up_all(&log->l_cilp->xc_start_wait);
	wake_up_all(&log->l_cilp->xc_commit_wait);
	spin_unlock(&log->l_cilp->xc_push_lock);

	spin_lock(&log->l_icloglock);
	xlog_state_shutdown_callbacks(log);
	spin_unlock(&log->l_icloglock);

	wake_up_var(&log->l_opstate);
	return log_error;
}

STATIC int
xlog_iclogs_empty(
	struct xlog	*log)
{
	xlog_in_core_t	*iclog;

	iclog = log->l_iclog;
	do {
		/* endianness does not matter here, zero is zero in
		 * any language.
		 */
		if (iclog->ic_header.h_num_logops)
			return 0;
		iclog = iclog->ic_next;
	} while (iclog != log->l_iclog);
	return 1;
}

/*
 * Verify that an LSN stamped into a piece of metadata is valid. This is
 * intended for use in read verifiers on v5 superblocks.
 */
bool
xfs_log_check_lsn(
	struct xfs_mount	*mp,
	xfs_lsn_t		lsn)
{
	struct xlog		*log = mp->m_log;
	bool			valid;

	/*
	 * norecovery mode skips mount-time log processing and unconditionally
	 * resets the in-core LSN. We can't validate in this mode, but
	 * modifications are not allowed anyways so just return true.
	 */
	if (xfs_has_norecovery(mp))
		return true;

	/*
	 * Some metadata LSNs are initialized to NULL (e.g., the agfl). This is
	 * handled by recovery and thus safe to ignore here.
	 */
	if (lsn == NULLCOMMITLSN)
		return true;

	valid = xlog_valid_lsn(mp->m_log, lsn);

	/* warn the user about what's gone wrong before verifier failure */
	if (!valid) {
		spin_lock(&log->l_icloglock);
		xfs_warn(mp,
"Corruption warning: Metadata has LSN (%d:%d) ahead of current LSN (%d:%d). "
"Please unmount and run xfs_repair (>= v4.3) to resolve.",
			 CYCLE_LSN(lsn), BLOCK_LSN(lsn),
			 log->l_curr_cycle, log->l_curr_block);
		spin_unlock(&log->l_icloglock);
	}

	return valid;
}

/*
 * Notify the log that we're about to start using a feature that is protected
 * by a log incompat feature flag.  This will prevent log covering from
 * clearing those flags.
 */
void
xlog_use_incompat_feat(
	struct xlog		*log)
{
	down_read(&log->l_incompat_users);
}

/* Notify the log that we've finished using log incompat features. */
void
xlog_drop_incompat_feat(
	struct xlog		*log)
{
	up_read(&log->l_incompat_users);
}<|MERGE_RESOLUTION|>--- conflicted
+++ resolved
@@ -568,12 +568,8 @@
 int
 xlog_state_release_iclog(
 	struct xlog		*log,
-<<<<<<< HEAD
-	struct xlog_in_core	*iclog)
-=======
 	struct xlog_in_core	*iclog,
 	struct xlog_ticket	*ticket)
->>>>>>> d60c95ef
 {
 	xfs_lsn_t		tail_lsn;
 	bool			last_ref;
@@ -887,11 +883,7 @@
 	iclog->ic_flags |= XLOG_ICL_NEED_FLUSH | XLOG_ICL_NEED_FUA;
 	if (iclog->ic_state == XLOG_STATE_ACTIVE)
 		xlog_state_switch_iclogs(iclog->ic_log, iclog, 0);
-<<<<<<< HEAD
-	return xlog_state_release_iclog(iclog->ic_log, iclog);
-=======
 	return xlog_state_release_iclog(iclog->ic_log, iclog, NULL);
->>>>>>> d60c95ef
 }
 
 /*
@@ -2438,17 +2430,6 @@
 			else
 				ophdr->oh_flags |= XLOG_CONTINUE_TRANS;
 
-<<<<<<< HEAD
-	if (iclog->ic_state == XLOG_STATE_ACTIVE)
-		xlog_state_switch_iclogs(log, iclog, 0);
-	else
-		ASSERT(iclog->ic_state == XLOG_STATE_WANT_SYNC ||
-			xlog_is_shutdown(log));
-release_iclog:
-	error = xlog_state_release_iclog(log, iclog);
-	spin_unlock(&log->l_icloglock);
-	return error;
-=======
 			rlen = min_t(uint32_t, rlen, iclog->ic_size - *log_offset);
 			ophdr->oh_len = cpu_to_be32(rlen);
 
@@ -2465,7 +2446,6 @@
 	 */
 	*iclogp = iclog;
 	return 0;
->>>>>>> d60c95ef
 }
 
 /*
@@ -2577,13 +2557,8 @@
 	 * iclog with the number of bytes written here.
 	 */
 	spin_lock(&log->l_icloglock);
-<<<<<<< HEAD
-	xlog_state_finish_copy(log, iclog, record_cnt, data_cnt);
-	error = xlog_state_release_iclog(log, iclog);
-=======
 	xlog_state_finish_copy(log, iclog, record_cnt, 0);
 	error = xlog_state_release_iclog(log, iclog, ticket);
->>>>>>> d60c95ef
 	spin_unlock(&log->l_icloglock);
 
 	return error;
@@ -3003,11 +2978,7 @@
 		 * reference to the iclog.
 		 */
 		if (!atomic_add_unless(&iclog->ic_refcnt, -1, 1))
-<<<<<<< HEAD
-			error = xlog_state_release_iclog(log, iclog);
-=======
 			error = xlog_state_release_iclog(log, iclog, ticket);
->>>>>>> d60c95ef
 		spin_unlock(&log->l_icloglock);
 		if (error)
 			return error;
