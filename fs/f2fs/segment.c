// SPDX-License-Identifier: GPL-2.0
/*
 * fs/f2fs/segment.c
 *
 * Copyright (c) 2012 Samsung Electronics Co., Ltd.
 *             http://www.samsung.com/
 */
#include <linux/fs.h>
#include <linux/f2fs_fs.h>
#include <linux/bio.h>
#include <linux/blkdev.h>
#include <linux/sched/mm.h>
#include <linux/prefetch.h>
#include <linux/kthread.h>
#include <linux/swap.h>
#include <linux/timer.h>
#include <linux/freezer.h>
#include <linux/sched/signal.h>
#include <linux/random.h>

#include "f2fs.h"
#include "segment.h"
#include "node.h"
#include "gc.h"
#include "iostat.h"
#include <trace/events/f2fs.h>

#define __reverse_ffz(x) __reverse_ffs(~(x))

static struct kmem_cache *discard_entry_slab;
static struct kmem_cache *discard_cmd_slab;
static struct kmem_cache *sit_entry_set_slab;
static struct kmem_cache *revoke_entry_slab;

static unsigned long __reverse_ulong(unsigned char *str)
{
	unsigned long tmp = 0;
	int shift = 24, idx = 0;

#if BITS_PER_LONG == 64
	shift = 56;
#endif
	while (shift >= 0) {
		tmp |= (unsigned long)str[idx++] << shift;
		shift -= BITS_PER_BYTE;
	}
	return tmp;
}

/*
 * __reverse_ffs is copied from include/asm-generic/bitops/__ffs.h since
 * MSB and LSB are reversed in a byte by f2fs_set_bit.
 */
static inline unsigned long __reverse_ffs(unsigned long word)
{
	int num = 0;

#if BITS_PER_LONG == 64
	if ((word & 0xffffffff00000000UL) == 0)
		num += 32;
	else
		word >>= 32;
#endif
	if ((word & 0xffff0000) == 0)
		num += 16;
	else
		word >>= 16;

	if ((word & 0xff00) == 0)
		num += 8;
	else
		word >>= 8;

	if ((word & 0xf0) == 0)
		num += 4;
	else
		word >>= 4;

	if ((word & 0xc) == 0)
		num += 2;
	else
		word >>= 2;

	if ((word & 0x2) == 0)
		num += 1;
	return num;
}

/*
 * __find_rev_next(_zero)_bit is copied from lib/find_next_bit.c because
 * f2fs_set_bit makes MSB and LSB reversed in a byte.
 * @size must be integral times of unsigned long.
 * Example:
 *                             MSB <--> LSB
 *   f2fs_set_bit(0, bitmap) => 1000 0000
 *   f2fs_set_bit(7, bitmap) => 0000 0001
 */
static unsigned long __find_rev_next_bit(const unsigned long *addr,
			unsigned long size, unsigned long offset)
{
	const unsigned long *p = addr + BIT_WORD(offset);
	unsigned long result = size;
	unsigned long tmp;

	if (offset >= size)
		return size;

	size -= (offset & ~(BITS_PER_LONG - 1));
	offset %= BITS_PER_LONG;

	while (1) {
		if (*p == 0)
			goto pass;

		tmp = __reverse_ulong((unsigned char *)p);

		tmp &= ~0UL >> offset;
		if (size < BITS_PER_LONG)
			tmp &= (~0UL << (BITS_PER_LONG - size));
		if (tmp)
			goto found;
pass:
		if (size <= BITS_PER_LONG)
			break;
		size -= BITS_PER_LONG;
		offset = 0;
		p++;
	}
	return result;
found:
	return result - size + __reverse_ffs(tmp);
}

static unsigned long __find_rev_next_zero_bit(const unsigned long *addr,
			unsigned long size, unsigned long offset)
{
	const unsigned long *p = addr + BIT_WORD(offset);
	unsigned long result = size;
	unsigned long tmp;

	if (offset >= size)
		return size;

	size -= (offset & ~(BITS_PER_LONG - 1));
	offset %= BITS_PER_LONG;

	while (1) {
		if (*p == ~0UL)
			goto pass;

		tmp = __reverse_ulong((unsigned char *)p);

		if (offset)
			tmp |= ~0UL << (BITS_PER_LONG - offset);
		if (size < BITS_PER_LONG)
			tmp |= ~0UL >> size;
		if (tmp != ~0UL)
			goto found;
pass:
		if (size <= BITS_PER_LONG)
			break;
		size -= BITS_PER_LONG;
		offset = 0;
		p++;
	}
	return result;
found:
	return result - size + __reverse_ffz(tmp);
}

bool f2fs_need_SSR(struct f2fs_sb_info *sbi)
{
	int node_secs = get_blocktype_secs(sbi, F2FS_DIRTY_NODES);
	int dent_secs = get_blocktype_secs(sbi, F2FS_DIRTY_DENTS);
	int imeta_secs = get_blocktype_secs(sbi, F2FS_DIRTY_IMETA);

	if (f2fs_lfs_mode(sbi))
		return false;
	if (sbi->gc_mode == GC_URGENT_HIGH)
		return true;
	if (unlikely(is_sbi_flag_set(sbi, SBI_CP_DISABLED)))
		return true;

	return free_sections(sbi) <= (node_secs + 2 * dent_secs + imeta_secs +
			SM_I(sbi)->min_ssr_sections + reserved_sections(sbi));
}

void f2fs_abort_atomic_write(struct inode *inode, bool clean)
{
	struct f2fs_inode_info *fi = F2FS_I(inode);

	if (!f2fs_is_atomic_file(inode))
		return;

	release_atomic_write_cnt(inode);
	clear_inode_flag(inode, FI_ATOMIC_COMMITTED);
	clear_inode_flag(inode, FI_ATOMIC_REPLACE);
	clear_inode_flag(inode, FI_ATOMIC_FILE);
	stat_dec_atomic_inode(inode);

	F2FS_I(inode)->atomic_write_task = NULL;

	if (clean) {
		truncate_inode_pages_final(inode->i_mapping);
		f2fs_i_size_write(inode, fi->original_i_size);
		fi->original_i_size = 0;
	}
}

static int __replace_atomic_write_block(struct inode *inode, pgoff_t index,
			block_t new_addr, block_t *old_addr, bool recover)
{
	struct f2fs_sb_info *sbi = F2FS_I_SB(inode);
	struct dnode_of_data dn;
	struct node_info ni;
	int err;

retry:
	set_new_dnode(&dn, inode, NULL, NULL, 0);
	err = f2fs_get_dnode_of_data(&dn, index, ALLOC_NODE);
	if (err) {
		if (err == -ENOMEM) {
			f2fs_io_schedule_timeout(DEFAULT_IO_TIMEOUT);
			goto retry;
		}
		return err;
	}

	err = f2fs_get_node_info(sbi, dn.nid, &ni, false);
	if (err) {
		f2fs_put_dnode(&dn);
		return err;
	}

	if (recover) {
		/* dn.data_blkaddr is always valid */
		if (!__is_valid_data_blkaddr(new_addr)) {
			if (new_addr == NULL_ADDR)
				dec_valid_block_count(sbi, inode, 1);
			f2fs_invalidate_blocks(sbi, dn.data_blkaddr);
			f2fs_update_data_blkaddr(&dn, new_addr);
		} else {
			f2fs_replace_block(sbi, &dn, dn.data_blkaddr,
				new_addr, ni.version, true, true);
		}
	} else {
		blkcnt_t count = 1;

		err = inc_valid_block_count(sbi, inode, &count);
		if (err) {
			f2fs_put_dnode(&dn);
			return err;
		}

		*old_addr = dn.data_blkaddr;
		f2fs_truncate_data_blocks_range(&dn, 1);
		dec_valid_block_count(sbi, F2FS_I(inode)->cow_inode, count);

		f2fs_replace_block(sbi, &dn, dn.data_blkaddr, new_addr,
					ni.version, true, false);
	}

	f2fs_put_dnode(&dn);

	trace_f2fs_replace_atomic_write_block(inode, F2FS_I(inode)->cow_inode,
			index, old_addr ? *old_addr : 0, new_addr, recover);
	return 0;
}

static void __complete_revoke_list(struct inode *inode, struct list_head *head,
					bool revoke)
{
	struct revoke_entry *cur, *tmp;
	pgoff_t start_index = 0;
	bool truncate = is_inode_flag_set(inode, FI_ATOMIC_REPLACE);

	list_for_each_entry_safe(cur, tmp, head, list) {
		if (revoke) {
			__replace_atomic_write_block(inode, cur->index,
						cur->old_addr, NULL, true);
		} else if (truncate) {
			f2fs_truncate_hole(inode, start_index, cur->index);
			start_index = cur->index + 1;
		}

		list_del(&cur->list);
		kmem_cache_free(revoke_entry_slab, cur);
	}

	if (!revoke && truncate)
		f2fs_do_truncate_blocks(inode, start_index * PAGE_SIZE, false);
}

static int __f2fs_commit_atomic_write(struct inode *inode)
{
	struct f2fs_sb_info *sbi = F2FS_I_SB(inode);
	struct f2fs_inode_info *fi = F2FS_I(inode);
	struct inode *cow_inode = fi->cow_inode;
	struct revoke_entry *new;
	struct list_head revoke_list;
	block_t blkaddr;
	struct dnode_of_data dn;
	pgoff_t len = DIV_ROUND_UP(i_size_read(inode), PAGE_SIZE);
	pgoff_t off = 0, blen, index;
	int ret = 0, i;

	INIT_LIST_HEAD(&revoke_list);

	while (len) {
		blen = min_t(pgoff_t, ADDRS_PER_BLOCK(cow_inode), len);

		set_new_dnode(&dn, cow_inode, NULL, NULL, 0);
		ret = f2fs_get_dnode_of_data(&dn, off, LOOKUP_NODE_RA);
		if (ret && ret != -ENOENT) {
			goto out;
		} else if (ret == -ENOENT) {
			ret = 0;
			if (dn.max_level == 0)
				goto out;
			goto next;
		}

		blen = min((pgoff_t)ADDRS_PER_PAGE(dn.node_page, cow_inode),
				len);
		index = off;
		for (i = 0; i < blen; i++, dn.ofs_in_node++, index++) {
			blkaddr = f2fs_data_blkaddr(&dn);

			if (!__is_valid_data_blkaddr(blkaddr)) {
				continue;
			} else if (!f2fs_is_valid_blkaddr(sbi, blkaddr,
					DATA_GENERIC_ENHANCE)) {
				f2fs_put_dnode(&dn);
				ret = -EFSCORRUPTED;
				f2fs_handle_error(sbi,
						ERROR_INVALID_BLKADDR);
				goto out;
			}

			new = f2fs_kmem_cache_alloc(revoke_entry_slab, GFP_NOFS,
							true, NULL);

			ret = __replace_atomic_write_block(inode, index, blkaddr,
							&new->old_addr, false);
			if (ret) {
				f2fs_put_dnode(&dn);
				kmem_cache_free(revoke_entry_slab, new);
				goto out;
			}

			f2fs_update_data_blkaddr(&dn, NULL_ADDR);
			new->index = index;
			list_add_tail(&new->list, &revoke_list);
		}
		f2fs_put_dnode(&dn);
next:
		off += blen;
		len -= blen;
	}

out:
	if (ret) {
		sbi->revoked_atomic_block += fi->atomic_write_cnt;
	} else {
		sbi->committed_atomic_block += fi->atomic_write_cnt;
		set_inode_flag(inode, FI_ATOMIC_COMMITTED);
	}

	__complete_revoke_list(inode, &revoke_list, ret ? true : false);

	return ret;
}

int f2fs_commit_atomic_write(struct inode *inode)
{
	struct f2fs_sb_info *sbi = F2FS_I_SB(inode);
	struct f2fs_inode_info *fi = F2FS_I(inode);
	int err;

	err = filemap_write_and_wait_range(inode->i_mapping, 0, LLONG_MAX);
	if (err)
		return err;

	f2fs_down_write(&fi->i_gc_rwsem[WRITE]);
	f2fs_lock_op(sbi);

	err = __f2fs_commit_atomic_write(inode);

	f2fs_unlock_op(sbi);
	f2fs_up_write(&fi->i_gc_rwsem[WRITE]);

	return err;
}

/*
 * This function balances dirty node and dentry pages.
 * In addition, it controls garbage collection.
 */
void f2fs_balance_fs(struct f2fs_sb_info *sbi, bool need)
{
	if (time_to_inject(sbi, FAULT_CHECKPOINT))
		f2fs_stop_checkpoint(sbi, false, STOP_CP_REASON_FAULT_INJECT);

	/* balance_fs_bg is able to be pending */
	if (need && excess_cached_nats(sbi))
		f2fs_balance_fs_bg(sbi, false);

	if (!f2fs_is_checkpoint_ready(sbi))
		return;

	/*
	 * We should do GC or end up with checkpoint, if there are so many dirty
	 * dir/node pages without enough free segments.
	 */
	if (has_enough_free_secs(sbi, 0, 0))
		return;

	if (test_opt(sbi, GC_MERGE) && sbi->gc_thread &&
				sbi->gc_thread->f2fs_gc_task) {
		DEFINE_WAIT(wait);

		prepare_to_wait(&sbi->gc_thread->fggc_wq, &wait,
					TASK_UNINTERRUPTIBLE);
		wake_up(&sbi->gc_thread->gc_wait_queue_head);
		io_schedule();
		finish_wait(&sbi->gc_thread->fggc_wq, &wait);
	} else {
		struct f2fs_gc_control gc_control = {
			.victim_segno = NULL_SEGNO,
			.init_gc_type = BG_GC,
			.no_bg_gc = true,
			.should_migrate_blocks = false,
			.err_gc_skipped = false,
			.nr_free_secs = 1 };
		f2fs_down_write(&sbi->gc_lock);
		f2fs_gc(sbi, &gc_control);
	}
}

static inline bool excess_dirty_threshold(struct f2fs_sb_info *sbi)
{
	int factor = f2fs_rwsem_is_locked(&sbi->cp_rwsem) ? 3 : 2;
	unsigned int dents = get_pages(sbi, F2FS_DIRTY_DENTS);
	unsigned int qdata = get_pages(sbi, F2FS_DIRTY_QDATA);
	unsigned int nodes = get_pages(sbi, F2FS_DIRTY_NODES);
	unsigned int meta = get_pages(sbi, F2FS_DIRTY_META);
	unsigned int imeta = get_pages(sbi, F2FS_DIRTY_IMETA);
	unsigned int threshold = sbi->blocks_per_seg * factor *
					DEFAULT_DIRTY_THRESHOLD;
	unsigned int global_threshold = threshold * 3 / 2;

	if (dents >= threshold || qdata >= threshold ||
		nodes >= threshold || meta >= threshold ||
		imeta >= threshold)
		return true;
	return dents + qdata + nodes + meta + imeta >  global_threshold;
}

void f2fs_balance_fs_bg(struct f2fs_sb_info *sbi, bool from_bg)
{
	if (unlikely(is_sbi_flag_set(sbi, SBI_POR_DOING)))
		return;

	/* try to shrink extent cache when there is no enough memory */
	if (!f2fs_available_free_memory(sbi, READ_EXTENT_CACHE))
		f2fs_shrink_read_extent_tree(sbi,
				READ_EXTENT_CACHE_SHRINK_NUMBER);

	/* try to shrink age extent cache when there is no enough memory */
	if (!f2fs_available_free_memory(sbi, AGE_EXTENT_CACHE))
		f2fs_shrink_age_extent_tree(sbi,
				AGE_EXTENT_CACHE_SHRINK_NUMBER);

	/* check the # of cached NAT entries */
	if (!f2fs_available_free_memory(sbi, NAT_ENTRIES))
		f2fs_try_to_free_nats(sbi, NAT_ENTRY_PER_BLOCK);

	if (!f2fs_available_free_memory(sbi, FREE_NIDS))
		f2fs_try_to_free_nids(sbi, MAX_FREE_NIDS);
	else
		f2fs_build_free_nids(sbi, false, false);

	if (excess_dirty_nats(sbi) || excess_dirty_threshold(sbi) ||
		excess_prefree_segs(sbi) || !f2fs_space_for_roll_forward(sbi))
		goto do_sync;

	/* there is background inflight IO or foreground operation recently */
	if (is_inflight_io(sbi, REQ_TIME) ||
		(!f2fs_time_over(sbi, REQ_TIME) && f2fs_rwsem_is_locked(&sbi->cp_rwsem)))
		return;

	/* exceed periodical checkpoint timeout threshold */
	if (f2fs_time_over(sbi, CP_TIME))
		goto do_sync;

	/* checkpoint is the only way to shrink partial cached entries */
	if (f2fs_available_free_memory(sbi, NAT_ENTRIES) &&
		f2fs_available_free_memory(sbi, INO_ENTRIES))
		return;

do_sync:
	if (test_opt(sbi, DATA_FLUSH) && from_bg) {
		struct blk_plug plug;

		mutex_lock(&sbi->flush_lock);

		blk_start_plug(&plug);
		f2fs_sync_dirty_inodes(sbi, FILE_INODE, false);
		blk_finish_plug(&plug);

		mutex_unlock(&sbi->flush_lock);
	}
	f2fs_sync_fs(sbi->sb, 1);
	stat_inc_bg_cp_count(sbi->stat_info);
}

static int __submit_flush_wait(struct f2fs_sb_info *sbi,
				struct block_device *bdev)
{
	int ret = blkdev_issue_flush(bdev);

	trace_f2fs_issue_flush(bdev, test_opt(sbi, NOBARRIER),
				test_opt(sbi, FLUSH_MERGE), ret);
	if (!ret)
		f2fs_update_iostat(sbi, NULL, FS_FLUSH_IO, 0);
	return ret;
}

static int submit_flush_wait(struct f2fs_sb_info *sbi, nid_t ino)
{
	int ret = 0;
	int i;

	if (!f2fs_is_multi_device(sbi))
		return __submit_flush_wait(sbi, sbi->sb->s_bdev);

	for (i = 0; i < sbi->s_ndevs; i++) {
		if (!f2fs_is_dirty_device(sbi, ino, i, FLUSH_INO))
			continue;
		ret = __submit_flush_wait(sbi, FDEV(i).bdev);
		if (ret)
			break;
	}
	return ret;
}

static int issue_flush_thread(void *data)
{
	struct f2fs_sb_info *sbi = data;
	struct flush_cmd_control *fcc = SM_I(sbi)->fcc_info;
	wait_queue_head_t *q = &fcc->flush_wait_queue;
repeat:
	if (kthread_should_stop())
		return 0;

	if (!llist_empty(&fcc->issue_list)) {
		struct flush_cmd *cmd, *next;
		int ret;

		fcc->dispatch_list = llist_del_all(&fcc->issue_list);
		fcc->dispatch_list = llist_reverse_order(fcc->dispatch_list);

		cmd = llist_entry(fcc->dispatch_list, struct flush_cmd, llnode);

		ret = submit_flush_wait(sbi, cmd->ino);
		atomic_inc(&fcc->issued_flush);

		llist_for_each_entry_safe(cmd, next,
					  fcc->dispatch_list, llnode) {
			cmd->ret = ret;
			complete(&cmd->wait);
		}
		fcc->dispatch_list = NULL;
	}

	wait_event_interruptible(*q,
		kthread_should_stop() || !llist_empty(&fcc->issue_list));
	goto repeat;
}

int f2fs_issue_flush(struct f2fs_sb_info *sbi, nid_t ino)
{
	struct flush_cmd_control *fcc = SM_I(sbi)->fcc_info;
	struct flush_cmd cmd;
	int ret;

	if (test_opt(sbi, NOBARRIER))
		return 0;

	if (!test_opt(sbi, FLUSH_MERGE)) {
		atomic_inc(&fcc->queued_flush);
		ret = submit_flush_wait(sbi, ino);
		atomic_dec(&fcc->queued_flush);
		atomic_inc(&fcc->issued_flush);
		return ret;
	}

	if (atomic_inc_return(&fcc->queued_flush) == 1 ||
	    f2fs_is_multi_device(sbi)) {
		ret = submit_flush_wait(sbi, ino);
		atomic_dec(&fcc->queued_flush);

		atomic_inc(&fcc->issued_flush);
		return ret;
	}

	cmd.ino = ino;
	init_completion(&cmd.wait);

	llist_add(&cmd.llnode, &fcc->issue_list);

	/*
	 * update issue_list before we wake up issue_flush thread, this
	 * smp_mb() pairs with another barrier in ___wait_event(), see
	 * more details in comments of waitqueue_active().
	 */
	smp_mb();

	if (waitqueue_active(&fcc->flush_wait_queue))
		wake_up(&fcc->flush_wait_queue);

	if (fcc->f2fs_issue_flush) {
		wait_for_completion(&cmd.wait);
		atomic_dec(&fcc->queued_flush);
	} else {
		struct llist_node *list;

		list = llist_del_all(&fcc->issue_list);
		if (!list) {
			wait_for_completion(&cmd.wait);
			atomic_dec(&fcc->queued_flush);
		} else {
			struct flush_cmd *tmp, *next;

			ret = submit_flush_wait(sbi, ino);

			llist_for_each_entry_safe(tmp, next, list, llnode) {
				if (tmp == &cmd) {
					cmd.ret = ret;
					atomic_dec(&fcc->queued_flush);
					continue;
				}
				tmp->ret = ret;
				complete(&tmp->wait);
			}
		}
	}

	return cmd.ret;
}

int f2fs_create_flush_cmd_control(struct f2fs_sb_info *sbi)
{
	dev_t dev = sbi->sb->s_bdev->bd_dev;
	struct flush_cmd_control *fcc;

	if (SM_I(sbi)->fcc_info) {
		fcc = SM_I(sbi)->fcc_info;
		if (fcc->f2fs_issue_flush)
			return 0;
		goto init_thread;
	}

	fcc = f2fs_kzalloc(sbi, sizeof(struct flush_cmd_control), GFP_KERNEL);
	if (!fcc)
		return -ENOMEM;
	atomic_set(&fcc->issued_flush, 0);
	atomic_set(&fcc->queued_flush, 0);
	init_waitqueue_head(&fcc->flush_wait_queue);
	init_llist_head(&fcc->issue_list);
	SM_I(sbi)->fcc_info = fcc;
	if (!test_opt(sbi, FLUSH_MERGE))
		return 0;

init_thread:
	fcc->f2fs_issue_flush = kthread_run(issue_flush_thread, sbi,
				"f2fs_flush-%u:%u", MAJOR(dev), MINOR(dev));
	if (IS_ERR(fcc->f2fs_issue_flush)) {
		int err = PTR_ERR(fcc->f2fs_issue_flush);

		fcc->f2fs_issue_flush = NULL;
		return err;
	}

	return 0;
}

void f2fs_destroy_flush_cmd_control(struct f2fs_sb_info *sbi, bool free)
{
	struct flush_cmd_control *fcc = SM_I(sbi)->fcc_info;

	if (fcc && fcc->f2fs_issue_flush) {
		struct task_struct *flush_thread = fcc->f2fs_issue_flush;

		fcc->f2fs_issue_flush = NULL;
		kthread_stop(flush_thread);
	}
	if (free) {
		kfree(fcc);
		SM_I(sbi)->fcc_info = NULL;
	}
}

int f2fs_flush_device_cache(struct f2fs_sb_info *sbi)
{
	int ret = 0, i;

	if (!f2fs_is_multi_device(sbi))
		return 0;

	if (test_opt(sbi, NOBARRIER))
		return 0;

	for (i = 1; i < sbi->s_ndevs; i++) {
		int count = DEFAULT_RETRY_IO_COUNT;

		if (!f2fs_test_bit(i, (char *)&sbi->dirty_device))
			continue;

		do {
			ret = __submit_flush_wait(sbi, FDEV(i).bdev);
			if (ret)
				f2fs_io_schedule_timeout(DEFAULT_IO_TIMEOUT);
		} while (ret && --count);

		if (ret) {
			f2fs_stop_checkpoint(sbi, false,
					STOP_CP_REASON_FLUSH_FAIL);
			break;
		}

		spin_lock(&sbi->dev_lock);
		f2fs_clear_bit(i, (char *)&sbi->dirty_device);
		spin_unlock(&sbi->dev_lock);
	}

	return ret;
}

static void __locate_dirty_segment(struct f2fs_sb_info *sbi, unsigned int segno,
		enum dirty_type dirty_type)
{
	struct dirty_seglist_info *dirty_i = DIRTY_I(sbi);

	/* need not be added */
	if (IS_CURSEG(sbi, segno))
		return;

	if (!test_and_set_bit(segno, dirty_i->dirty_segmap[dirty_type]))
		dirty_i->nr_dirty[dirty_type]++;

	if (dirty_type == DIRTY) {
		struct seg_entry *sentry = get_seg_entry(sbi, segno);
		enum dirty_type t = sentry->type;

		if (unlikely(t >= DIRTY)) {
			f2fs_bug_on(sbi, 1);
			return;
		}
		if (!test_and_set_bit(segno, dirty_i->dirty_segmap[t]))
			dirty_i->nr_dirty[t]++;

		if (__is_large_section(sbi)) {
			unsigned int secno = GET_SEC_FROM_SEG(sbi, segno);
			block_t valid_blocks =
				get_valid_blocks(sbi, segno, true);

			f2fs_bug_on(sbi, unlikely(!valid_blocks ||
					valid_blocks == CAP_BLKS_PER_SEC(sbi)));

			if (!IS_CURSEC(sbi, secno))
				set_bit(secno, dirty_i->dirty_secmap);
		}
	}
}

static void __remove_dirty_segment(struct f2fs_sb_info *sbi, unsigned int segno,
		enum dirty_type dirty_type)
{
	struct dirty_seglist_info *dirty_i = DIRTY_I(sbi);
	block_t valid_blocks;

	if (test_and_clear_bit(segno, dirty_i->dirty_segmap[dirty_type]))
		dirty_i->nr_dirty[dirty_type]--;

	if (dirty_type == DIRTY) {
		struct seg_entry *sentry = get_seg_entry(sbi, segno);
		enum dirty_type t = sentry->type;

		if (test_and_clear_bit(segno, dirty_i->dirty_segmap[t]))
			dirty_i->nr_dirty[t]--;

		valid_blocks = get_valid_blocks(sbi, segno, true);
		if (valid_blocks == 0) {
			clear_bit(GET_SEC_FROM_SEG(sbi, segno),
						dirty_i->victim_secmap);
#ifdef CONFIG_F2FS_CHECK_FS
			clear_bit(segno, SIT_I(sbi)->invalid_segmap);
#endif
		}
		if (__is_large_section(sbi)) {
			unsigned int secno = GET_SEC_FROM_SEG(sbi, segno);

			if (!valid_blocks ||
					valid_blocks == CAP_BLKS_PER_SEC(sbi)) {
				clear_bit(secno, dirty_i->dirty_secmap);
				return;
			}

			if (!IS_CURSEC(sbi, secno))
				set_bit(secno, dirty_i->dirty_secmap);
		}
	}
}

/*
 * Should not occur error such as -ENOMEM.
 * Adding dirty entry into seglist is not critical operation.
 * If a given segment is one of current working segments, it won't be added.
 */
static void locate_dirty_segment(struct f2fs_sb_info *sbi, unsigned int segno)
{
	struct dirty_seglist_info *dirty_i = DIRTY_I(sbi);
	unsigned short valid_blocks, ckpt_valid_blocks;
	unsigned int usable_blocks;

	if (segno == NULL_SEGNO || IS_CURSEG(sbi, segno))
		return;

	usable_blocks = f2fs_usable_blks_in_seg(sbi, segno);
	mutex_lock(&dirty_i->seglist_lock);

	valid_blocks = get_valid_blocks(sbi, segno, false);
	ckpt_valid_blocks = get_ckpt_valid_blocks(sbi, segno, false);

	if (valid_blocks == 0 && (!is_sbi_flag_set(sbi, SBI_CP_DISABLED) ||
		ckpt_valid_blocks == usable_blocks)) {
		__locate_dirty_segment(sbi, segno, PRE);
		__remove_dirty_segment(sbi, segno, DIRTY);
	} else if (valid_blocks < usable_blocks) {
		__locate_dirty_segment(sbi, segno, DIRTY);
	} else {
		/* Recovery routine with SSR needs this */
		__remove_dirty_segment(sbi, segno, DIRTY);
	}

	mutex_unlock(&dirty_i->seglist_lock);
}

/* This moves currently empty dirty blocks to prefree. Must hold seglist_lock */
void f2fs_dirty_to_prefree(struct f2fs_sb_info *sbi)
{
	struct dirty_seglist_info *dirty_i = DIRTY_I(sbi);
	unsigned int segno;

	mutex_lock(&dirty_i->seglist_lock);
	for_each_set_bit(segno, dirty_i->dirty_segmap[DIRTY], MAIN_SEGS(sbi)) {
		if (get_valid_blocks(sbi, segno, false))
			continue;
		if (IS_CURSEG(sbi, segno))
			continue;
		__locate_dirty_segment(sbi, segno, PRE);
		__remove_dirty_segment(sbi, segno, DIRTY);
	}
	mutex_unlock(&dirty_i->seglist_lock);
}

block_t f2fs_get_unusable_blocks(struct f2fs_sb_info *sbi)
{
	int ovp_hole_segs =
		(overprovision_segments(sbi) - reserved_segments(sbi));
	block_t ovp_holes = ovp_hole_segs << sbi->log_blocks_per_seg;
	struct dirty_seglist_info *dirty_i = DIRTY_I(sbi);
	block_t holes[2] = {0, 0};	/* DATA and NODE */
	block_t unusable;
	struct seg_entry *se;
	unsigned int segno;

	mutex_lock(&dirty_i->seglist_lock);
	for_each_set_bit(segno, dirty_i->dirty_segmap[DIRTY], MAIN_SEGS(sbi)) {
		se = get_seg_entry(sbi, segno);
		if (IS_NODESEG(se->type))
			holes[NODE] += f2fs_usable_blks_in_seg(sbi, segno) -
							se->valid_blocks;
		else
			holes[DATA] += f2fs_usable_blks_in_seg(sbi, segno) -
							se->valid_blocks;
	}
	mutex_unlock(&dirty_i->seglist_lock);

	unusable = max(holes[DATA], holes[NODE]);
	if (unusable > ovp_holes)
		return unusable - ovp_holes;
	return 0;
}

int f2fs_disable_cp_again(struct f2fs_sb_info *sbi, block_t unusable)
{
	int ovp_hole_segs =
		(overprovision_segments(sbi) - reserved_segments(sbi));
	if (unusable > F2FS_OPTION(sbi).unusable_cap)
		return -EAGAIN;
	if (is_sbi_flag_set(sbi, SBI_CP_DISABLED_QUICK) &&
		dirty_segments(sbi) > ovp_hole_segs)
		return -EAGAIN;
	return 0;
}

/* This is only used by SBI_CP_DISABLED */
static unsigned int get_free_segment(struct f2fs_sb_info *sbi)
{
	struct dirty_seglist_info *dirty_i = DIRTY_I(sbi);
	unsigned int segno = 0;

	mutex_lock(&dirty_i->seglist_lock);
	for_each_set_bit(segno, dirty_i->dirty_segmap[DIRTY], MAIN_SEGS(sbi)) {
		if (get_valid_blocks(sbi, segno, false))
			continue;
		if (get_ckpt_valid_blocks(sbi, segno, false))
			continue;
		mutex_unlock(&dirty_i->seglist_lock);
		return segno;
	}
	mutex_unlock(&dirty_i->seglist_lock);
	return NULL_SEGNO;
}

static struct discard_cmd *__create_discard_cmd(struct f2fs_sb_info *sbi,
		struct block_device *bdev, block_t lstart,
		block_t start, block_t len)
{
	struct discard_cmd_control *dcc = SM_I(sbi)->dcc_info;
	struct list_head *pend_list;
	struct discard_cmd *dc;

	f2fs_bug_on(sbi, !len);

	pend_list = &dcc->pend_list[plist_idx(len)];

	dc = f2fs_kmem_cache_alloc(discard_cmd_slab, GFP_NOFS, true, NULL);
	INIT_LIST_HEAD(&dc->list);
	dc->bdev = bdev;
	dc->di.lstart = lstart;
	dc->di.start = start;
	dc->di.len = len;
	dc->ref = 0;
	dc->state = D_PREP;
	dc->queued = 0;
	dc->error = 0;
	init_completion(&dc->wait);
	list_add_tail(&dc->list, pend_list);
	spin_lock_init(&dc->lock);
	dc->bio_ref = 0;
	atomic_inc(&dcc->discard_cmd_cnt);
	dcc->undiscard_blks += len;

	return dc;
}

static bool f2fs_check_discard_tree(struct f2fs_sb_info *sbi)
<<<<<<< HEAD
=======
{
#ifdef CONFIG_F2FS_CHECK_FS
	struct discard_cmd_control *dcc = SM_I(sbi)->dcc_info;
	struct rb_node *cur = rb_first_cached(&dcc->root), *next;
	struct discard_cmd *cur_dc, *next_dc;

	while (cur) {
		next = rb_next(cur);
		if (!next)
			return true;

		cur_dc = rb_entry(cur, struct discard_cmd, rb_node);
		next_dc = rb_entry(next, struct discard_cmd, rb_node);

		if (cur_dc->di.lstart + cur_dc->di.len > next_dc->di.lstart) {
			f2fs_info(sbi, "broken discard_rbtree, "
				"cur(%u, %u) next(%u, %u)",
				cur_dc->di.lstart, cur_dc->di.len,
				next_dc->di.lstart, next_dc->di.len);
			return false;
		}
		cur = next;
	}
#endif
	return true;
}

static struct discard_cmd *__lookup_discard_cmd(struct f2fs_sb_info *sbi,
						block_t blkaddr)
>>>>>>> 160f4124
{
#ifdef CONFIG_F2FS_CHECK_FS
	struct discard_cmd_control *dcc = SM_I(sbi)->dcc_info;
<<<<<<< HEAD
	struct rb_node *cur = rb_first_cached(&dcc->root), *next;
	struct discard_cmd *cur_dc, *next_dc;

	while (cur) {
		next = rb_next(cur);
		if (!next)
			return true;

		cur_dc = rb_entry(cur, struct discard_cmd, rb_node);
		next_dc = rb_entry(next, struct discard_cmd, rb_node);

		if (cur_dc->di.lstart + cur_dc->di.len > next_dc->di.lstart) {
			f2fs_info(sbi, "broken discard_rbtree, "
				"cur(%u, %u) next(%u, %u)",
				cur_dc->di.lstart, cur_dc->di.len,
				next_dc->di.lstart, next_dc->di.len);
			return false;
		}
		cur = next;
	}
#endif
	return true;
}

static struct discard_cmd *__lookup_discard_cmd(struct f2fs_sb_info *sbi,
						block_t blkaddr)
{
	struct discard_cmd_control *dcc = SM_I(sbi)->dcc_info;
=======
>>>>>>> 160f4124
	struct rb_node *node = dcc->root.rb_root.rb_node;
	struct discard_cmd *dc;

	while (node) {
		dc = rb_entry(node, struct discard_cmd, rb_node);

		if (blkaddr < dc->di.lstart)
			node = node->rb_left;
		else if (blkaddr >= dc->di.lstart + dc->di.len)
			node = node->rb_right;
		else
			return dc;
	}
	return NULL;
}

static struct discard_cmd *__lookup_discard_cmd_ret(struct rb_root_cached *root,
				block_t blkaddr,
				struct discard_cmd **prev_entry,
				struct discard_cmd **next_entry,
				struct rb_node ***insert_p,
				struct rb_node **insert_parent)
{
	struct rb_node **pnode = &root->rb_root.rb_node;
	struct rb_node *parent = NULL, *tmp_node;
	struct discard_cmd *dc;

	*insert_p = NULL;
	*insert_parent = NULL;
	*prev_entry = NULL;
	*next_entry = NULL;

	if (RB_EMPTY_ROOT(&root->rb_root))
		return NULL;
<<<<<<< HEAD

	while (*pnode) {
		parent = *pnode;
		dc = rb_entry(*pnode, struct discard_cmd, rb_node);

		if (blkaddr < dc->di.lstart)
			pnode = &(*pnode)->rb_left;
		else if (blkaddr >= dc->di.lstart + dc->di.len)
			pnode = &(*pnode)->rb_right;
		else
			goto lookup_neighbors;
	}

	*insert_p = pnode;
	*insert_parent = parent;

	dc = rb_entry(parent, struct discard_cmd, rb_node);
	tmp_node = parent;
	if (parent && blkaddr > dc->di.lstart)
		tmp_node = rb_next(parent);
	*next_entry = rb_entry_safe(tmp_node, struct discard_cmd, rb_node);

	tmp_node = parent;
	if (parent && blkaddr < dc->di.lstart)
		tmp_node = rb_prev(parent);
	*prev_entry = rb_entry_safe(tmp_node, struct discard_cmd, rb_node);
	return NULL;

=======

	while (*pnode) {
		parent = *pnode;
		dc = rb_entry(*pnode, struct discard_cmd, rb_node);

		if (blkaddr < dc->di.lstart)
			pnode = &(*pnode)->rb_left;
		else if (blkaddr >= dc->di.lstart + dc->di.len)
			pnode = &(*pnode)->rb_right;
		else
			goto lookup_neighbors;
	}

	*insert_p = pnode;
	*insert_parent = parent;

	dc = rb_entry(parent, struct discard_cmd, rb_node);
	tmp_node = parent;
	if (parent && blkaddr > dc->di.lstart)
		tmp_node = rb_next(parent);
	*next_entry = rb_entry_safe(tmp_node, struct discard_cmd, rb_node);

	tmp_node = parent;
	if (parent && blkaddr < dc->di.lstart)
		tmp_node = rb_prev(parent);
	*prev_entry = rb_entry_safe(tmp_node, struct discard_cmd, rb_node);
	return NULL;

>>>>>>> 160f4124
lookup_neighbors:
	/* lookup prev node for merging backward later */
	tmp_node = rb_prev(&dc->rb_node);
	*prev_entry = rb_entry_safe(tmp_node, struct discard_cmd, rb_node);

	/* lookup next node for merging frontward later */
	tmp_node = rb_next(&dc->rb_node);
	*next_entry = rb_entry_safe(tmp_node, struct discard_cmd, rb_node);
	return dc;
}

static void __detach_discard_cmd(struct discard_cmd_control *dcc,
							struct discard_cmd *dc)
{
	if (dc->state == D_DONE)
		atomic_sub(dc->queued, &dcc->queued_discard);

	list_del(&dc->list);
	rb_erase_cached(&dc->rb_node, &dcc->root);
	dcc->undiscard_blks -= dc->di.len;

	kmem_cache_free(discard_cmd_slab, dc);

	atomic_dec(&dcc->discard_cmd_cnt);
}

static void __remove_discard_cmd(struct f2fs_sb_info *sbi,
							struct discard_cmd *dc)
{
	struct discard_cmd_control *dcc = SM_I(sbi)->dcc_info;
	unsigned long flags;

	trace_f2fs_remove_discard(dc->bdev, dc->di.start, dc->di.len);

	spin_lock_irqsave(&dc->lock, flags);
	if (dc->bio_ref) {
		spin_unlock_irqrestore(&dc->lock, flags);
		return;
	}
	spin_unlock_irqrestore(&dc->lock, flags);

	f2fs_bug_on(sbi, dc->ref);

	if (dc->error == -EOPNOTSUPP)
		dc->error = 0;

	if (dc->error)
		printk_ratelimited(
			"%sF2FS-fs (%s): Issue discard(%u, %u, %u) failed, ret: %d",
			KERN_INFO, sbi->sb->s_id,
			dc->di.lstart, dc->di.start, dc->di.len, dc->error);
	__detach_discard_cmd(dcc, dc);
}

static void f2fs_submit_discard_endio(struct bio *bio)
{
	struct discard_cmd *dc = (struct discard_cmd *)bio->bi_private;
	unsigned long flags;

	spin_lock_irqsave(&dc->lock, flags);
	if (!dc->error)
		dc->error = blk_status_to_errno(bio->bi_status);
	dc->bio_ref--;
	if (!dc->bio_ref && dc->state == D_SUBMIT) {
		dc->state = D_DONE;
		complete_all(&dc->wait);
	}
	spin_unlock_irqrestore(&dc->lock, flags);
	bio_put(bio);
}

static void __check_sit_bitmap(struct f2fs_sb_info *sbi,
				block_t start, block_t end)
{
#ifdef CONFIG_F2FS_CHECK_FS
	struct seg_entry *sentry;
	unsigned int segno;
	block_t blk = start;
	unsigned long offset, size, max_blocks = sbi->blocks_per_seg;
	unsigned long *map;

	while (blk < end) {
		segno = GET_SEGNO(sbi, blk);
		sentry = get_seg_entry(sbi, segno);
		offset = GET_BLKOFF_FROM_SEG0(sbi, blk);

		if (end < START_BLOCK(sbi, segno + 1))
			size = GET_BLKOFF_FROM_SEG0(sbi, end);
		else
			size = max_blocks;
		map = (unsigned long *)(sentry->cur_valid_map);
		offset = __find_rev_next_bit(map, size, offset);
		f2fs_bug_on(sbi, offset != size);
		blk = START_BLOCK(sbi, segno + 1);
	}
#endif
}

static void __init_discard_policy(struct f2fs_sb_info *sbi,
				struct discard_policy *dpolicy,
				int discard_type, unsigned int granularity)
{
	struct discard_cmd_control *dcc = SM_I(sbi)->dcc_info;

	/* common policy */
	dpolicy->type = discard_type;
	dpolicy->sync = true;
	dpolicy->ordered = false;
	dpolicy->granularity = granularity;

	dpolicy->max_requests = dcc->max_discard_request;
	dpolicy->io_aware_gran = dcc->discard_io_aware_gran;
	dpolicy->timeout = false;

	if (discard_type == DPOLICY_BG) {
		dpolicy->min_interval = dcc->min_discard_issue_time;
		dpolicy->mid_interval = dcc->mid_discard_issue_time;
		dpolicy->max_interval = dcc->max_discard_issue_time;
		dpolicy->io_aware = true;
		dpolicy->sync = false;
		dpolicy->ordered = true;
		if (utilization(sbi) > dcc->discard_urgent_util) {
			dpolicy->granularity = MIN_DISCARD_GRANULARITY;
			if (atomic_read(&dcc->discard_cmd_cnt))
				dpolicy->max_interval =
					dcc->min_discard_issue_time;
		}
	} else if (discard_type == DPOLICY_FORCE) {
		dpolicy->min_interval = dcc->min_discard_issue_time;
		dpolicy->mid_interval = dcc->mid_discard_issue_time;
		dpolicy->max_interval = dcc->max_discard_issue_time;
		dpolicy->io_aware = false;
	} else if (discard_type == DPOLICY_FSTRIM) {
		dpolicy->io_aware = false;
	} else if (discard_type == DPOLICY_UMOUNT) {
		dpolicy->io_aware = false;
		/* we need to issue all to keep CP_TRIMMED_FLAG */
		dpolicy->granularity = MIN_DISCARD_GRANULARITY;
		dpolicy->timeout = true;
	}
}

static void __update_discard_tree_range(struct f2fs_sb_info *sbi,
				struct block_device *bdev, block_t lstart,
				block_t start, block_t len);
/* this function is copied from blkdev_issue_discard from block/blk-lib.c */
static int __submit_discard_cmd(struct f2fs_sb_info *sbi,
				struct discard_policy *dpolicy,
				struct discard_cmd *dc, int *issued)
{
	struct block_device *bdev = dc->bdev;
	unsigned int max_discard_blocks =
			SECTOR_TO_BLOCK(bdev_max_discard_sectors(bdev));
	struct discard_cmd_control *dcc = SM_I(sbi)->dcc_info;
	struct list_head *wait_list = (dpolicy->type == DPOLICY_FSTRIM) ?
					&(dcc->fstrim_list) : &(dcc->wait_list);
	blk_opf_t flag = dpolicy->sync ? REQ_SYNC : 0;
	block_t lstart, start, len, total_len;
	int err = 0;

	if (dc->state != D_PREP)
		return 0;

	if (is_sbi_flag_set(sbi, SBI_NEED_FSCK))
		return 0;

	trace_f2fs_issue_discard(bdev, dc->di.start, dc->di.len);

	lstart = dc->di.lstart;
	start = dc->di.start;
	len = dc->di.len;
	total_len = len;

	dc->di.len = 0;

	while (total_len && *issued < dpolicy->max_requests && !err) {
		struct bio *bio = NULL;
		unsigned long flags;
		bool last = true;

		if (len > max_discard_blocks) {
			len = max_discard_blocks;
			last = false;
		}

		(*issued)++;
		if (*issued == dpolicy->max_requests)
			last = true;

		dc->di.len += len;

		if (time_to_inject(sbi, FAULT_DISCARD)) {
			err = -EIO;
		} else {
			err = __blkdev_issue_discard(bdev,
					SECTOR_FROM_BLOCK(start),
					SECTOR_FROM_BLOCK(len),
					GFP_NOFS, &bio);
		}
		if (err) {
			spin_lock_irqsave(&dc->lock, flags);
			if (dc->state == D_PARTIAL)
				dc->state = D_SUBMIT;
			spin_unlock_irqrestore(&dc->lock, flags);

			break;
		}

		f2fs_bug_on(sbi, !bio);

		/*
		 * should keep before submission to avoid D_DONE
		 * right away
		 */
		spin_lock_irqsave(&dc->lock, flags);
		if (last)
			dc->state = D_SUBMIT;
		else
			dc->state = D_PARTIAL;
		dc->bio_ref++;
		spin_unlock_irqrestore(&dc->lock, flags);

		atomic_inc(&dcc->queued_discard);
		dc->queued++;
		list_move_tail(&dc->list, wait_list);

		/* sanity check on discard range */
		__check_sit_bitmap(sbi, lstart, lstart + len);

		bio->bi_private = dc;
		bio->bi_end_io = f2fs_submit_discard_endio;
		bio->bi_opf |= flag;
		submit_bio(bio);

		atomic_inc(&dcc->issued_discard);

		f2fs_update_iostat(sbi, NULL, FS_DISCARD_IO, len * F2FS_BLKSIZE);

		lstart += len;
		start += len;
		total_len -= len;
		len = total_len;
	}

	if (!err && len) {
		dcc->undiscard_blks -= len;
		__update_discard_tree_range(sbi, bdev, lstart, start, len);
	}
	return err;
}

static void __insert_discard_cmd(struct f2fs_sb_info *sbi,
				struct block_device *bdev, block_t lstart,
				block_t start, block_t len)
{
	struct discard_cmd_control *dcc = SM_I(sbi)->dcc_info;
	struct rb_node **p = &dcc->root.rb_root.rb_node;
	struct rb_node *parent = NULL;
	struct discard_cmd *dc;
	bool leftmost = true;

	/* look up rb tree to find parent node */
	while (*p) {
		parent = *p;
		dc = rb_entry(parent, struct discard_cmd, rb_node);

		if (lstart < dc->di.lstart) {
			p = &(*p)->rb_left;
		} else if (lstart >= dc->di.lstart + dc->di.len) {
			p = &(*p)->rb_right;
			leftmost = false;
		} else {
			f2fs_bug_on(sbi, 1);
		}
	}

	dc = __create_discard_cmd(sbi, bdev, lstart, start, len);

	rb_link_node(&dc->rb_node, parent, p);
	rb_insert_color_cached(&dc->rb_node, &dcc->root, leftmost);
}

static void __relocate_discard_cmd(struct discard_cmd_control *dcc,
						struct discard_cmd *dc)
{
	list_move_tail(&dc->list, &dcc->pend_list[plist_idx(dc->di.len)]);
}

static void __punch_discard_cmd(struct f2fs_sb_info *sbi,
				struct discard_cmd *dc, block_t blkaddr)
{
	struct discard_cmd_control *dcc = SM_I(sbi)->dcc_info;
	struct discard_info di = dc->di;
	bool modified = false;

	if (dc->state == D_DONE || dc->di.len == 1) {
		__remove_discard_cmd(sbi, dc);
		return;
	}

	dcc->undiscard_blks -= di.len;

	if (blkaddr > di.lstart) {
		dc->di.len = blkaddr - dc->di.lstart;
		dcc->undiscard_blks += dc->di.len;
		__relocate_discard_cmd(dcc, dc);
		modified = true;
	}

	if (blkaddr < di.lstart + di.len - 1) {
		if (modified) {
			__insert_discard_cmd(sbi, dc->bdev, blkaddr + 1,
					di.start + blkaddr + 1 - di.lstart,
					di.lstart + di.len - 1 - blkaddr);
		} else {
			dc->di.lstart++;
			dc->di.len--;
			dc->di.start++;
			dcc->undiscard_blks += dc->di.len;
			__relocate_discard_cmd(dcc, dc);
		}
	}
}

static void __update_discard_tree_range(struct f2fs_sb_info *sbi,
				struct block_device *bdev, block_t lstart,
				block_t start, block_t len)
{
	struct discard_cmd_control *dcc = SM_I(sbi)->dcc_info;
	struct discard_cmd *prev_dc = NULL, *next_dc = NULL;
	struct discard_cmd *dc;
	struct discard_info di = {0};
	struct rb_node **insert_p = NULL, *insert_parent = NULL;
	unsigned int max_discard_blocks =
			SECTOR_TO_BLOCK(bdev_max_discard_sectors(bdev));
	block_t end = lstart + len;

	dc = __lookup_discard_cmd_ret(&dcc->root, lstart,
				&prev_dc, &next_dc, &insert_p, &insert_parent);
	if (dc)
		prev_dc = dc;

	if (!prev_dc) {
		di.lstart = lstart;
		di.len = next_dc ? next_dc->di.lstart - lstart : len;
		di.len = min(di.len, len);
		di.start = start;
	}

	while (1) {
		struct rb_node *node;
		bool merged = false;
		struct discard_cmd *tdc = NULL;

		if (prev_dc) {
			di.lstart = prev_dc->di.lstart + prev_dc->di.len;
			if (di.lstart < lstart)
				di.lstart = lstart;
			if (di.lstart >= end)
				break;

			if (!next_dc || next_dc->di.lstart > end)
				di.len = end - di.lstart;
			else
				di.len = next_dc->di.lstart - di.lstart;
			di.start = start + di.lstart - lstart;
		}

		if (!di.len)
			goto next;

		if (prev_dc && prev_dc->state == D_PREP &&
			prev_dc->bdev == bdev &&
			__is_discard_back_mergeable(&di, &prev_dc->di,
							max_discard_blocks)) {
			prev_dc->di.len += di.len;
			dcc->undiscard_blks += di.len;
			__relocate_discard_cmd(dcc, prev_dc);
			di = prev_dc->di;
			tdc = prev_dc;
			merged = true;
		}

		if (next_dc && next_dc->state == D_PREP &&
			next_dc->bdev == bdev &&
			__is_discard_front_mergeable(&di, &next_dc->di,
							max_discard_blocks)) {
			next_dc->di.lstart = di.lstart;
			next_dc->di.len += di.len;
			next_dc->di.start = di.start;
			dcc->undiscard_blks += di.len;
			__relocate_discard_cmd(dcc, next_dc);
			if (tdc)
				__remove_discard_cmd(sbi, tdc);
			merged = true;
		}

		if (!merged)
			__insert_discard_cmd(sbi, bdev,
						di.lstart, di.start, di.len);
 next:
		prev_dc = next_dc;
		if (!prev_dc)
			break;

		node = rb_next(&prev_dc->rb_node);
		next_dc = rb_entry_safe(node, struct discard_cmd, rb_node);
	}
}

static void __queue_discard_cmd(struct f2fs_sb_info *sbi,
		struct block_device *bdev, block_t blkstart, block_t blklen)
{
	block_t lblkstart = blkstart;

	if (!f2fs_bdev_support_discard(bdev))
		return;

	trace_f2fs_queue_discard(bdev, blkstart, blklen);

	if (f2fs_is_multi_device(sbi)) {
		int devi = f2fs_target_device_index(sbi, blkstart);

		blkstart -= FDEV(devi).start_blk;
	}
	mutex_lock(&SM_I(sbi)->dcc_info->cmd_lock);
	__update_discard_tree_range(sbi, bdev, lblkstart, blkstart, blklen);
	mutex_unlock(&SM_I(sbi)->dcc_info->cmd_lock);
}

static void __issue_discard_cmd_orderly(struct f2fs_sb_info *sbi,
		struct discard_policy *dpolicy, int *issued)
{
	struct discard_cmd_control *dcc = SM_I(sbi)->dcc_info;
	struct discard_cmd *prev_dc = NULL, *next_dc = NULL;
	struct rb_node **insert_p = NULL, *insert_parent = NULL;
	struct discard_cmd *dc;
	struct blk_plug plug;
	bool io_interrupted = false;

	mutex_lock(&dcc->cmd_lock);
	dc = __lookup_discard_cmd_ret(&dcc->root, dcc->next_pos,
				&prev_dc, &next_dc, &insert_p, &insert_parent);
	if (!dc)
		dc = next_dc;

	blk_start_plug(&plug);

	while (dc) {
		struct rb_node *node;
		int err = 0;

		if (dc->state != D_PREP)
			goto next;

		if (dpolicy->io_aware && !is_idle(sbi, DISCARD_TIME)) {
			io_interrupted = true;
			break;
		}

		dcc->next_pos = dc->di.lstart + dc->di.len;
		err = __submit_discard_cmd(sbi, dpolicy, dc, issued);

		if (*issued >= dpolicy->max_requests)
			break;
next:
		node = rb_next(&dc->rb_node);
		if (err)
			__remove_discard_cmd(sbi, dc);
		dc = rb_entry_safe(node, struct discard_cmd, rb_node);
	}

	blk_finish_plug(&plug);

	if (!dc)
		dcc->next_pos = 0;

	mutex_unlock(&dcc->cmd_lock);

	if (!(*issued) && io_interrupted)
		*issued = -1;
}
static unsigned int __wait_all_discard_cmd(struct f2fs_sb_info *sbi,
					struct discard_policy *dpolicy);

static int __issue_discard_cmd(struct f2fs_sb_info *sbi,
					struct discard_policy *dpolicy)
{
	struct discard_cmd_control *dcc = SM_I(sbi)->dcc_info;
	struct list_head *pend_list;
	struct discard_cmd *dc, *tmp;
	struct blk_plug plug;
	int i, issued;
	bool io_interrupted = false;

	if (dpolicy->timeout)
		f2fs_update_time(sbi, UMOUNT_DISCARD_TIMEOUT);

retry:
	issued = 0;
	for (i = MAX_PLIST_NUM - 1; i >= 0; i--) {
		if (dpolicy->timeout &&
				f2fs_time_over(sbi, UMOUNT_DISCARD_TIMEOUT))
			break;

		if (i + 1 < dpolicy->granularity)
			break;

		if (i + 1 < dcc->max_ordered_discard && dpolicy->ordered) {
			__issue_discard_cmd_orderly(sbi, dpolicy, &issued);
			return issued;
		}

		pend_list = &dcc->pend_list[i];

		mutex_lock(&dcc->cmd_lock);
		if (list_empty(pend_list))
			goto next;
		if (unlikely(dcc->rbtree_check))
			f2fs_bug_on(sbi, !f2fs_check_discard_tree(sbi));
		blk_start_plug(&plug);
		list_for_each_entry_safe(dc, tmp, pend_list, list) {
			f2fs_bug_on(sbi, dc->state != D_PREP);

			if (dpolicy->timeout &&
				f2fs_time_over(sbi, UMOUNT_DISCARD_TIMEOUT))
				break;

			if (dpolicy->io_aware && i < dpolicy->io_aware_gran &&
						!is_idle(sbi, DISCARD_TIME)) {
				io_interrupted = true;
				break;
			}

			__submit_discard_cmd(sbi, dpolicy, dc, &issued);

			if (issued >= dpolicy->max_requests)
				break;
		}
		blk_finish_plug(&plug);
next:
		mutex_unlock(&dcc->cmd_lock);

		if (issued >= dpolicy->max_requests || io_interrupted)
			break;
	}

	if (dpolicy->type == DPOLICY_UMOUNT && issued) {
		__wait_all_discard_cmd(sbi, dpolicy);
		goto retry;
	}

	if (!issued && io_interrupted)
		issued = -1;

	return issued;
}

static bool __drop_discard_cmd(struct f2fs_sb_info *sbi)
{
	struct discard_cmd_control *dcc = SM_I(sbi)->dcc_info;
	struct list_head *pend_list;
	struct discard_cmd *dc, *tmp;
	int i;
	bool dropped = false;

	mutex_lock(&dcc->cmd_lock);
	for (i = MAX_PLIST_NUM - 1; i >= 0; i--) {
		pend_list = &dcc->pend_list[i];
		list_for_each_entry_safe(dc, tmp, pend_list, list) {
			f2fs_bug_on(sbi, dc->state != D_PREP);
			__remove_discard_cmd(sbi, dc);
			dropped = true;
		}
	}
	mutex_unlock(&dcc->cmd_lock);

	return dropped;
}

void f2fs_drop_discard_cmd(struct f2fs_sb_info *sbi)
{
	__drop_discard_cmd(sbi);
}

static unsigned int __wait_one_discard_bio(struct f2fs_sb_info *sbi,
							struct discard_cmd *dc)
{
	struct discard_cmd_control *dcc = SM_I(sbi)->dcc_info;
	unsigned int len = 0;

	wait_for_completion_io(&dc->wait);
	mutex_lock(&dcc->cmd_lock);
	f2fs_bug_on(sbi, dc->state != D_DONE);
	dc->ref--;
	if (!dc->ref) {
		if (!dc->error)
			len = dc->di.len;
		__remove_discard_cmd(sbi, dc);
	}
	mutex_unlock(&dcc->cmd_lock);

	return len;
}

static unsigned int __wait_discard_cmd_range(struct f2fs_sb_info *sbi,
						struct discard_policy *dpolicy,
						block_t start, block_t end)
{
	struct discard_cmd_control *dcc = SM_I(sbi)->dcc_info;
	struct list_head *wait_list = (dpolicy->type == DPOLICY_FSTRIM) ?
					&(dcc->fstrim_list) : &(dcc->wait_list);
	struct discard_cmd *dc = NULL, *iter, *tmp;
	unsigned int trimmed = 0;

next:
	dc = NULL;

	mutex_lock(&dcc->cmd_lock);
	list_for_each_entry_safe(iter, tmp, wait_list, list) {
		if (iter->di.lstart + iter->di.len <= start ||
					end <= iter->di.lstart)
			continue;
		if (iter->di.len < dpolicy->granularity)
			continue;
		if (iter->state == D_DONE && !iter->ref) {
			wait_for_completion_io(&iter->wait);
			if (!iter->error)
				trimmed += iter->di.len;
			__remove_discard_cmd(sbi, iter);
		} else {
			iter->ref++;
			dc = iter;
			break;
		}
	}
	mutex_unlock(&dcc->cmd_lock);

	if (dc) {
		trimmed += __wait_one_discard_bio(sbi, dc);
		goto next;
	}

	return trimmed;
}

static unsigned int __wait_all_discard_cmd(struct f2fs_sb_info *sbi,
						struct discard_policy *dpolicy)
{
	struct discard_policy dp;
	unsigned int discard_blks;

	if (dpolicy)
		return __wait_discard_cmd_range(sbi, dpolicy, 0, UINT_MAX);

	/* wait all */
	__init_discard_policy(sbi, &dp, DPOLICY_FSTRIM, MIN_DISCARD_GRANULARITY);
	discard_blks = __wait_discard_cmd_range(sbi, &dp, 0, UINT_MAX);
	__init_discard_policy(sbi, &dp, DPOLICY_UMOUNT, MIN_DISCARD_GRANULARITY);
	discard_blks += __wait_discard_cmd_range(sbi, &dp, 0, UINT_MAX);

	return discard_blks;
}

/* This should be covered by global mutex, &sit_i->sentry_lock */
static void f2fs_wait_discard_bio(struct f2fs_sb_info *sbi, block_t blkaddr)
{
	struct discard_cmd_control *dcc = SM_I(sbi)->dcc_info;
	struct discard_cmd *dc;
	bool need_wait = false;

	mutex_lock(&dcc->cmd_lock);
	dc = __lookup_discard_cmd(sbi, blkaddr);
	if (dc) {
		if (dc->state == D_PREP) {
			__punch_discard_cmd(sbi, dc, blkaddr);
		} else {
			dc->ref++;
			need_wait = true;
		}
	}
	mutex_unlock(&dcc->cmd_lock);

	if (need_wait)
		__wait_one_discard_bio(sbi, dc);
}

void f2fs_stop_discard_thread(struct f2fs_sb_info *sbi)
{
	struct discard_cmd_control *dcc = SM_I(sbi)->dcc_info;

	if (dcc && dcc->f2fs_issue_discard) {
		struct task_struct *discard_thread = dcc->f2fs_issue_discard;

		dcc->f2fs_issue_discard = NULL;
		kthread_stop(discard_thread);
	}
}

/**
 * f2fs_issue_discard_timeout() - Issue all discard cmd within UMOUNT_DISCARD_TIMEOUT
 * @sbi: the f2fs_sb_info data for discard cmd to issue
 *
 * When UMOUNT_DISCARD_TIMEOUT is exceeded, all remaining discard commands will be dropped
 *
 * Return true if issued all discard cmd or no discard cmd need issue, otherwise return false.
 */
bool f2fs_issue_discard_timeout(struct f2fs_sb_info *sbi)
{
	struct discard_cmd_control *dcc = SM_I(sbi)->dcc_info;
	struct discard_policy dpolicy;
	bool dropped;

	if (!atomic_read(&dcc->discard_cmd_cnt))
		return true;

	__init_discard_policy(sbi, &dpolicy, DPOLICY_UMOUNT,
					dcc->discard_granularity);
	__issue_discard_cmd(sbi, &dpolicy);
	dropped = __drop_discard_cmd(sbi);

	/* just to make sure there is no pending discard commands */
	__wait_all_discard_cmd(sbi, NULL);

	f2fs_bug_on(sbi, atomic_read(&dcc->discard_cmd_cnt));
	return !dropped;
}

static int issue_discard_thread(void *data)
{
	struct f2fs_sb_info *sbi = data;
	struct discard_cmd_control *dcc = SM_I(sbi)->dcc_info;
	wait_queue_head_t *q = &dcc->discard_wait_queue;
	struct discard_policy dpolicy;
	unsigned int wait_ms = dcc->min_discard_issue_time;
	int issued;

	set_freezable();

	do {
		wait_event_interruptible_timeout(*q,
				kthread_should_stop() || freezing(current) ||
				dcc->discard_wake,
				msecs_to_jiffies(wait_ms));

		if (sbi->gc_mode == GC_URGENT_HIGH ||
			!f2fs_available_free_memory(sbi, DISCARD_CACHE))
			__init_discard_policy(sbi, &dpolicy, DPOLICY_FORCE,
						MIN_DISCARD_GRANULARITY);
		else
			__init_discard_policy(sbi, &dpolicy, DPOLICY_BG,
						dcc->discard_granularity);

		if (dcc->discard_wake)
			dcc->discard_wake = false;

		/* clean up pending candidates before going to sleep */
		if (atomic_read(&dcc->queued_discard))
			__wait_all_discard_cmd(sbi, NULL);

		if (try_to_freeze())
			continue;
		if (f2fs_readonly(sbi->sb))
			continue;
		if (kthread_should_stop())
			return 0;
		if (is_sbi_flag_set(sbi, SBI_NEED_FSCK) ||
			!atomic_read(&dcc->discard_cmd_cnt)) {
			wait_ms = dpolicy.max_interval;
			continue;
		}

		sb_start_intwrite(sbi->sb);

		issued = __issue_discard_cmd(sbi, &dpolicy);
		if (issued > 0) {
			__wait_all_discard_cmd(sbi, &dpolicy);
			wait_ms = dpolicy.min_interval;
		} else if (issued == -1) {
			wait_ms = f2fs_time_to_wait(sbi, DISCARD_TIME);
			if (!wait_ms)
				wait_ms = dpolicy.mid_interval;
		} else {
			wait_ms = dpolicy.max_interval;
		}
		if (!atomic_read(&dcc->discard_cmd_cnt))
			wait_ms = dpolicy.max_interval;

		sb_end_intwrite(sbi->sb);

	} while (!kthread_should_stop());
	return 0;
}

#ifdef CONFIG_BLK_DEV_ZONED
static int __f2fs_issue_discard_zone(struct f2fs_sb_info *sbi,
		struct block_device *bdev, block_t blkstart, block_t blklen)
{
	sector_t sector, nr_sects;
	block_t lblkstart = blkstart;
	int devi = 0;
	u64 remainder = 0;

	if (f2fs_is_multi_device(sbi)) {
		devi = f2fs_target_device_index(sbi, blkstart);
		if (blkstart < FDEV(devi).start_blk ||
		    blkstart > FDEV(devi).end_blk) {
			f2fs_err(sbi, "Invalid block %x", blkstart);
			return -EIO;
		}
		blkstart -= FDEV(devi).start_blk;
	}

	/* For sequential zones, reset the zone write pointer */
	if (f2fs_blkz_is_seq(sbi, devi, blkstart)) {
		sector = SECTOR_FROM_BLOCK(blkstart);
		nr_sects = SECTOR_FROM_BLOCK(blklen);
		div64_u64_rem(sector, bdev_zone_sectors(bdev), &remainder);

		if (remainder || nr_sects != bdev_zone_sectors(bdev)) {
			f2fs_err(sbi, "(%d) %s: Unaligned zone reset attempted (block %x + %x)",
				 devi, sbi->s_ndevs ? FDEV(devi).path : "",
				 blkstart, blklen);
			return -EIO;
		}
		trace_f2fs_issue_reset_zone(bdev, blkstart);
		return blkdev_zone_mgmt(bdev, REQ_OP_ZONE_RESET,
					sector, nr_sects, GFP_NOFS);
	}

	/* For conventional zones, use regular discard if supported */
	__queue_discard_cmd(sbi, bdev, lblkstart, blklen);
	return 0;
}
#endif

static int __issue_discard_async(struct f2fs_sb_info *sbi,
		struct block_device *bdev, block_t blkstart, block_t blklen)
{
#ifdef CONFIG_BLK_DEV_ZONED
	if (f2fs_sb_has_blkzoned(sbi) && bdev_is_zoned(bdev))
		return __f2fs_issue_discard_zone(sbi, bdev, blkstart, blklen);
#endif
	__queue_discard_cmd(sbi, bdev, blkstart, blklen);
	return 0;
}

static int f2fs_issue_discard(struct f2fs_sb_info *sbi,
				block_t blkstart, block_t blklen)
{
	sector_t start = blkstart, len = 0;
	struct block_device *bdev;
	struct seg_entry *se;
	unsigned int offset;
	block_t i;
	int err = 0;

	bdev = f2fs_target_device(sbi, blkstart, NULL);

	for (i = blkstart; i < blkstart + blklen; i++, len++) {
		if (i != start) {
			struct block_device *bdev2 =
				f2fs_target_device(sbi, i, NULL);

			if (bdev2 != bdev) {
				err = __issue_discard_async(sbi, bdev,
						start, len);
				if (err)
					return err;
				bdev = bdev2;
				start = i;
				len = 0;
			}
		}

		se = get_seg_entry(sbi, GET_SEGNO(sbi, i));
		offset = GET_BLKOFF_FROM_SEG0(sbi, i);

		if (f2fs_block_unit_discard(sbi) &&
				!f2fs_test_and_set_bit(offset, se->discard_map))
			sbi->discard_blks--;
	}

	if (len)
		err = __issue_discard_async(sbi, bdev, start, len);
	return err;
}

static bool add_discard_addrs(struct f2fs_sb_info *sbi, struct cp_control *cpc,
							bool check_only)
{
	int entries = SIT_VBLOCK_MAP_SIZE / sizeof(unsigned long);
	int max_blocks = sbi->blocks_per_seg;
	struct seg_entry *se = get_seg_entry(sbi, cpc->trim_start);
	unsigned long *cur_map = (unsigned long *)se->cur_valid_map;
	unsigned long *ckpt_map = (unsigned long *)se->ckpt_valid_map;
	unsigned long *discard_map = (unsigned long *)se->discard_map;
	unsigned long *dmap = SIT_I(sbi)->tmp_map;
	unsigned int start = 0, end = -1;
	bool force = (cpc->reason & CP_DISCARD);
	struct discard_entry *de = NULL;
	struct list_head *head = &SM_I(sbi)->dcc_info->entry_list;
	int i;

	if (se->valid_blocks == max_blocks || !f2fs_hw_support_discard(sbi) ||
			!f2fs_block_unit_discard(sbi))
		return false;

	if (!force) {
		if (!f2fs_realtime_discard_enable(sbi) || !se->valid_blocks ||
			SM_I(sbi)->dcc_info->nr_discards >=
				SM_I(sbi)->dcc_info->max_discards)
			return false;
	}

	/* SIT_VBLOCK_MAP_SIZE should be multiple of sizeof(unsigned long) */
	for (i = 0; i < entries; i++)
		dmap[i] = force ? ~ckpt_map[i] & ~discard_map[i] :
				(cur_map[i] ^ ckpt_map[i]) & ckpt_map[i];

	while (force || SM_I(sbi)->dcc_info->nr_discards <=
				SM_I(sbi)->dcc_info->max_discards) {
		start = __find_rev_next_bit(dmap, max_blocks, end + 1);
		if (start >= max_blocks)
			break;

		end = __find_rev_next_zero_bit(dmap, max_blocks, start + 1);
		if (force && start && end != max_blocks
					&& (end - start) < cpc->trim_minlen)
			continue;

		if (check_only)
			return true;

		if (!de) {
			de = f2fs_kmem_cache_alloc(discard_entry_slab,
						GFP_F2FS_ZERO, true, NULL);
			de->start_blkaddr = START_BLOCK(sbi, cpc->trim_start);
			list_add_tail(&de->list, head);
		}

		for (i = start; i < end; i++)
			__set_bit_le(i, (void *)de->discard_map);

		SM_I(sbi)->dcc_info->nr_discards += end - start;
	}
	return false;
}

static void release_discard_addr(struct discard_entry *entry)
{
	list_del(&entry->list);
	kmem_cache_free(discard_entry_slab, entry);
}

void f2fs_release_discard_addrs(struct f2fs_sb_info *sbi)
{
	struct list_head *head = &(SM_I(sbi)->dcc_info->entry_list);
	struct discard_entry *entry, *this;

	/* drop caches */
	list_for_each_entry_safe(entry, this, head, list)
		release_discard_addr(entry);
}

/*
 * Should call f2fs_clear_prefree_segments after checkpoint is done.
 */
static void set_prefree_as_free_segments(struct f2fs_sb_info *sbi)
{
	struct dirty_seglist_info *dirty_i = DIRTY_I(sbi);
	unsigned int segno;

	mutex_lock(&dirty_i->seglist_lock);
	for_each_set_bit(segno, dirty_i->dirty_segmap[PRE], MAIN_SEGS(sbi))
		__set_test_and_free(sbi, segno, false);
	mutex_unlock(&dirty_i->seglist_lock);
}

void f2fs_clear_prefree_segments(struct f2fs_sb_info *sbi,
						struct cp_control *cpc)
{
	struct discard_cmd_control *dcc = SM_I(sbi)->dcc_info;
	struct list_head *head = &dcc->entry_list;
	struct discard_entry *entry, *this;
	struct dirty_seglist_info *dirty_i = DIRTY_I(sbi);
	unsigned long *prefree_map = dirty_i->dirty_segmap[PRE];
	unsigned int start = 0, end = -1;
	unsigned int secno, start_segno;
	bool force = (cpc->reason & CP_DISCARD);
	bool section_alignment = F2FS_OPTION(sbi).discard_unit ==
						DISCARD_UNIT_SECTION;

	if (f2fs_lfs_mode(sbi) && __is_large_section(sbi))
		section_alignment = true;

	mutex_lock(&dirty_i->seglist_lock);

	while (1) {
		int i;

		if (section_alignment && end != -1)
			end--;
		start = find_next_bit(prefree_map, MAIN_SEGS(sbi), end + 1);
		if (start >= MAIN_SEGS(sbi))
			break;
		end = find_next_zero_bit(prefree_map, MAIN_SEGS(sbi),
								start + 1);

		if (section_alignment) {
			start = rounddown(start, sbi->segs_per_sec);
			end = roundup(end, sbi->segs_per_sec);
		}

		for (i = start; i < end; i++) {
			if (test_and_clear_bit(i, prefree_map))
				dirty_i->nr_dirty[PRE]--;
		}

		if (!f2fs_realtime_discard_enable(sbi))
			continue;

		if (force && start >= cpc->trim_start &&
					(end - 1) <= cpc->trim_end)
			continue;

		/* Should cover 2MB zoned device for zone-based reset */
		if (!f2fs_sb_has_blkzoned(sbi) &&
		    (!f2fs_lfs_mode(sbi) || !__is_large_section(sbi))) {
			f2fs_issue_discard(sbi, START_BLOCK(sbi, start),
				(end - start) << sbi->log_blocks_per_seg);
			continue;
		}
next:
		secno = GET_SEC_FROM_SEG(sbi, start);
		start_segno = GET_SEG_FROM_SEC(sbi, secno);
		if (!IS_CURSEC(sbi, secno) &&
			!get_valid_blocks(sbi, start, true))
			f2fs_issue_discard(sbi, START_BLOCK(sbi, start_segno),
				sbi->segs_per_sec << sbi->log_blocks_per_seg);

		start = start_segno + sbi->segs_per_sec;
		if (start < end)
			goto next;
		else
			end = start - 1;
	}
	mutex_unlock(&dirty_i->seglist_lock);

	if (!f2fs_block_unit_discard(sbi))
		goto wakeup;

	/* send small discards */
	list_for_each_entry_safe(entry, this, head, list) {
		unsigned int cur_pos = 0, next_pos, len, total_len = 0;
		bool is_valid = test_bit_le(0, entry->discard_map);

find_next:
		if (is_valid) {
			next_pos = find_next_zero_bit_le(entry->discard_map,
					sbi->blocks_per_seg, cur_pos);
			len = next_pos - cur_pos;

			if (f2fs_sb_has_blkzoned(sbi) ||
			    (force && len < cpc->trim_minlen))
				goto skip;

			f2fs_issue_discard(sbi, entry->start_blkaddr + cur_pos,
									len);
			total_len += len;
		} else {
			next_pos = find_next_bit_le(entry->discard_map,
					sbi->blocks_per_seg, cur_pos);
		}
skip:
		cur_pos = next_pos;
		is_valid = !is_valid;

		if (cur_pos < sbi->blocks_per_seg)
			goto find_next;

		release_discard_addr(entry);
		dcc->nr_discards -= total_len;
	}

wakeup:
	wake_up_discard_thread(sbi, false);
}

int f2fs_start_discard_thread(struct f2fs_sb_info *sbi)
{
	dev_t dev = sbi->sb->s_bdev->bd_dev;
	struct discard_cmd_control *dcc = SM_I(sbi)->dcc_info;
	int err = 0;

	if (!f2fs_realtime_discard_enable(sbi))
		return 0;

	dcc->f2fs_issue_discard = kthread_run(issue_discard_thread, sbi,
				"f2fs_discard-%u:%u", MAJOR(dev), MINOR(dev));
	if (IS_ERR(dcc->f2fs_issue_discard)) {
		err = PTR_ERR(dcc->f2fs_issue_discard);
		dcc->f2fs_issue_discard = NULL;
	}

	return err;
}

static int create_discard_cmd_control(struct f2fs_sb_info *sbi)
{
	struct discard_cmd_control *dcc;
	int err = 0, i;

	if (SM_I(sbi)->dcc_info) {
		dcc = SM_I(sbi)->dcc_info;
		goto init_thread;
	}

	dcc = f2fs_kzalloc(sbi, sizeof(struct discard_cmd_control), GFP_KERNEL);
	if (!dcc)
		return -ENOMEM;

	dcc->discard_io_aware_gran = MAX_PLIST_NUM;
	dcc->discard_granularity = DEFAULT_DISCARD_GRANULARITY;
	dcc->max_ordered_discard = DEFAULT_MAX_ORDERED_DISCARD_GRANULARITY;
	if (F2FS_OPTION(sbi).discard_unit == DISCARD_UNIT_SEGMENT)
		dcc->discard_granularity = sbi->blocks_per_seg;
	else if (F2FS_OPTION(sbi).discard_unit == DISCARD_UNIT_SECTION)
		dcc->discard_granularity = BLKS_PER_SEC(sbi);

	INIT_LIST_HEAD(&dcc->entry_list);
	for (i = 0; i < MAX_PLIST_NUM; i++)
		INIT_LIST_HEAD(&dcc->pend_list[i]);
	INIT_LIST_HEAD(&dcc->wait_list);
	INIT_LIST_HEAD(&dcc->fstrim_list);
	mutex_init(&dcc->cmd_lock);
	atomic_set(&dcc->issued_discard, 0);
	atomic_set(&dcc->queued_discard, 0);
	atomic_set(&dcc->discard_cmd_cnt, 0);
	dcc->nr_discards = 0;
	dcc->max_discards = MAIN_SEGS(sbi) << sbi->log_blocks_per_seg;
	dcc->max_discard_request = DEF_MAX_DISCARD_REQUEST;
	dcc->min_discard_issue_time = DEF_MIN_DISCARD_ISSUE_TIME;
	dcc->mid_discard_issue_time = DEF_MID_DISCARD_ISSUE_TIME;
	dcc->max_discard_issue_time = DEF_MAX_DISCARD_ISSUE_TIME;
	dcc->discard_urgent_util = DEF_DISCARD_URGENT_UTIL;
	dcc->undiscard_blks = 0;
	dcc->next_pos = 0;
	dcc->root = RB_ROOT_CACHED;
	dcc->rbtree_check = false;

	init_waitqueue_head(&dcc->discard_wait_queue);
	SM_I(sbi)->dcc_info = dcc;
init_thread:
	err = f2fs_start_discard_thread(sbi);
	if (err) {
		kfree(dcc);
		SM_I(sbi)->dcc_info = NULL;
	}

	return err;
}

static void destroy_discard_cmd_control(struct f2fs_sb_info *sbi)
{
	struct discard_cmd_control *dcc = SM_I(sbi)->dcc_info;

	if (!dcc)
		return;

	f2fs_stop_discard_thread(sbi);

	/*
	 * Recovery can cache discard commands, so in error path of
	 * fill_super(), it needs to give a chance to handle them.
	 */
	f2fs_issue_discard_timeout(sbi);

	kfree(dcc);
	SM_I(sbi)->dcc_info = NULL;
}

static bool __mark_sit_entry_dirty(struct f2fs_sb_info *sbi, unsigned int segno)
{
	struct sit_info *sit_i = SIT_I(sbi);

	if (!__test_and_set_bit(segno, sit_i->dirty_sentries_bitmap)) {
		sit_i->dirty_sentries++;
		return false;
	}

	return true;
}

static void __set_sit_entry_type(struct f2fs_sb_info *sbi, int type,
					unsigned int segno, int modified)
{
	struct seg_entry *se = get_seg_entry(sbi, segno);

	se->type = type;
	if (modified)
		__mark_sit_entry_dirty(sbi, segno);
}

static inline unsigned long long get_segment_mtime(struct f2fs_sb_info *sbi,
								block_t blkaddr)
{
	unsigned int segno = GET_SEGNO(sbi, blkaddr);

	if (segno == NULL_SEGNO)
		return 0;
	return get_seg_entry(sbi, segno)->mtime;
}

static void update_segment_mtime(struct f2fs_sb_info *sbi, block_t blkaddr,
						unsigned long long old_mtime)
{
	struct seg_entry *se;
	unsigned int segno = GET_SEGNO(sbi, blkaddr);
	unsigned long long ctime = get_mtime(sbi, false);
	unsigned long long mtime = old_mtime ? old_mtime : ctime;

	if (segno == NULL_SEGNO)
		return;

	se = get_seg_entry(sbi, segno);

	if (!se->mtime)
		se->mtime = mtime;
	else
		se->mtime = div_u64(se->mtime * se->valid_blocks + mtime,
						se->valid_blocks + 1);

	if (ctime > SIT_I(sbi)->max_mtime)
		SIT_I(sbi)->max_mtime = ctime;
}

static void update_sit_entry(struct f2fs_sb_info *sbi, block_t blkaddr, int del)
{
	struct seg_entry *se;
	unsigned int segno, offset;
	long int new_vblocks;
	bool exist;
#ifdef CONFIG_F2FS_CHECK_FS
	bool mir_exist;
#endif

	segno = GET_SEGNO(sbi, blkaddr);

	se = get_seg_entry(sbi, segno);
	new_vblocks = se->valid_blocks + del;
	offset = GET_BLKOFF_FROM_SEG0(sbi, blkaddr);

	f2fs_bug_on(sbi, (new_vblocks < 0 ||
			(new_vblocks > f2fs_usable_blks_in_seg(sbi, segno))));

	se->valid_blocks = new_vblocks;

	/* Update valid block bitmap */
	if (del > 0) {
		exist = f2fs_test_and_set_bit(offset, se->cur_valid_map);
#ifdef CONFIG_F2FS_CHECK_FS
		mir_exist = f2fs_test_and_set_bit(offset,
						se->cur_valid_map_mir);
		if (unlikely(exist != mir_exist)) {
			f2fs_err(sbi, "Inconsistent error when setting bitmap, blk:%u, old bit:%d",
				 blkaddr, exist);
			f2fs_bug_on(sbi, 1);
		}
#endif
		if (unlikely(exist)) {
			f2fs_err(sbi, "Bitmap was wrongly set, blk:%u",
				 blkaddr);
			f2fs_bug_on(sbi, 1);
			se->valid_blocks--;
			del = 0;
		}

		if (f2fs_block_unit_discard(sbi) &&
				!f2fs_test_and_set_bit(offset, se->discard_map))
			sbi->discard_blks--;

		/*
		 * SSR should never reuse block which is checkpointed
		 * or newly invalidated.
		 */
		if (!is_sbi_flag_set(sbi, SBI_CP_DISABLED)) {
			if (!f2fs_test_and_set_bit(offset, se->ckpt_valid_map))
				se->ckpt_valid_blocks++;
		}
	} else {
		exist = f2fs_test_and_clear_bit(offset, se->cur_valid_map);
#ifdef CONFIG_F2FS_CHECK_FS
		mir_exist = f2fs_test_and_clear_bit(offset,
						se->cur_valid_map_mir);
		if (unlikely(exist != mir_exist)) {
			f2fs_err(sbi, "Inconsistent error when clearing bitmap, blk:%u, old bit:%d",
				 blkaddr, exist);
			f2fs_bug_on(sbi, 1);
		}
#endif
		if (unlikely(!exist)) {
			f2fs_err(sbi, "Bitmap was wrongly cleared, blk:%u",
				 blkaddr);
			f2fs_bug_on(sbi, 1);
			se->valid_blocks++;
			del = 0;
		} else if (unlikely(is_sbi_flag_set(sbi, SBI_CP_DISABLED))) {
			/*
			 * If checkpoints are off, we must not reuse data that
			 * was used in the previous checkpoint. If it was used
			 * before, we must track that to know how much space we
			 * really have.
			 */
			if (f2fs_test_bit(offset, se->ckpt_valid_map)) {
				spin_lock(&sbi->stat_lock);
				sbi->unusable_block_count++;
				spin_unlock(&sbi->stat_lock);
			}
		}

		if (f2fs_block_unit_discard(sbi) &&
			f2fs_test_and_clear_bit(offset, se->discard_map))
			sbi->discard_blks++;
	}
	if (!f2fs_test_bit(offset, se->ckpt_valid_map))
		se->ckpt_valid_blocks += del;

	__mark_sit_entry_dirty(sbi, segno);

	/* update total number of valid blocks to be written in ckpt area */
	SIT_I(sbi)->written_valid_blocks += del;

	if (__is_large_section(sbi))
		get_sec_entry(sbi, segno)->valid_blocks += del;
}

void f2fs_invalidate_blocks(struct f2fs_sb_info *sbi, block_t addr)
{
	unsigned int segno = GET_SEGNO(sbi, addr);
	struct sit_info *sit_i = SIT_I(sbi);

	f2fs_bug_on(sbi, addr == NULL_ADDR);
	if (addr == NEW_ADDR || addr == COMPRESS_ADDR)
		return;

	invalidate_mapping_pages(META_MAPPING(sbi), addr, addr);
	f2fs_invalidate_compress_page(sbi, addr);

	/* add it into sit main buffer */
	down_write(&sit_i->sentry_lock);

	update_segment_mtime(sbi, addr, 0);
	update_sit_entry(sbi, addr, -1);

	/* add it into dirty seglist */
	locate_dirty_segment(sbi, segno);

	up_write(&sit_i->sentry_lock);
}

bool f2fs_is_checkpointed_data(struct f2fs_sb_info *sbi, block_t blkaddr)
{
	struct sit_info *sit_i = SIT_I(sbi);
	unsigned int segno, offset;
	struct seg_entry *se;
	bool is_cp = false;

	if (!__is_valid_data_blkaddr(blkaddr))
		return true;

	down_read(&sit_i->sentry_lock);

	segno = GET_SEGNO(sbi, blkaddr);
	se = get_seg_entry(sbi, segno);
	offset = GET_BLKOFF_FROM_SEG0(sbi, blkaddr);

	if (f2fs_test_bit(offset, se->ckpt_valid_map))
		is_cp = true;

	up_read(&sit_i->sentry_lock);

	return is_cp;
}

static unsigned short f2fs_curseg_valid_blocks(struct f2fs_sb_info *sbi, int type)
{
	struct curseg_info *curseg = CURSEG_I(sbi, type);

	if (sbi->ckpt->alloc_type[type] == SSR)
		return sbi->blocks_per_seg;
	return curseg->next_blkoff;
}

/*
 * Calculate the number of current summary pages for writing
 */
int f2fs_npages_for_summary_flush(struct f2fs_sb_info *sbi, bool for_ra)
{
	int valid_sum_count = 0;
	int i, sum_in_page;

	for (i = CURSEG_HOT_DATA; i <= CURSEG_COLD_DATA; i++) {
		if (sbi->ckpt->alloc_type[i] != SSR && for_ra)
			valid_sum_count +=
				le16_to_cpu(F2FS_CKPT(sbi)->cur_data_blkoff[i]);
		else
			valid_sum_count += f2fs_curseg_valid_blocks(sbi, i);
	}

	sum_in_page = (PAGE_SIZE - 2 * SUM_JOURNAL_SIZE -
			SUM_FOOTER_SIZE) / SUMMARY_SIZE;
	if (valid_sum_count <= sum_in_page)
		return 1;
	else if ((valid_sum_count - sum_in_page) <=
		(PAGE_SIZE - SUM_FOOTER_SIZE) / SUMMARY_SIZE)
		return 2;
	return 3;
}

/*
 * Caller should put this summary page
 */
struct page *f2fs_get_sum_page(struct f2fs_sb_info *sbi, unsigned int segno)
{
	if (unlikely(f2fs_cp_error(sbi)))
		return ERR_PTR(-EIO);
	return f2fs_get_meta_page_retry(sbi, GET_SUM_BLOCK(sbi, segno));
}

void f2fs_update_meta_page(struct f2fs_sb_info *sbi,
					void *src, block_t blk_addr)
{
	struct page *page = f2fs_grab_meta_page(sbi, blk_addr);

	memcpy(page_address(page), src, PAGE_SIZE);
	set_page_dirty(page);
	f2fs_put_page(page, 1);
}

static void write_sum_page(struct f2fs_sb_info *sbi,
			struct f2fs_summary_block *sum_blk, block_t blk_addr)
{
	f2fs_update_meta_page(sbi, (void *)sum_blk, blk_addr);
}

static void write_current_sum_page(struct f2fs_sb_info *sbi,
						int type, block_t blk_addr)
{
	struct curseg_info *curseg = CURSEG_I(sbi, type);
	struct page *page = f2fs_grab_meta_page(sbi, blk_addr);
	struct f2fs_summary_block *src = curseg->sum_blk;
	struct f2fs_summary_block *dst;

	dst = (struct f2fs_summary_block *)page_address(page);
	memset(dst, 0, PAGE_SIZE);

	mutex_lock(&curseg->curseg_mutex);

	down_read(&curseg->journal_rwsem);
	memcpy(&dst->journal, curseg->journal, SUM_JOURNAL_SIZE);
	up_read(&curseg->journal_rwsem);

	memcpy(dst->entries, src->entries, SUM_ENTRY_SIZE);
	memcpy(&dst->footer, &src->footer, SUM_FOOTER_SIZE);

	mutex_unlock(&curseg->curseg_mutex);

	set_page_dirty(page);
	f2fs_put_page(page, 1);
}

static int is_next_segment_free(struct f2fs_sb_info *sbi,
				struct curseg_info *curseg, int type)
{
	unsigned int segno = curseg->segno + 1;
	struct free_segmap_info *free_i = FREE_I(sbi);

	if (segno < MAIN_SEGS(sbi) && segno % sbi->segs_per_sec)
		return !test_bit(segno, free_i->free_segmap);
	return 0;
}

/*
 * Find a new segment from the free segments bitmap to right order
 * This function should be returned with success, otherwise BUG
 */
static void get_new_segment(struct f2fs_sb_info *sbi,
			unsigned int *newseg, bool new_sec, int dir)
{
	struct free_segmap_info *free_i = FREE_I(sbi);
	unsigned int segno, secno, zoneno;
	unsigned int total_zones = MAIN_SECS(sbi) / sbi->secs_per_zone;
	unsigned int hint = GET_SEC_FROM_SEG(sbi, *newseg);
	unsigned int old_zoneno = GET_ZONE_FROM_SEG(sbi, *newseg);
	unsigned int left_start = hint;
	bool init = true;
	int go_left = 0;
	int i;

	spin_lock(&free_i->segmap_lock);

	if (!new_sec && ((*newseg + 1) % sbi->segs_per_sec)) {
		segno = find_next_zero_bit(free_i->free_segmap,
			GET_SEG_FROM_SEC(sbi, hint + 1), *newseg + 1);
		if (segno < GET_SEG_FROM_SEC(sbi, hint + 1))
			goto got_it;
	}
find_other_zone:
	secno = find_next_zero_bit(free_i->free_secmap, MAIN_SECS(sbi), hint);
	if (secno >= MAIN_SECS(sbi)) {
		if (dir == ALLOC_RIGHT) {
			secno = find_first_zero_bit(free_i->free_secmap,
							MAIN_SECS(sbi));
			f2fs_bug_on(sbi, secno >= MAIN_SECS(sbi));
		} else {
			go_left = 1;
			left_start = hint - 1;
		}
	}
	if (go_left == 0)
		goto skip_left;

	while (test_bit(left_start, free_i->free_secmap)) {
		if (left_start > 0) {
			left_start--;
			continue;
		}
		left_start = find_first_zero_bit(free_i->free_secmap,
							MAIN_SECS(sbi));
		f2fs_bug_on(sbi, left_start >= MAIN_SECS(sbi));
		break;
	}
	secno = left_start;
skip_left:
	segno = GET_SEG_FROM_SEC(sbi, secno);
	zoneno = GET_ZONE_FROM_SEC(sbi, secno);

	/* give up on finding another zone */
	if (!init)
		goto got_it;
	if (sbi->secs_per_zone == 1)
		goto got_it;
	if (zoneno == old_zoneno)
		goto got_it;
	if (dir == ALLOC_LEFT) {
		if (!go_left && zoneno + 1 >= total_zones)
			goto got_it;
		if (go_left && zoneno == 0)
			goto got_it;
	}
	for (i = 0; i < NR_CURSEG_TYPE; i++)
		if (CURSEG_I(sbi, i)->zone == zoneno)
			break;

	if (i < NR_CURSEG_TYPE) {
		/* zone is in user, try another */
		if (go_left)
			hint = zoneno * sbi->secs_per_zone - 1;
		else if (zoneno + 1 >= total_zones)
			hint = 0;
		else
			hint = (zoneno + 1) * sbi->secs_per_zone;
		init = false;
		goto find_other_zone;
	}
got_it:
	/* set it as dirty segment in free segmap */
	f2fs_bug_on(sbi, test_bit(segno, free_i->free_segmap));
	__set_inuse(sbi, segno);
	*newseg = segno;
	spin_unlock(&free_i->segmap_lock);
}

static void reset_curseg(struct f2fs_sb_info *sbi, int type, int modified)
{
	struct curseg_info *curseg = CURSEG_I(sbi, type);
	struct summary_footer *sum_footer;
	unsigned short seg_type = curseg->seg_type;

	curseg->inited = true;
	curseg->segno = curseg->next_segno;
	curseg->zone = GET_ZONE_FROM_SEG(sbi, curseg->segno);
	curseg->next_blkoff = 0;
	curseg->next_segno = NULL_SEGNO;

	sum_footer = &(curseg->sum_blk->footer);
	memset(sum_footer, 0, sizeof(struct summary_footer));

	sanity_check_seg_type(sbi, seg_type);

	if (IS_DATASEG(seg_type))
		SET_SUM_TYPE(sum_footer, SUM_TYPE_DATA);
	if (IS_NODESEG(seg_type))
		SET_SUM_TYPE(sum_footer, SUM_TYPE_NODE);
	__set_sit_entry_type(sbi, seg_type, curseg->segno, modified);
}

static unsigned int __get_next_segno(struct f2fs_sb_info *sbi, int type)
{
	struct curseg_info *curseg = CURSEG_I(sbi, type);
	unsigned short seg_type = curseg->seg_type;

	sanity_check_seg_type(sbi, seg_type);
	if (f2fs_need_rand_seg(sbi))
		return get_random_u32_below(MAIN_SECS(sbi) * sbi->segs_per_sec);

	/* if segs_per_sec is large than 1, we need to keep original policy. */
	if (__is_large_section(sbi))
		return curseg->segno;

	/* inmem log may not locate on any segment after mount */
	if (!curseg->inited)
		return 0;

	if (unlikely(is_sbi_flag_set(sbi, SBI_CP_DISABLED)))
		return 0;

	if (test_opt(sbi, NOHEAP) &&
		(seg_type == CURSEG_HOT_DATA || IS_NODESEG(seg_type)))
		return 0;

	if (SIT_I(sbi)->last_victim[ALLOC_NEXT])
		return SIT_I(sbi)->last_victim[ALLOC_NEXT];

	/* find segments from 0 to reuse freed segments */
	if (F2FS_OPTION(sbi).alloc_mode == ALLOC_MODE_REUSE)
		return 0;

	return curseg->segno;
}

/*
 * Allocate a current working segment.
 * This function always allocates a free segment in LFS manner.
 */
static void new_curseg(struct f2fs_sb_info *sbi, int type, bool new_sec)
{
	struct curseg_info *curseg = CURSEG_I(sbi, type);
	unsigned short seg_type = curseg->seg_type;
	unsigned int segno = curseg->segno;
	int dir = ALLOC_LEFT;

	if (curseg->inited)
		write_sum_page(sbi, curseg->sum_blk,
				GET_SUM_BLOCK(sbi, segno));
	if (seg_type == CURSEG_WARM_DATA || seg_type == CURSEG_COLD_DATA)
		dir = ALLOC_RIGHT;

	if (test_opt(sbi, NOHEAP))
		dir = ALLOC_RIGHT;

	segno = __get_next_segno(sbi, type);
	get_new_segment(sbi, &segno, new_sec, dir);
	curseg->next_segno = segno;
	reset_curseg(sbi, type, 1);
	curseg->alloc_type = LFS;
	if (F2FS_OPTION(sbi).fs_mode == FS_MODE_FRAGMENT_BLK)
		curseg->fragment_remained_chunk =
				get_random_u32_inclusive(1, sbi->max_fragment_chunk);
}

static int __next_free_blkoff(struct f2fs_sb_info *sbi,
					int segno, block_t start)
{
	struct seg_entry *se = get_seg_entry(sbi, segno);
	int entries = SIT_VBLOCK_MAP_SIZE / sizeof(unsigned long);
	unsigned long *target_map = SIT_I(sbi)->tmp_map;
	unsigned long *ckpt_map = (unsigned long *)se->ckpt_valid_map;
	unsigned long *cur_map = (unsigned long *)se->cur_valid_map;
	int i;

	for (i = 0; i < entries; i++)
		target_map[i] = ckpt_map[i] | cur_map[i];

	return __find_rev_next_zero_bit(target_map, sbi->blocks_per_seg, start);
}

static int f2fs_find_next_ssr_block(struct f2fs_sb_info *sbi,
		struct curseg_info *seg)
{
	return __next_free_blkoff(sbi, seg->segno, seg->next_blkoff + 1);
}

bool f2fs_segment_has_free_slot(struct f2fs_sb_info *sbi, int segno)
{
	return __next_free_blkoff(sbi, segno, 0) < sbi->blocks_per_seg;
}

/*
 * This function always allocates a used segment(from dirty seglist) by SSR
 * manner, so it should recover the existing segment information of valid blocks
 */
static void change_curseg(struct f2fs_sb_info *sbi, int type)
{
	struct dirty_seglist_info *dirty_i = DIRTY_I(sbi);
	struct curseg_info *curseg = CURSEG_I(sbi, type);
	unsigned int new_segno = curseg->next_segno;
	struct f2fs_summary_block *sum_node;
	struct page *sum_page;

	write_sum_page(sbi, curseg->sum_blk, GET_SUM_BLOCK(sbi, curseg->segno));

	__set_test_and_inuse(sbi, new_segno);

	mutex_lock(&dirty_i->seglist_lock);
	__remove_dirty_segment(sbi, new_segno, PRE);
	__remove_dirty_segment(sbi, new_segno, DIRTY);
	mutex_unlock(&dirty_i->seglist_lock);

	reset_curseg(sbi, type, 1);
	curseg->alloc_type = SSR;
	curseg->next_blkoff = __next_free_blkoff(sbi, curseg->segno, 0);

	sum_page = f2fs_get_sum_page(sbi, new_segno);
	if (IS_ERR(sum_page)) {
		/* GC won't be able to use stale summary pages by cp_error */
		memset(curseg->sum_blk, 0, SUM_ENTRY_SIZE);
		return;
	}
	sum_node = (struct f2fs_summary_block *)page_address(sum_page);
	memcpy(curseg->sum_blk, sum_node, SUM_ENTRY_SIZE);
	f2fs_put_page(sum_page, 1);
}

static int get_ssr_segment(struct f2fs_sb_info *sbi, int type,
				int alloc_mode, unsigned long long age);

static void get_atssr_segment(struct f2fs_sb_info *sbi, int type,
					int target_type, int alloc_mode,
					unsigned long long age)
{
	struct curseg_info *curseg = CURSEG_I(sbi, type);

	curseg->seg_type = target_type;

	if (get_ssr_segment(sbi, type, alloc_mode, age)) {
		struct seg_entry *se = get_seg_entry(sbi, curseg->next_segno);

		curseg->seg_type = se->type;
		change_curseg(sbi, type);
	} else {
		/* allocate cold segment by default */
		curseg->seg_type = CURSEG_COLD_DATA;
		new_curseg(sbi, type, true);
	}
	stat_inc_seg_type(sbi, curseg);
}

static void __f2fs_init_atgc_curseg(struct f2fs_sb_info *sbi)
{
	struct curseg_info *curseg = CURSEG_I(sbi, CURSEG_ALL_DATA_ATGC);

	if (!sbi->am.atgc_enabled)
		return;

	f2fs_down_read(&SM_I(sbi)->curseg_lock);

	mutex_lock(&curseg->curseg_mutex);
	down_write(&SIT_I(sbi)->sentry_lock);

	get_atssr_segment(sbi, CURSEG_ALL_DATA_ATGC, CURSEG_COLD_DATA, SSR, 0);

	up_write(&SIT_I(sbi)->sentry_lock);
	mutex_unlock(&curseg->curseg_mutex);

	f2fs_up_read(&SM_I(sbi)->curseg_lock);

}
void f2fs_init_inmem_curseg(struct f2fs_sb_info *sbi)
{
	__f2fs_init_atgc_curseg(sbi);
}

static void __f2fs_save_inmem_curseg(struct f2fs_sb_info *sbi, int type)
{
	struct curseg_info *curseg = CURSEG_I(sbi, type);

	mutex_lock(&curseg->curseg_mutex);
	if (!curseg->inited)
		goto out;

	if (get_valid_blocks(sbi, curseg->segno, false)) {
		write_sum_page(sbi, curseg->sum_blk,
				GET_SUM_BLOCK(sbi, curseg->segno));
	} else {
		mutex_lock(&DIRTY_I(sbi)->seglist_lock);
		__set_test_and_free(sbi, curseg->segno, true);
		mutex_unlock(&DIRTY_I(sbi)->seglist_lock);
	}
out:
	mutex_unlock(&curseg->curseg_mutex);
}

void f2fs_save_inmem_curseg(struct f2fs_sb_info *sbi)
{
	__f2fs_save_inmem_curseg(sbi, CURSEG_COLD_DATA_PINNED);

	if (sbi->am.atgc_enabled)
		__f2fs_save_inmem_curseg(sbi, CURSEG_ALL_DATA_ATGC);
}

static void __f2fs_restore_inmem_curseg(struct f2fs_sb_info *sbi, int type)
{
	struct curseg_info *curseg = CURSEG_I(sbi, type);

	mutex_lock(&curseg->curseg_mutex);
	if (!curseg->inited)
		goto out;
	if (get_valid_blocks(sbi, curseg->segno, false))
		goto out;

	mutex_lock(&DIRTY_I(sbi)->seglist_lock);
	__set_test_and_inuse(sbi, curseg->segno);
	mutex_unlock(&DIRTY_I(sbi)->seglist_lock);
out:
	mutex_unlock(&curseg->curseg_mutex);
}

void f2fs_restore_inmem_curseg(struct f2fs_sb_info *sbi)
{
	__f2fs_restore_inmem_curseg(sbi, CURSEG_COLD_DATA_PINNED);

	if (sbi->am.atgc_enabled)
		__f2fs_restore_inmem_curseg(sbi, CURSEG_ALL_DATA_ATGC);
}

static int get_ssr_segment(struct f2fs_sb_info *sbi, int type,
				int alloc_mode, unsigned long long age)
{
	struct curseg_info *curseg = CURSEG_I(sbi, type);
	unsigned segno = NULL_SEGNO;
	unsigned short seg_type = curseg->seg_type;
	int i, cnt;
	bool reversed = false;

	sanity_check_seg_type(sbi, seg_type);

	/* f2fs_need_SSR() already forces to do this */
	if (!f2fs_get_victim(sbi, &segno, BG_GC, seg_type, alloc_mode, age)) {
		curseg->next_segno = segno;
		return 1;
	}

	/* For node segments, let's do SSR more intensively */
	if (IS_NODESEG(seg_type)) {
		if (seg_type >= CURSEG_WARM_NODE) {
			reversed = true;
			i = CURSEG_COLD_NODE;
		} else {
			i = CURSEG_HOT_NODE;
		}
		cnt = NR_CURSEG_NODE_TYPE;
	} else {
		if (seg_type >= CURSEG_WARM_DATA) {
			reversed = true;
			i = CURSEG_COLD_DATA;
		} else {
			i = CURSEG_HOT_DATA;
		}
		cnt = NR_CURSEG_DATA_TYPE;
	}

	for (; cnt-- > 0; reversed ? i-- : i++) {
		if (i == seg_type)
			continue;
		if (!f2fs_get_victim(sbi, &segno, BG_GC, i, alloc_mode, age)) {
			curseg->next_segno = segno;
			return 1;
		}
	}

	/* find valid_blocks=0 in dirty list */
	if (unlikely(is_sbi_flag_set(sbi, SBI_CP_DISABLED))) {
		segno = get_free_segment(sbi);
		if (segno != NULL_SEGNO) {
			curseg->next_segno = segno;
			return 1;
		}
	}
	return 0;
}

static bool need_new_seg(struct f2fs_sb_info *sbi, int type)
{
	struct curseg_info *curseg = CURSEG_I(sbi, type);

	if (!is_set_ckpt_flags(sbi, CP_CRC_RECOVERY_FLAG) &&
	    curseg->seg_type == CURSEG_WARM_NODE)
		return true;
	if (curseg->alloc_type == LFS &&
	    is_next_segment_free(sbi, curseg, type) &&
	    likely(!is_sbi_flag_set(sbi, SBI_CP_DISABLED)))
		return true;
	if (!f2fs_need_SSR(sbi) || !get_ssr_segment(sbi, type, SSR, 0))
		return true;
	return false;
}

void f2fs_allocate_segment_for_resize(struct f2fs_sb_info *sbi, int type,
					unsigned int start, unsigned int end)
{
	struct curseg_info *curseg = CURSEG_I(sbi, type);
	unsigned int segno;

	f2fs_down_read(&SM_I(sbi)->curseg_lock);
	mutex_lock(&curseg->curseg_mutex);
	down_write(&SIT_I(sbi)->sentry_lock);

	segno = CURSEG_I(sbi, type)->segno;
	if (segno < start || segno > end)
		goto unlock;

	if (f2fs_need_SSR(sbi) && get_ssr_segment(sbi, type, SSR, 0))
		change_curseg(sbi, type);
	else
		new_curseg(sbi, type, true);

	stat_inc_seg_type(sbi, curseg);

	locate_dirty_segment(sbi, segno);
unlock:
	up_write(&SIT_I(sbi)->sentry_lock);

	if (segno != curseg->segno)
		f2fs_notice(sbi, "For resize: curseg of type %d: %u ==> %u",
			    type, segno, curseg->segno);

	mutex_unlock(&curseg->curseg_mutex);
	f2fs_up_read(&SM_I(sbi)->curseg_lock);
}

static void __allocate_new_segment(struct f2fs_sb_info *sbi, int type,
						bool new_sec, bool force)
{
	struct curseg_info *curseg = CURSEG_I(sbi, type);
	unsigned int old_segno;

	if (!force && curseg->inited &&
	    !curseg->next_blkoff &&
	    !get_valid_blocks(sbi, curseg->segno, new_sec) &&
	    !get_ckpt_valid_blocks(sbi, curseg->segno, new_sec))
		return;

	old_segno = curseg->segno;
	new_curseg(sbi, type, true);
	stat_inc_seg_type(sbi, curseg);
	locate_dirty_segment(sbi, old_segno);
}

void f2fs_allocate_new_section(struct f2fs_sb_info *sbi, int type, bool force)
{
	f2fs_down_read(&SM_I(sbi)->curseg_lock);
	down_write(&SIT_I(sbi)->sentry_lock);
	__allocate_new_segment(sbi, type, true, force);
	up_write(&SIT_I(sbi)->sentry_lock);
	f2fs_up_read(&SM_I(sbi)->curseg_lock);
}

void f2fs_allocate_new_segments(struct f2fs_sb_info *sbi)
{
	int i;

	f2fs_down_read(&SM_I(sbi)->curseg_lock);
	down_write(&SIT_I(sbi)->sentry_lock);
	for (i = CURSEG_HOT_DATA; i <= CURSEG_COLD_DATA; i++)
		__allocate_new_segment(sbi, i, false, false);
	up_write(&SIT_I(sbi)->sentry_lock);
	f2fs_up_read(&SM_I(sbi)->curseg_lock);
}

bool f2fs_exist_trim_candidates(struct f2fs_sb_info *sbi,
						struct cp_control *cpc)
{
	__u64 trim_start = cpc->trim_start;
	bool has_candidate = false;

	down_write(&SIT_I(sbi)->sentry_lock);
	for (; cpc->trim_start <= cpc->trim_end; cpc->trim_start++) {
		if (add_discard_addrs(sbi, cpc, true)) {
			has_candidate = true;
			break;
		}
	}
	up_write(&SIT_I(sbi)->sentry_lock);

	cpc->trim_start = trim_start;
	return has_candidate;
}

static unsigned int __issue_discard_cmd_range(struct f2fs_sb_info *sbi,
					struct discard_policy *dpolicy,
					unsigned int start, unsigned int end)
{
	struct discard_cmd_control *dcc = SM_I(sbi)->dcc_info;
	struct discard_cmd *prev_dc = NULL, *next_dc = NULL;
	struct rb_node **insert_p = NULL, *insert_parent = NULL;
	struct discard_cmd *dc;
	struct blk_plug plug;
	int issued;
	unsigned int trimmed = 0;

next:
	issued = 0;

	mutex_lock(&dcc->cmd_lock);
	if (unlikely(dcc->rbtree_check))
		f2fs_bug_on(sbi, !f2fs_check_discard_tree(sbi));

	dc = __lookup_discard_cmd_ret(&dcc->root, start,
				&prev_dc, &next_dc, &insert_p, &insert_parent);
	if (!dc)
		dc = next_dc;

	blk_start_plug(&plug);

	while (dc && dc->di.lstart <= end) {
		struct rb_node *node;
		int err = 0;

		if (dc->di.len < dpolicy->granularity)
			goto skip;

		if (dc->state != D_PREP) {
			list_move_tail(&dc->list, &dcc->fstrim_list);
			goto skip;
		}

		err = __submit_discard_cmd(sbi, dpolicy, dc, &issued);

		if (issued >= dpolicy->max_requests) {
			start = dc->di.lstart + dc->di.len;

			if (err)
				__remove_discard_cmd(sbi, dc);

			blk_finish_plug(&plug);
			mutex_unlock(&dcc->cmd_lock);
			trimmed += __wait_all_discard_cmd(sbi, NULL);
			f2fs_io_schedule_timeout(DEFAULT_IO_TIMEOUT);
			goto next;
		}
skip:
		node = rb_next(&dc->rb_node);
		if (err)
			__remove_discard_cmd(sbi, dc);
		dc = rb_entry_safe(node, struct discard_cmd, rb_node);

		if (fatal_signal_pending(current))
			break;
	}

	blk_finish_plug(&plug);
	mutex_unlock(&dcc->cmd_lock);

	return trimmed;
}

int f2fs_trim_fs(struct f2fs_sb_info *sbi, struct fstrim_range *range)
{
	__u64 start = F2FS_BYTES_TO_BLK(range->start);
	__u64 end = start + F2FS_BYTES_TO_BLK(range->len) - 1;
	unsigned int start_segno, end_segno;
	block_t start_block, end_block;
	struct cp_control cpc;
	struct discard_policy dpolicy;
	unsigned long long trimmed = 0;
	int err = 0;
	bool need_align = f2fs_lfs_mode(sbi) && __is_large_section(sbi);

	if (start >= MAX_BLKADDR(sbi) || range->len < sbi->blocksize)
		return -EINVAL;

	if (end < MAIN_BLKADDR(sbi))
		goto out;

	if (is_sbi_flag_set(sbi, SBI_NEED_FSCK)) {
		f2fs_warn(sbi, "Found FS corruption, run fsck to fix.");
		return -EFSCORRUPTED;
	}

	/* start/end segment number in main_area */
	start_segno = (start <= MAIN_BLKADDR(sbi)) ? 0 : GET_SEGNO(sbi, start);
	end_segno = (end >= MAX_BLKADDR(sbi)) ? MAIN_SEGS(sbi) - 1 :
						GET_SEGNO(sbi, end);
	if (need_align) {
		start_segno = rounddown(start_segno, sbi->segs_per_sec);
		end_segno = roundup(end_segno + 1, sbi->segs_per_sec) - 1;
	}

	cpc.reason = CP_DISCARD;
	cpc.trim_minlen = max_t(__u64, 1, F2FS_BYTES_TO_BLK(range->minlen));
	cpc.trim_start = start_segno;
	cpc.trim_end = end_segno;

	if (sbi->discard_blks == 0)
		goto out;

	f2fs_down_write(&sbi->gc_lock);
	err = f2fs_write_checkpoint(sbi, &cpc);
	f2fs_up_write(&sbi->gc_lock);
	if (err)
		goto out;

	/*
	 * We filed discard candidates, but actually we don't need to wait for
	 * all of them, since they'll be issued in idle time along with runtime
	 * discard option. User configuration looks like using runtime discard
	 * or periodic fstrim instead of it.
	 */
	if (f2fs_realtime_discard_enable(sbi))
		goto out;

	start_block = START_BLOCK(sbi, start_segno);
	end_block = START_BLOCK(sbi, end_segno + 1);

	__init_discard_policy(sbi, &dpolicy, DPOLICY_FSTRIM, cpc.trim_minlen);
	trimmed = __issue_discard_cmd_range(sbi, &dpolicy,
					start_block, end_block);

	trimmed += __wait_discard_cmd_range(sbi, &dpolicy,
					start_block, end_block);
out:
	if (!err)
		range->len = F2FS_BLK_TO_BYTES(trimmed);
	return err;
}

int f2fs_rw_hint_to_seg_type(enum rw_hint hint)
{
	switch (hint) {
	case WRITE_LIFE_SHORT:
		return CURSEG_HOT_DATA;
	case WRITE_LIFE_EXTREME:
		return CURSEG_COLD_DATA;
	default:
		return CURSEG_WARM_DATA;
	}
}

static int __get_segment_type_2(struct f2fs_io_info *fio)
{
	if (fio->type == DATA)
		return CURSEG_HOT_DATA;
	else
		return CURSEG_HOT_NODE;
}

static int __get_segment_type_4(struct f2fs_io_info *fio)
{
	if (fio->type == DATA) {
		struct inode *inode = fio->page->mapping->host;

		if (S_ISDIR(inode->i_mode))
			return CURSEG_HOT_DATA;
		else
			return CURSEG_COLD_DATA;
	} else {
		if (IS_DNODE(fio->page) && is_cold_node(fio->page))
			return CURSEG_WARM_NODE;
		else
			return CURSEG_COLD_NODE;
	}
}

static int __get_age_segment_type(struct inode *inode, pgoff_t pgofs)
{
	struct f2fs_sb_info *sbi = F2FS_I_SB(inode);
	struct extent_info ei = {};

	if (f2fs_lookup_age_extent_cache(inode, pgofs, &ei)) {
		if (!ei.age)
			return NO_CHECK_TYPE;
		if (ei.age <= sbi->hot_data_age_threshold)
			return CURSEG_HOT_DATA;
		if (ei.age <= sbi->warm_data_age_threshold)
			return CURSEG_WARM_DATA;
		return CURSEG_COLD_DATA;
	}
	return NO_CHECK_TYPE;
}

static int __get_segment_type_6(struct f2fs_io_info *fio)
{
	if (fio->type == DATA) {
		struct inode *inode = fio->page->mapping->host;
		int type;

		if (is_inode_flag_set(inode, FI_ALIGNED_WRITE))
			return CURSEG_COLD_DATA_PINNED;

		if (page_private_gcing(fio->page)) {
			if (fio->sbi->am.atgc_enabled &&
				(fio->io_type == FS_DATA_IO) &&
				(fio->sbi->gc_mode != GC_URGENT_HIGH))
				return CURSEG_ALL_DATA_ATGC;
			else
				return CURSEG_COLD_DATA;
		}
		if (file_is_cold(inode) || f2fs_need_compress_data(inode))
			return CURSEG_COLD_DATA;

		type = __get_age_segment_type(inode, fio->page->index);
		if (type != NO_CHECK_TYPE)
			return type;

		if (file_is_hot(inode) ||
				is_inode_flag_set(inode, FI_HOT_DATA) ||
				f2fs_is_cow_file(inode))
			return CURSEG_HOT_DATA;
		return f2fs_rw_hint_to_seg_type(inode->i_write_hint);
	} else {
		if (IS_DNODE(fio->page))
			return is_cold_node(fio->page) ? CURSEG_WARM_NODE :
						CURSEG_HOT_NODE;
		return CURSEG_COLD_NODE;
	}
}

static int __get_segment_type(struct f2fs_io_info *fio)
{
	int type = 0;

	switch (F2FS_OPTION(fio->sbi).active_logs) {
	case 2:
		type = __get_segment_type_2(fio);
		break;
	case 4:
		type = __get_segment_type_4(fio);
		break;
	case 6:
		type = __get_segment_type_6(fio);
		break;
	default:
		f2fs_bug_on(fio->sbi, true);
	}

	if (IS_HOT(type))
		fio->temp = HOT;
	else if (IS_WARM(type))
		fio->temp = WARM;
	else
		fio->temp = COLD;
	return type;
}

static void f2fs_randomize_chunk(struct f2fs_sb_info *sbi,
		struct curseg_info *seg)
{
	/* To allocate block chunks in different sizes, use random number */
	if (--seg->fragment_remained_chunk > 0)
		return;

	seg->fragment_remained_chunk =
		get_random_u32_inclusive(1, sbi->max_fragment_chunk);
	seg->next_blkoff +=
		get_random_u32_inclusive(1, sbi->max_fragment_hole);
}

void f2fs_allocate_data_block(struct f2fs_sb_info *sbi, struct page *page,
		block_t old_blkaddr, block_t *new_blkaddr,
		struct f2fs_summary *sum, int type,
		struct f2fs_io_info *fio)
{
	struct sit_info *sit_i = SIT_I(sbi);
	struct curseg_info *curseg = CURSEG_I(sbi, type);
	unsigned long long old_mtime;
	bool from_gc = (type == CURSEG_ALL_DATA_ATGC);
	struct seg_entry *se = NULL;
	bool segment_full = false;

	f2fs_down_read(&SM_I(sbi)->curseg_lock);

	mutex_lock(&curseg->curseg_mutex);
	down_write(&sit_i->sentry_lock);

	if (from_gc) {
		f2fs_bug_on(sbi, GET_SEGNO(sbi, old_blkaddr) == NULL_SEGNO);
		se = get_seg_entry(sbi, GET_SEGNO(sbi, old_blkaddr));
		sanity_check_seg_type(sbi, se->type);
		f2fs_bug_on(sbi, IS_NODESEG(se->type));
	}
	*new_blkaddr = NEXT_FREE_BLKADDR(sbi, curseg);

	f2fs_bug_on(sbi, curseg->next_blkoff >= sbi->blocks_per_seg);

	f2fs_wait_discard_bio(sbi, *new_blkaddr);

	curseg->sum_blk->entries[curseg->next_blkoff] = *sum;
	if (curseg->alloc_type == SSR) {
		curseg->next_blkoff = f2fs_find_next_ssr_block(sbi, curseg);
	} else {
		curseg->next_blkoff++;
		if (F2FS_OPTION(sbi).fs_mode == FS_MODE_FRAGMENT_BLK)
			f2fs_randomize_chunk(sbi, curseg);
	}
	if (curseg->next_blkoff >= f2fs_usable_blks_in_seg(sbi, curseg->segno))
		segment_full = true;
	stat_inc_block_count(sbi, curseg);

	if (from_gc) {
		old_mtime = get_segment_mtime(sbi, old_blkaddr);
	} else {
		update_segment_mtime(sbi, old_blkaddr, 0);
		old_mtime = 0;
	}
	update_segment_mtime(sbi, *new_blkaddr, old_mtime);

	/*
	 * SIT information should be updated before segment allocation,
	 * since SSR needs latest valid block information.
	 */
	update_sit_entry(sbi, *new_blkaddr, 1);
	if (GET_SEGNO(sbi, old_blkaddr) != NULL_SEGNO)
		update_sit_entry(sbi, old_blkaddr, -1);

	/*
	 * If the current segment is full, flush it out and replace it with a
	 * new segment.
	 */
	if (segment_full) {
		if (from_gc) {
			get_atssr_segment(sbi, type, se->type,
						AT_SSR, se->mtime);
		} else {
			if (need_new_seg(sbi, type))
				new_curseg(sbi, type, false);
			else
				change_curseg(sbi, type);
			stat_inc_seg_type(sbi, curseg);
		}
	}
	/*
	 * segment dirty status should be updated after segment allocation,
	 * so we just need to update status only one time after previous
	 * segment being closed.
	 */
	locate_dirty_segment(sbi, GET_SEGNO(sbi, old_blkaddr));
	locate_dirty_segment(sbi, GET_SEGNO(sbi, *new_blkaddr));

	if (IS_DATASEG(type))
		atomic64_inc(&sbi->allocated_data_blocks);

	up_write(&sit_i->sentry_lock);

	if (page && IS_NODESEG(type)) {
		fill_node_footer_blkaddr(page, NEXT_FREE_BLKADDR(sbi, curseg));

		f2fs_inode_chksum_set(sbi, page);
	}

	if (fio) {
		struct f2fs_bio_info *io;

		if (F2FS_IO_ALIGNED(sbi))
			fio->retry = 0;

		INIT_LIST_HEAD(&fio->list);
		fio->in_list = 1;
		io = sbi->write_io[fio->type] + fio->temp;
		spin_lock(&io->io_lock);
		list_add_tail(&fio->list, &io->io_list);
		spin_unlock(&io->io_lock);
	}

	mutex_unlock(&curseg->curseg_mutex);

	f2fs_up_read(&SM_I(sbi)->curseg_lock);
}

void f2fs_update_device_state(struct f2fs_sb_info *sbi, nid_t ino,
					block_t blkaddr, unsigned int blkcnt)
{
	if (!f2fs_is_multi_device(sbi))
		return;

	while (1) {
		unsigned int devidx = f2fs_target_device_index(sbi, blkaddr);
		unsigned int blks = FDEV(devidx).end_blk - blkaddr + 1;

		/* update device state for fsync */
		f2fs_set_dirty_device(sbi, ino, devidx, FLUSH_INO);

		/* update device state for checkpoint */
		if (!f2fs_test_bit(devidx, (char *)&sbi->dirty_device)) {
			spin_lock(&sbi->dev_lock);
			f2fs_set_bit(devidx, (char *)&sbi->dirty_device);
			spin_unlock(&sbi->dev_lock);
		}

		if (blkcnt <= blks)
			break;
		blkcnt -= blks;
		blkaddr += blks;
	}
}

static void do_write_page(struct f2fs_summary *sum, struct f2fs_io_info *fio)
{
	int type = __get_segment_type(fio);
	bool keep_order = (f2fs_lfs_mode(fio->sbi) && type == CURSEG_COLD_DATA);

	if (keep_order)
		f2fs_down_read(&fio->sbi->io_order_lock);
reallocate:
	f2fs_allocate_data_block(fio->sbi, fio->page, fio->old_blkaddr,
			&fio->new_blkaddr, sum, type, fio);
	if (GET_SEGNO(fio->sbi, fio->old_blkaddr) != NULL_SEGNO) {
		invalidate_mapping_pages(META_MAPPING(fio->sbi),
					fio->old_blkaddr, fio->old_blkaddr);
		f2fs_invalidate_compress_page(fio->sbi, fio->old_blkaddr);
	}

	/* writeout dirty page into bdev */
	f2fs_submit_page_write(fio);
	if (fio->retry) {
		fio->old_blkaddr = fio->new_blkaddr;
		goto reallocate;
	}

	f2fs_update_device_state(fio->sbi, fio->ino, fio->new_blkaddr, 1);

	if (keep_order)
		f2fs_up_read(&fio->sbi->io_order_lock);
}

void f2fs_do_write_meta_page(struct f2fs_sb_info *sbi, struct page *page,
					enum iostat_type io_type)
{
	struct f2fs_io_info fio = {
		.sbi = sbi,
		.type = META,
		.temp = HOT,
		.op = REQ_OP_WRITE,
		.op_flags = REQ_SYNC | REQ_META | REQ_PRIO,
		.old_blkaddr = page->index,
		.new_blkaddr = page->index,
		.page = page,
		.encrypted_page = NULL,
		.in_list = 0,
	};

	if (unlikely(page->index >= MAIN_BLKADDR(sbi)))
		fio.op_flags &= ~REQ_META;

	set_page_writeback(page);
	f2fs_submit_page_write(&fio);

	stat_inc_meta_count(sbi, page->index);
	f2fs_update_iostat(sbi, NULL, io_type, F2FS_BLKSIZE);
}

void f2fs_do_write_node_page(unsigned int nid, struct f2fs_io_info *fio)
{
	struct f2fs_summary sum;

	set_summary(&sum, nid, 0, 0);
	do_write_page(&sum, fio);

	f2fs_update_iostat(fio->sbi, NULL, fio->io_type, F2FS_BLKSIZE);
}

void f2fs_outplace_write_data(struct dnode_of_data *dn,
					struct f2fs_io_info *fio)
{
	struct f2fs_sb_info *sbi = fio->sbi;
	struct f2fs_summary sum;

	f2fs_bug_on(sbi, dn->data_blkaddr == NULL_ADDR);
	if (fio->io_type == FS_DATA_IO || fio->io_type == FS_CP_DATA_IO)
		f2fs_update_age_extent_cache(dn);
	set_summary(&sum, dn->nid, dn->ofs_in_node, fio->version);
	do_write_page(&sum, fio);
	f2fs_update_data_blkaddr(dn, fio->new_blkaddr);

	f2fs_update_iostat(sbi, dn->inode, fio->io_type, F2FS_BLKSIZE);
}

int f2fs_inplace_write_data(struct f2fs_io_info *fio)
{
	int err;
	struct f2fs_sb_info *sbi = fio->sbi;
	unsigned int segno;

	fio->new_blkaddr = fio->old_blkaddr;
	/* i/o temperature is needed for passing down write hints */
	__get_segment_type(fio);

	segno = GET_SEGNO(sbi, fio->new_blkaddr);

	if (!IS_DATASEG(get_seg_entry(sbi, segno)->type)) {
		set_sbi_flag(sbi, SBI_NEED_FSCK);
		f2fs_warn(sbi, "%s: incorrect segment(%u) type, run fsck to fix.",
			  __func__, segno);
		err = -EFSCORRUPTED;
		f2fs_handle_error(sbi, ERROR_INCONSISTENT_SUM_TYPE);
		goto drop_bio;
	}

	if (f2fs_cp_error(sbi)) {
		err = -EIO;
		goto drop_bio;
	}

	if (fio->post_read)
		invalidate_mapping_pages(META_MAPPING(sbi),
				fio->new_blkaddr, fio->new_blkaddr);

	stat_inc_inplace_blocks(fio->sbi);

	if (fio->bio && !IS_F2FS_IPU_NOCACHE(sbi))
		err = f2fs_merge_page_bio(fio);
	else
		err = f2fs_submit_page_bio(fio);
	if (!err) {
		f2fs_update_device_state(fio->sbi, fio->ino,
						fio->new_blkaddr, 1);
		f2fs_update_iostat(fio->sbi, fio->page->mapping->host,
						fio->io_type, F2FS_BLKSIZE);
	}

	return err;
drop_bio:
	if (fio->bio && *(fio->bio)) {
		struct bio *bio = *(fio->bio);

		bio->bi_status = BLK_STS_IOERR;
		bio_endio(bio);
		*(fio->bio) = NULL;
	}
	return err;
}

static inline int __f2fs_get_curseg(struct f2fs_sb_info *sbi,
						unsigned int segno)
{
	int i;

	for (i = CURSEG_HOT_DATA; i < NO_CHECK_TYPE; i++) {
		if (CURSEG_I(sbi, i)->segno == segno)
			break;
	}
	return i;
}

void f2fs_do_replace_block(struct f2fs_sb_info *sbi, struct f2fs_summary *sum,
				block_t old_blkaddr, block_t new_blkaddr,
				bool recover_curseg, bool recover_newaddr,
				bool from_gc)
{
	struct sit_info *sit_i = SIT_I(sbi);
	struct curseg_info *curseg;
	unsigned int segno, old_cursegno;
	struct seg_entry *se;
	int type;
	unsigned short old_blkoff;
	unsigned char old_alloc_type;

	segno = GET_SEGNO(sbi, new_blkaddr);
	se = get_seg_entry(sbi, segno);
	type = se->type;

	f2fs_down_write(&SM_I(sbi)->curseg_lock);

	if (!recover_curseg) {
		/* for recovery flow */
		if (se->valid_blocks == 0 && !IS_CURSEG(sbi, segno)) {
			if (old_blkaddr == NULL_ADDR)
				type = CURSEG_COLD_DATA;
			else
				type = CURSEG_WARM_DATA;
		}
	} else {
		if (IS_CURSEG(sbi, segno)) {
			/* se->type is volatile as SSR allocation */
			type = __f2fs_get_curseg(sbi, segno);
			f2fs_bug_on(sbi, type == NO_CHECK_TYPE);
		} else {
			type = CURSEG_WARM_DATA;
		}
	}

	f2fs_bug_on(sbi, !IS_DATASEG(type));
	curseg = CURSEG_I(sbi, type);

	mutex_lock(&curseg->curseg_mutex);
	down_write(&sit_i->sentry_lock);

	old_cursegno = curseg->segno;
	old_blkoff = curseg->next_blkoff;
	old_alloc_type = curseg->alloc_type;

	/* change the current segment */
	if (segno != curseg->segno) {
		curseg->next_segno = segno;
		change_curseg(sbi, type);
	}

	curseg->next_blkoff = GET_BLKOFF_FROM_SEG0(sbi, new_blkaddr);
	curseg->sum_blk->entries[curseg->next_blkoff] = *sum;

	if (!recover_curseg || recover_newaddr) {
		if (!from_gc)
			update_segment_mtime(sbi, new_blkaddr, 0);
		update_sit_entry(sbi, new_blkaddr, 1);
	}
	if (GET_SEGNO(sbi, old_blkaddr) != NULL_SEGNO) {
		invalidate_mapping_pages(META_MAPPING(sbi),
					old_blkaddr, old_blkaddr);
		f2fs_invalidate_compress_page(sbi, old_blkaddr);
		if (!from_gc)
			update_segment_mtime(sbi, old_blkaddr, 0);
		update_sit_entry(sbi, old_blkaddr, -1);
	}

	locate_dirty_segment(sbi, GET_SEGNO(sbi, old_blkaddr));
	locate_dirty_segment(sbi, GET_SEGNO(sbi, new_blkaddr));

	locate_dirty_segment(sbi, old_cursegno);

	if (recover_curseg) {
		if (old_cursegno != curseg->segno) {
			curseg->next_segno = old_cursegno;
			change_curseg(sbi, type);
		}
		curseg->next_blkoff = old_blkoff;
		curseg->alloc_type = old_alloc_type;
	}

	up_write(&sit_i->sentry_lock);
	mutex_unlock(&curseg->curseg_mutex);
	f2fs_up_write(&SM_I(sbi)->curseg_lock);
}

void f2fs_replace_block(struct f2fs_sb_info *sbi, struct dnode_of_data *dn,
				block_t old_addr, block_t new_addr,
				unsigned char version, bool recover_curseg,
				bool recover_newaddr)
{
	struct f2fs_summary sum;

	set_summary(&sum, dn->nid, dn->ofs_in_node, version);

	f2fs_do_replace_block(sbi, &sum, old_addr, new_addr,
					recover_curseg, recover_newaddr, false);

	f2fs_update_data_blkaddr(dn, new_addr);
}

void f2fs_wait_on_page_writeback(struct page *page,
				enum page_type type, bool ordered, bool locked)
{
	if (PageWriteback(page)) {
		struct f2fs_sb_info *sbi = F2FS_P_SB(page);

		/* submit cached LFS IO */
		f2fs_submit_merged_write_cond(sbi, NULL, page, 0, type);
		/* submit cached IPU IO */
		f2fs_submit_merged_ipu_write(sbi, NULL, page);
		if (ordered) {
			wait_on_page_writeback(page);
			f2fs_bug_on(sbi, locked && PageWriteback(page));
		} else {
			wait_for_stable_page(page);
		}
	}
}

void f2fs_wait_on_block_writeback(struct inode *inode, block_t blkaddr)
{
	struct f2fs_sb_info *sbi = F2FS_I_SB(inode);
	struct page *cpage;

	if (!f2fs_post_read_required(inode))
		return;

	if (!__is_valid_data_blkaddr(blkaddr))
		return;

	cpage = find_lock_page(META_MAPPING(sbi), blkaddr);
	if (cpage) {
		f2fs_wait_on_page_writeback(cpage, DATA, true, true);
		f2fs_put_page(cpage, 1);
	}
}

void f2fs_wait_on_block_writeback_range(struct inode *inode, block_t blkaddr,
								block_t len)
{
	struct f2fs_sb_info *sbi = F2FS_I_SB(inode);
	block_t i;

	if (!f2fs_post_read_required(inode))
		return;

	for (i = 0; i < len; i++)
		f2fs_wait_on_block_writeback(inode, blkaddr + i);

	invalidate_mapping_pages(META_MAPPING(sbi), blkaddr, blkaddr + len - 1);
}

static int read_compacted_summaries(struct f2fs_sb_info *sbi)
{
	struct f2fs_checkpoint *ckpt = F2FS_CKPT(sbi);
	struct curseg_info *seg_i;
	unsigned char *kaddr;
	struct page *page;
	block_t start;
	int i, j, offset;

	start = start_sum_block(sbi);

	page = f2fs_get_meta_page(sbi, start++);
	if (IS_ERR(page))
		return PTR_ERR(page);
	kaddr = (unsigned char *)page_address(page);

	/* Step 1: restore nat cache */
	seg_i = CURSEG_I(sbi, CURSEG_HOT_DATA);
	memcpy(seg_i->journal, kaddr, SUM_JOURNAL_SIZE);

	/* Step 2: restore sit cache */
	seg_i = CURSEG_I(sbi, CURSEG_COLD_DATA);
	memcpy(seg_i->journal, kaddr + SUM_JOURNAL_SIZE, SUM_JOURNAL_SIZE);
	offset = 2 * SUM_JOURNAL_SIZE;

	/* Step 3: restore summary entries */
	for (i = CURSEG_HOT_DATA; i <= CURSEG_COLD_DATA; i++) {
		unsigned short blk_off;
		unsigned int segno;

		seg_i = CURSEG_I(sbi, i);
		segno = le32_to_cpu(ckpt->cur_data_segno[i]);
		blk_off = le16_to_cpu(ckpt->cur_data_blkoff[i]);
		seg_i->next_segno = segno;
		reset_curseg(sbi, i, 0);
		seg_i->alloc_type = ckpt->alloc_type[i];
		seg_i->next_blkoff = blk_off;

		if (seg_i->alloc_type == SSR)
			blk_off = sbi->blocks_per_seg;

		for (j = 0; j < blk_off; j++) {
			struct f2fs_summary *s;

			s = (struct f2fs_summary *)(kaddr + offset);
			seg_i->sum_blk->entries[j] = *s;
			offset += SUMMARY_SIZE;
			if (offset + SUMMARY_SIZE <= PAGE_SIZE -
						SUM_FOOTER_SIZE)
				continue;

			f2fs_put_page(page, 1);
			page = NULL;

			page = f2fs_get_meta_page(sbi, start++);
			if (IS_ERR(page))
				return PTR_ERR(page);
			kaddr = (unsigned char *)page_address(page);
			offset = 0;
		}
	}
	f2fs_put_page(page, 1);
	return 0;
}

static int read_normal_summaries(struct f2fs_sb_info *sbi, int type)
{
	struct f2fs_checkpoint *ckpt = F2FS_CKPT(sbi);
	struct f2fs_summary_block *sum;
	struct curseg_info *curseg;
	struct page *new;
	unsigned short blk_off;
	unsigned int segno = 0;
	block_t blk_addr = 0;
	int err = 0;

	/* get segment number and block addr */
	if (IS_DATASEG(type)) {
		segno = le32_to_cpu(ckpt->cur_data_segno[type]);
		blk_off = le16_to_cpu(ckpt->cur_data_blkoff[type -
							CURSEG_HOT_DATA]);
		if (__exist_node_summaries(sbi))
			blk_addr = sum_blk_addr(sbi, NR_CURSEG_PERSIST_TYPE, type);
		else
			blk_addr = sum_blk_addr(sbi, NR_CURSEG_DATA_TYPE, type);
	} else {
		segno = le32_to_cpu(ckpt->cur_node_segno[type -
							CURSEG_HOT_NODE]);
		blk_off = le16_to_cpu(ckpt->cur_node_blkoff[type -
							CURSEG_HOT_NODE]);
		if (__exist_node_summaries(sbi))
			blk_addr = sum_blk_addr(sbi, NR_CURSEG_NODE_TYPE,
							type - CURSEG_HOT_NODE);
		else
			blk_addr = GET_SUM_BLOCK(sbi, segno);
	}

	new = f2fs_get_meta_page(sbi, blk_addr);
	if (IS_ERR(new))
		return PTR_ERR(new);
	sum = (struct f2fs_summary_block *)page_address(new);

	if (IS_NODESEG(type)) {
		if (__exist_node_summaries(sbi)) {
			struct f2fs_summary *ns = &sum->entries[0];
			int i;

			for (i = 0; i < sbi->blocks_per_seg; i++, ns++) {
				ns->version = 0;
				ns->ofs_in_node = 0;
			}
		} else {
			err = f2fs_restore_node_summary(sbi, segno, sum);
			if (err)
				goto out;
		}
	}

	/* set uncompleted segment to curseg */
	curseg = CURSEG_I(sbi, type);
	mutex_lock(&curseg->curseg_mutex);

	/* update journal info */
	down_write(&curseg->journal_rwsem);
	memcpy(curseg->journal, &sum->journal, SUM_JOURNAL_SIZE);
	up_write(&curseg->journal_rwsem);

	memcpy(curseg->sum_blk->entries, sum->entries, SUM_ENTRY_SIZE);
	memcpy(&curseg->sum_blk->footer, &sum->footer, SUM_FOOTER_SIZE);
	curseg->next_segno = segno;
	reset_curseg(sbi, type, 0);
	curseg->alloc_type = ckpt->alloc_type[type];
	curseg->next_blkoff = blk_off;
	mutex_unlock(&curseg->curseg_mutex);
out:
	f2fs_put_page(new, 1);
	return err;
}

static int restore_curseg_summaries(struct f2fs_sb_info *sbi)
{
	struct f2fs_journal *sit_j = CURSEG_I(sbi, CURSEG_COLD_DATA)->journal;
	struct f2fs_journal *nat_j = CURSEG_I(sbi, CURSEG_HOT_DATA)->journal;
	int type = CURSEG_HOT_DATA;
	int err;

	if (is_set_ckpt_flags(sbi, CP_COMPACT_SUM_FLAG)) {
		int npages = f2fs_npages_for_summary_flush(sbi, true);

		if (npages >= 2)
			f2fs_ra_meta_pages(sbi, start_sum_block(sbi), npages,
							META_CP, true);

		/* restore for compacted data summary */
		err = read_compacted_summaries(sbi);
		if (err)
			return err;
		type = CURSEG_HOT_NODE;
	}

	if (__exist_node_summaries(sbi))
		f2fs_ra_meta_pages(sbi,
				sum_blk_addr(sbi, NR_CURSEG_PERSIST_TYPE, type),
				NR_CURSEG_PERSIST_TYPE - type, META_CP, true);

	for (; type <= CURSEG_COLD_NODE; type++) {
		err = read_normal_summaries(sbi, type);
		if (err)
			return err;
	}

	/* sanity check for summary blocks */
	if (nats_in_cursum(nat_j) > NAT_JOURNAL_ENTRIES ||
			sits_in_cursum(sit_j) > SIT_JOURNAL_ENTRIES) {
		f2fs_err(sbi, "invalid journal entries nats %u sits %u",
			 nats_in_cursum(nat_j), sits_in_cursum(sit_j));
		return -EINVAL;
	}

	return 0;
}

static void write_compacted_summaries(struct f2fs_sb_info *sbi, block_t blkaddr)
{
	struct page *page;
	unsigned char *kaddr;
	struct f2fs_summary *summary;
	struct curseg_info *seg_i;
	int written_size = 0;
	int i, j;

	page = f2fs_grab_meta_page(sbi, blkaddr++);
	kaddr = (unsigned char *)page_address(page);
	memset(kaddr, 0, PAGE_SIZE);

	/* Step 1: write nat cache */
	seg_i = CURSEG_I(sbi, CURSEG_HOT_DATA);
	memcpy(kaddr, seg_i->journal, SUM_JOURNAL_SIZE);
	written_size += SUM_JOURNAL_SIZE;

	/* Step 2: write sit cache */
	seg_i = CURSEG_I(sbi, CURSEG_COLD_DATA);
	memcpy(kaddr + written_size, seg_i->journal, SUM_JOURNAL_SIZE);
	written_size += SUM_JOURNAL_SIZE;

	/* Step 3: write summary entries */
	for (i = CURSEG_HOT_DATA; i <= CURSEG_COLD_DATA; i++) {
		seg_i = CURSEG_I(sbi, i);
		for (j = 0; j < f2fs_curseg_valid_blocks(sbi, i); j++) {
			if (!page) {
				page = f2fs_grab_meta_page(sbi, blkaddr++);
				kaddr = (unsigned char *)page_address(page);
				memset(kaddr, 0, PAGE_SIZE);
				written_size = 0;
			}
			summary = (struct f2fs_summary *)(kaddr + written_size);
			*summary = seg_i->sum_blk->entries[j];
			written_size += SUMMARY_SIZE;

			if (written_size + SUMMARY_SIZE <= PAGE_SIZE -
							SUM_FOOTER_SIZE)
				continue;

			set_page_dirty(page);
			f2fs_put_page(page, 1);
			page = NULL;
		}
	}
	if (page) {
		set_page_dirty(page);
		f2fs_put_page(page, 1);
	}
}

static void write_normal_summaries(struct f2fs_sb_info *sbi,
					block_t blkaddr, int type)
{
	int i, end;

	if (IS_DATASEG(type))
		end = type + NR_CURSEG_DATA_TYPE;
	else
		end = type + NR_CURSEG_NODE_TYPE;

	for (i = type; i < end; i++)
		write_current_sum_page(sbi, i, blkaddr + (i - type));
}

void f2fs_write_data_summaries(struct f2fs_sb_info *sbi, block_t start_blk)
{
	if (is_set_ckpt_flags(sbi, CP_COMPACT_SUM_FLAG))
		write_compacted_summaries(sbi, start_blk);
	else
		write_normal_summaries(sbi, start_blk, CURSEG_HOT_DATA);
}

void f2fs_write_node_summaries(struct f2fs_sb_info *sbi, block_t start_blk)
{
	write_normal_summaries(sbi, start_blk, CURSEG_HOT_NODE);
}

int f2fs_lookup_journal_in_cursum(struct f2fs_journal *journal, int type,
					unsigned int val, int alloc)
{
	int i;

	if (type == NAT_JOURNAL) {
		for (i = 0; i < nats_in_cursum(journal); i++) {
			if (le32_to_cpu(nid_in_journal(journal, i)) == val)
				return i;
		}
		if (alloc && __has_cursum_space(journal, 1, NAT_JOURNAL))
			return update_nats_in_cursum(journal, 1);
	} else if (type == SIT_JOURNAL) {
		for (i = 0; i < sits_in_cursum(journal); i++)
			if (le32_to_cpu(segno_in_journal(journal, i)) == val)
				return i;
		if (alloc && __has_cursum_space(journal, 1, SIT_JOURNAL))
			return update_sits_in_cursum(journal, 1);
	}
	return -1;
}

static struct page *get_current_sit_page(struct f2fs_sb_info *sbi,
					unsigned int segno)
{
	return f2fs_get_meta_page(sbi, current_sit_addr(sbi, segno));
}

static struct page *get_next_sit_page(struct f2fs_sb_info *sbi,
					unsigned int start)
{
	struct sit_info *sit_i = SIT_I(sbi);
	struct page *page;
	pgoff_t src_off, dst_off;

	src_off = current_sit_addr(sbi, start);
	dst_off = next_sit_addr(sbi, src_off);

	page = f2fs_grab_meta_page(sbi, dst_off);
	seg_info_to_sit_page(sbi, page, start);

	set_page_dirty(page);
	set_to_next_sit(sit_i, start);

	return page;
}

static struct sit_entry_set *grab_sit_entry_set(void)
{
	struct sit_entry_set *ses =
			f2fs_kmem_cache_alloc(sit_entry_set_slab,
						GFP_NOFS, true, NULL);

	ses->entry_cnt = 0;
	INIT_LIST_HEAD(&ses->set_list);
	return ses;
}

static void release_sit_entry_set(struct sit_entry_set *ses)
{
	list_del(&ses->set_list);
	kmem_cache_free(sit_entry_set_slab, ses);
}

static void adjust_sit_entry_set(struct sit_entry_set *ses,
						struct list_head *head)
{
	struct sit_entry_set *next = ses;

	if (list_is_last(&ses->set_list, head))
		return;

	list_for_each_entry_continue(next, head, set_list)
		if (ses->entry_cnt <= next->entry_cnt) {
			list_move_tail(&ses->set_list, &next->set_list);
			return;
		}

	list_move_tail(&ses->set_list, head);
}

static void add_sit_entry(unsigned int segno, struct list_head *head)
{
	struct sit_entry_set *ses;
	unsigned int start_segno = START_SEGNO(segno);

	list_for_each_entry(ses, head, set_list) {
		if (ses->start_segno == start_segno) {
			ses->entry_cnt++;
			adjust_sit_entry_set(ses, head);
			return;
		}
	}

	ses = grab_sit_entry_set();

	ses->start_segno = start_segno;
	ses->entry_cnt++;
	list_add(&ses->set_list, head);
}

static void add_sits_in_set(struct f2fs_sb_info *sbi)
{
	struct f2fs_sm_info *sm_info = SM_I(sbi);
	struct list_head *set_list = &sm_info->sit_entry_set;
	unsigned long *bitmap = SIT_I(sbi)->dirty_sentries_bitmap;
	unsigned int segno;

	for_each_set_bit(segno, bitmap, MAIN_SEGS(sbi))
		add_sit_entry(segno, set_list);
}

static void remove_sits_in_journal(struct f2fs_sb_info *sbi)
{
	struct curseg_info *curseg = CURSEG_I(sbi, CURSEG_COLD_DATA);
	struct f2fs_journal *journal = curseg->journal;
	int i;

	down_write(&curseg->journal_rwsem);
	for (i = 0; i < sits_in_cursum(journal); i++) {
		unsigned int segno;
		bool dirtied;

		segno = le32_to_cpu(segno_in_journal(journal, i));
		dirtied = __mark_sit_entry_dirty(sbi, segno);

		if (!dirtied)
			add_sit_entry(segno, &SM_I(sbi)->sit_entry_set);
	}
	update_sits_in_cursum(journal, -i);
	up_write(&curseg->journal_rwsem);
}

/*
 * CP calls this function, which flushes SIT entries including sit_journal,
 * and moves prefree segs to free segs.
 */
void f2fs_flush_sit_entries(struct f2fs_sb_info *sbi, struct cp_control *cpc)
{
	struct sit_info *sit_i = SIT_I(sbi);
	unsigned long *bitmap = sit_i->dirty_sentries_bitmap;
	struct curseg_info *curseg = CURSEG_I(sbi, CURSEG_COLD_DATA);
	struct f2fs_journal *journal = curseg->journal;
	struct sit_entry_set *ses, *tmp;
	struct list_head *head = &SM_I(sbi)->sit_entry_set;
	bool to_journal = !is_sbi_flag_set(sbi, SBI_IS_RESIZEFS);
	struct seg_entry *se;

	down_write(&sit_i->sentry_lock);

	if (!sit_i->dirty_sentries)
		goto out;

	/*
	 * add and account sit entries of dirty bitmap in sit entry
	 * set temporarily
	 */
	add_sits_in_set(sbi);

	/*
	 * if there are no enough space in journal to store dirty sit
	 * entries, remove all entries from journal and add and account
	 * them in sit entry set.
	 */
	if (!__has_cursum_space(journal, sit_i->dirty_sentries, SIT_JOURNAL) ||
								!to_journal)
		remove_sits_in_journal(sbi);

	/*
	 * there are two steps to flush sit entries:
	 * #1, flush sit entries to journal in current cold data summary block.
	 * #2, flush sit entries to sit page.
	 */
	list_for_each_entry_safe(ses, tmp, head, set_list) {
		struct page *page = NULL;
		struct f2fs_sit_block *raw_sit = NULL;
		unsigned int start_segno = ses->start_segno;
		unsigned int end = min(start_segno + SIT_ENTRY_PER_BLOCK,
						(unsigned long)MAIN_SEGS(sbi));
		unsigned int segno = start_segno;

		if (to_journal &&
			!__has_cursum_space(journal, ses->entry_cnt, SIT_JOURNAL))
			to_journal = false;

		if (to_journal) {
			down_write(&curseg->journal_rwsem);
		} else {
			page = get_next_sit_page(sbi, start_segno);
			raw_sit = page_address(page);
		}

		/* flush dirty sit entries in region of current sit set */
		for_each_set_bit_from(segno, bitmap, end) {
			int offset, sit_offset;

			se = get_seg_entry(sbi, segno);
#ifdef CONFIG_F2FS_CHECK_FS
			if (memcmp(se->cur_valid_map, se->cur_valid_map_mir,
						SIT_VBLOCK_MAP_SIZE))
				f2fs_bug_on(sbi, 1);
#endif

			/* add discard candidates */
			if (!(cpc->reason & CP_DISCARD)) {
				cpc->trim_start = segno;
				add_discard_addrs(sbi, cpc, false);
			}

			if (to_journal) {
				offset = f2fs_lookup_journal_in_cursum(journal,
							SIT_JOURNAL, segno, 1);
				f2fs_bug_on(sbi, offset < 0);
				segno_in_journal(journal, offset) =
							cpu_to_le32(segno);
				seg_info_to_raw_sit(se,
					&sit_in_journal(journal, offset));
				check_block_count(sbi, segno,
					&sit_in_journal(journal, offset));
			} else {
				sit_offset = SIT_ENTRY_OFFSET(sit_i, segno);
				seg_info_to_raw_sit(se,
						&raw_sit->entries[sit_offset]);
				check_block_count(sbi, segno,
						&raw_sit->entries[sit_offset]);
			}

			__clear_bit(segno, bitmap);
			sit_i->dirty_sentries--;
			ses->entry_cnt--;
		}

		if (to_journal)
			up_write(&curseg->journal_rwsem);
		else
			f2fs_put_page(page, 1);

		f2fs_bug_on(sbi, ses->entry_cnt);
		release_sit_entry_set(ses);
	}

	f2fs_bug_on(sbi, !list_empty(head));
	f2fs_bug_on(sbi, sit_i->dirty_sentries);
out:
	if (cpc->reason & CP_DISCARD) {
		__u64 trim_start = cpc->trim_start;

		for (; cpc->trim_start <= cpc->trim_end; cpc->trim_start++)
			add_discard_addrs(sbi, cpc, false);

		cpc->trim_start = trim_start;
	}
	up_write(&sit_i->sentry_lock);

	set_prefree_as_free_segments(sbi);
}

static int build_sit_info(struct f2fs_sb_info *sbi)
{
	struct f2fs_super_block *raw_super = F2FS_RAW_SUPER(sbi);
	struct sit_info *sit_i;
	unsigned int sit_segs, start;
	char *src_bitmap, *bitmap;
	unsigned int bitmap_size, main_bitmap_size, sit_bitmap_size;
	unsigned int discard_map = f2fs_block_unit_discard(sbi) ? 1 : 0;

	/* allocate memory for SIT information */
	sit_i = f2fs_kzalloc(sbi, sizeof(struct sit_info), GFP_KERNEL);
	if (!sit_i)
		return -ENOMEM;

	SM_I(sbi)->sit_info = sit_i;

	sit_i->sentries =
		f2fs_kvzalloc(sbi, array_size(sizeof(struct seg_entry),
					      MAIN_SEGS(sbi)),
			      GFP_KERNEL);
	if (!sit_i->sentries)
		return -ENOMEM;

	main_bitmap_size = f2fs_bitmap_size(MAIN_SEGS(sbi));
	sit_i->dirty_sentries_bitmap = f2fs_kvzalloc(sbi, main_bitmap_size,
								GFP_KERNEL);
	if (!sit_i->dirty_sentries_bitmap)
		return -ENOMEM;

#ifdef CONFIG_F2FS_CHECK_FS
	bitmap_size = MAIN_SEGS(sbi) * SIT_VBLOCK_MAP_SIZE * (3 + discard_map);
#else
	bitmap_size = MAIN_SEGS(sbi) * SIT_VBLOCK_MAP_SIZE * (2 + discard_map);
#endif
	sit_i->bitmap = f2fs_kvzalloc(sbi, bitmap_size, GFP_KERNEL);
	if (!sit_i->bitmap)
		return -ENOMEM;

	bitmap = sit_i->bitmap;

	for (start = 0; start < MAIN_SEGS(sbi); start++) {
		sit_i->sentries[start].cur_valid_map = bitmap;
		bitmap += SIT_VBLOCK_MAP_SIZE;

		sit_i->sentries[start].ckpt_valid_map = bitmap;
		bitmap += SIT_VBLOCK_MAP_SIZE;

#ifdef CONFIG_F2FS_CHECK_FS
		sit_i->sentries[start].cur_valid_map_mir = bitmap;
		bitmap += SIT_VBLOCK_MAP_SIZE;
#endif

		if (discard_map) {
			sit_i->sentries[start].discard_map = bitmap;
			bitmap += SIT_VBLOCK_MAP_SIZE;
		}
	}

	sit_i->tmp_map = f2fs_kzalloc(sbi, SIT_VBLOCK_MAP_SIZE, GFP_KERNEL);
	if (!sit_i->tmp_map)
		return -ENOMEM;

	if (__is_large_section(sbi)) {
		sit_i->sec_entries =
			f2fs_kvzalloc(sbi, array_size(sizeof(struct sec_entry),
						      MAIN_SECS(sbi)),
				      GFP_KERNEL);
		if (!sit_i->sec_entries)
			return -ENOMEM;
	}

	/* get information related with SIT */
	sit_segs = le32_to_cpu(raw_super->segment_count_sit) >> 1;

	/* setup SIT bitmap from ckeckpoint pack */
	sit_bitmap_size = __bitmap_size(sbi, SIT_BITMAP);
	src_bitmap = __bitmap_ptr(sbi, SIT_BITMAP);

	sit_i->sit_bitmap = kmemdup(src_bitmap, sit_bitmap_size, GFP_KERNEL);
	if (!sit_i->sit_bitmap)
		return -ENOMEM;

#ifdef CONFIG_F2FS_CHECK_FS
	sit_i->sit_bitmap_mir = kmemdup(src_bitmap,
					sit_bitmap_size, GFP_KERNEL);
	if (!sit_i->sit_bitmap_mir)
		return -ENOMEM;

	sit_i->invalid_segmap = f2fs_kvzalloc(sbi,
					main_bitmap_size, GFP_KERNEL);
	if (!sit_i->invalid_segmap)
		return -ENOMEM;
#endif

	sit_i->sit_base_addr = le32_to_cpu(raw_super->sit_blkaddr);
	sit_i->sit_blocks = sit_segs << sbi->log_blocks_per_seg;
	sit_i->written_valid_blocks = 0;
	sit_i->bitmap_size = sit_bitmap_size;
	sit_i->dirty_sentries = 0;
	sit_i->sents_per_block = SIT_ENTRY_PER_BLOCK;
	sit_i->elapsed_time = le64_to_cpu(sbi->ckpt->elapsed_time);
	sit_i->mounted_time = ktime_get_boottime_seconds();
	init_rwsem(&sit_i->sentry_lock);
	return 0;
}

static int build_free_segmap(struct f2fs_sb_info *sbi)
{
	struct free_segmap_info *free_i;
	unsigned int bitmap_size, sec_bitmap_size;

	/* allocate memory for free segmap information */
	free_i = f2fs_kzalloc(sbi, sizeof(struct free_segmap_info), GFP_KERNEL);
	if (!free_i)
		return -ENOMEM;

	SM_I(sbi)->free_info = free_i;

	bitmap_size = f2fs_bitmap_size(MAIN_SEGS(sbi));
	free_i->free_segmap = f2fs_kvmalloc(sbi, bitmap_size, GFP_KERNEL);
	if (!free_i->free_segmap)
		return -ENOMEM;

	sec_bitmap_size = f2fs_bitmap_size(MAIN_SECS(sbi));
	free_i->free_secmap = f2fs_kvmalloc(sbi, sec_bitmap_size, GFP_KERNEL);
	if (!free_i->free_secmap)
		return -ENOMEM;

	/* set all segments as dirty temporarily */
	memset(free_i->free_segmap, 0xff, bitmap_size);
	memset(free_i->free_secmap, 0xff, sec_bitmap_size);

	/* init free segmap information */
	free_i->start_segno = GET_SEGNO_FROM_SEG0(sbi, MAIN_BLKADDR(sbi));
	free_i->free_segments = 0;
	free_i->free_sections = 0;
	spin_lock_init(&free_i->segmap_lock);
	return 0;
}

static int build_curseg(struct f2fs_sb_info *sbi)
{
	struct curseg_info *array;
	int i;

	array = f2fs_kzalloc(sbi, array_size(NR_CURSEG_TYPE,
					sizeof(*array)), GFP_KERNEL);
	if (!array)
		return -ENOMEM;

	SM_I(sbi)->curseg_array = array;

	for (i = 0; i < NO_CHECK_TYPE; i++) {
		mutex_init(&array[i].curseg_mutex);
		array[i].sum_blk = f2fs_kzalloc(sbi, PAGE_SIZE, GFP_KERNEL);
		if (!array[i].sum_blk)
			return -ENOMEM;
		init_rwsem(&array[i].journal_rwsem);
		array[i].journal = f2fs_kzalloc(sbi,
				sizeof(struct f2fs_journal), GFP_KERNEL);
		if (!array[i].journal)
			return -ENOMEM;
		if (i < NR_PERSISTENT_LOG)
			array[i].seg_type = CURSEG_HOT_DATA + i;
		else if (i == CURSEG_COLD_DATA_PINNED)
			array[i].seg_type = CURSEG_COLD_DATA;
		else if (i == CURSEG_ALL_DATA_ATGC)
			array[i].seg_type = CURSEG_COLD_DATA;
		array[i].segno = NULL_SEGNO;
		array[i].next_blkoff = 0;
		array[i].inited = false;
	}
	return restore_curseg_summaries(sbi);
}

static int build_sit_entries(struct f2fs_sb_info *sbi)
{
	struct sit_info *sit_i = SIT_I(sbi);
	struct curseg_info *curseg = CURSEG_I(sbi, CURSEG_COLD_DATA);
	struct f2fs_journal *journal = curseg->journal;
	struct seg_entry *se;
	struct f2fs_sit_entry sit;
	int sit_blk_cnt = SIT_BLK_CNT(sbi);
	unsigned int i, start, end;
	unsigned int readed, start_blk = 0;
	int err = 0;
	block_t sit_valid_blocks[2] = {0, 0};

	do {
		readed = f2fs_ra_meta_pages(sbi, start_blk, BIO_MAX_VECS,
							META_SIT, true);

		start = start_blk * sit_i->sents_per_block;
		end = (start_blk + readed) * sit_i->sents_per_block;

		for (; start < end && start < MAIN_SEGS(sbi); start++) {
			struct f2fs_sit_block *sit_blk;
			struct page *page;

			se = &sit_i->sentries[start];
			page = get_current_sit_page(sbi, start);
			if (IS_ERR(page))
				return PTR_ERR(page);
			sit_blk = (struct f2fs_sit_block *)page_address(page);
			sit = sit_blk->entries[SIT_ENTRY_OFFSET(sit_i, start)];
			f2fs_put_page(page, 1);

			err = check_block_count(sbi, start, &sit);
			if (err)
				return err;
			seg_info_from_raw_sit(se, &sit);

			if (se->type >= NR_PERSISTENT_LOG) {
				f2fs_err(sbi, "Invalid segment type: %u, segno: %u",
							se->type, start);
				f2fs_handle_error(sbi,
						ERROR_INCONSISTENT_SUM_TYPE);
				return -EFSCORRUPTED;
			}

			sit_valid_blocks[SE_PAGETYPE(se)] += se->valid_blocks;

			if (f2fs_block_unit_discard(sbi)) {
				/* build discard map only one time */
				if (is_set_ckpt_flags(sbi, CP_TRIMMED_FLAG)) {
					memset(se->discard_map, 0xff,
						SIT_VBLOCK_MAP_SIZE);
				} else {
					memcpy(se->discard_map,
						se->cur_valid_map,
						SIT_VBLOCK_MAP_SIZE);
					sbi->discard_blks +=
						sbi->blocks_per_seg -
						se->valid_blocks;
				}
			}

			if (__is_large_section(sbi))
				get_sec_entry(sbi, start)->valid_blocks +=
							se->valid_blocks;
		}
		start_blk += readed;
	} while (start_blk < sit_blk_cnt);

	down_read(&curseg->journal_rwsem);
	for (i = 0; i < sits_in_cursum(journal); i++) {
		unsigned int old_valid_blocks;

		start = le32_to_cpu(segno_in_journal(journal, i));
		if (start >= MAIN_SEGS(sbi)) {
			f2fs_err(sbi, "Wrong journal entry on segno %u",
				 start);
			err = -EFSCORRUPTED;
			f2fs_handle_error(sbi, ERROR_CORRUPTED_JOURNAL);
			break;
		}

		se = &sit_i->sentries[start];
		sit = sit_in_journal(journal, i);

		old_valid_blocks = se->valid_blocks;

		sit_valid_blocks[SE_PAGETYPE(se)] -= old_valid_blocks;

		err = check_block_count(sbi, start, &sit);
		if (err)
			break;
		seg_info_from_raw_sit(se, &sit);

		if (se->type >= NR_PERSISTENT_LOG) {
			f2fs_err(sbi, "Invalid segment type: %u, segno: %u",
							se->type, start);
			err = -EFSCORRUPTED;
			f2fs_handle_error(sbi, ERROR_INCONSISTENT_SUM_TYPE);
			break;
		}

		sit_valid_blocks[SE_PAGETYPE(se)] += se->valid_blocks;

		if (f2fs_block_unit_discard(sbi)) {
			if (is_set_ckpt_flags(sbi, CP_TRIMMED_FLAG)) {
				memset(se->discard_map, 0xff, SIT_VBLOCK_MAP_SIZE);
			} else {
				memcpy(se->discard_map, se->cur_valid_map,
							SIT_VBLOCK_MAP_SIZE);
				sbi->discard_blks += old_valid_blocks;
				sbi->discard_blks -= se->valid_blocks;
			}
		}

		if (__is_large_section(sbi)) {
			get_sec_entry(sbi, start)->valid_blocks +=
							se->valid_blocks;
			get_sec_entry(sbi, start)->valid_blocks -=
							old_valid_blocks;
		}
	}
	up_read(&curseg->journal_rwsem);

	if (err)
		return err;

	if (sit_valid_blocks[NODE] != valid_node_count(sbi)) {
		f2fs_err(sbi, "SIT is corrupted node# %u vs %u",
			 sit_valid_blocks[NODE], valid_node_count(sbi));
		f2fs_handle_error(sbi, ERROR_INCONSISTENT_NODE_COUNT);
		return -EFSCORRUPTED;
	}

	if (sit_valid_blocks[DATA] + sit_valid_blocks[NODE] >
				valid_user_blocks(sbi)) {
		f2fs_err(sbi, "SIT is corrupted data# %u %u vs %u",
			 sit_valid_blocks[DATA], sit_valid_blocks[NODE],
			 valid_user_blocks(sbi));
		f2fs_handle_error(sbi, ERROR_INCONSISTENT_BLOCK_COUNT);
		return -EFSCORRUPTED;
	}

	return 0;
}

static void init_free_segmap(struct f2fs_sb_info *sbi)
{
	unsigned int start;
	int type;
	struct seg_entry *sentry;

	for (start = 0; start < MAIN_SEGS(sbi); start++) {
		if (f2fs_usable_blks_in_seg(sbi, start) == 0)
			continue;
		sentry = get_seg_entry(sbi, start);
		if (!sentry->valid_blocks)
			__set_free(sbi, start);
		else
			SIT_I(sbi)->written_valid_blocks +=
						sentry->valid_blocks;
	}

	/* set use the current segments */
	for (type = CURSEG_HOT_DATA; type <= CURSEG_COLD_NODE; type++) {
		struct curseg_info *curseg_t = CURSEG_I(sbi, type);

		__set_test_and_inuse(sbi, curseg_t->segno);
	}
}

static void init_dirty_segmap(struct f2fs_sb_info *sbi)
{
	struct dirty_seglist_info *dirty_i = DIRTY_I(sbi);
	struct free_segmap_info *free_i = FREE_I(sbi);
	unsigned int segno = 0, offset = 0, secno;
	block_t valid_blocks, usable_blks_in_seg;

	while (1) {
		/* find dirty segment based on free segmap */
		segno = find_next_inuse(free_i, MAIN_SEGS(sbi), offset);
		if (segno >= MAIN_SEGS(sbi))
			break;
		offset = segno + 1;
		valid_blocks = get_valid_blocks(sbi, segno, false);
		usable_blks_in_seg = f2fs_usable_blks_in_seg(sbi, segno);
		if (valid_blocks == usable_blks_in_seg || !valid_blocks)
			continue;
		if (valid_blocks > usable_blks_in_seg) {
			f2fs_bug_on(sbi, 1);
			continue;
		}
		mutex_lock(&dirty_i->seglist_lock);
		__locate_dirty_segment(sbi, segno, DIRTY);
		mutex_unlock(&dirty_i->seglist_lock);
	}

	if (!__is_large_section(sbi))
		return;

	mutex_lock(&dirty_i->seglist_lock);
	for (segno = 0; segno < MAIN_SEGS(sbi); segno += sbi->segs_per_sec) {
		valid_blocks = get_valid_blocks(sbi, segno, true);
		secno = GET_SEC_FROM_SEG(sbi, segno);

		if (!valid_blocks || valid_blocks == CAP_BLKS_PER_SEC(sbi))
			continue;
		if (IS_CURSEC(sbi, secno))
			continue;
		set_bit(secno, dirty_i->dirty_secmap);
	}
	mutex_unlock(&dirty_i->seglist_lock);
}

static int init_victim_secmap(struct f2fs_sb_info *sbi)
{
	struct dirty_seglist_info *dirty_i = DIRTY_I(sbi);
	unsigned int bitmap_size = f2fs_bitmap_size(MAIN_SECS(sbi));

	dirty_i->victim_secmap = f2fs_kvzalloc(sbi, bitmap_size, GFP_KERNEL);
	if (!dirty_i->victim_secmap)
		return -ENOMEM;

	dirty_i->pinned_secmap = f2fs_kvzalloc(sbi, bitmap_size, GFP_KERNEL);
	if (!dirty_i->pinned_secmap)
		return -ENOMEM;

	dirty_i->pinned_secmap_cnt = 0;
	dirty_i->enable_pin_section = true;
	return 0;
}

static int build_dirty_segmap(struct f2fs_sb_info *sbi)
{
	struct dirty_seglist_info *dirty_i;
	unsigned int bitmap_size, i;

	/* allocate memory for dirty segments list information */
	dirty_i = f2fs_kzalloc(sbi, sizeof(struct dirty_seglist_info),
								GFP_KERNEL);
	if (!dirty_i)
		return -ENOMEM;

	SM_I(sbi)->dirty_info = dirty_i;
	mutex_init(&dirty_i->seglist_lock);

	bitmap_size = f2fs_bitmap_size(MAIN_SEGS(sbi));

	for (i = 0; i < NR_DIRTY_TYPE; i++) {
		dirty_i->dirty_segmap[i] = f2fs_kvzalloc(sbi, bitmap_size,
								GFP_KERNEL);
		if (!dirty_i->dirty_segmap[i])
			return -ENOMEM;
	}

	if (__is_large_section(sbi)) {
		bitmap_size = f2fs_bitmap_size(MAIN_SECS(sbi));
		dirty_i->dirty_secmap = f2fs_kvzalloc(sbi,
						bitmap_size, GFP_KERNEL);
		if (!dirty_i->dirty_secmap)
			return -ENOMEM;
	}

	init_dirty_segmap(sbi);
	return init_victim_secmap(sbi);
}

static int sanity_check_curseg(struct f2fs_sb_info *sbi)
{
	int i;

	/*
	 * In LFS/SSR curseg, .next_blkoff should point to an unused blkaddr;
	 * In LFS curseg, all blkaddr after .next_blkoff should be unused.
	 */
	for (i = 0; i < NR_PERSISTENT_LOG; i++) {
		struct curseg_info *curseg = CURSEG_I(sbi, i);
		struct seg_entry *se = get_seg_entry(sbi, curseg->segno);
		unsigned int blkofs = curseg->next_blkoff;

		if (f2fs_sb_has_readonly(sbi) &&
			i != CURSEG_HOT_DATA && i != CURSEG_HOT_NODE)
			continue;

		sanity_check_seg_type(sbi, curseg->seg_type);

		if (curseg->alloc_type != LFS && curseg->alloc_type != SSR) {
			f2fs_err(sbi,
				 "Current segment has invalid alloc_type:%d",
				 curseg->alloc_type);
			f2fs_handle_error(sbi, ERROR_INVALID_CURSEG);
			return -EFSCORRUPTED;
		}

		if (f2fs_test_bit(blkofs, se->cur_valid_map))
			goto out;

		if (curseg->alloc_type == SSR)
			continue;

		for (blkofs += 1; blkofs < sbi->blocks_per_seg; blkofs++) {
			if (!f2fs_test_bit(blkofs, se->cur_valid_map))
				continue;
out:
			f2fs_err(sbi,
				 "Current segment's next free block offset is inconsistent with bitmap, logtype:%u, segno:%u, type:%u, next_blkoff:%u, blkofs:%u",
				 i, curseg->segno, curseg->alloc_type,
				 curseg->next_blkoff, blkofs);
			f2fs_handle_error(sbi, ERROR_INVALID_CURSEG);
			return -EFSCORRUPTED;
		}
	}
	return 0;
}

#ifdef CONFIG_BLK_DEV_ZONED

static int check_zone_write_pointer(struct f2fs_sb_info *sbi,
				    struct f2fs_dev_info *fdev,
				    struct blk_zone *zone)
{
	unsigned int wp_segno, wp_blkoff, zone_secno, zone_segno, segno;
	block_t zone_block, wp_block, last_valid_block;
	unsigned int log_sectors_per_block = sbi->log_blocksize - SECTOR_SHIFT;
	int i, s, b, ret;
	struct seg_entry *se;

	if (zone->type != BLK_ZONE_TYPE_SEQWRITE_REQ)
		return 0;

	wp_block = fdev->start_blk + (zone->wp >> log_sectors_per_block);
	wp_segno = GET_SEGNO(sbi, wp_block);
	wp_blkoff = wp_block - START_BLOCK(sbi, wp_segno);
	zone_block = fdev->start_blk + (zone->start >> log_sectors_per_block);
	zone_segno = GET_SEGNO(sbi, zone_block);
	zone_secno = GET_SEC_FROM_SEG(sbi, zone_segno);

	if (zone_segno >= MAIN_SEGS(sbi))
		return 0;

	/*
	 * Skip check of zones cursegs point to, since
	 * fix_curseg_write_pointer() checks them.
	 */
	for (i = 0; i < NO_CHECK_TYPE; i++)
		if (zone_secno == GET_SEC_FROM_SEG(sbi,
						   CURSEG_I(sbi, i)->segno))
			return 0;

	/*
	 * Get last valid block of the zone.
	 */
	last_valid_block = zone_block - 1;
	for (s = sbi->segs_per_sec - 1; s >= 0; s--) {
		segno = zone_segno + s;
		se = get_seg_entry(sbi, segno);
		for (b = sbi->blocks_per_seg - 1; b >= 0; b--)
			if (f2fs_test_bit(b, se->cur_valid_map)) {
				last_valid_block = START_BLOCK(sbi, segno) + b;
				break;
			}
		if (last_valid_block >= zone_block)
			break;
	}

	/*
	 * If last valid block is beyond the write pointer, report the
	 * inconsistency. This inconsistency does not cause write error
	 * because the zone will not be selected for write operation until
	 * it get discarded. Just report it.
	 */
	if (last_valid_block >= wp_block) {
		f2fs_notice(sbi, "Valid block beyond write pointer: "
			    "valid block[0x%x,0x%x] wp[0x%x,0x%x]",
			    GET_SEGNO(sbi, last_valid_block),
			    GET_BLKOFF_FROM_SEG0(sbi, last_valid_block),
			    wp_segno, wp_blkoff);
		return 0;
	}

	/*
	 * If there is no valid block in the zone and if write pointer is
	 * not at zone start, reset the write pointer.
	 */
	if (last_valid_block + 1 == zone_block && zone->wp != zone->start) {
		f2fs_notice(sbi,
			    "Zone without valid block has non-zero write "
			    "pointer. Reset the write pointer: wp[0x%x,0x%x]",
			    wp_segno, wp_blkoff);
		ret = __f2fs_issue_discard_zone(sbi, fdev->bdev, zone_block,
					zone->len >> log_sectors_per_block);
		if (ret) {
			f2fs_err(sbi, "Discard zone failed: %s (errno=%d)",
				 fdev->path, ret);
			return ret;
		}
	}

	return 0;
}

static struct f2fs_dev_info *get_target_zoned_dev(struct f2fs_sb_info *sbi,
						  block_t zone_blkaddr)
{
	int i;

	for (i = 0; i < sbi->s_ndevs; i++) {
		if (!bdev_is_zoned(FDEV(i).bdev))
			continue;
		if (sbi->s_ndevs == 1 || (FDEV(i).start_blk <= zone_blkaddr &&
				zone_blkaddr <= FDEV(i).end_blk))
			return &FDEV(i);
	}

	return NULL;
}

static int report_one_zone_cb(struct blk_zone *zone, unsigned int idx,
			      void *data)
{
	memcpy(data, zone, sizeof(struct blk_zone));
	return 0;
}

static int fix_curseg_write_pointer(struct f2fs_sb_info *sbi, int type)
{
	struct curseg_info *cs = CURSEG_I(sbi, type);
	struct f2fs_dev_info *zbd;
	struct blk_zone zone;
	unsigned int cs_section, wp_segno, wp_blkoff, wp_sector_off;
	block_t cs_zone_block, wp_block;
	unsigned int log_sectors_per_block = sbi->log_blocksize - SECTOR_SHIFT;
	sector_t zone_sector;
	int err;

	cs_section = GET_SEC_FROM_SEG(sbi, cs->segno);
	cs_zone_block = START_BLOCK(sbi, GET_SEG_FROM_SEC(sbi, cs_section));

	zbd = get_target_zoned_dev(sbi, cs_zone_block);
	if (!zbd)
		return 0;

	/* report zone for the sector the curseg points to */
	zone_sector = (sector_t)(cs_zone_block - zbd->start_blk)
		<< log_sectors_per_block;
	err = blkdev_report_zones(zbd->bdev, zone_sector, 1,
				  report_one_zone_cb, &zone);
	if (err != 1) {
		f2fs_err(sbi, "Report zone failed: %s errno=(%d)",
			 zbd->path, err);
		return err;
	}

	if (zone.type != BLK_ZONE_TYPE_SEQWRITE_REQ)
		return 0;

	wp_block = zbd->start_blk + (zone.wp >> log_sectors_per_block);
	wp_segno = GET_SEGNO(sbi, wp_block);
	wp_blkoff = wp_block - START_BLOCK(sbi, wp_segno);
	wp_sector_off = zone.wp & GENMASK(log_sectors_per_block - 1, 0);

	if (cs->segno == wp_segno && cs->next_blkoff == wp_blkoff &&
		wp_sector_off == 0)
		return 0;

	f2fs_notice(sbi, "Unaligned curseg[%d] with write pointer: "
		    "curseg[0x%x,0x%x] wp[0x%x,0x%x]",
		    type, cs->segno, cs->next_blkoff, wp_segno, wp_blkoff);

	f2fs_notice(sbi, "Assign new section to curseg[%d]: "
		    "curseg[0x%x,0x%x]", type, cs->segno, cs->next_blkoff);

	f2fs_allocate_new_section(sbi, type, true);

	/* check consistency of the zone curseg pointed to */
	if (check_zone_write_pointer(sbi, zbd, &zone))
		return -EIO;

	/* check newly assigned zone */
	cs_section = GET_SEC_FROM_SEG(sbi, cs->segno);
	cs_zone_block = START_BLOCK(sbi, GET_SEG_FROM_SEC(sbi, cs_section));

	zbd = get_target_zoned_dev(sbi, cs_zone_block);
	if (!zbd)
		return 0;

	zone_sector = (sector_t)(cs_zone_block - zbd->start_blk)
		<< log_sectors_per_block;
	err = blkdev_report_zones(zbd->bdev, zone_sector, 1,
				  report_one_zone_cb, &zone);
	if (err != 1) {
		f2fs_err(sbi, "Report zone failed: %s errno=(%d)",
			 zbd->path, err);
		return err;
	}

	if (zone.type != BLK_ZONE_TYPE_SEQWRITE_REQ)
		return 0;

	if (zone.wp != zone.start) {
		f2fs_notice(sbi,
			    "New zone for curseg[%d] is not yet discarded. "
			    "Reset the zone: curseg[0x%x,0x%x]",
			    type, cs->segno, cs->next_blkoff);
		err = __f2fs_issue_discard_zone(sbi, zbd->bdev,	cs_zone_block,
					zone.len >> log_sectors_per_block);
		if (err) {
			f2fs_err(sbi, "Discard zone failed: %s (errno=%d)",
				 zbd->path, err);
			return err;
		}
	}

	return 0;
}

int f2fs_fix_curseg_write_pointer(struct f2fs_sb_info *sbi)
{
	int i, ret;

	for (i = 0; i < NR_PERSISTENT_LOG; i++) {
		ret = fix_curseg_write_pointer(sbi, i);
		if (ret)
			return ret;
	}

	return 0;
}

struct check_zone_write_pointer_args {
	struct f2fs_sb_info *sbi;
	struct f2fs_dev_info *fdev;
};

static int check_zone_write_pointer_cb(struct blk_zone *zone, unsigned int idx,
				      void *data)
{
	struct check_zone_write_pointer_args *args;

	args = (struct check_zone_write_pointer_args *)data;

	return check_zone_write_pointer(args->sbi, args->fdev, zone);
}

int f2fs_check_write_pointer(struct f2fs_sb_info *sbi)
{
	int i, ret;
	struct check_zone_write_pointer_args args;

	for (i = 0; i < sbi->s_ndevs; i++) {
		if (!bdev_is_zoned(FDEV(i).bdev))
			continue;

		args.sbi = sbi;
		args.fdev = &FDEV(i);
		ret = blkdev_report_zones(FDEV(i).bdev, 0, BLK_ALL_ZONES,
					  check_zone_write_pointer_cb, &args);
		if (ret < 0)
			return ret;
	}

	return 0;
}

/*
 * Return the number of usable blocks in a segment. The number of blocks
 * returned is always equal to the number of blocks in a segment for
 * segments fully contained within a sequential zone capacity or a
 * conventional zone. For segments partially contained in a sequential
 * zone capacity, the number of usable blocks up to the zone capacity
 * is returned. 0 is returned in all other cases.
 */
static inline unsigned int f2fs_usable_zone_blks_in_seg(
			struct f2fs_sb_info *sbi, unsigned int segno)
{
	block_t seg_start, sec_start_blkaddr, sec_cap_blkaddr;
	unsigned int secno;

	if (!sbi->unusable_blocks_per_sec)
		return sbi->blocks_per_seg;

	secno = GET_SEC_FROM_SEG(sbi, segno);
	seg_start = START_BLOCK(sbi, segno);
	sec_start_blkaddr = START_BLOCK(sbi, GET_SEG_FROM_SEC(sbi, secno));
	sec_cap_blkaddr = sec_start_blkaddr + CAP_BLKS_PER_SEC(sbi);

	/*
	 * If segment starts before zone capacity and spans beyond
	 * zone capacity, then usable blocks are from seg start to
	 * zone capacity. If the segment starts after the zone capacity,
	 * then there are no usable blocks.
	 */
	if (seg_start >= sec_cap_blkaddr)
		return 0;
	if (seg_start + sbi->blocks_per_seg > sec_cap_blkaddr)
		return sec_cap_blkaddr - seg_start;

	return sbi->blocks_per_seg;
}
#else
int f2fs_fix_curseg_write_pointer(struct f2fs_sb_info *sbi)
{
	return 0;
}

int f2fs_check_write_pointer(struct f2fs_sb_info *sbi)
{
	return 0;
}

static inline unsigned int f2fs_usable_zone_blks_in_seg(struct f2fs_sb_info *sbi,
							unsigned int segno)
{
	return 0;
}

#endif
unsigned int f2fs_usable_blks_in_seg(struct f2fs_sb_info *sbi,
					unsigned int segno)
{
	if (f2fs_sb_has_blkzoned(sbi))
		return f2fs_usable_zone_blks_in_seg(sbi, segno);

	return sbi->blocks_per_seg;
}

unsigned int f2fs_usable_segs_in_sec(struct f2fs_sb_info *sbi,
					unsigned int segno)
{
	if (f2fs_sb_has_blkzoned(sbi))
		return CAP_SEGS_PER_SEC(sbi);

	return sbi->segs_per_sec;
}

/*
 * Update min, max modified time for cost-benefit GC algorithm
 */
static void init_min_max_mtime(struct f2fs_sb_info *sbi)
{
	struct sit_info *sit_i = SIT_I(sbi);
	unsigned int segno;

	down_write(&sit_i->sentry_lock);

	sit_i->min_mtime = ULLONG_MAX;

	for (segno = 0; segno < MAIN_SEGS(sbi); segno += sbi->segs_per_sec) {
		unsigned int i;
		unsigned long long mtime = 0;

		for (i = 0; i < sbi->segs_per_sec; i++)
			mtime += get_seg_entry(sbi, segno + i)->mtime;

		mtime = div_u64(mtime, sbi->segs_per_sec);

		if (sit_i->min_mtime > mtime)
			sit_i->min_mtime = mtime;
	}
	sit_i->max_mtime = get_mtime(sbi, false);
	sit_i->dirty_max_mtime = 0;
	up_write(&sit_i->sentry_lock);
}

int f2fs_build_segment_manager(struct f2fs_sb_info *sbi)
{
	struct f2fs_super_block *raw_super = F2FS_RAW_SUPER(sbi);
	struct f2fs_checkpoint *ckpt = F2FS_CKPT(sbi);
	struct f2fs_sm_info *sm_info;
	int err;

	sm_info = f2fs_kzalloc(sbi, sizeof(struct f2fs_sm_info), GFP_KERNEL);
	if (!sm_info)
		return -ENOMEM;

	/* init sm info */
	sbi->sm_info = sm_info;
	sm_info->seg0_blkaddr = le32_to_cpu(raw_super->segment0_blkaddr);
	sm_info->main_blkaddr = le32_to_cpu(raw_super->main_blkaddr);
	sm_info->segment_count = le32_to_cpu(raw_super->segment_count);
	sm_info->reserved_segments = le32_to_cpu(ckpt->rsvd_segment_count);
	sm_info->ovp_segments = le32_to_cpu(ckpt->overprov_segment_count);
	sm_info->main_segments = le32_to_cpu(raw_super->segment_count_main);
	sm_info->ssa_blkaddr = le32_to_cpu(raw_super->ssa_blkaddr);
	sm_info->rec_prefree_segments = sm_info->main_segments *
					DEF_RECLAIM_PREFREE_SEGMENTS / 100;
	if (sm_info->rec_prefree_segments > DEF_MAX_RECLAIM_PREFREE_SEGMENTS)
		sm_info->rec_prefree_segments = DEF_MAX_RECLAIM_PREFREE_SEGMENTS;

	if (!f2fs_lfs_mode(sbi))
		sm_info->ipu_policy = BIT(F2FS_IPU_FSYNC);
	sm_info->min_ipu_util = DEF_MIN_IPU_UTIL;
	sm_info->min_fsync_blocks = DEF_MIN_FSYNC_BLOCKS;
	sm_info->min_seq_blocks = sbi->blocks_per_seg;
	sm_info->min_hot_blocks = DEF_MIN_HOT_BLOCKS;
	sm_info->min_ssr_sections = reserved_sections(sbi);

	INIT_LIST_HEAD(&sm_info->sit_entry_set);

	init_f2fs_rwsem(&sm_info->curseg_lock);

	err = f2fs_create_flush_cmd_control(sbi);
	if (err)
		return err;

	err = create_discard_cmd_control(sbi);
	if (err)
		return err;

	err = build_sit_info(sbi);
	if (err)
		return err;
	err = build_free_segmap(sbi);
	if (err)
		return err;
	err = build_curseg(sbi);
	if (err)
		return err;

	/* reinit free segmap based on SIT */
	err = build_sit_entries(sbi);
	if (err)
		return err;

	init_free_segmap(sbi);
	err = build_dirty_segmap(sbi);
	if (err)
		return err;

	err = sanity_check_curseg(sbi);
	if (err)
		return err;

	init_min_max_mtime(sbi);
	return 0;
}

static void discard_dirty_segmap(struct f2fs_sb_info *sbi,
		enum dirty_type dirty_type)
{
	struct dirty_seglist_info *dirty_i = DIRTY_I(sbi);

	mutex_lock(&dirty_i->seglist_lock);
	kvfree(dirty_i->dirty_segmap[dirty_type]);
	dirty_i->nr_dirty[dirty_type] = 0;
	mutex_unlock(&dirty_i->seglist_lock);
}

static void destroy_victim_secmap(struct f2fs_sb_info *sbi)
{
	struct dirty_seglist_info *dirty_i = DIRTY_I(sbi);

	kvfree(dirty_i->pinned_secmap);
	kvfree(dirty_i->victim_secmap);
}

static void destroy_dirty_segmap(struct f2fs_sb_info *sbi)
{
	struct dirty_seglist_info *dirty_i = DIRTY_I(sbi);
	int i;

	if (!dirty_i)
		return;

	/* discard pre-free/dirty segments list */
	for (i = 0; i < NR_DIRTY_TYPE; i++)
		discard_dirty_segmap(sbi, i);

	if (__is_large_section(sbi)) {
		mutex_lock(&dirty_i->seglist_lock);
		kvfree(dirty_i->dirty_secmap);
		mutex_unlock(&dirty_i->seglist_lock);
	}

	destroy_victim_secmap(sbi);
	SM_I(sbi)->dirty_info = NULL;
	kfree(dirty_i);
}

static void destroy_curseg(struct f2fs_sb_info *sbi)
{
	struct curseg_info *array = SM_I(sbi)->curseg_array;
	int i;

	if (!array)
		return;
	SM_I(sbi)->curseg_array = NULL;
	for (i = 0; i < NR_CURSEG_TYPE; i++) {
		kfree(array[i].sum_blk);
		kfree(array[i].journal);
	}
	kfree(array);
}

static void destroy_free_segmap(struct f2fs_sb_info *sbi)
{
	struct free_segmap_info *free_i = SM_I(sbi)->free_info;

	if (!free_i)
		return;
	SM_I(sbi)->free_info = NULL;
	kvfree(free_i->free_segmap);
	kvfree(free_i->free_secmap);
	kfree(free_i);
}

static void destroy_sit_info(struct f2fs_sb_info *sbi)
{
	struct sit_info *sit_i = SIT_I(sbi);

	if (!sit_i)
		return;

	if (sit_i->sentries)
		kvfree(sit_i->bitmap);
	kfree(sit_i->tmp_map);

	kvfree(sit_i->sentries);
	kvfree(sit_i->sec_entries);
	kvfree(sit_i->dirty_sentries_bitmap);

	SM_I(sbi)->sit_info = NULL;
	kvfree(sit_i->sit_bitmap);
#ifdef CONFIG_F2FS_CHECK_FS
	kvfree(sit_i->sit_bitmap_mir);
	kvfree(sit_i->invalid_segmap);
#endif
	kfree(sit_i);
}

void f2fs_destroy_segment_manager(struct f2fs_sb_info *sbi)
{
	struct f2fs_sm_info *sm_info = SM_I(sbi);

	if (!sm_info)
		return;
	f2fs_destroy_flush_cmd_control(sbi, true);
	destroy_discard_cmd_control(sbi);
	destroy_dirty_segmap(sbi);
	destroy_curseg(sbi);
	destroy_free_segmap(sbi);
	destroy_sit_info(sbi);
	sbi->sm_info = NULL;
	kfree(sm_info);
}

int __init f2fs_create_segment_manager_caches(void)
{
	discard_entry_slab = f2fs_kmem_cache_create("f2fs_discard_entry",
			sizeof(struct discard_entry));
	if (!discard_entry_slab)
		goto fail;

	discard_cmd_slab = f2fs_kmem_cache_create("f2fs_discard_cmd",
			sizeof(struct discard_cmd));
	if (!discard_cmd_slab)
		goto destroy_discard_entry;

	sit_entry_set_slab = f2fs_kmem_cache_create("f2fs_sit_entry_set",
			sizeof(struct sit_entry_set));
	if (!sit_entry_set_slab)
		goto destroy_discard_cmd;

	revoke_entry_slab = f2fs_kmem_cache_create("f2fs_revoke_entry",
			sizeof(struct revoke_entry));
	if (!revoke_entry_slab)
		goto destroy_sit_entry_set;
	return 0;

destroy_sit_entry_set:
	kmem_cache_destroy(sit_entry_set_slab);
destroy_discard_cmd:
	kmem_cache_destroy(discard_cmd_slab);
destroy_discard_entry:
	kmem_cache_destroy(discard_entry_slab);
fail:
	return -ENOMEM;
}

void f2fs_destroy_segment_manager_caches(void)
{
	kmem_cache_destroy(sit_entry_set_slab);
	kmem_cache_destroy(discard_cmd_slab);
	kmem_cache_destroy(discard_entry_slab);
	kmem_cache_destroy(revoke_entry_slab);
}<|MERGE_RESOLUTION|>--- conflicted
+++ resolved
@@ -958,8 +958,6 @@
 }
 
 static bool f2fs_check_discard_tree(struct f2fs_sb_info *sbi)
-<<<<<<< HEAD
-=======
 {
 #ifdef CONFIG_F2FS_CHECK_FS
 	struct discard_cmd_control *dcc = SM_I(sbi)->dcc_info;
@@ -989,41 +987,8 @@
 
 static struct discard_cmd *__lookup_discard_cmd(struct f2fs_sb_info *sbi,
 						block_t blkaddr)
->>>>>>> 160f4124
-{
-#ifdef CONFIG_F2FS_CHECK_FS
+{
 	struct discard_cmd_control *dcc = SM_I(sbi)->dcc_info;
-<<<<<<< HEAD
-	struct rb_node *cur = rb_first_cached(&dcc->root), *next;
-	struct discard_cmd *cur_dc, *next_dc;
-
-	while (cur) {
-		next = rb_next(cur);
-		if (!next)
-			return true;
-
-		cur_dc = rb_entry(cur, struct discard_cmd, rb_node);
-		next_dc = rb_entry(next, struct discard_cmd, rb_node);
-
-		if (cur_dc->di.lstart + cur_dc->di.len > next_dc->di.lstart) {
-			f2fs_info(sbi, "broken discard_rbtree, "
-				"cur(%u, %u) next(%u, %u)",
-				cur_dc->di.lstart, cur_dc->di.len,
-				next_dc->di.lstart, next_dc->di.len);
-			return false;
-		}
-		cur = next;
-	}
-#endif
-	return true;
-}
-
-static struct discard_cmd *__lookup_discard_cmd(struct f2fs_sb_info *sbi,
-						block_t blkaddr)
-{
-	struct discard_cmd_control *dcc = SM_I(sbi)->dcc_info;
-=======
->>>>>>> 160f4124
 	struct rb_node *node = dcc->root.rb_root.rb_node;
 	struct discard_cmd *dc;
 
@@ -1058,7 +1023,6 @@
 
 	if (RB_EMPTY_ROOT(&root->rb_root))
 		return NULL;
-<<<<<<< HEAD
 
 	while (*pnode) {
 		parent = *pnode;
@@ -1087,36 +1051,6 @@
 	*prev_entry = rb_entry_safe(tmp_node, struct discard_cmd, rb_node);
 	return NULL;
 
-=======
-
-	while (*pnode) {
-		parent = *pnode;
-		dc = rb_entry(*pnode, struct discard_cmd, rb_node);
-
-		if (blkaddr < dc->di.lstart)
-			pnode = &(*pnode)->rb_left;
-		else if (blkaddr >= dc->di.lstart + dc->di.len)
-			pnode = &(*pnode)->rb_right;
-		else
-			goto lookup_neighbors;
-	}
-
-	*insert_p = pnode;
-	*insert_parent = parent;
-
-	dc = rb_entry(parent, struct discard_cmd, rb_node);
-	tmp_node = parent;
-	if (parent && blkaddr > dc->di.lstart)
-		tmp_node = rb_next(parent);
-	*next_entry = rb_entry_safe(tmp_node, struct discard_cmd, rb_node);
-
-	tmp_node = parent;
-	if (parent && blkaddr < dc->di.lstart)
-		tmp_node = rb_prev(parent);
-	*prev_entry = rb_entry_safe(tmp_node, struct discard_cmd, rb_node);
-	return NULL;
-
->>>>>>> 160f4124
 lookup_neighbors:
 	/* lookup prev node for merging backward later */
 	tmp_node = rb_prev(&dc->rb_node);
