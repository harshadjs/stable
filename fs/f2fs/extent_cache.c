// SPDX-License-Identifier: GPL-2.0
/*
 * f2fs extent cache support
 *
 * Copyright (c) 2015 Motorola Mobility
 * Copyright (c) 2015 Samsung Electronics
 * Authors: Jaegeuk Kim <jaegeuk@kernel.org>
 *          Chao Yu <chao2.yu@samsung.com>
 *
 * block_age-based extent cache added by:
 * Copyright (c) 2022 xiaomi Co., Ltd.
 *             http://www.xiaomi.com/
 */

#include <linux/fs.h>
#include <linux/f2fs_fs.h>

#include "f2fs.h"
#include "node.h"
#include <trace/events/f2fs.h>

bool sanity_check_extent_cache(struct inode *inode)
<<<<<<< HEAD
{
	struct f2fs_sb_info *sbi = F2FS_I_SB(inode);
	struct f2fs_inode_info *fi = F2FS_I(inode);
	struct extent_info *ei;

	if (!fi->extent_tree[EX_READ])
		return true;

	ei = &fi->extent_tree[EX_READ]->largest;

	if (ei->len &&
		(!f2fs_is_valid_blkaddr(sbi, ei->blk,
					DATA_GENERIC_ENHANCE) ||
		!f2fs_is_valid_blkaddr(sbi, ei->blk + ei->len - 1,
					DATA_GENERIC_ENHANCE))) {
		set_sbi_flag(sbi, SBI_NEED_FSCK);
		f2fs_warn(sbi, "%s: inode (ino=%lx) extent info [%u, %u, %u] is incorrect, run fsck to fix",
			  __func__, inode->i_ino,
			  ei->blk, ei->fofs, ei->len);
		return false;
	}
	return true;
}

static void __set_extent_info(struct extent_info *ei,
				unsigned int fofs, unsigned int len,
				block_t blk, bool keep_clen,
				enum extent_type type)
{
	ei->fofs = fofs;
	ei->len = len;

	if (type == EX_READ) {
		ei->blk = blk;
		if (keep_clen)
			return;
#ifdef CONFIG_F2FS_FS_COMPRESSION
		ei->c_len = 0;
#endif
	}
}

static bool __may_read_extent_tree(struct inode *inode)
{
	struct f2fs_sb_info *sbi = F2FS_I_SB(inode);

	if (!test_opt(sbi, READ_EXTENT_CACHE))
		return false;
	if (is_inode_flag_set(inode, FI_NO_EXTENT))
		return false;
	if (is_inode_flag_set(inode, FI_COMPRESSED_FILE) &&
			 !f2fs_sb_has_readonly(sbi))
		return false;
	return S_ISREG(inode->i_mode);
}

static bool __init_may_extent_tree(struct inode *inode, enum extent_type type)
{
	if (type == EX_READ)
		return __may_read_extent_tree(inode);
	return false;
}

static bool __may_extent_tree(struct inode *inode, enum extent_type type)
{
	/*
	 * for recovered files during mount do not create extents
	 * if shrinker is not registered.
	 */
	if (list_empty(&F2FS_I_SB(inode)->s_list))
		return false;

	return __init_may_extent_tree(inode, type);
}

static void __try_update_largest_extent(struct extent_tree *et,
						struct extent_node *en)
{
	if (et->type != EX_READ)
		return;
	if (en->ei.len <= et->largest.len)
		return;

	et->largest = en->ei;
	et->largest_updated = true;
}

static bool __is_extent_mergeable(struct extent_info *back,
		struct extent_info *front, enum extent_type type)
{
	if (type == EX_READ) {
#ifdef CONFIG_F2FS_FS_COMPRESSION
		if (back->c_len && back->len != back->c_len)
			return false;
		if (front->c_len && front->len != front->c_len)
			return false;
#endif
		return (back->fofs + back->len == front->fofs &&
				back->blk + back->len == front->blk);
	}
	return false;
}

static bool __is_back_mergeable(struct extent_info *cur,
		struct extent_info *back, enum extent_type type)
{
	return __is_extent_mergeable(back, cur, type);
}

static bool __is_front_mergeable(struct extent_info *cur,
		struct extent_info *front, enum extent_type type)
{
	return __is_extent_mergeable(cur, front, type);
}

static struct rb_entry *__lookup_rb_tree_fast(struct rb_entry *cached_re,
							unsigned int ofs)
=======
>>>>>>> 98817289
{
	struct f2fs_sb_info *sbi = F2FS_I_SB(inode);
	struct f2fs_inode_info *fi = F2FS_I(inode);
	struct extent_tree *et = fi->extent_tree[EX_READ];
	struct extent_info *ei;

	if (!et)
		return true;

	ei = &et->largest;
	if (!ei->len)
		return true;

	/* Let's drop, if checkpoint got corrupted. */
	if (is_set_ckpt_flags(sbi, CP_ERROR_FLAG)) {
		ei->len = 0;
		et->largest_updated = true;
		return true;
	}

	if (!f2fs_is_valid_blkaddr(sbi, ei->blk, DATA_GENERIC_ENHANCE) ||
	    !f2fs_is_valid_blkaddr(sbi, ei->blk + ei->len - 1,
					DATA_GENERIC_ENHANCE)) {
		set_sbi_flag(sbi, SBI_NEED_FSCK);
		f2fs_warn(sbi, "%s: inode (ino=%lx) extent info [%u, %u, %u] is incorrect, run fsck to fix",
			  __func__, inode->i_ino,
			  ei->blk, ei->fofs, ei->len);
		return false;
	}
	return true;
}

static void __set_extent_info(struct extent_info *ei,
				unsigned int fofs, unsigned int len,
				block_t blk, bool keep_clen,
				unsigned long age, unsigned long last_blocks,
				enum extent_type type)
{
	ei->fofs = fofs;
	ei->len = len;

	if (type == EX_READ) {
		ei->blk = blk;
		if (keep_clen)
			return;
#ifdef CONFIG_F2FS_FS_COMPRESSION
		ei->c_len = 0;
#endif
	} else if (type == EX_BLOCK_AGE) {
		ei->age = age;
		ei->last_blocks = last_blocks;
	}
}

static bool __init_may_extent_tree(struct inode *inode, enum extent_type type)
{
	if (type == EX_READ)
		return test_opt(F2FS_I_SB(inode), READ_EXTENT_CACHE) &&
			S_ISREG(inode->i_mode);
	if (type == EX_BLOCK_AGE)
		return test_opt(F2FS_I_SB(inode), AGE_EXTENT_CACHE) &&
			(S_ISREG(inode->i_mode) || S_ISDIR(inode->i_mode));
	return false;
}

static bool __may_extent_tree(struct inode *inode, enum extent_type type)
{
	/*
	 * for recovered files during mount do not create extents
	 * if shrinker is not registered.
	 */
	if (list_empty(&F2FS_I_SB(inode)->s_list))
		return false;

	if (!__init_may_extent_tree(inode, type))
		return false;

	if (type == EX_READ) {
		if (is_inode_flag_set(inode, FI_NO_EXTENT))
			return false;
		if (is_inode_flag_set(inode, FI_COMPRESSED_FILE) &&
				 !f2fs_sb_has_readonly(F2FS_I_SB(inode)))
			return false;
	} else if (type == EX_BLOCK_AGE) {
		if (is_inode_flag_set(inode, FI_COMPRESSED_FILE))
			return false;
		if (file_is_cold(inode))
			return false;
	}
	return true;
}

<<<<<<< HEAD
struct rb_node **f2fs_lookup_rb_tree_for_insert(struct f2fs_sb_info *sbi,
				struct rb_root_cached *root,
				struct rb_node **parent,
				unsigned int ofs, bool *leftmost)
=======
static void __try_update_largest_extent(struct extent_tree *et,
						struct extent_node *en)
{
	if (et->type != EX_READ)
		return;
	if (en->ei.len <= et->largest.len)
		return;

	et->largest = en->ei;
	et->largest_updated = true;
}

static bool __is_extent_mergeable(struct extent_info *back,
		struct extent_info *front, enum extent_type type)
{
	if (type == EX_READ) {
#ifdef CONFIG_F2FS_FS_COMPRESSION
		if (back->c_len && back->len != back->c_len)
			return false;
		if (front->c_len && front->len != front->c_len)
			return false;
#endif
		return (back->fofs + back->len == front->fofs &&
				back->blk + back->len == front->blk);
	} else if (type == EX_BLOCK_AGE) {
		return (back->fofs + back->len == front->fofs &&
			abs(back->age - front->age) <= SAME_AGE_REGION &&
			abs(back->last_blocks - front->last_blocks) <=
							SAME_AGE_REGION);
	}
	return false;
}

static bool __is_back_mergeable(struct extent_info *cur,
		struct extent_info *back, enum extent_type type)
{
	return __is_extent_mergeable(back, cur, type);
}

static bool __is_front_mergeable(struct extent_info *cur,
		struct extent_info *front, enum extent_type type)
>>>>>>> 98817289
{
	return __is_extent_mergeable(cur, front, type);
}

static struct extent_node *__lookup_extent_node(struct rb_root_cached *root,
			struct extent_node *cached_en, unsigned int fofs)
{
	struct rb_node *node = root->rb_root.rb_node;
	struct extent_node *en;

	/* check a cached entry */
	if (cached_en && cached_en->ei.fofs <= fofs &&
			cached_en->ei.fofs + cached_en->ei.len > fofs)
		return cached_en;

	/* check rb_tree */
	while (node) {
		en = rb_entry(node, struct extent_node, rb_node);

		if (fofs < en->ei.fofs)
			node = node->rb_left;
		else if (fofs >= en->ei.fofs + en->ei.len)
			node = node->rb_right;
		else
			return en;
	}
	return NULL;
}

/*
 * lookup rb entry in position of @fofs in rb-tree,
 * if hit, return the entry, otherwise, return NULL
 * @prev_ex: extent before fofs
 * @next_ex: extent after fofs
 * @insert_p: insert point for new extent at fofs
 * in order to simplify the insertion after.
 * tree must stay unchanged between lookup and insertion.
 */
static struct extent_node *__lookup_extent_node_ret(struct rb_root_cached *root,
				struct extent_node *cached_en,
				unsigned int fofs,
				struct extent_node **prev_entry,
				struct extent_node **next_entry,
				struct rb_node ***insert_p,
				struct rb_node **insert_parent,
				bool *leftmost)
{
	struct rb_node **pnode = &root->rb_root.rb_node;
	struct rb_node *parent = NULL, *tmp_node;
	struct extent_node *en = cached_en;

	*insert_p = NULL;
	*insert_parent = NULL;
	*prev_entry = NULL;
	*next_entry = NULL;

	if (RB_EMPTY_ROOT(&root->rb_root))
		return NULL;

	if (en && en->ei.fofs <= fofs && en->ei.fofs + en->ei.len > fofs)
		goto lookup_neighbors;

	*leftmost = true;

	while (*pnode) {
		parent = *pnode;
		en = rb_entry(*pnode, struct extent_node, rb_node);

		if (fofs < en->ei.fofs) {
			pnode = &(*pnode)->rb_left;
		} else if (fofs >= en->ei.fofs + en->ei.len) {
			pnode = &(*pnode)->rb_right;
			*leftmost = false;
		} else {
			goto lookup_neighbors;
		}
	}

	*insert_p = pnode;
	*insert_parent = parent;

	en = rb_entry(parent, struct extent_node, rb_node);
	tmp_node = parent;
	if (parent && fofs > en->ei.fofs)
		tmp_node = rb_next(parent);
	*next_entry = rb_entry_safe(tmp_node, struct extent_node, rb_node);

	tmp_node = parent;
	if (parent && fofs < en->ei.fofs)
		tmp_node = rb_prev(parent);
	*prev_entry = rb_entry_safe(tmp_node, struct extent_node, rb_node);
	return NULL;

lookup_neighbors:
	if (fofs == en->ei.fofs) {
		/* lookup prev node for merging backward later */
		tmp_node = rb_prev(&en->rb_node);
		*prev_entry = rb_entry_safe(tmp_node,
					struct extent_node, rb_node);
	}
	if (fofs == en->ei.fofs + en->ei.len - 1) {
		/* lookup next node for merging frontward later */
<<<<<<< HEAD
		tmp_node = rb_next(&re->rb_node);
		*next_entry = rb_entry_safe(tmp_node, struct rb_entry, rb_node);
	}
	return re;
}

bool f2fs_check_rb_tree_consistence(struct f2fs_sb_info *sbi,
				struct rb_root_cached *root)
{
#ifdef CONFIG_F2FS_CHECK_FS
	struct rb_node *cur = rb_first_cached(root), *next;
	struct rb_entry *cur_re, *next_re;

	if (!cur)
		return true;

	while (cur) {
		next = rb_next(cur);
		if (!next)
			return true;

		cur_re = rb_entry(cur, struct rb_entry, rb_node);
		next_re = rb_entry(next, struct rb_entry, rb_node);

		if (cur_re->ofs + cur_re->len > next_re->ofs) {
			f2fs_info(sbi, "inconsistent rbtree, cur(%u, %u) next(%u, %u)",
				  cur_re->ofs, cur_re->len,
				  next_re->ofs, next_re->len);
			return false;
		}
		cur = next;
=======
		tmp_node = rb_next(&en->rb_node);
		*next_entry = rb_entry_safe(tmp_node,
					struct extent_node, rb_node);
>>>>>>> 98817289
	}
	return en;
}

static struct kmem_cache *extent_tree_slab;
static struct kmem_cache *extent_node_slab;

static struct extent_node *__attach_extent_node(struct f2fs_sb_info *sbi,
				struct extent_tree *et, struct extent_info *ei,
				struct rb_node *parent, struct rb_node **p,
				bool leftmost)
{
	struct extent_tree_info *eti = &sbi->extent_tree[et->type];
	struct extent_node *en;

	en = f2fs_kmem_cache_alloc(extent_node_slab, GFP_ATOMIC, false, sbi);
	if (!en)
		return NULL;

	en->ei = *ei;
	INIT_LIST_HEAD(&en->list);
	en->et = et;

	rb_link_node(&en->rb_node, parent, p);
	rb_insert_color_cached(&en->rb_node, &et->root, leftmost);
	atomic_inc(&et->node_cnt);
	atomic_inc(&eti->total_ext_node);
	return en;
}

static void __detach_extent_node(struct f2fs_sb_info *sbi,
				struct extent_tree *et, struct extent_node *en)
{
	struct extent_tree_info *eti = &sbi->extent_tree[et->type];

	rb_erase_cached(&en->rb_node, &et->root);
	atomic_dec(&et->node_cnt);
	atomic_dec(&eti->total_ext_node);

	if (et->cached_en == en)
		et->cached_en = NULL;
	kmem_cache_free(extent_node_slab, en);
}

/*
 * Flow to release an extent_node:
 * 1. list_del_init
 * 2. __detach_extent_node
 * 3. kmem_cache_free.
 */
static void __release_extent_node(struct f2fs_sb_info *sbi,
			struct extent_tree *et, struct extent_node *en)
{
	struct extent_tree_info *eti = &sbi->extent_tree[et->type];

	spin_lock(&eti->extent_lock);
	f2fs_bug_on(sbi, list_empty(&en->list));
	list_del_init(&en->list);
	spin_unlock(&eti->extent_lock);

	__detach_extent_node(sbi, et, en);
}

static struct extent_tree *__grab_extent_tree(struct inode *inode,
						enum extent_type type)
{
	struct f2fs_sb_info *sbi = F2FS_I_SB(inode);
	struct extent_tree_info *eti = &sbi->extent_tree[type];
	struct extent_tree *et;
	nid_t ino = inode->i_ino;

	mutex_lock(&eti->extent_tree_lock);
	et = radix_tree_lookup(&eti->extent_tree_root, ino);
	if (!et) {
		et = f2fs_kmem_cache_alloc(extent_tree_slab,
					GFP_NOFS, true, NULL);
		f2fs_radix_tree_insert(&eti->extent_tree_root, ino, et);
		memset(et, 0, sizeof(struct extent_tree));
		et->ino = ino;
		et->type = type;
		et->root = RB_ROOT_CACHED;
		et->cached_en = NULL;
		rwlock_init(&et->lock);
		INIT_LIST_HEAD(&et->list);
		atomic_set(&et->node_cnt, 0);
		atomic_inc(&eti->total_ext_tree);
	} else {
		atomic_dec(&eti->total_zombie_tree);
		list_del_init(&et->list);
	}
	mutex_unlock(&eti->extent_tree_lock);

	/* never died until evict_inode */
	F2FS_I(inode)->extent_tree[type] = et;

	return et;
}

static unsigned int __free_extent_tree(struct f2fs_sb_info *sbi,
					struct extent_tree *et)
{
	struct rb_node *node, *next;
	struct extent_node *en;
	unsigned int count = atomic_read(&et->node_cnt);

	node = rb_first_cached(&et->root);
	while (node) {
		next = rb_next(node);
		en = rb_entry(node, struct extent_node, rb_node);
		__release_extent_node(sbi, et, en);
		node = next;
	}

	return count - atomic_read(&et->node_cnt);
}

static void __drop_largest_extent(struct extent_tree *et,
					pgoff_t fofs, unsigned int len)
{
	if (fofs < et->largest.fofs + et->largest.len &&
			fofs + len > et->largest.fofs) {
		et->largest.len = 0;
		et->largest_updated = true;
	}
}

void f2fs_init_read_extent_tree(struct inode *inode, struct page *ipage)
{
	struct f2fs_sb_info *sbi = F2FS_I_SB(inode);
	struct extent_tree_info *eti = &sbi->extent_tree[EX_READ];
	struct f2fs_extent *i_ext = &F2FS_INODE(ipage)->i_ext;
	struct extent_tree *et;
	struct extent_node *en;
	struct extent_info ei;

	if (!__may_extent_tree(inode, EX_READ)) {
		/* drop largest read extent */
		if (i_ext && i_ext->len) {
			f2fs_wait_on_page_writeback(ipage, NODE, true, true);
			i_ext->len = 0;
			set_page_dirty(ipage);
		}
		goto out;
	}

	et = __grab_extent_tree(inode, EX_READ);

	if (!i_ext || !i_ext->len)
		goto out;

	get_read_extent_info(&ei, i_ext);

	write_lock(&et->lock);
	if (atomic_read(&et->node_cnt))
		goto unlock_out;

	en = __attach_extent_node(sbi, et, &ei, NULL,
				&et->root.rb_root.rb_node, true);
	if (en) {
		et->largest = en->ei;
		et->cached_en = en;

		spin_lock(&eti->extent_lock);
		list_add_tail(&en->list, &eti->extent_list);
		spin_unlock(&eti->extent_lock);
	}
unlock_out:
	write_unlock(&et->lock);
out:
	if (!F2FS_I(inode)->extent_tree[EX_READ])
		set_inode_flag(inode, FI_NO_EXTENT);
}

<<<<<<< HEAD
void f2fs_init_extent_tree(struct inode *inode)
{
	/* initialize read cache */
	if (__init_may_extent_tree(inode, EX_READ))
		__grab_extent_tree(inode, EX_READ);
=======
void f2fs_init_age_extent_tree(struct inode *inode)
{
	if (!__init_may_extent_tree(inode, EX_BLOCK_AGE))
		return;
	__grab_extent_tree(inode, EX_BLOCK_AGE);
}

void f2fs_init_extent_tree(struct inode *inode)
{
	/* initialize read cache */
	if (__init_may_extent_tree(inode, EX_READ))
		__grab_extent_tree(inode, EX_READ);

	/* initialize block age cache */
	if (__init_may_extent_tree(inode, EX_BLOCK_AGE))
		__grab_extent_tree(inode, EX_BLOCK_AGE);
>>>>>>> 98817289
}

static bool __lookup_extent_tree(struct inode *inode, pgoff_t pgofs,
			struct extent_info *ei, enum extent_type type)
{
	struct f2fs_sb_info *sbi = F2FS_I_SB(inode);
	struct extent_tree_info *eti = &sbi->extent_tree[type];
	struct extent_tree *et = F2FS_I(inode)->extent_tree[type];
	struct extent_node *en;
	bool ret = false;

	if (!et)
		return false;

	trace_f2fs_lookup_extent_tree_start(inode, pgofs, type);

	read_lock(&et->lock);

	if (type == EX_READ &&
			et->largest.fofs <= pgofs &&
			et->largest.fofs + et->largest.len > pgofs) {
		*ei = et->largest;
		ret = true;
		stat_inc_largest_node_hit(sbi);
		goto out;
	}

	en = __lookup_extent_node(&et->root, et->cached_en, pgofs);
	if (!en)
		goto out;

	if (en == et->cached_en)
		stat_inc_cached_node_hit(sbi, type);
	else
		stat_inc_rbtree_node_hit(sbi, type);

	*ei = en->ei;
	spin_lock(&eti->extent_lock);
	if (!list_empty(&en->list)) {
		list_move_tail(&en->list, &eti->extent_list);
		et->cached_en = en;
	}
	spin_unlock(&eti->extent_lock);
	ret = true;
out:
	stat_inc_total_hit(sbi, type);
	read_unlock(&et->lock);

	if (type == EX_READ)
		trace_f2fs_lookup_read_extent_tree_end(inode, pgofs, ei);
<<<<<<< HEAD
=======
	else if (type == EX_BLOCK_AGE)
		trace_f2fs_lookup_age_extent_tree_end(inode, pgofs, ei);
>>>>>>> 98817289
	return ret;
}

static struct extent_node *__try_merge_extent_node(struct f2fs_sb_info *sbi,
				struct extent_tree *et, struct extent_info *ei,
				struct extent_node *prev_ex,
				struct extent_node *next_ex)
{
	struct extent_tree_info *eti = &sbi->extent_tree[et->type];
	struct extent_node *en = NULL;

	if (prev_ex && __is_back_mergeable(ei, &prev_ex->ei, et->type)) {
		prev_ex->ei.len += ei->len;
		ei = &prev_ex->ei;
		en = prev_ex;
	}

	if (next_ex && __is_front_mergeable(ei, &next_ex->ei, et->type)) {
		next_ex->ei.fofs = ei->fofs;
		next_ex->ei.len += ei->len;
		if (et->type == EX_READ)
			next_ex->ei.blk = ei->blk;
		if (en)
			__release_extent_node(sbi, et, prev_ex);

		en = next_ex;
	}

	if (!en)
		return NULL;

	__try_update_largest_extent(et, en);

	spin_lock(&eti->extent_lock);
	if (!list_empty(&en->list)) {
		list_move_tail(&en->list, &eti->extent_list);
		et->cached_en = en;
	}
	spin_unlock(&eti->extent_lock);
	return en;
}

static struct extent_node *__insert_extent_tree(struct f2fs_sb_info *sbi,
				struct extent_tree *et, struct extent_info *ei,
				struct rb_node **insert_p,
				struct rb_node *insert_parent,
				bool leftmost)
{
	struct extent_tree_info *eti = &sbi->extent_tree[et->type];
<<<<<<< HEAD
	struct rb_node **p;
=======
	struct rb_node **p = &et->root.rb_root.rb_node;
>>>>>>> 98817289
	struct rb_node *parent = NULL;
	struct extent_node *en = NULL;

	if (insert_p && insert_parent) {
		parent = insert_parent;
		p = insert_p;
		goto do_insert;
	}

	leftmost = true;

	/* look up extent_node in the rb tree */
	while (*p) {
		parent = *p;
		en = rb_entry(parent, struct extent_node, rb_node);

		if (ei->fofs < en->ei.fofs) {
			p = &(*p)->rb_left;
		} else if (ei->fofs >= en->ei.fofs + en->ei.len) {
			p = &(*p)->rb_right;
			leftmost = false;
		} else {
			f2fs_bug_on(sbi, 1);
		}
	}

do_insert:
	en = __attach_extent_node(sbi, et, ei, parent, p, leftmost);
	if (!en)
		return NULL;

	__try_update_largest_extent(et, en);

	/* update in global extent list */
	spin_lock(&eti->extent_lock);
	list_add_tail(&en->list, &eti->extent_list);
	et->cached_en = en;
	spin_unlock(&eti->extent_lock);
	return en;
}

static void __update_extent_tree_range(struct inode *inode,
			struct extent_info *tei, enum extent_type type)
{
	struct f2fs_sb_info *sbi = F2FS_I_SB(inode);
	struct extent_tree *et = F2FS_I(inode)->extent_tree[type];
	struct extent_node *en = NULL, *en1 = NULL;
	struct extent_node *prev_en = NULL, *next_en = NULL;
	struct extent_info ei, dei, prev;
	struct rb_node **insert_p = NULL, *insert_parent = NULL;
	unsigned int fofs = tei->fofs, len = tei->len;
	unsigned int end = fofs + len;
	bool updated = false;
	bool leftmost = false;

	if (!et)
		return;

	if (type == EX_READ)
		trace_f2fs_update_read_extent_tree_range(inode, fofs, len,
						tei->blk, 0);
<<<<<<< HEAD
=======
	else if (type == EX_BLOCK_AGE)
		trace_f2fs_update_age_extent_tree_range(inode, fofs, len,
						tei->age, tei->last_blocks);

>>>>>>> 98817289
	write_lock(&et->lock);

	if (type == EX_READ) {
		if (is_inode_flag_set(inode, FI_NO_EXTENT)) {
			write_unlock(&et->lock);
			return;
		}

		prev = et->largest;
		dei.len = 0;

		/*
		 * drop largest extent before lookup, in case it's already
		 * been shrunk from extent tree
		 */
		__drop_largest_extent(et, fofs, len);
	}

	/* 1. lookup first extent node in range [fofs, fofs + len - 1] */
	en = __lookup_extent_node_ret(&et->root,
					et->cached_en, fofs,
					&prev_en, &next_en,
					&insert_p, &insert_parent,
					&leftmost);
	if (!en)
		en = next_en;

	/* 2. invalidate all extent nodes in range [fofs, fofs + len - 1] */
	while (en && en->ei.fofs < end) {
		unsigned int org_end;
		int parts = 0;	/* # of parts current extent split into */

		next_en = en1 = NULL;

		dei = en->ei;
		org_end = dei.fofs + dei.len;
		f2fs_bug_on(sbi, fofs >= org_end);

		if (fofs > dei.fofs && (type != EX_READ ||
				fofs - dei.fofs >= F2FS_MIN_EXTENT_LEN)) {
			en->ei.len = fofs - en->ei.fofs;
			prev_en = en;
			parts = 1;
		}

		if (end < org_end && (type != EX_READ ||
				org_end - end >= F2FS_MIN_EXTENT_LEN)) {
			if (parts) {
				__set_extent_info(&ei,
					end, org_end - end,
					end - dei.fofs + dei.blk, false,
<<<<<<< HEAD
=======
					dei.age, dei.last_blocks,
>>>>>>> 98817289
					type);
				en1 = __insert_extent_tree(sbi, et, &ei,
							NULL, NULL, true);
				next_en = en1;
			} else {
				__set_extent_info(&en->ei,
					end, en->ei.len - (end - dei.fofs),
					en->ei.blk + (end - dei.fofs), true,
<<<<<<< HEAD
=======
					dei.age, dei.last_blocks,
>>>>>>> 98817289
					type);
				next_en = en;
			}
			parts++;
		}

		if (!next_en) {
			struct rb_node *node = rb_next(&en->rb_node);

			next_en = rb_entry_safe(node, struct extent_node,
						rb_node);
		}

		if (parts)
			__try_update_largest_extent(et, en);
		else
			__release_extent_node(sbi, et, en);

		/*
		 * if original extent is split into zero or two parts, extent
		 * tree has been altered by deletion or insertion, therefore
		 * invalidate pointers regard to tree.
		 */
		if (parts != 1) {
			insert_p = NULL;
			insert_parent = NULL;
		}
		en = next_en;
	}

<<<<<<< HEAD
=======
	if (type == EX_BLOCK_AGE)
		goto update_age_extent_cache;

>>>>>>> 98817289
	/* 3. update extent in read extent cache */
	BUG_ON(type != EX_READ);

	if (tei->blk) {
<<<<<<< HEAD
		__set_extent_info(&ei, fofs, len, tei->blk, false, EX_READ);
=======
		__set_extent_info(&ei, fofs, len, tei->blk, false,
				  0, 0, EX_READ);
>>>>>>> 98817289
		if (!__try_merge_extent_node(sbi, et, &ei, prev_en, next_en))
			__insert_extent_tree(sbi, et, &ei,
					insert_p, insert_parent, leftmost);

		/* give up extent_cache, if split and small updates happen */
		if (dei.len >= 1 &&
				prev.len < F2FS_MIN_EXTENT_LEN &&
				et->largest.len < F2FS_MIN_EXTENT_LEN) {
			et->largest.len = 0;
			et->largest_updated = true;
			set_inode_flag(inode, FI_NO_EXTENT);
		}
	}

	if (is_inode_flag_set(inode, FI_NO_EXTENT))
		__free_extent_tree(sbi, et);

	if (et->largest_updated) {
		et->largest_updated = false;
		updated = true;
	}
	goto out_read_extent_cache;
update_age_extent_cache:
	if (!tei->last_blocks)
		goto out_read_extent_cache;

	__set_extent_info(&ei, fofs, len, 0, false,
			tei->age, tei->last_blocks, EX_BLOCK_AGE);
	if (!__try_merge_extent_node(sbi, et, &ei, prev_en, next_en))
		__insert_extent_tree(sbi, et, &ei,
					insert_p, insert_parent, leftmost);
out_read_extent_cache:
	write_unlock(&et->lock);

	if (updated)
		f2fs_mark_inode_dirty_sync(inode, true);
}

#ifdef CONFIG_F2FS_FS_COMPRESSION
void f2fs_update_read_extent_tree_range_compressed(struct inode *inode,
				pgoff_t fofs, block_t blkaddr, unsigned int llen,
				unsigned int c_len)
{
	struct f2fs_sb_info *sbi = F2FS_I_SB(inode);
	struct extent_tree *et = F2FS_I(inode)->extent_tree[EX_READ];
	struct extent_node *en = NULL;
	struct extent_node *prev_en = NULL, *next_en = NULL;
	struct extent_info ei;
	struct rb_node **insert_p = NULL, *insert_parent = NULL;
	bool leftmost = false;

	trace_f2fs_update_read_extent_tree_range(inode, fofs, llen,
						blkaddr, c_len);

	/* it is safe here to check FI_NO_EXTENT w/o et->lock in ro image */
	if (is_inode_flag_set(inode, FI_NO_EXTENT))
		return;

	write_lock(&et->lock);

	en = __lookup_extent_node_ret(&et->root,
					et->cached_en, fofs,
					&prev_en, &next_en,
					&insert_p, &insert_parent,
					&leftmost);
	if (en)
		goto unlock_out;

<<<<<<< HEAD
	__set_extent_info(&ei, fofs, llen, blkaddr, true, EX_READ);
=======
	__set_extent_info(&ei, fofs, llen, blkaddr, true, 0, 0, EX_READ);
>>>>>>> 98817289
	ei.c_len = c_len;

	if (!__try_merge_extent_node(sbi, et, &ei, prev_en, next_en))
		__insert_extent_tree(sbi, et, &ei,
				insert_p, insert_parent, leftmost);
unlock_out:
	write_unlock(&et->lock);
}
#endif

<<<<<<< HEAD
static void __update_extent_cache(struct dnode_of_data *dn, enum extent_type type)
{
	struct extent_info ei;
=======
static unsigned long long __calculate_block_age(struct f2fs_sb_info *sbi,
						unsigned long long new,
						unsigned long long old)
{
	unsigned int rem_old, rem_new;
	unsigned long long res;
	unsigned int weight = sbi->last_age_weight;

	res = div_u64_rem(new, 100, &rem_new) * (100 - weight)
		+ div_u64_rem(old, 100, &rem_old) * weight;

	if (rem_new)
		res += rem_new * (100 - weight) / 100;
	if (rem_old)
		res += rem_old * weight / 100;

	return res;
}

/* This returns a new age and allocated blocks in ei */
static int __get_new_block_age(struct inode *inode, struct extent_info *ei,
						block_t blkaddr)
{
	struct f2fs_sb_info *sbi = F2FS_I_SB(inode);
	loff_t f_size = i_size_read(inode);
	unsigned long long cur_blocks =
				atomic64_read(&sbi->allocated_data_blocks);
	struct extent_info tei = *ei;	/* only fofs and len are valid */

	/*
	 * When I/O is not aligned to a PAGE_SIZE, update will happen to the last
	 * file block even in seq write. So don't record age for newly last file
	 * block here.
	 */
	if ((f_size >> PAGE_SHIFT) == ei->fofs && f_size & (PAGE_SIZE - 1) &&
			blkaddr == NEW_ADDR)
		return -EINVAL;

	if (__lookup_extent_tree(inode, ei->fofs, &tei, EX_BLOCK_AGE)) {
		unsigned long long cur_age;

		if (cur_blocks >= tei.last_blocks)
			cur_age = cur_blocks - tei.last_blocks;
		else
			/* allocated_data_blocks overflow */
			cur_age = ULLONG_MAX - tei.last_blocks + cur_blocks;

		if (tei.age)
			ei->age = __calculate_block_age(sbi, cur_age, tei.age);
		else
			ei->age = cur_age;
		ei->last_blocks = cur_blocks;
		WARN_ON(ei->age > cur_blocks);
		return 0;
	}

	f2fs_bug_on(sbi, blkaddr == NULL_ADDR);

	/* the data block was allocated for the first time */
	if (blkaddr == NEW_ADDR)
		goto out;

	if (__is_valid_data_blkaddr(blkaddr) &&
	    !f2fs_is_valid_blkaddr(sbi, blkaddr, DATA_GENERIC_ENHANCE)) {
		f2fs_bug_on(sbi, 1);
		return -EINVAL;
	}
out:
	/*
	 * init block age with zero, this can happen when the block age extent
	 * was reclaimed due to memory constraint or system reboot
	 */
	ei->age = 0;
	ei->last_blocks = cur_blocks;
	return 0;
}

static void __update_extent_cache(struct dnode_of_data *dn, enum extent_type type)
{
	struct extent_info ei = {};
>>>>>>> 98817289

	if (!__may_extent_tree(dn->inode, type))
		return;

	ei.fofs = f2fs_start_bidx_of_node(ofs_of_node(dn->node_page), dn->inode) +
								dn->ofs_in_node;
	ei.len = 1;

	if (type == EX_READ) {
		if (dn->data_blkaddr == NEW_ADDR)
			ei.blk = NULL_ADDR;
		else
			ei.blk = dn->data_blkaddr;
<<<<<<< HEAD
=======
	} else if (type == EX_BLOCK_AGE) {
		if (__get_new_block_age(dn->inode, &ei, dn->data_blkaddr))
			return;
>>>>>>> 98817289
	}
	__update_extent_tree_range(dn->inode, &ei, type);
}

static unsigned int __shrink_extent_tree(struct f2fs_sb_info *sbi, int nr_shrink,
					enum extent_type type)
{
	struct extent_tree_info *eti = &sbi->extent_tree[type];
	struct extent_tree *et, *next;
	struct extent_node *en;
	unsigned int node_cnt = 0, tree_cnt = 0;
	int remained;

	if (!atomic_read(&eti->total_zombie_tree))
		goto free_node;

	if (!mutex_trylock(&eti->extent_tree_lock))
		goto out;

	/* 1. remove unreferenced extent tree */
	list_for_each_entry_safe(et, next, &eti->zombie_list, list) {
		if (atomic_read(&et->node_cnt)) {
			write_lock(&et->lock);
			node_cnt += __free_extent_tree(sbi, et);
			write_unlock(&et->lock);
		}
		f2fs_bug_on(sbi, atomic_read(&et->node_cnt));
		list_del_init(&et->list);
		radix_tree_delete(&eti->extent_tree_root, et->ino);
		kmem_cache_free(extent_tree_slab, et);
		atomic_dec(&eti->total_ext_tree);
		atomic_dec(&eti->total_zombie_tree);
		tree_cnt++;

		if (node_cnt + tree_cnt >= nr_shrink)
			goto unlock_out;
		cond_resched();
	}
	mutex_unlock(&eti->extent_tree_lock);

free_node:
	/* 2. remove LRU extent entries */
	if (!mutex_trylock(&eti->extent_tree_lock))
		goto out;

	remained = nr_shrink - (node_cnt + tree_cnt);

	spin_lock(&eti->extent_lock);
	for (; remained > 0; remained--) {
		if (list_empty(&eti->extent_list))
			break;
		en = list_first_entry(&eti->extent_list,
					struct extent_node, list);
		et = en->et;
		if (!write_trylock(&et->lock)) {
			/* refresh this extent node's position in extent list */
			list_move_tail(&en->list, &eti->extent_list);
			continue;
		}

		list_del_init(&en->list);
		spin_unlock(&eti->extent_lock);

		__detach_extent_node(sbi, et, en);

		write_unlock(&et->lock);
		node_cnt++;
		spin_lock(&eti->extent_lock);
	}
	spin_unlock(&eti->extent_lock);

unlock_out:
	mutex_unlock(&eti->extent_tree_lock);
out:
	trace_f2fs_shrink_extent_tree(sbi, node_cnt, tree_cnt, type);

	return node_cnt + tree_cnt;
}

/* read extent cache operations */
bool f2fs_lookup_read_extent_cache(struct inode *inode, pgoff_t pgofs,
				struct extent_info *ei)
{
	if (!__may_extent_tree(inode, EX_READ))
		return false;

	return __lookup_extent_tree(inode, pgofs, ei, EX_READ);
}

<<<<<<< HEAD
=======
bool f2fs_lookup_read_extent_cache_block(struct inode *inode, pgoff_t index,
				block_t *blkaddr)
{
	struct extent_info ei = {};

	if (!f2fs_lookup_read_extent_cache(inode, index, &ei))
		return false;
	*blkaddr = ei.blk + index - ei.fofs;
	return true;
}

>>>>>>> 98817289
void f2fs_update_read_extent_cache(struct dnode_of_data *dn)
{
	return __update_extent_cache(dn, EX_READ);
}

void f2fs_update_read_extent_cache_range(struct dnode_of_data *dn,
				pgoff_t fofs, block_t blkaddr, unsigned int len)
{
	struct extent_info ei = {
		.fofs = fofs,
		.len = len,
		.blk = blkaddr,
	};

	if (!__may_extent_tree(dn->inode, EX_READ))
		return;

	__update_extent_tree_range(dn->inode, &ei, EX_READ);
}

unsigned int f2fs_shrink_read_extent_tree(struct f2fs_sb_info *sbi, int nr_shrink)
{
	if (!test_opt(sbi, READ_EXTENT_CACHE))
		return 0;

	return __shrink_extent_tree(sbi, nr_shrink, EX_READ);
}

<<<<<<< HEAD
=======
/* block age extent cache operations */
bool f2fs_lookup_age_extent_cache(struct inode *inode, pgoff_t pgofs,
				struct extent_info *ei)
{
	if (!__may_extent_tree(inode, EX_BLOCK_AGE))
		return false;

	return __lookup_extent_tree(inode, pgofs, ei, EX_BLOCK_AGE);
}

void f2fs_update_age_extent_cache(struct dnode_of_data *dn)
{
	return __update_extent_cache(dn, EX_BLOCK_AGE);
}

void f2fs_update_age_extent_cache_range(struct dnode_of_data *dn,
				pgoff_t fofs, unsigned int len)
{
	struct extent_info ei = {
		.fofs = fofs,
		.len = len,
	};

	if (!__may_extent_tree(dn->inode, EX_BLOCK_AGE))
		return;

	__update_extent_tree_range(dn->inode, &ei, EX_BLOCK_AGE);
}

unsigned int f2fs_shrink_age_extent_tree(struct f2fs_sb_info *sbi, int nr_shrink)
{
	if (!test_opt(sbi, AGE_EXTENT_CACHE))
		return 0;

	return __shrink_extent_tree(sbi, nr_shrink, EX_BLOCK_AGE);
}

>>>>>>> 98817289
static unsigned int __destroy_extent_node(struct inode *inode,
					enum extent_type type)
{
	struct f2fs_sb_info *sbi = F2FS_I_SB(inode);
	struct extent_tree *et = F2FS_I(inode)->extent_tree[type];
	unsigned int node_cnt = 0;

	if (!et || !atomic_read(&et->node_cnt))
		return 0;

	write_lock(&et->lock);
	node_cnt = __free_extent_tree(sbi, et);
	write_unlock(&et->lock);

	return node_cnt;
}

void f2fs_destroy_extent_node(struct inode *inode)
{
	__destroy_extent_node(inode, EX_READ);
<<<<<<< HEAD
=======
	__destroy_extent_node(inode, EX_BLOCK_AGE);
>>>>>>> 98817289
}

static void __drop_extent_tree(struct inode *inode, enum extent_type type)
{
	struct f2fs_sb_info *sbi = F2FS_I_SB(inode);
	struct extent_tree *et = F2FS_I(inode)->extent_tree[type];
	bool updated = false;

	if (!__may_extent_tree(inode, type))
		return;

	write_lock(&et->lock);
	__free_extent_tree(sbi, et);
	if (type == EX_READ) {
		set_inode_flag(inode, FI_NO_EXTENT);
		if (et->largest.len) {
			et->largest.len = 0;
			updated = true;
		}
	}
	write_unlock(&et->lock);
	if (updated)
		f2fs_mark_inode_dirty_sync(inode, true);
}

void f2fs_drop_extent_tree(struct inode *inode)
{
	__drop_extent_tree(inode, EX_READ);
<<<<<<< HEAD
=======
	__drop_extent_tree(inode, EX_BLOCK_AGE);
>>>>>>> 98817289
}

static void __destroy_extent_tree(struct inode *inode, enum extent_type type)
{
	struct f2fs_sb_info *sbi = F2FS_I_SB(inode);
	struct extent_tree_info *eti = &sbi->extent_tree[type];
	struct extent_tree *et = F2FS_I(inode)->extent_tree[type];
	unsigned int node_cnt = 0;

	if (!et)
		return;

	if (inode->i_nlink && !is_bad_inode(inode) &&
					atomic_read(&et->node_cnt)) {
		mutex_lock(&eti->extent_tree_lock);
		list_add_tail(&et->list, &eti->zombie_list);
		atomic_inc(&eti->total_zombie_tree);
		mutex_unlock(&eti->extent_tree_lock);
		return;
	}

	/* free all extent info belong to this extent tree */
	node_cnt = __destroy_extent_node(inode, type);

	/* delete extent tree entry in radix tree */
	mutex_lock(&eti->extent_tree_lock);
	f2fs_bug_on(sbi, atomic_read(&et->node_cnt));
	radix_tree_delete(&eti->extent_tree_root, inode->i_ino);
	kmem_cache_free(extent_tree_slab, et);
	atomic_dec(&eti->total_ext_tree);
	mutex_unlock(&eti->extent_tree_lock);
<<<<<<< HEAD

	F2FS_I(inode)->extent_tree[type] = NULL;

	trace_f2fs_destroy_extent_tree(inode, node_cnt, type);
}

void f2fs_destroy_extent_tree(struct inode *inode)
{
	__destroy_extent_tree(inode, EX_READ);
}

static void __init_extent_tree_info(struct extent_tree_info *eti)
{
=======

	F2FS_I(inode)->extent_tree[type] = NULL;

	trace_f2fs_destroy_extent_tree(inode, node_cnt, type);
}

void f2fs_destroy_extent_tree(struct inode *inode)
{
	__destroy_extent_tree(inode, EX_READ);
	__destroy_extent_tree(inode, EX_BLOCK_AGE);
}

static void __init_extent_tree_info(struct extent_tree_info *eti)
{
>>>>>>> 98817289
	INIT_RADIX_TREE(&eti->extent_tree_root, GFP_NOIO);
	mutex_init(&eti->extent_tree_lock);
	INIT_LIST_HEAD(&eti->extent_list);
	spin_lock_init(&eti->extent_lock);
	atomic_set(&eti->total_ext_tree, 0);
	INIT_LIST_HEAD(&eti->zombie_list);
	atomic_set(&eti->total_zombie_tree, 0);
	atomic_set(&eti->total_ext_node, 0);
}

void f2fs_init_extent_cache_info(struct f2fs_sb_info *sbi)
{
	__init_extent_tree_info(&sbi->extent_tree[EX_READ]);
<<<<<<< HEAD
=======
	__init_extent_tree_info(&sbi->extent_tree[EX_BLOCK_AGE]);

	/* initialize for block age extents */
	atomic64_set(&sbi->allocated_data_blocks, 0);
	sbi->hot_data_age_threshold = DEF_HOT_DATA_AGE_THRESHOLD;
	sbi->warm_data_age_threshold = DEF_WARM_DATA_AGE_THRESHOLD;
	sbi->last_age_weight = LAST_AGE_WEIGHT;
>>>>>>> 98817289
}

int __init f2fs_create_extent_cache(void)
{
	extent_tree_slab = f2fs_kmem_cache_create("f2fs_extent_tree",
			sizeof(struct extent_tree));
	if (!extent_tree_slab)
		return -ENOMEM;
	extent_node_slab = f2fs_kmem_cache_create("f2fs_extent_node",
			sizeof(struct extent_node));
	if (!extent_node_slab) {
		kmem_cache_destroy(extent_tree_slab);
		return -ENOMEM;
	}
	return 0;
}

void f2fs_destroy_extent_cache(void)
{
	kmem_cache_destroy(extent_node_slab);
	kmem_cache_destroy(extent_tree_slab);
}<|MERGE_RESOLUTION|>--- conflicted
+++ resolved
@@ -20,126 +20,6 @@
 #include <trace/events/f2fs.h>
 
 bool sanity_check_extent_cache(struct inode *inode)
-<<<<<<< HEAD
-{
-	struct f2fs_sb_info *sbi = F2FS_I_SB(inode);
-	struct f2fs_inode_info *fi = F2FS_I(inode);
-	struct extent_info *ei;
-
-	if (!fi->extent_tree[EX_READ])
-		return true;
-
-	ei = &fi->extent_tree[EX_READ]->largest;
-
-	if (ei->len &&
-		(!f2fs_is_valid_blkaddr(sbi, ei->blk,
-					DATA_GENERIC_ENHANCE) ||
-		!f2fs_is_valid_blkaddr(sbi, ei->blk + ei->len - 1,
-					DATA_GENERIC_ENHANCE))) {
-		set_sbi_flag(sbi, SBI_NEED_FSCK);
-		f2fs_warn(sbi, "%s: inode (ino=%lx) extent info [%u, %u, %u] is incorrect, run fsck to fix",
-			  __func__, inode->i_ino,
-			  ei->blk, ei->fofs, ei->len);
-		return false;
-	}
-	return true;
-}
-
-static void __set_extent_info(struct extent_info *ei,
-				unsigned int fofs, unsigned int len,
-				block_t blk, bool keep_clen,
-				enum extent_type type)
-{
-	ei->fofs = fofs;
-	ei->len = len;
-
-	if (type == EX_READ) {
-		ei->blk = blk;
-		if (keep_clen)
-			return;
-#ifdef CONFIG_F2FS_FS_COMPRESSION
-		ei->c_len = 0;
-#endif
-	}
-}
-
-static bool __may_read_extent_tree(struct inode *inode)
-{
-	struct f2fs_sb_info *sbi = F2FS_I_SB(inode);
-
-	if (!test_opt(sbi, READ_EXTENT_CACHE))
-		return false;
-	if (is_inode_flag_set(inode, FI_NO_EXTENT))
-		return false;
-	if (is_inode_flag_set(inode, FI_COMPRESSED_FILE) &&
-			 !f2fs_sb_has_readonly(sbi))
-		return false;
-	return S_ISREG(inode->i_mode);
-}
-
-static bool __init_may_extent_tree(struct inode *inode, enum extent_type type)
-{
-	if (type == EX_READ)
-		return __may_read_extent_tree(inode);
-	return false;
-}
-
-static bool __may_extent_tree(struct inode *inode, enum extent_type type)
-{
-	/*
-	 * for recovered files during mount do not create extents
-	 * if shrinker is not registered.
-	 */
-	if (list_empty(&F2FS_I_SB(inode)->s_list))
-		return false;
-
-	return __init_may_extent_tree(inode, type);
-}
-
-static void __try_update_largest_extent(struct extent_tree *et,
-						struct extent_node *en)
-{
-	if (et->type != EX_READ)
-		return;
-	if (en->ei.len <= et->largest.len)
-		return;
-
-	et->largest = en->ei;
-	et->largest_updated = true;
-}
-
-static bool __is_extent_mergeable(struct extent_info *back,
-		struct extent_info *front, enum extent_type type)
-{
-	if (type == EX_READ) {
-#ifdef CONFIG_F2FS_FS_COMPRESSION
-		if (back->c_len && back->len != back->c_len)
-			return false;
-		if (front->c_len && front->len != front->c_len)
-			return false;
-#endif
-		return (back->fofs + back->len == front->fofs &&
-				back->blk + back->len == front->blk);
-	}
-	return false;
-}
-
-static bool __is_back_mergeable(struct extent_info *cur,
-		struct extent_info *back, enum extent_type type)
-{
-	return __is_extent_mergeable(back, cur, type);
-}
-
-static bool __is_front_mergeable(struct extent_info *cur,
-		struct extent_info *front, enum extent_type type)
-{
-	return __is_extent_mergeable(cur, front, type);
-}
-
-static struct rb_entry *__lookup_rb_tree_fast(struct rb_entry *cached_re,
-							unsigned int ofs)
-=======
->>>>>>> 98817289
 {
 	struct f2fs_sb_info *sbi = F2FS_I_SB(inode);
 	struct f2fs_inode_info *fi = F2FS_I(inode);
@@ -232,12 +112,6 @@
 	return true;
 }
 
-<<<<<<< HEAD
-struct rb_node **f2fs_lookup_rb_tree_for_insert(struct f2fs_sb_info *sbi,
-				struct rb_root_cached *root,
-				struct rb_node **parent,
-				unsigned int ofs, bool *leftmost)
-=======
 static void __try_update_largest_extent(struct extent_tree *et,
 						struct extent_node *en)
 {
@@ -279,7 +153,6 @@
 
 static bool __is_front_mergeable(struct extent_info *cur,
 		struct extent_info *front, enum extent_type type)
->>>>>>> 98817289
 {
 	return __is_extent_mergeable(cur, front, type);
 }
@@ -382,43 +255,9 @@
 	}
 	if (fofs == en->ei.fofs + en->ei.len - 1) {
 		/* lookup next node for merging frontward later */
-<<<<<<< HEAD
-		tmp_node = rb_next(&re->rb_node);
-		*next_entry = rb_entry_safe(tmp_node, struct rb_entry, rb_node);
-	}
-	return re;
-}
-
-bool f2fs_check_rb_tree_consistence(struct f2fs_sb_info *sbi,
-				struct rb_root_cached *root)
-{
-#ifdef CONFIG_F2FS_CHECK_FS
-	struct rb_node *cur = rb_first_cached(root), *next;
-	struct rb_entry *cur_re, *next_re;
-
-	if (!cur)
-		return true;
-
-	while (cur) {
-		next = rb_next(cur);
-		if (!next)
-			return true;
-
-		cur_re = rb_entry(cur, struct rb_entry, rb_node);
-		next_re = rb_entry(next, struct rb_entry, rb_node);
-
-		if (cur_re->ofs + cur_re->len > next_re->ofs) {
-			f2fs_info(sbi, "inconsistent rbtree, cur(%u, %u) next(%u, %u)",
-				  cur_re->ofs, cur_re->len,
-				  next_re->ofs, next_re->len);
-			return false;
-		}
-		cur = next;
-=======
 		tmp_node = rb_next(&en->rb_node);
 		*next_entry = rb_entry_safe(tmp_node,
 					struct extent_node, rb_node);
->>>>>>> 98817289
 	}
 	return en;
 }
@@ -592,30 +431,22 @@
 		set_inode_flag(inode, FI_NO_EXTENT);
 }
 
-<<<<<<< HEAD
+void f2fs_init_age_extent_tree(struct inode *inode)
+{
+	if (!__init_may_extent_tree(inode, EX_BLOCK_AGE))
+		return;
+	__grab_extent_tree(inode, EX_BLOCK_AGE);
+}
+
 void f2fs_init_extent_tree(struct inode *inode)
 {
 	/* initialize read cache */
 	if (__init_may_extent_tree(inode, EX_READ))
 		__grab_extent_tree(inode, EX_READ);
-=======
-void f2fs_init_age_extent_tree(struct inode *inode)
-{
-	if (!__init_may_extent_tree(inode, EX_BLOCK_AGE))
-		return;
-	__grab_extent_tree(inode, EX_BLOCK_AGE);
-}
-
-void f2fs_init_extent_tree(struct inode *inode)
-{
-	/* initialize read cache */
-	if (__init_may_extent_tree(inode, EX_READ))
-		__grab_extent_tree(inode, EX_READ);
 
 	/* initialize block age cache */
 	if (__init_may_extent_tree(inode, EX_BLOCK_AGE))
 		__grab_extent_tree(inode, EX_BLOCK_AGE);
->>>>>>> 98817289
 }
 
 static bool __lookup_extent_tree(struct inode *inode, pgoff_t pgofs,
@@ -666,11 +497,8 @@
 
 	if (type == EX_READ)
 		trace_f2fs_lookup_read_extent_tree_end(inode, pgofs, ei);
-<<<<<<< HEAD
-=======
 	else if (type == EX_BLOCK_AGE)
 		trace_f2fs_lookup_age_extent_tree_end(inode, pgofs, ei);
->>>>>>> 98817289
 	return ret;
 }
 
@@ -720,11 +548,7 @@
 				bool leftmost)
 {
 	struct extent_tree_info *eti = &sbi->extent_tree[et->type];
-<<<<<<< HEAD
-	struct rb_node **p;
-=======
 	struct rb_node **p = &et->root.rb_root.rb_node;
->>>>>>> 98817289
 	struct rb_node *parent = NULL;
 	struct extent_node *en = NULL;
 
@@ -786,13 +610,10 @@
 	if (type == EX_READ)
 		trace_f2fs_update_read_extent_tree_range(inode, fofs, len,
 						tei->blk, 0);
-<<<<<<< HEAD
-=======
 	else if (type == EX_BLOCK_AGE)
 		trace_f2fs_update_age_extent_tree_range(inode, fofs, len,
 						tei->age, tei->last_blocks);
 
->>>>>>> 98817289
 	write_lock(&et->lock);
 
 	if (type == EX_READ) {
@@ -844,10 +665,7 @@
 				__set_extent_info(&ei,
 					end, org_end - end,
 					end - dei.fofs + dei.blk, false,
-<<<<<<< HEAD
-=======
 					dei.age, dei.last_blocks,
->>>>>>> 98817289
 					type);
 				en1 = __insert_extent_tree(sbi, et, &ei,
 							NULL, NULL, true);
@@ -856,10 +674,7 @@
 				__set_extent_info(&en->ei,
 					end, en->ei.len - (end - dei.fofs),
 					en->ei.blk + (end - dei.fofs), true,
-<<<<<<< HEAD
-=======
 					dei.age, dei.last_blocks,
->>>>>>> 98817289
 					type);
 				next_en = en;
 			}
@@ -890,22 +705,15 @@
 		en = next_en;
 	}
 
-<<<<<<< HEAD
-=======
 	if (type == EX_BLOCK_AGE)
 		goto update_age_extent_cache;
 
->>>>>>> 98817289
 	/* 3. update extent in read extent cache */
 	BUG_ON(type != EX_READ);
 
 	if (tei->blk) {
-<<<<<<< HEAD
-		__set_extent_info(&ei, fofs, len, tei->blk, false, EX_READ);
-=======
 		__set_extent_info(&ei, fofs, len, tei->blk, false,
 				  0, 0, EX_READ);
->>>>>>> 98817289
 		if (!__try_merge_extent_node(sbi, et, &ei, prev_en, next_en))
 			__insert_extent_tree(sbi, et, &ei,
 					insert_p, insert_parent, leftmost);
@@ -974,11 +782,7 @@
 	if (en)
 		goto unlock_out;
 
-<<<<<<< HEAD
-	__set_extent_info(&ei, fofs, llen, blkaddr, true, EX_READ);
-=======
 	__set_extent_info(&ei, fofs, llen, blkaddr, true, 0, 0, EX_READ);
->>>>>>> 98817289
 	ei.c_len = c_len;
 
 	if (!__try_merge_extent_node(sbi, et, &ei, prev_en, next_en))
@@ -989,11 +793,6 @@
 }
 #endif
 
-<<<<<<< HEAD
-static void __update_extent_cache(struct dnode_of_data *dn, enum extent_type type)
-{
-	struct extent_info ei;
-=======
 static unsigned long long __calculate_block_age(struct f2fs_sb_info *sbi,
 						unsigned long long new,
 						unsigned long long old)
@@ -1074,7 +873,6 @@
 static void __update_extent_cache(struct dnode_of_data *dn, enum extent_type type)
 {
 	struct extent_info ei = {};
->>>>>>> 98817289
 
 	if (!__may_extent_tree(dn->inode, type))
 		return;
@@ -1088,12 +886,9 @@
 			ei.blk = NULL_ADDR;
 		else
 			ei.blk = dn->data_blkaddr;
-<<<<<<< HEAD
-=======
 	} else if (type == EX_BLOCK_AGE) {
 		if (__get_new_block_age(dn->inode, &ei, dn->data_blkaddr))
 			return;
->>>>>>> 98817289
 	}
 	__update_extent_tree_range(dn->inode, &ei, type);
 }
@@ -1183,8 +978,6 @@
 	return __lookup_extent_tree(inode, pgofs, ei, EX_READ);
 }
 
-<<<<<<< HEAD
-=======
 bool f2fs_lookup_read_extent_cache_block(struct inode *inode, pgoff_t index,
 				block_t *blkaddr)
 {
@@ -1196,7 +989,6 @@
 	return true;
 }
 
->>>>>>> 98817289
 void f2fs_update_read_extent_cache(struct dnode_of_data *dn)
 {
 	return __update_extent_cache(dn, EX_READ);
@@ -1225,8 +1017,6 @@
 	return __shrink_extent_tree(sbi, nr_shrink, EX_READ);
 }
 
-<<<<<<< HEAD
-=======
 /* block age extent cache operations */
 bool f2fs_lookup_age_extent_cache(struct inode *inode, pgoff_t pgofs,
 				struct extent_info *ei)
@@ -1264,7 +1054,6 @@
 	return __shrink_extent_tree(sbi, nr_shrink, EX_BLOCK_AGE);
 }
 
->>>>>>> 98817289
 static unsigned int __destroy_extent_node(struct inode *inode,
 					enum extent_type type)
 {
@@ -1285,10 +1074,7 @@
 void f2fs_destroy_extent_node(struct inode *inode)
 {
 	__destroy_extent_node(inode, EX_READ);
-<<<<<<< HEAD
-=======
 	__destroy_extent_node(inode, EX_BLOCK_AGE);
->>>>>>> 98817289
 }
 
 static void __drop_extent_tree(struct inode *inode, enum extent_type type)
@@ -1317,10 +1103,7 @@
 void f2fs_drop_extent_tree(struct inode *inode)
 {
 	__drop_extent_tree(inode, EX_READ);
-<<<<<<< HEAD
-=======
 	__drop_extent_tree(inode, EX_BLOCK_AGE);
->>>>>>> 98817289
 }
 
 static void __destroy_extent_tree(struct inode *inode, enum extent_type type)
@@ -1352,21 +1135,6 @@
 	kmem_cache_free(extent_tree_slab, et);
 	atomic_dec(&eti->total_ext_tree);
 	mutex_unlock(&eti->extent_tree_lock);
-<<<<<<< HEAD
-
-	F2FS_I(inode)->extent_tree[type] = NULL;
-
-	trace_f2fs_destroy_extent_tree(inode, node_cnt, type);
-}
-
-void f2fs_destroy_extent_tree(struct inode *inode)
-{
-	__destroy_extent_tree(inode, EX_READ);
-}
-
-static void __init_extent_tree_info(struct extent_tree_info *eti)
-{
-=======
 
 	F2FS_I(inode)->extent_tree[type] = NULL;
 
@@ -1381,7 +1149,6 @@
 
 static void __init_extent_tree_info(struct extent_tree_info *eti)
 {
->>>>>>> 98817289
 	INIT_RADIX_TREE(&eti->extent_tree_root, GFP_NOIO);
 	mutex_init(&eti->extent_tree_lock);
 	INIT_LIST_HEAD(&eti->extent_list);
@@ -1395,8 +1162,6 @@
 void f2fs_init_extent_cache_info(struct f2fs_sb_info *sbi)
 {
 	__init_extent_tree_info(&sbi->extent_tree[EX_READ]);
-<<<<<<< HEAD
-=======
 	__init_extent_tree_info(&sbi->extent_tree[EX_BLOCK_AGE]);
 
 	/* initialize for block age extents */
@@ -1404,7 +1169,6 @@
 	sbi->hot_data_age_threshold = DEF_HOT_DATA_AGE_THRESHOLD;
 	sbi->warm_data_age_threshold = DEF_WARM_DATA_AGE_THRESHOLD;
 	sbi->last_age_weight = LAST_AGE_WEIGHT;
->>>>>>> 98817289
 }
 
 int __init f2fs_create_extent_cache(void)
