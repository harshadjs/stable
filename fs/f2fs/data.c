--- conflicted
+++ resolved
@@ -4209,12 +4209,9 @@
 		return -EINVAL;
 
 	if (map.m_flags & F2FS_MAP_MAPPED) {
-<<<<<<< HEAD
-=======
 		if (WARN_ON_ONCE(map.m_pblk == NEW_ADDR))
 			return -EINVAL;
 
->>>>>>> 2d002356
 		iomap->length = blks_to_bytes(inode, map.m_len);
 		iomap->type = IOMAP_MAPPED;
 		iomap->flags |= IOMAP_F_MERGED;
