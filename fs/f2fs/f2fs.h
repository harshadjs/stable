/* SPDX-License-Identifier: GPL-2.0 */
/*
 * fs/f2fs/f2fs.h
 *
 * Copyright (c) 2012 Samsung Electronics Co., Ltd.
 *             http://www.samsung.com/
 */
#ifndef _LINUX_F2FS_H
#define _LINUX_F2FS_H

#include <linux/uio.h>
#include <linux/types.h>
#include <linux/page-flags.h>
#include <linux/buffer_head.h>
#include <linux/slab.h>
#include <linux/crc32.h>
#include <linux/magic.h>
#include <linux/kobject.h>
#include <linux/sched.h>
#include <linux/cred.h>
#include <linux/sched/mm.h>
#include <linux/vmalloc.h>
#include <linux/bio.h>
#include <linux/blkdev.h>
#include <linux/quotaops.h>
#include <linux/part_stat.h>
#include <crypto/hash.h>

#include <linux/fscrypt.h>
#include <linux/fsverity.h>

struct pagevec;

#ifdef CONFIG_F2FS_CHECK_FS
#define f2fs_bug_on(sbi, condition)	BUG_ON(condition)
#else
#define f2fs_bug_on(sbi, condition)					\
	do {								\
		if (WARN_ON(condition))					\
			set_sbi_flag(sbi, SBI_NEED_FSCK);		\
	} while (0)
#endif

enum {
	FAULT_KMALLOC,
	FAULT_KVMALLOC,
	FAULT_PAGE_ALLOC,
	FAULT_PAGE_GET,
	FAULT_ALLOC_BIO,	/* it's obsolete due to bio_alloc() will never fail */
	FAULT_ALLOC_NID,
	FAULT_ORPHAN,
	FAULT_BLOCK,
	FAULT_DIR_DEPTH,
	FAULT_EVICT_INODE,
	FAULT_TRUNCATE,
	FAULT_READ_IO,
	FAULT_CHECKPOINT,
	FAULT_DISCARD,
	FAULT_WRITE_IO,
	FAULT_SLAB_ALLOC,
	FAULT_DQUOT_INIT,
	FAULT_LOCK_OP,
	FAULT_BLKADDR,
	FAULT_MAX,
};

#ifdef CONFIG_F2FS_FAULT_INJECTION
#define F2FS_ALL_FAULT_TYPE		(GENMASK(FAULT_MAX - 1, 0))

struct f2fs_fault_info {
	atomic_t inject_ops;
	unsigned int inject_rate;
	unsigned int inject_type;
};

extern const char *f2fs_fault_name[FAULT_MAX];
#define IS_FAULT_SET(fi, type) ((fi)->inject_type & BIT(type))
#endif

/*
 * For mount options
 */
<<<<<<< HEAD
#define F2FS_MOUNT_DISABLE_ROLL_FORWARD	0x00000002
#define F2FS_MOUNT_DISCARD		0x00000004
#define F2FS_MOUNT_NOHEAP		0x00000008
#define F2FS_MOUNT_XATTR_USER		0x00000010
#define F2FS_MOUNT_POSIX_ACL		0x00000020
#define F2FS_MOUNT_DISABLE_EXT_IDENTIFY	0x00000040
#define F2FS_MOUNT_INLINE_XATTR		0x00000080
#define F2FS_MOUNT_INLINE_DATA		0x00000100
#define F2FS_MOUNT_INLINE_DENTRY	0x00000200
#define F2FS_MOUNT_FLUSH_MERGE		0x00000400
#define F2FS_MOUNT_NOBARRIER		0x00000800
#define F2FS_MOUNT_FASTBOOT		0x00001000
#define F2FS_MOUNT_READ_EXTENT_CACHE	0x00002000
#define F2FS_MOUNT_DATA_FLUSH		0x00008000
#define F2FS_MOUNT_FAULT_INJECTION	0x00010000
#define F2FS_MOUNT_USRQUOTA		0x00080000
#define F2FS_MOUNT_GRPQUOTA		0x00100000
#define F2FS_MOUNT_PRJQUOTA		0x00200000
#define F2FS_MOUNT_QUOTA		0x00400000
#define F2FS_MOUNT_INLINE_XATTR_SIZE	0x00800000
#define F2FS_MOUNT_RESERVE_ROOT		0x01000000
#define F2FS_MOUNT_DISABLE_CHECKPOINT	0x02000000
#define F2FS_MOUNT_NORECOVERY		0x04000000
#define F2FS_MOUNT_ATGC			0x08000000
#define F2FS_MOUNT_MERGE_CHECKPOINT	0x10000000
#define	F2FS_MOUNT_GC_MERGE		0x20000000
#define F2FS_MOUNT_COMPRESS_CACHE	0x40000000
=======
#define F2FS_MOUNT_DISABLE_ROLL_FORWARD	0x00000001
#define F2FS_MOUNT_DISCARD		0x00000002
#define F2FS_MOUNT_NOHEAP		0x00000004
#define F2FS_MOUNT_XATTR_USER		0x00000008
#define F2FS_MOUNT_POSIX_ACL		0x00000010
#define F2FS_MOUNT_DISABLE_EXT_IDENTIFY	0x00000020
#define F2FS_MOUNT_INLINE_XATTR		0x00000040
#define F2FS_MOUNT_INLINE_DATA		0x00000080
#define F2FS_MOUNT_INLINE_DENTRY	0x00000100
#define F2FS_MOUNT_FLUSH_MERGE		0x00000200
#define F2FS_MOUNT_NOBARRIER		0x00000400
#define F2FS_MOUNT_FASTBOOT		0x00000800
#define F2FS_MOUNT_READ_EXTENT_CACHE	0x00001000
#define F2FS_MOUNT_DATA_FLUSH		0x00002000
#define F2FS_MOUNT_FAULT_INJECTION	0x00004000
#define F2FS_MOUNT_USRQUOTA		0x00008000
#define F2FS_MOUNT_GRPQUOTA		0x00010000
#define F2FS_MOUNT_PRJQUOTA		0x00020000
#define F2FS_MOUNT_QUOTA		0x00040000
#define F2FS_MOUNT_INLINE_XATTR_SIZE	0x00080000
#define F2FS_MOUNT_RESERVE_ROOT		0x00100000
#define F2FS_MOUNT_DISABLE_CHECKPOINT	0x00200000
#define F2FS_MOUNT_NORECOVERY		0x00400000
#define F2FS_MOUNT_ATGC			0x00800000
#define F2FS_MOUNT_MERGE_CHECKPOINT	0x01000000
#define	F2FS_MOUNT_GC_MERGE		0x02000000
#define F2FS_MOUNT_COMPRESS_CACHE	0x04000000
#define F2FS_MOUNT_AGE_EXTENT_CACHE	0x08000000
>>>>>>> 98817289

#define F2FS_OPTION(sbi)	((sbi)->mount_opt)
#define clear_opt(sbi, option)	(F2FS_OPTION(sbi).opt &= ~F2FS_MOUNT_##option)
#define set_opt(sbi, option)	(F2FS_OPTION(sbi).opt |= F2FS_MOUNT_##option)
#define test_opt(sbi, option)	(F2FS_OPTION(sbi).opt & F2FS_MOUNT_##option)

#define ver_after(a, b)	(typecheck(unsigned long long, a) &&		\
		typecheck(unsigned long long, b) &&			\
		((long long)((a) - (b)) > 0))

typedef u32 block_t;	/*
			 * should not change u32, since it is the on-disk block
			 * address format, __le32.
			 */
typedef u32 nid_t;

#define COMPRESS_EXT_NUM		16

/*
 * An implementation of an rwsem that is explicitly unfair to readers. This
 * prevents priority inversion when a low-priority reader acquires the read lock
 * while sleeping on the write lock but the write lock is needed by
 * higher-priority clients.
 */

struct f2fs_rwsem {
        struct rw_semaphore internal_rwsem;
#ifdef CONFIG_F2FS_UNFAIR_RWSEM
        wait_queue_head_t read_waiters;
#endif
};

struct f2fs_mount_info {
	unsigned int opt;
	int write_io_size_bits;		/* Write IO size bits */
	block_t root_reserved_blocks;	/* root reserved blocks */
	kuid_t s_resuid;		/* reserved blocks for uid */
	kgid_t s_resgid;		/* reserved blocks for gid */
	int active_logs;		/* # of active logs */
	int inline_xattr_size;		/* inline xattr size */
#ifdef CONFIG_F2FS_FAULT_INJECTION
	struct f2fs_fault_info fault_info;	/* For fault injection */
#endif
#ifdef CONFIG_QUOTA
	/* Names of quota files with journalled quota */
	char *s_qf_names[MAXQUOTAS];
	int s_jquota_fmt;			/* Format of quota to use */
#endif
	/* For which write hints are passed down to block layer */
	int alloc_mode;			/* segment allocation policy */
	int fsync_mode;			/* fsync policy */
	int fs_mode;			/* fs mode: LFS or ADAPTIVE */
	int bggc_mode;			/* bggc mode: off, on or sync */
	int memory_mode;		/* memory mode */
	int errors;			/* errors parameter */
	int discard_unit;		/*
					 * discard command's offset/size should
					 * be aligned to this unit: block,
					 * segment or section
					 */
	struct fscrypt_dummy_policy dummy_enc_policy; /* test dummy encryption */
	block_t unusable_cap_perc;	/* percentage for cap */
	block_t unusable_cap;		/* Amount of space allowed to be
					 * unusable when disabling checkpoint
					 */

	/* For compression */
	unsigned char compress_algorithm;	/* algorithm type */
	unsigned char compress_log_size;	/* cluster log size */
	unsigned char compress_level;		/* compress level */
	bool compress_chksum;			/* compressed data chksum */
	unsigned char compress_ext_cnt;		/* extension count */
	unsigned char nocompress_ext_cnt;		/* nocompress extension count */
	int compress_mode;			/* compression mode */
	unsigned char extensions[COMPRESS_EXT_NUM][F2FS_EXTENSION_LEN];	/* extensions */
	unsigned char noextensions[COMPRESS_EXT_NUM][F2FS_EXTENSION_LEN]; /* extensions */
};

#define F2FS_FEATURE_ENCRYPT			0x00000001
#define F2FS_FEATURE_BLKZONED			0x00000002
#define F2FS_FEATURE_ATOMIC_WRITE		0x00000004
#define F2FS_FEATURE_EXTRA_ATTR			0x00000008
#define F2FS_FEATURE_PRJQUOTA			0x00000010
#define F2FS_FEATURE_INODE_CHKSUM		0x00000020
#define F2FS_FEATURE_FLEXIBLE_INLINE_XATTR	0x00000040
#define F2FS_FEATURE_QUOTA_INO			0x00000080
#define F2FS_FEATURE_INODE_CRTIME		0x00000100
#define F2FS_FEATURE_LOST_FOUND			0x00000200
#define F2FS_FEATURE_VERITY			0x00000400
#define F2FS_FEATURE_SB_CHKSUM			0x00000800
#define F2FS_FEATURE_CASEFOLD			0x00001000
#define F2FS_FEATURE_COMPRESSION		0x00002000
#define F2FS_FEATURE_RO				0x00004000

#define __F2FS_HAS_FEATURE(raw_super, mask)				\
	((raw_super->feature & cpu_to_le32(mask)) != 0)
#define F2FS_HAS_FEATURE(sbi, mask)	__F2FS_HAS_FEATURE(sbi->raw_super, mask)

/*
 * Default values for user and/or group using reserved blocks
 */
#define	F2FS_DEF_RESUID		0
#define	F2FS_DEF_RESGID		0

/*
 * For checkpoint manager
 */
enum {
	NAT_BITMAP,
	SIT_BITMAP
};

#define	CP_UMOUNT	0x00000001
#define	CP_FASTBOOT	0x00000002
#define	CP_SYNC		0x00000004
#define	CP_RECOVERY	0x00000008
#define	CP_DISCARD	0x00000010
#define CP_TRIMMED	0x00000020
#define CP_PAUSE	0x00000040
#define CP_RESIZE 	0x00000080

#define DEF_MAX_DISCARD_REQUEST		8	/* issue 8 discards per round */
#define DEF_MIN_DISCARD_ISSUE_TIME	50	/* 50 ms, if exists */
#define DEF_MID_DISCARD_ISSUE_TIME	500	/* 500 ms, if device busy */
#define DEF_MAX_DISCARD_ISSUE_TIME	60000	/* 60 s, if no candidates */
#define DEF_DISCARD_URGENT_UTIL		80	/* do more discard over 80% */
#define DEF_CP_INTERVAL			60	/* 60 secs */
#define DEF_IDLE_INTERVAL		5	/* 5 secs */
#define DEF_DISABLE_INTERVAL		5	/* 5 secs */
#define DEF_DISABLE_QUICK_INTERVAL	1	/* 1 secs */
#define DEF_UMOUNT_DISCARD_TIMEOUT	5	/* 5 secs */

struct cp_control {
	int reason;
	__u64 trim_start;
	__u64 trim_end;
	__u64 trim_minlen;
};

/*
 * indicate meta/data type
 */
enum {
	META_CP,
	META_NAT,
	META_SIT,
	META_SSA,
	META_MAX,
	META_POR,
	DATA_GENERIC,		/* check range only */
	DATA_GENERIC_ENHANCE,	/* strong check on range and segment bitmap */
	DATA_GENERIC_ENHANCE_READ,	/*
					 * strong check on range and segment
					 * bitmap but no warning due to race
					 * condition of read on truncated area
					 * by extent_cache
					 */
	DATA_GENERIC_ENHANCE_UPDATE,	/*
					 * strong check on range and segment
					 * bitmap for update case
					 */
	META_GENERIC,
};

/* for the list of ino */
enum {
	ORPHAN_INO,		/* for orphan ino list */
	APPEND_INO,		/* for append ino list */
	UPDATE_INO,		/* for update ino list */
	TRANS_DIR_INO,		/* for transactions dir ino list */
	FLUSH_INO,		/* for multiple device flushing */
	MAX_INO_ENTRY,		/* max. list */
};

struct ino_entry {
	struct list_head list;		/* list head */
	nid_t ino;			/* inode number */
	unsigned int dirty_device;	/* dirty device bitmap */
};

/* for the list of inodes to be GCed */
struct inode_entry {
	struct list_head list;	/* list head */
	struct inode *inode;	/* vfs inode pointer */
};

struct fsync_node_entry {
	struct list_head list;	/* list head */
	struct page *page;	/* warm node page pointer */
	unsigned int seq_id;	/* sequence id */
};

struct ckpt_req {
	struct completion wait;		/* completion for checkpoint done */
	struct llist_node llnode;	/* llist_node to be linked in wait queue */
	int ret;			/* return code of checkpoint */
	ktime_t queue_time;		/* request queued time */
};

struct ckpt_req_control {
	struct task_struct *f2fs_issue_ckpt;	/* checkpoint task */
	int ckpt_thread_ioprio;			/* checkpoint merge thread ioprio */
	wait_queue_head_t ckpt_wait_queue;	/* waiting queue for wake-up */
	atomic_t issued_ckpt;		/* # of actually issued ckpts */
	atomic_t total_ckpt;		/* # of total ckpts */
	atomic_t queued_ckpt;		/* # of queued ckpts */
	struct llist_head issue_list;	/* list for command issue */
	spinlock_t stat_lock;		/* lock for below checkpoint time stats */
	unsigned int cur_time;		/* cur wait time in msec for currently issued checkpoint */
	unsigned int peak_time;		/* peak wait time in msec until now */
};

/* for the bitmap indicate blocks to be discarded */
struct discard_entry {
	struct list_head list;	/* list head */
	block_t start_blkaddr;	/* start blockaddr of current segment */
	unsigned char discard_map[SIT_VBLOCK_MAP_SIZE];	/* segment discard bitmap */
};

/* minimum discard granularity, unit: block count */
#define MIN_DISCARD_GRANULARITY		1
/* default discard granularity of inner discard thread, unit: block count */
#define DEFAULT_DISCARD_GRANULARITY		16
/* default maximum discard granularity of ordered discard, unit: block count */
#define DEFAULT_MAX_ORDERED_DISCARD_GRANULARITY	16

/* max discard pend list number */
#define MAX_PLIST_NUM		512
#define plist_idx(blk_num)	((blk_num) >= MAX_PLIST_NUM ?		\
					(MAX_PLIST_NUM - 1) : ((blk_num) - 1))

enum {
	D_PREP,			/* initial */
	D_PARTIAL,		/* partially submitted */
	D_SUBMIT,		/* all submitted */
	D_DONE,			/* finished */
};

struct discard_info {
	block_t lstart;			/* logical start address */
	block_t len;			/* length */
	block_t start;			/* actual start address in dev */
};

struct discard_cmd {
	struct rb_node rb_node;		/* rb node located in rb-tree */
	struct discard_info di;		/* discard info */
	struct list_head list;		/* command list */
	struct completion wait;		/* compleation */
	struct block_device *bdev;	/* bdev */
	unsigned short ref;		/* reference count */
	unsigned char state;		/* state */
	unsigned char queued;		/* queued discard */
	int error;			/* bio error */
	spinlock_t lock;		/* for state/bio_ref updating */
	unsigned short bio_ref;		/* bio reference count */
};

enum {
	DPOLICY_BG,
	DPOLICY_FORCE,
	DPOLICY_FSTRIM,
	DPOLICY_UMOUNT,
	MAX_DPOLICY,
};

struct discard_policy {
	int type;			/* type of discard */
	unsigned int min_interval;	/* used for candidates exist */
	unsigned int mid_interval;	/* used for device busy */
	unsigned int max_interval;	/* used for candidates not exist */
	unsigned int max_requests;	/* # of discards issued per round */
	unsigned int io_aware_gran;	/* minimum granularity discard not be aware of I/O */
	bool io_aware;			/* issue discard in idle time */
	bool sync;			/* submit discard with REQ_SYNC flag */
	bool ordered;			/* issue discard by lba order */
	bool timeout;			/* discard timeout for put_super */
	unsigned int granularity;	/* discard granularity */
};

struct discard_cmd_control {
	struct task_struct *f2fs_issue_discard;	/* discard thread */
	struct list_head entry_list;		/* 4KB discard entry list */
	struct list_head pend_list[MAX_PLIST_NUM];/* store pending entries */
	struct list_head wait_list;		/* store on-flushing entries */
	struct list_head fstrim_list;		/* in-flight discard from fstrim */
	wait_queue_head_t discard_wait_queue;	/* waiting queue for wake-up */
	struct mutex cmd_lock;
	unsigned int nr_discards;		/* # of discards in the list */
	unsigned int max_discards;		/* max. discards to be issued */
	unsigned int max_discard_request;	/* max. discard request per round */
	unsigned int min_discard_issue_time;	/* min. interval between discard issue */
	unsigned int mid_discard_issue_time;	/* mid. interval between discard issue */
	unsigned int max_discard_issue_time;	/* max. interval between discard issue */
	unsigned int discard_io_aware_gran; /* minimum discard granularity not be aware of I/O */
	unsigned int discard_urgent_util;	/* utilization which issue discard proactively */
	unsigned int discard_granularity;	/* discard granularity */
	unsigned int max_ordered_discard;	/* maximum discard granularity issued by lba order */
	unsigned int undiscard_blks;		/* # of undiscard blocks */
	unsigned int next_pos;			/* next discard position */
	atomic_t issued_discard;		/* # of issued discard */
	atomic_t queued_discard;		/* # of queued discard */
	atomic_t discard_cmd_cnt;		/* # of cached cmd count */
	struct rb_root_cached root;		/* root of discard rb-tree */
	bool rbtree_check;			/* config for consistence check */
	bool discard_wake;			/* to wake up discard thread */
};

/* for the list of fsync inodes, used only during recovery */
struct fsync_inode_entry {
	struct list_head list;	/* list head */
	struct inode *inode;	/* vfs inode pointer */
	block_t blkaddr;	/* block address locating the last fsync */
	block_t last_dentry;	/* block address locating the last dentry */
};

#define nats_in_cursum(jnl)		(le16_to_cpu((jnl)->n_nats))
#define sits_in_cursum(jnl)		(le16_to_cpu((jnl)->n_sits))

#define nat_in_journal(jnl, i)		((jnl)->nat_j.entries[i].ne)
#define nid_in_journal(jnl, i)		((jnl)->nat_j.entries[i].nid)
#define sit_in_journal(jnl, i)		((jnl)->sit_j.entries[i].se)
#define segno_in_journal(jnl, i)	((jnl)->sit_j.entries[i].segno)

#define MAX_NAT_JENTRIES(jnl)	(NAT_JOURNAL_ENTRIES - nats_in_cursum(jnl))
#define MAX_SIT_JENTRIES(jnl)	(SIT_JOURNAL_ENTRIES - sits_in_cursum(jnl))

static inline int update_nats_in_cursum(struct f2fs_journal *journal, int i)
{
	int before = nats_in_cursum(journal);

	journal->n_nats = cpu_to_le16(before + i);
	return before;
}

static inline int update_sits_in_cursum(struct f2fs_journal *journal, int i)
{
	int before = sits_in_cursum(journal);

	journal->n_sits = cpu_to_le16(before + i);
	return before;
}

static inline bool __has_cursum_space(struct f2fs_journal *journal,
							int size, int type)
{
	if (type == NAT_JOURNAL)
		return size <= MAX_NAT_JENTRIES(journal);
	return size <= MAX_SIT_JENTRIES(journal);
}

/* for inline stuff */
#define DEF_INLINE_RESERVED_SIZE	1
static inline int get_extra_isize(struct inode *inode);
static inline int get_inline_xattr_addrs(struct inode *inode);
#define MAX_INLINE_DATA(inode)	(sizeof(__le32) *			\
				(CUR_ADDRS_PER_INODE(inode) -		\
				get_inline_xattr_addrs(inode) -	\
				DEF_INLINE_RESERVED_SIZE))

/* for inline dir */
#define NR_INLINE_DENTRY(inode)	(MAX_INLINE_DATA(inode) * BITS_PER_BYTE / \
				((SIZE_OF_DIR_ENTRY + F2FS_SLOT_LEN) * \
				BITS_PER_BYTE + 1))
#define INLINE_DENTRY_BITMAP_SIZE(inode) \
	DIV_ROUND_UP(NR_INLINE_DENTRY(inode), BITS_PER_BYTE)
#define INLINE_RESERVED_SIZE(inode)	(MAX_INLINE_DATA(inode) - \
				((SIZE_OF_DIR_ENTRY + F2FS_SLOT_LEN) * \
				NR_INLINE_DENTRY(inode) + \
				INLINE_DENTRY_BITMAP_SIZE(inode)))

/*
 * For INODE and NODE manager
 */
/* for directory operations */

struct f2fs_filename {
	/*
	 * The filename the user specified.  This is NULL for some
	 * filesystem-internal operations, e.g. converting an inline directory
	 * to a non-inline one, or roll-forward recovering an encrypted dentry.
	 */
	const struct qstr *usr_fname;

	/*
	 * The on-disk filename.  For encrypted directories, this is encrypted.
	 * This may be NULL for lookups in an encrypted dir without the key.
	 */
	struct fscrypt_str disk_name;

	/* The dirhash of this filename */
	f2fs_hash_t hash;

#ifdef CONFIG_FS_ENCRYPTION
	/*
	 * For lookups in encrypted directories: either the buffer backing
	 * disk_name, or a buffer that holds the decoded no-key name.
	 */
	struct fscrypt_str crypto_buf;
#endif
#if IS_ENABLED(CONFIG_UNICODE)
	/*
	 * For casefolded directories: the casefolded name, but it's left NULL
	 * if the original name is not valid Unicode, if the original name is
	 * "." or "..", if the directory is both casefolded and encrypted and
	 * its encryption key is unavailable, or if the filesystem is doing an
	 * internal operation where usr_fname is also NULL.  In all these cases
	 * we fall back to treating the name as an opaque byte sequence.
	 */
	struct fscrypt_str cf_name;
#endif
};

struct f2fs_dentry_ptr {
	struct inode *inode;
	void *bitmap;
	struct f2fs_dir_entry *dentry;
	__u8 (*filename)[F2FS_SLOT_LEN];
	int max;
	int nr_bitmap;
};

static inline void make_dentry_ptr_block(struct inode *inode,
		struct f2fs_dentry_ptr *d, struct f2fs_dentry_block *t)
{
	d->inode = inode;
	d->max = NR_DENTRY_IN_BLOCK;
	d->nr_bitmap = SIZE_OF_DENTRY_BITMAP;
	d->bitmap = t->dentry_bitmap;
	d->dentry = t->dentry;
	d->filename = t->filename;
}

static inline void make_dentry_ptr_inline(struct inode *inode,
					struct f2fs_dentry_ptr *d, void *t)
{
	int entry_cnt = NR_INLINE_DENTRY(inode);
	int bitmap_size = INLINE_DENTRY_BITMAP_SIZE(inode);
	int reserved_size = INLINE_RESERVED_SIZE(inode);

	d->inode = inode;
	d->max = entry_cnt;
	d->nr_bitmap = bitmap_size;
	d->bitmap = t;
	d->dentry = t + bitmap_size + reserved_size;
	d->filename = t + bitmap_size + reserved_size +
					SIZE_OF_DIR_ENTRY * entry_cnt;
}

/*
 * XATTR_NODE_OFFSET stores xattrs to one node block per file keeping -1
 * as its node offset to distinguish from index node blocks.
 * But some bits are used to mark the node block.
 */
#define XATTR_NODE_OFFSET	((((unsigned int)-1) << OFFSET_BIT_SHIFT) \
				>> OFFSET_BIT_SHIFT)
enum {
	ALLOC_NODE,			/* allocate a new node page if needed */
	LOOKUP_NODE,			/* look up a node without readahead */
	LOOKUP_NODE_RA,			/*
					 * look up a node with readahead called
					 * by get_data_block.
					 */
};

#define DEFAULT_RETRY_IO_COUNT	8	/* maximum retry read IO or flush count */

/* congestion wait timeout value, default: 20ms */
#define	DEFAULT_IO_TIMEOUT	(msecs_to_jiffies(20))

/* maximum retry quota flush count */
#define DEFAULT_RETRY_QUOTA_FLUSH_COUNT		8

/* maximum retry of EIO'ed page */
#define MAX_RETRY_PAGE_EIO			100

#define F2FS_LINK_MAX	0xffffffff	/* maximum link count per file */

#define MAX_DIR_RA_PAGES	4	/* maximum ra pages of dir */

/* dirty segments threshold for triggering CP */
#define DEFAULT_DIRTY_THRESHOLD		4

#define RECOVERY_MAX_RA_BLOCKS		BIO_MAX_VECS
#define RECOVERY_MIN_RA_BLOCKS		1

#define F2FS_ONSTACK_PAGES	16	/* nr of onstack pages */

/* for in-memory extent cache entry */
#define F2FS_MIN_EXTENT_LEN	64	/* minimum extent length */

/* number of extent info in extent cache we try to shrink */
#define READ_EXTENT_CACHE_SHRINK_NUMBER	128

<<<<<<< HEAD
/* extent cache type */
enum extent_type {
	EX_READ,
	NR_EXTENT_CACHES,
};

struct rb_entry {
	struct rb_node rb_node;		/* rb node located in rb-tree */
	unsigned int ofs;		/* start offset of the entry */
	unsigned int len;		/* length of the entry */
=======
/* number of age extent info in extent cache we try to shrink */
#define AGE_EXTENT_CACHE_SHRINK_NUMBER	128
#define LAST_AGE_WEIGHT			30
#define SAME_AGE_REGION			1024

/*
 * Define data block with age less than 1GB as hot data
 * define data block with age less than 10GB but more than 1GB as warm data
 */
#define DEF_HOT_DATA_AGE_THRESHOLD	262144
#define DEF_WARM_DATA_AGE_THRESHOLD	2621440

/* extent cache type */
enum extent_type {
	EX_READ,
	EX_BLOCK_AGE,
	NR_EXTENT_CACHES,
>>>>>>> 98817289
};

struct extent_info {
	unsigned int fofs;		/* start offset in a file */
	unsigned int len;		/* length of the extent */
	union {
		/* read extent_cache */
		struct {
			/* start block address of the extent */
			block_t blk;
#ifdef CONFIG_F2FS_FS_COMPRESSION
			/* physical extent length of compressed blocks */
			unsigned int c_len;
#endif
		};
<<<<<<< HEAD
=======
		/* block age extent_cache */
		struct {
			/* block age of the extent */
			unsigned long long age;
			/* last total blocks allocated */
			unsigned long long last_blocks;
		};
>>>>>>> 98817289
	};
};

struct extent_node {
	struct rb_node rb_node;		/* rb node located in rb-tree */
	struct extent_info ei;		/* extent info */
	struct list_head list;		/* node in global extent list of sbi */
	struct extent_tree *et;		/* extent tree pointer */
};

struct extent_tree {
	nid_t ino;			/* inode number */
	enum extent_type type;		/* keep the extent tree type */
	struct rb_root_cached root;	/* root of extent info rb-tree */
	struct extent_node *cached_en;	/* recently accessed extent node */
	struct list_head list;		/* to be used by sbi->zombie_list */
	rwlock_t lock;			/* protect extent info rb-tree */
	atomic_t node_cnt;		/* # of extent node in rb-tree*/
	bool largest_updated;		/* largest extent updated */
	struct extent_info largest;	/* largest cached extent for EX_READ */
};

struct extent_tree_info {
	struct radix_tree_root extent_tree_root;/* cache extent cache entries */
	struct mutex extent_tree_lock;	/* locking extent radix tree */
	struct list_head extent_list;		/* lru list for shrinker */
	spinlock_t extent_lock;			/* locking extent lru list */
	atomic_t total_ext_tree;		/* extent tree count */
	struct list_head zombie_list;		/* extent zombie tree list */
	atomic_t total_zombie_tree;		/* extent zombie tree count */
	atomic_t total_ext_node;		/* extent info count */
};

/*
 * State of block returned by f2fs_map_blocks.
 */
#define F2FS_MAP_NEW		(1U << 0)
#define F2FS_MAP_MAPPED		(1U << 1)
#define F2FS_MAP_DELALLOC	(1U << 2)
#define F2FS_MAP_FLAGS		(F2FS_MAP_NEW | F2FS_MAP_MAPPED |\
				F2FS_MAP_DELALLOC)

struct f2fs_map_blocks {
	struct block_device *m_bdev;	/* for multi-device dio */
	block_t m_pblk;
	block_t m_lblk;
	unsigned int m_len;
	unsigned int m_flags;
	pgoff_t *m_next_pgofs;		/* point next possible non-hole pgofs */
	pgoff_t *m_next_extent;		/* point to next possible extent */
	int m_seg_type;
	bool m_may_create;		/* indicate it is from write path */
	bool m_multidev_dio;		/* indicate it allows multi-device dio */
};

/* for flag in get_data_block */
enum {
	F2FS_GET_BLOCK_DEFAULT,
	F2FS_GET_BLOCK_FIEMAP,
	F2FS_GET_BLOCK_BMAP,
	F2FS_GET_BLOCK_DIO,
	F2FS_GET_BLOCK_PRE_DIO,
	F2FS_GET_BLOCK_PRE_AIO,
	F2FS_GET_BLOCK_PRECACHE,
};

/*
 * i_advise uses FADVISE_XXX_BIT. We can add additional hints later.
 */
#define FADVISE_COLD_BIT	0x01
#define FADVISE_LOST_PINO_BIT	0x02
#define FADVISE_ENCRYPT_BIT	0x04
#define FADVISE_ENC_NAME_BIT	0x08
#define FADVISE_KEEP_SIZE_BIT	0x10
#define FADVISE_HOT_BIT		0x20
#define FADVISE_VERITY_BIT	0x40
#define FADVISE_TRUNC_BIT	0x80

#define FADVISE_MODIFIABLE_BITS	(FADVISE_COLD_BIT | FADVISE_HOT_BIT)

#define file_is_cold(inode)	is_file(inode, FADVISE_COLD_BIT)
#define file_set_cold(inode)	set_file(inode, FADVISE_COLD_BIT)
#define file_clear_cold(inode)	clear_file(inode, FADVISE_COLD_BIT)

#define file_wrong_pino(inode)	is_file(inode, FADVISE_LOST_PINO_BIT)
#define file_lost_pino(inode)	set_file(inode, FADVISE_LOST_PINO_BIT)
#define file_got_pino(inode)	clear_file(inode, FADVISE_LOST_PINO_BIT)

#define file_is_encrypt(inode)	is_file(inode, FADVISE_ENCRYPT_BIT)
#define file_set_encrypt(inode)	set_file(inode, FADVISE_ENCRYPT_BIT)

#define file_enc_name(inode)	is_file(inode, FADVISE_ENC_NAME_BIT)
#define file_set_enc_name(inode) set_file(inode, FADVISE_ENC_NAME_BIT)

#define file_keep_isize(inode)	is_file(inode, FADVISE_KEEP_SIZE_BIT)
#define file_set_keep_isize(inode) set_file(inode, FADVISE_KEEP_SIZE_BIT)

#define file_is_hot(inode)	is_file(inode, FADVISE_HOT_BIT)
#define file_set_hot(inode)	set_file(inode, FADVISE_HOT_BIT)
#define file_clear_hot(inode)	clear_file(inode, FADVISE_HOT_BIT)

#define file_is_verity(inode)	is_file(inode, FADVISE_VERITY_BIT)
#define file_set_verity(inode)	set_file(inode, FADVISE_VERITY_BIT)

#define file_should_truncate(inode)	is_file(inode, FADVISE_TRUNC_BIT)
#define file_need_truncate(inode)	set_file(inode, FADVISE_TRUNC_BIT)
#define file_dont_truncate(inode)	clear_file(inode, FADVISE_TRUNC_BIT)

#define DEF_DIR_LEVEL		0

enum {
	GC_FAILURE_PIN,
	MAX_GC_FAILURE
};

/* used for f2fs_inode_info->flags */
enum {
	FI_NEW_INODE,		/* indicate newly allocated inode */
	FI_DIRTY_INODE,		/* indicate inode is dirty or not */
	FI_AUTO_RECOVER,	/* indicate inode is recoverable */
	FI_DIRTY_DIR,		/* indicate directory has dirty pages */
	FI_INC_LINK,		/* need to increment i_nlink */
	FI_ACL_MODE,		/* indicate acl mode */
	FI_NO_ALLOC,		/* should not allocate any blocks */
	FI_FREE_NID,		/* free allocated nide */
	FI_NO_EXTENT,		/* not to use the extent cache */
	FI_INLINE_XATTR,	/* used for inline xattr */
	FI_INLINE_DATA,		/* used for inline data*/
	FI_INLINE_DENTRY,	/* used for inline dentry */
	FI_APPEND_WRITE,	/* inode has appended data */
	FI_UPDATE_WRITE,	/* inode has in-place-update data */
	FI_NEED_IPU,		/* used for ipu per file */
	FI_ATOMIC_FILE,		/* indicate atomic file */
	FI_FIRST_BLOCK_WRITTEN,	/* indicate #0 data block was written */
	FI_DROP_CACHE,		/* drop dirty page cache */
	FI_DATA_EXIST,		/* indicate data exists */
	FI_INLINE_DOTS,		/* indicate inline dot dentries */
	FI_SKIP_WRITES,		/* should skip data page writeback */
	FI_OPU_WRITE,		/* used for opu per file */
	FI_DIRTY_FILE,		/* indicate regular/symlink has dirty pages */
	FI_PREALLOCATED_ALL,	/* all blocks for write were preallocated */
	FI_HOT_DATA,		/* indicate file is hot */
	FI_EXTRA_ATTR,		/* indicate file has extra attribute */
	FI_PROJ_INHERIT,	/* indicate file inherits projectid */
	FI_PIN_FILE,		/* indicate file should not be gced */
	FI_VERITY_IN_PROGRESS,	/* building fs-verity Merkle tree */
	FI_COMPRESSED_FILE,	/* indicate file's data can be compressed */
	FI_COMPRESS_CORRUPT,	/* indicate compressed cluster is corrupted */
	FI_MMAP_FILE,		/* indicate file was mmapped */
	FI_ENABLE_COMPRESS,	/* enable compression in "user" compression mode */
	FI_COMPRESS_RELEASED,	/* compressed blocks were released */
	FI_ALIGNED_WRITE,	/* enable aligned write */
	FI_COW_FILE,		/* indicate COW file */
	FI_ATOMIC_COMMITTED,	/* indicate atomic commit completed except disk sync */
<<<<<<< HEAD
=======
	FI_ATOMIC_REPLACE,	/* indicate atomic replace */
>>>>>>> 98817289
	FI_MAX,			/* max flag, never be used */
};

struct f2fs_inode_info {
	struct inode vfs_inode;		/* serve a vfs inode */
	unsigned long i_flags;		/* keep an inode flags for ioctl */
	unsigned char i_advise;		/* use to give file attribute hints */
	unsigned char i_dir_level;	/* use for dentry level for large dir */
	unsigned int i_current_depth;	/* only for directory depth */
	/* for gc failure statistic */
	unsigned int i_gc_failures[MAX_GC_FAILURE];
	unsigned int i_pino;		/* parent inode number */
	umode_t i_acl_mode;		/* keep file acl mode temporarily */

	/* Use below internally in f2fs*/
	unsigned long flags[BITS_TO_LONGS(FI_MAX)];	/* use to pass per-file flags */
	struct f2fs_rwsem i_sem;	/* protect fi info */
	atomic_t dirty_pages;		/* # of dirty pages */
	f2fs_hash_t chash;		/* hash value of given file name */
	unsigned int clevel;		/* maximum level of given file name */
	struct task_struct *task;	/* lookup and create consistency */
	struct task_struct *cp_task;	/* separate cp/wb IO stats*/
	struct task_struct *wb_task;	/* indicate inode is in context of writeback */
	nid_t i_xattr_nid;		/* node id that contains xattrs */
	loff_t	last_disk_size;		/* lastly written file size */
	spinlock_t i_size_lock;		/* protect last_disk_size */

#ifdef CONFIG_QUOTA
	struct dquot *i_dquot[MAXQUOTAS];

	/* quota space reservation, managed internally by quota code */
	qsize_t i_reserved_quota;
#endif
	struct list_head dirty_list;	/* dirty list for dirs and files */
	struct list_head gdirty_list;	/* linked in global dirty list */
	struct task_struct *atomic_write_task;	/* store atomic write task */
	struct extent_tree *extent_tree[NR_EXTENT_CACHES];
					/* cached extent_tree entry */
	struct inode *cow_inode;	/* copy-on-write inode for atomic write */

	/* avoid racing between foreground op and gc */
	struct f2fs_rwsem i_gc_rwsem[2];
	struct f2fs_rwsem i_xattr_sem; /* avoid racing between reading and changing EAs */

	int i_extra_isize;		/* size of extra space located in i_addr */
	kprojid_t i_projid;		/* id for project quota */
	int i_inline_xattr_size;	/* inline xattr size */
	struct timespec64 i_crtime;	/* inode creation time */
	struct timespec64 i_disk_time[3];/* inode disk times */

	/* for file compress */
	atomic_t i_compr_blocks;		/* # of compressed blocks */
	unsigned char i_compress_algorithm;	/* algorithm type */
	unsigned char i_log_cluster_size;	/* log of cluster size */
	unsigned char i_compress_level;		/* compress level (lz4hc,zstd) */
	unsigned char i_compress_flag;		/* compress flag */
	unsigned int i_cluster_size;		/* cluster size */

	unsigned int atomic_write_cnt;
	loff_t original_i_size;		/* original i_size before atomic write */
};

static inline void get_read_extent_info(struct extent_info *ext,
					struct f2fs_extent *i_ext)
{
	ext->fofs = le32_to_cpu(i_ext->fofs);
	ext->blk = le32_to_cpu(i_ext->blk);
	ext->len = le32_to_cpu(i_ext->len);
}

static inline void set_raw_read_extent(struct extent_info *ext,
					struct f2fs_extent *i_ext)
{
	i_ext->fofs = cpu_to_le32(ext->fofs);
	i_ext->blk = cpu_to_le32(ext->blk);
	i_ext->len = cpu_to_le32(ext->len);
}

static inline bool __is_discard_mergeable(struct discard_info *back,
			struct discard_info *front, unsigned int max_len)
{
	return (back->lstart + back->len == front->lstart) &&
		(back->len + front->len <= max_len);
}

static inline bool __is_discard_back_mergeable(struct discard_info *cur,
			struct discard_info *back, unsigned int max_len)
{
	return __is_discard_mergeable(back, cur, max_len);
}

static inline bool __is_discard_front_mergeable(struct discard_info *cur,
			struct discard_info *front, unsigned int max_len)
{
	return __is_discard_mergeable(cur, front, max_len);
}

/*
 * For free nid management
 */
enum nid_state {
	FREE_NID,		/* newly added to free nid list */
	PREALLOC_NID,		/* it is preallocated */
	MAX_NID_STATE,
};

enum nat_state {
	TOTAL_NAT,
	DIRTY_NAT,
	RECLAIMABLE_NAT,
	MAX_NAT_STATE,
};

struct f2fs_nm_info {
	block_t nat_blkaddr;		/* base disk address of NAT */
	nid_t max_nid;			/* maximum possible node ids */
	nid_t available_nids;		/* # of available node ids */
	nid_t next_scan_nid;		/* the next nid to be scanned */
	nid_t max_rf_node_blocks;	/* max # of nodes for recovery */
	unsigned int ram_thresh;	/* control the memory footprint */
	unsigned int ra_nid_pages;	/* # of nid pages to be readaheaded */
	unsigned int dirty_nats_ratio;	/* control dirty nats ratio threshold */

	/* NAT cache management */
	struct radix_tree_root nat_root;/* root of the nat entry cache */
	struct radix_tree_root nat_set_root;/* root of the nat set cache */
	struct f2fs_rwsem nat_tree_lock;	/* protect nat entry tree */
	struct list_head nat_entries;	/* cached nat entry list (clean) */
	spinlock_t nat_list_lock;	/* protect clean nat entry list */
	unsigned int nat_cnt[MAX_NAT_STATE]; /* the # of cached nat entries */
	unsigned int nat_blocks;	/* # of nat blocks */

	/* free node ids management */
	struct radix_tree_root free_nid_root;/* root of the free_nid cache */
	struct list_head free_nid_list;		/* list for free nids excluding preallocated nids */
	unsigned int nid_cnt[MAX_NID_STATE];	/* the number of free node id */
	spinlock_t nid_list_lock;	/* protect nid lists ops */
	struct mutex build_lock;	/* lock for build free nids */
	unsigned char **free_nid_bitmap;
	unsigned char *nat_block_bitmap;
	unsigned short *free_nid_count;	/* free nid count of NAT block */

	/* for checkpoint */
	char *nat_bitmap;		/* NAT bitmap pointer */

	unsigned int nat_bits_blocks;	/* # of nat bits blocks */
	unsigned char *nat_bits;	/* NAT bits blocks */
	unsigned char *full_nat_bits;	/* full NAT pages */
	unsigned char *empty_nat_bits;	/* empty NAT pages */
#ifdef CONFIG_F2FS_CHECK_FS
	char *nat_bitmap_mir;		/* NAT bitmap mirror */
#endif
	int bitmap_size;		/* bitmap size */
};

/*
 * this structure is used as one of function parameters.
 * all the information are dedicated to a given direct node block determined
 * by the data offset in a file.
 */
struct dnode_of_data {
	struct inode *inode;		/* vfs inode pointer */
	struct page *inode_page;	/* its inode page, NULL is possible */
	struct page *node_page;		/* cached direct node page */
	nid_t nid;			/* node id of the direct node block */
	unsigned int ofs_in_node;	/* data offset in the node page */
	bool inode_page_locked;		/* inode page is locked or not */
	bool node_changed;		/* is node block changed */
	char cur_level;			/* level of hole node page */
	char max_level;			/* level of current page located */
	block_t	data_blkaddr;		/* block address of the node block */
};

static inline void set_new_dnode(struct dnode_of_data *dn, struct inode *inode,
		struct page *ipage, struct page *npage, nid_t nid)
{
	memset(dn, 0, sizeof(*dn));
	dn->inode = inode;
	dn->inode_page = ipage;
	dn->node_page = npage;
	dn->nid = nid;
}

/*
 * For SIT manager
 *
 * By default, there are 6 active log areas across the whole main area.
 * When considering hot and cold data separation to reduce cleaning overhead,
 * we split 3 for data logs and 3 for node logs as hot, warm, and cold types,
 * respectively.
 * In the current design, you should not change the numbers intentionally.
 * Instead, as a mount option such as active_logs=x, you can use 2, 4, and 6
 * logs individually according to the underlying devices. (default: 6)
 * Just in case, on-disk layout covers maximum 16 logs that consist of 8 for
 * data and 8 for node logs.
 */
#define	NR_CURSEG_DATA_TYPE	(3)
#define NR_CURSEG_NODE_TYPE	(3)
#define NR_CURSEG_INMEM_TYPE	(2)
#define NR_CURSEG_RO_TYPE	(2)
#define NR_CURSEG_PERSIST_TYPE	(NR_CURSEG_DATA_TYPE + NR_CURSEG_NODE_TYPE)
#define NR_CURSEG_TYPE		(NR_CURSEG_INMEM_TYPE + NR_CURSEG_PERSIST_TYPE)

enum {
	CURSEG_HOT_DATA	= 0,	/* directory entry blocks */
	CURSEG_WARM_DATA,	/* data blocks */
	CURSEG_COLD_DATA,	/* multimedia or GCed data blocks */
	CURSEG_HOT_NODE,	/* direct node blocks of directory files */
	CURSEG_WARM_NODE,	/* direct node blocks of normal files */
	CURSEG_COLD_NODE,	/* indirect node blocks */
	NR_PERSISTENT_LOG,	/* number of persistent log */
	CURSEG_COLD_DATA_PINNED = NR_PERSISTENT_LOG,
				/* pinned file that needs consecutive block address */
	CURSEG_ALL_DATA_ATGC,	/* SSR alloctor in hot/warm/cold data area */
	NO_CHECK_TYPE,		/* number of persistent & inmem log */
};

struct flush_cmd {
	struct completion wait;
	struct llist_node llnode;
	nid_t ino;
	int ret;
};

struct flush_cmd_control {
	struct task_struct *f2fs_issue_flush;	/* flush thread */
	wait_queue_head_t flush_wait_queue;	/* waiting queue for wake-up */
	atomic_t issued_flush;			/* # of issued flushes */
	atomic_t queued_flush;			/* # of queued flushes */
	struct llist_head issue_list;		/* list for command issue */
	struct llist_node *dispatch_list;	/* list for command dispatch */
};

struct f2fs_sm_info {
	struct sit_info *sit_info;		/* whole segment information */
	struct free_segmap_info *free_info;	/* free segment information */
	struct dirty_seglist_info *dirty_info;	/* dirty segment information */
	struct curseg_info *curseg_array;	/* active segment information */

	struct f2fs_rwsem curseg_lock;	/* for preventing curseg change */

	block_t seg0_blkaddr;		/* block address of 0'th segment */
	block_t main_blkaddr;		/* start block address of main area */
	block_t ssa_blkaddr;		/* start block address of SSA area */

	unsigned int segment_count;	/* total # of segments */
	unsigned int main_segments;	/* # of segments in main area */
	unsigned int reserved_segments;	/* # of reserved segments */
	unsigned int additional_reserved_segments;/* reserved segs for IO align feature */
	unsigned int ovp_segments;	/* # of overprovision segments */

	/* a threshold to reclaim prefree segments */
	unsigned int rec_prefree_segments;

	struct list_head sit_entry_set;	/* sit entry set list */

	unsigned int ipu_policy;	/* in-place-update policy */
	unsigned int min_ipu_util;	/* in-place-update threshold */
	unsigned int min_fsync_blocks;	/* threshold for fsync */
	unsigned int min_seq_blocks;	/* threshold for sequential blocks */
	unsigned int min_hot_blocks;	/* threshold for hot block allocation */
	unsigned int min_ssr_sections;	/* threshold to trigger SSR allocation */

	/* for flush command control */
	struct flush_cmd_control *fcc_info;

	/* for discard command control */
	struct discard_cmd_control *dcc_info;
};

/*
 * For superblock
 */
/*
 * COUNT_TYPE for monitoring
 *
 * f2fs monitors the number of several block types such as on-writeback,
 * dirty dentry blocks, dirty node blocks, and dirty meta blocks.
 */
#define WB_DATA_TYPE(p)	(__is_cp_guaranteed(p) ? F2FS_WB_CP_DATA : F2FS_WB_DATA)
enum count_type {
	F2FS_DIRTY_DENTS,
	F2FS_DIRTY_DATA,
	F2FS_DIRTY_QDATA,
	F2FS_DIRTY_NODES,
	F2FS_DIRTY_META,
	F2FS_DIRTY_IMETA,
	F2FS_WB_CP_DATA,
	F2FS_WB_DATA,
	F2FS_RD_DATA,
	F2FS_RD_NODE,
	F2FS_RD_META,
	F2FS_DIO_WRITE,
	F2FS_DIO_READ,
	NR_COUNT_TYPE,
};

/*
 * The below are the page types of bios used in submit_bio().
 * The available types are:
 * DATA			User data pages. It operates as async mode.
 * NODE			Node pages. It operates as async mode.
 * META			FS metadata pages such as SIT, NAT, CP.
 * NR_PAGE_TYPE		The number of page types.
 * META_FLUSH		Make sure the previous pages are written
 *			with waiting the bio's completion
 * ...			Only can be used with META.
 */
#define PAGE_TYPE_OF_BIO(type)	((type) > META ? META : (type))
enum page_type {
	DATA = 0,
	NODE = 1,	/* should not change this */
	META,
	NR_PAGE_TYPE,
	META_FLUSH,
	IPU,		/* the below types are used by tracepoints only. */
	OPU,
};

enum temp_type {
	HOT = 0,	/* must be zero for meta bio */
	WARM,
	COLD,
	NR_TEMP_TYPE,
};

enum need_lock_type {
	LOCK_REQ = 0,
	LOCK_DONE,
	LOCK_RETRY,
};

enum cp_reason_type {
	CP_NO_NEEDED,
	CP_NON_REGULAR,
	CP_COMPRESSED,
	CP_HARDLINK,
	CP_SB_NEED_CP,
	CP_WRONG_PINO,
	CP_NO_SPC_ROLL,
	CP_NODE_NEED_CP,
	CP_FASTBOOT_MODE,
	CP_SPEC_LOG_NUM,
	CP_RECOVER_DIR,
};

enum iostat_type {
	/* WRITE IO */
	APP_DIRECT_IO,			/* app direct write IOs */
	APP_BUFFERED_IO,		/* app buffered write IOs */
	APP_WRITE_IO,			/* app write IOs */
	APP_MAPPED_IO,			/* app mapped IOs */
	APP_BUFFERED_CDATA_IO,		/* app buffered write IOs on compressed file */
	APP_MAPPED_CDATA_IO,		/* app mapped write IOs on compressed file */
	FS_DATA_IO,			/* data IOs from kworker/fsync/reclaimer */
	FS_CDATA_IO,			/* data IOs from kworker/fsync/reclaimer on compressed file */
	FS_NODE_IO,			/* node IOs from kworker/fsync/reclaimer */
	FS_META_IO,			/* meta IOs from kworker/reclaimer */
	FS_GC_DATA_IO,			/* data IOs from forground gc */
	FS_GC_NODE_IO,			/* node IOs from forground gc */
	FS_CP_DATA_IO,			/* data IOs from checkpoint */
	FS_CP_NODE_IO,			/* node IOs from checkpoint */
	FS_CP_META_IO,			/* meta IOs from checkpoint */

	/* READ IO */
	APP_DIRECT_READ_IO,		/* app direct read IOs */
	APP_BUFFERED_READ_IO,		/* app buffered read IOs */
	APP_READ_IO,			/* app read IOs */
	APP_MAPPED_READ_IO,		/* app mapped read IOs */
	APP_BUFFERED_CDATA_READ_IO,	/* app buffered read IOs on compressed file  */
	APP_MAPPED_CDATA_READ_IO,	/* app mapped read IOs on compressed file  */
	FS_DATA_READ_IO,		/* data read IOs */
	FS_GDATA_READ_IO,		/* data read IOs from background gc */
	FS_CDATA_READ_IO,		/* compressed data read IOs */
	FS_NODE_READ_IO,		/* node read IOs */
	FS_META_READ_IO,		/* meta read IOs */

	/* other */
	FS_DISCARD_IO,			/* discard */
	FS_FLUSH_IO,			/* flush */
	FS_ZONE_RESET_IO,		/* zone reset */
	NR_IO_TYPE,
};

struct f2fs_io_info {
	struct f2fs_sb_info *sbi;	/* f2fs_sb_info pointer */
	nid_t ino;		/* inode number */
	enum page_type type;	/* contains DATA/NODE/META/META_FLUSH */
	enum temp_type temp;	/* contains HOT/WARM/COLD */
	enum req_op op;		/* contains REQ_OP_ */
	blk_opf_t op_flags;	/* req_flag_bits */
	block_t new_blkaddr;	/* new block address to be written */
	block_t old_blkaddr;	/* old block address before Cow */
	struct page *page;	/* page to be written */
	struct page *encrypted_page;	/* encrypted page */
	struct page *compressed_page;	/* compressed page */
	struct list_head list;		/* serialize IOs */
	unsigned int compr_blocks;	/* # of compressed block addresses */
	unsigned int need_lock:8;	/* indicate we need to lock cp_rwsem */
	unsigned int version:8;		/* version of the node */
	unsigned int submitted:1;	/* indicate IO submission */
	unsigned int in_list:1;		/* indicate fio is in io_list */
	unsigned int is_por:1;		/* indicate IO is from recovery or not */
	unsigned int retry:1;		/* need to reallocate block address */
	unsigned int encrypted:1;	/* indicate file is encrypted */
	unsigned int post_read:1;	/* require post read */
	enum iostat_type io_type;	/* io type */
	struct writeback_control *io_wbc; /* writeback control */
	struct bio **bio;		/* bio for ipu */
	sector_t *last_block;		/* last block number in bio */
};

struct bio_entry {
	struct bio *bio;
	struct list_head list;
};

#define is_read_io(rw) ((rw) == READ)
struct f2fs_bio_info {
	struct f2fs_sb_info *sbi;	/* f2fs superblock */
	struct bio *bio;		/* bios to merge */
	sector_t last_block_in_bio;	/* last block number */
	struct f2fs_io_info fio;	/* store buffered io info. */
#ifdef CONFIG_BLK_DEV_ZONED
	struct completion zone_wait;	/* condition value for the previous open zone to close */
	struct bio *zone_pending_bio;	/* pending bio for the previous zone */
	void *bi_private;		/* previous bi_private for pending bio */
#endif
	struct f2fs_rwsem io_rwsem;	/* blocking op for bio */
	spinlock_t io_lock;		/* serialize DATA/NODE IOs */
	struct list_head io_list;	/* track fios */
	struct list_head bio_list;	/* bio entry list head */
	struct f2fs_rwsem bio_list_lock;	/* lock to protect bio entry list */
};

#define FDEV(i)				(sbi->devs[i])
#define RDEV(i)				(raw_super->devs[i])
struct f2fs_dev_info {
	struct block_device *bdev;
	char path[MAX_PATH_LEN];
	unsigned int total_segments;
	block_t start_blk;
	block_t end_blk;
#ifdef CONFIG_BLK_DEV_ZONED
	unsigned int nr_blkz;		/* Total number of zones */
	unsigned long *blkz_seq;	/* Bitmap indicating sequential zones */
#endif
};

enum inode_type {
	DIR_INODE,			/* for dirty dir inode */
	FILE_INODE,			/* for dirty regular/symlink inode */
	DIRTY_META,			/* for all dirtied inode metadata */
	NR_INODE_TYPE,
};

/* for inner inode cache management */
struct inode_management {
	struct radix_tree_root ino_root;	/* ino entry array */
	spinlock_t ino_lock;			/* for ino entry lock */
	struct list_head ino_list;		/* inode list head */
	unsigned long ino_num;			/* number of entries */
};

/* for GC_AT */
struct atgc_management {
	bool atgc_enabled;			/* ATGC is enabled or not */
	struct rb_root_cached root;		/* root of victim rb-tree */
	struct list_head victim_list;		/* linked with all victim entries */
	unsigned int victim_count;		/* victim count in rb-tree */
	unsigned int candidate_ratio;		/* candidate ratio */
	unsigned int max_candidate_count;	/* max candidate count */
	unsigned int age_weight;		/* age weight, vblock_weight = 100 - age_weight */
	unsigned long long age_threshold;	/* age threshold */
};

struct f2fs_gc_control {
	unsigned int victim_segno;	/* target victim segment number */
	int init_gc_type;		/* FG_GC or BG_GC */
	bool no_bg_gc;			/* check the space and stop bg_gc */
	bool should_migrate_blocks;	/* should migrate blocks */
	bool err_gc_skipped;		/* return EAGAIN if GC skipped */
	unsigned int nr_free_secs;	/* # of free sections to do GC */
};

/*
 * For s_flag in struct f2fs_sb_info
 * Modification on enum should be synchronized with s_flag array
 */
enum {
	SBI_IS_DIRTY,				/* dirty flag for checkpoint */
	SBI_IS_CLOSE,				/* specify unmounting */
	SBI_NEED_FSCK,				/* need fsck.f2fs to fix */
	SBI_POR_DOING,				/* recovery is doing or not */
	SBI_NEED_SB_WRITE,			/* need to recover superblock */
	SBI_NEED_CP,				/* need to checkpoint */
	SBI_IS_SHUTDOWN,			/* shutdown by ioctl */
	SBI_IS_RECOVERED,			/* recovered orphan/data */
	SBI_CP_DISABLED,			/* CP was disabled last mount */
	SBI_CP_DISABLED_QUICK,			/* CP was disabled quickly */
	SBI_QUOTA_NEED_FLUSH,			/* need to flush quota info in CP */
	SBI_QUOTA_SKIP_FLUSH,			/* skip flushing quota in current CP */
	SBI_QUOTA_NEED_REPAIR,			/* quota file may be corrupted */
	SBI_IS_RESIZEFS,			/* resizefs is in process */
	SBI_IS_FREEZING,			/* freezefs is in process */
	SBI_IS_WRITABLE,			/* remove ro mountoption transiently */
	MAX_SBI_FLAG,
};

enum {
	CP_TIME,
	REQ_TIME,
	DISCARD_TIME,
	GC_TIME,
	DISABLE_TIME,
	UMOUNT_DISCARD_TIMEOUT,
	MAX_TIME,
};

/* Note that you need to keep synchronization with this gc_mode_names array */
enum {
	GC_NORMAL,
	GC_IDLE_CB,
	GC_IDLE_GREEDY,
	GC_IDLE_AT,
	GC_URGENT_HIGH,
	GC_URGENT_LOW,
	GC_URGENT_MID,
	MAX_GC_MODE,
};

enum {
	BGGC_MODE_ON,		/* background gc is on */
	BGGC_MODE_OFF,		/* background gc is off */
	BGGC_MODE_SYNC,		/*
				 * background gc is on, migrating blocks
				 * like foreground gc
				 */
};

enum {
	FS_MODE_ADAPTIVE,		/* use both lfs/ssr allocation */
	FS_MODE_LFS,			/* use lfs allocation only */
	FS_MODE_FRAGMENT_SEG,		/* segment fragmentation mode */
	FS_MODE_FRAGMENT_BLK,		/* block fragmentation mode */
};

enum {
	ALLOC_MODE_DEFAULT,	/* stay default */
	ALLOC_MODE_REUSE,	/* reuse segments as much as possible */
};

enum fsync_mode {
	FSYNC_MODE_POSIX,	/* fsync follows posix semantics */
	FSYNC_MODE_STRICT,	/* fsync behaves in line with ext4 */
	FSYNC_MODE_NOBARRIER,	/* fsync behaves nobarrier based on posix */
};

enum {
	COMPR_MODE_FS,		/*
				 * automatically compress compression
				 * enabled files
				 */
	COMPR_MODE_USER,	/*
				 * automatical compression is disabled.
				 * user can control the file compression
				 * using ioctls
				 */
};

enum {
	DISCARD_UNIT_BLOCK,	/* basic discard unit is block */
	DISCARD_UNIT_SEGMENT,	/* basic discard unit is segment */
	DISCARD_UNIT_SECTION,	/* basic discard unit is section */
};

enum {
	MEMORY_MODE_NORMAL,	/* memory mode for normal devices */
	MEMORY_MODE_LOW,	/* memory mode for low memry devices */
};

enum errors_option {
	MOUNT_ERRORS_READONLY,	/* remount fs ro on errors */
	MOUNT_ERRORS_CONTINUE,	/* continue on errors */
	MOUNT_ERRORS_PANIC,	/* panic on errors */
};

enum {
	BACKGROUND,
	FOREGROUND,
	MAX_CALL_TYPE,
	TOTAL_CALL = FOREGROUND,
};

static inline int f2fs_test_bit(unsigned int nr, char *addr);
static inline void f2fs_set_bit(unsigned int nr, char *addr);
static inline void f2fs_clear_bit(unsigned int nr, char *addr);

/*
 * Layout of f2fs page.private:
 *
 * Layout A: lowest bit should be 1
 * | bit0 = 1 | bit1 | bit2 | ... | bit MAX | private data .... |
 * bit 0	PAGE_PRIVATE_NOT_POINTER
 * bit 1	PAGE_PRIVATE_DUMMY_WRITE
 * bit 2	PAGE_PRIVATE_ONGOING_MIGRATION
 * bit 3	PAGE_PRIVATE_INLINE_INODE
 * bit 4	PAGE_PRIVATE_REF_RESOURCE
 * bit 5-	f2fs private data
 *
 * Layout B: lowest bit should be 0
 * page.private is a wrapped pointer.
 */
enum {
	PAGE_PRIVATE_NOT_POINTER,		/* private contains non-pointer data */
	PAGE_PRIVATE_DUMMY_WRITE,		/* data page for padding aligned IO */
	PAGE_PRIVATE_ONGOING_MIGRATION,		/* data page which is on-going migrating */
	PAGE_PRIVATE_INLINE_INODE,		/* inode page contains inline data */
	PAGE_PRIVATE_REF_RESOURCE,		/* dirty page has referenced resources */
	PAGE_PRIVATE_MAX
};

<<<<<<< HEAD
#define PAGE_PRIVATE_GET_FUNC(name, flagname) \
static inline bool page_private_##name(struct page *page) \
{ \
	return PagePrivate(page) && \
		test_bit(PAGE_PRIVATE_NOT_POINTER, &page_private(page)) && \
		test_bit(PAGE_PRIVATE_##flagname, &page_private(page)); \
}

#define PAGE_PRIVATE_SET_FUNC(name, flagname) \
static inline void set_page_private_##name(struct page *page) \
{ \
	if (!PagePrivate(page)) { \
		get_page(page); \
		SetPagePrivate(page); \
		set_page_private(page, 0); \
	} \
	set_bit(PAGE_PRIVATE_NOT_POINTER, &page_private(page)); \
	set_bit(PAGE_PRIVATE_##flagname, &page_private(page)); \
}

#define PAGE_PRIVATE_CLEAR_FUNC(name, flagname) \
static inline void clear_page_private_##name(struct page *page) \
{ \
	clear_bit(PAGE_PRIVATE_##flagname, &page_private(page)); \
	if (page_private(page) == BIT(PAGE_PRIVATE_NOT_POINTER)) { \
		set_page_private(page, 0); \
		if (PagePrivate(page)) { \
			ClearPagePrivate(page); \
			put_page(page); \
		}\
	} \
}

PAGE_PRIVATE_GET_FUNC(nonpointer, NOT_POINTER);
PAGE_PRIVATE_GET_FUNC(reference, REF_RESOURCE);
PAGE_PRIVATE_GET_FUNC(inline, INLINE_INODE);
PAGE_PRIVATE_GET_FUNC(gcing, ONGOING_MIGRATION);
PAGE_PRIVATE_GET_FUNC(atomic, ATOMIC_WRITE);
PAGE_PRIVATE_GET_FUNC(dummy, DUMMY_WRITE);

PAGE_PRIVATE_SET_FUNC(reference, REF_RESOURCE);
PAGE_PRIVATE_SET_FUNC(inline, INLINE_INODE);
PAGE_PRIVATE_SET_FUNC(gcing, ONGOING_MIGRATION);
PAGE_PRIVATE_SET_FUNC(atomic, ATOMIC_WRITE);
PAGE_PRIVATE_SET_FUNC(dummy, DUMMY_WRITE);

PAGE_PRIVATE_CLEAR_FUNC(reference, REF_RESOURCE);
PAGE_PRIVATE_CLEAR_FUNC(inline, INLINE_INODE);
PAGE_PRIVATE_CLEAR_FUNC(gcing, ONGOING_MIGRATION);
PAGE_PRIVATE_CLEAR_FUNC(atomic, ATOMIC_WRITE);
PAGE_PRIVATE_CLEAR_FUNC(dummy, DUMMY_WRITE);

static inline unsigned long get_page_private_data(struct page *page)
{
	unsigned long data = page_private(page);

	if (!test_bit(PAGE_PRIVATE_NOT_POINTER, &data))
		return 0;
	return data >> PAGE_PRIVATE_MAX;
}

static inline void set_page_private_data(struct page *page, unsigned long data)
{
	if (!PagePrivate(page)) {
		get_page(page);
		SetPagePrivate(page);
		set_page_private(page, 0);
	}
	set_bit(PAGE_PRIVATE_NOT_POINTER, &page_private(page));
	page_private(page) |= data << PAGE_PRIVATE_MAX;
}

static inline void clear_page_private_data(struct page *page)
{
	page_private(page) &= GENMASK(PAGE_PRIVATE_MAX - 1, 0);
	if (page_private(page) == BIT(PAGE_PRIVATE_NOT_POINTER)) {
		set_page_private(page, 0);
		if (PagePrivate(page)) {
			ClearPagePrivate(page);
			put_page(page);
		}
	}
}

=======
>>>>>>> 98817289
/* For compression */
enum compress_algorithm_type {
	COMPRESS_LZO,
	COMPRESS_LZ4,
	COMPRESS_ZSTD,
	COMPRESS_LZORLE,
	COMPRESS_MAX,
};

enum compress_flag {
	COMPRESS_CHKSUM,
	COMPRESS_MAX_FLAG,
};

#define	COMPRESS_WATERMARK			20
#define	COMPRESS_PERCENT			20

#define COMPRESS_DATA_RESERVED_SIZE		4
struct compress_data {
	__le32 clen;			/* compressed data size */
	__le32 chksum;			/* compressed data chksum */
	__le32 reserved[COMPRESS_DATA_RESERVED_SIZE];	/* reserved */
	u8 cdata[];			/* compressed data */
};

#define COMPRESS_HEADER_SIZE	(sizeof(struct compress_data))

#define F2FS_COMPRESSED_PAGE_MAGIC	0xF5F2C000

#define F2FS_ZSTD_DEFAULT_CLEVEL	1

#define	COMPRESS_LEVEL_OFFSET	8

/* compress context */
struct compress_ctx {
	struct inode *inode;		/* inode the context belong to */
	pgoff_t cluster_idx;		/* cluster index number */
	unsigned int cluster_size;	/* page count in cluster */
	unsigned int log_cluster_size;	/* log of cluster size */
	struct page **rpages;		/* pages store raw data in cluster */
	unsigned int nr_rpages;		/* total page number in rpages */
	struct page **cpages;		/* pages store compressed data in cluster */
	unsigned int nr_cpages;		/* total page number in cpages */
	unsigned int valid_nr_cpages;	/* valid page number in cpages */
	void *rbuf;			/* virtual mapped address on rpages */
	struct compress_data *cbuf;	/* virtual mapped address on cpages */
	size_t rlen;			/* valid data length in rbuf */
	size_t clen;			/* valid data length in cbuf */
	void *private;			/* payload buffer for specified compression algorithm */
	void *private2;			/* extra payload buffer */
};

/* compress context for write IO path */
struct compress_io_ctx {
	u32 magic;			/* magic number to indicate page is compressed */
	struct inode *inode;		/* inode the context belong to */
	struct page **rpages;		/* pages store raw data in cluster */
	unsigned int nr_rpages;		/* total page number in rpages */
	atomic_t pending_pages;		/* in-flight compressed page count */
};

/* Context for decompressing one cluster on the read IO path */
struct decompress_io_ctx {
	u32 magic;			/* magic number to indicate page is compressed */
	struct inode *inode;		/* inode the context belong to */
	pgoff_t cluster_idx;		/* cluster index number */
	unsigned int cluster_size;	/* page count in cluster */
	unsigned int log_cluster_size;	/* log of cluster size */
	struct page **rpages;		/* pages store raw data in cluster */
	unsigned int nr_rpages;		/* total page number in rpages */
	struct page **cpages;		/* pages store compressed data in cluster */
	unsigned int nr_cpages;		/* total page number in cpages */
	struct page **tpages;		/* temp pages to pad holes in cluster */
	void *rbuf;			/* virtual mapped address on rpages */
	struct compress_data *cbuf;	/* virtual mapped address on cpages */
	size_t rlen;			/* valid data length in rbuf */
	size_t clen;			/* valid data length in cbuf */

	/*
	 * The number of compressed pages remaining to be read in this cluster.
	 * This is initially nr_cpages.  It is decremented by 1 each time a page
	 * has been read (or failed to be read).  When it reaches 0, the cluster
	 * is decompressed (or an error is reported).
	 *
	 * If an error occurs before all the pages have been submitted for I/O,
	 * then this will never reach 0.  In this case the I/O submitter is
	 * responsible for calling f2fs_decompress_end_io() instead.
	 */
	atomic_t remaining_pages;

	/*
	 * Number of references to this decompress_io_ctx.
	 *
	 * One reference is held for I/O completion.  This reference is dropped
	 * after the pagecache pages are updated and unlocked -- either after
	 * decompression (and verity if enabled), or after an error.
	 *
	 * In addition, each compressed page holds a reference while it is in a
	 * bio.  These references are necessary prevent compressed pages from
	 * being freed while they are still in a bio.
	 */
	refcount_t refcnt;

	bool failed;			/* IO error occurred before decompression? */
	bool need_verity;		/* need fs-verity verification after decompression? */
	void *private;			/* payload buffer for specified decompression algorithm */
	void *private2;			/* extra payload buffer */
	struct work_struct verity_work;	/* work to verify the decompressed pages */
	struct work_struct free_work;	/* work for late free this structure itself */
};

#define NULL_CLUSTER			((unsigned int)(~0))
#define MIN_COMPRESS_LOG_SIZE		2
#define MAX_COMPRESS_LOG_SIZE		8
#define MAX_COMPRESS_WINDOW_SIZE(log_size)	((PAGE_SIZE) << (log_size))

struct f2fs_sb_info {
	struct super_block *sb;			/* pointer to VFS super block */
	struct proc_dir_entry *s_proc;		/* proc entry */
	struct f2fs_super_block *raw_super;	/* raw super block pointer */
	struct f2fs_rwsem sb_lock;		/* lock for raw super block */
	int valid_super_block;			/* valid super block no */
	unsigned long s_flag;				/* flags for sbi */
	struct mutex writepages;		/* mutex for writepages() */

#ifdef CONFIG_BLK_DEV_ZONED
	unsigned int blocks_per_blkz;		/* F2FS blocks per zone */
#endif

	/* for node-related operations */
	struct f2fs_nm_info *nm_info;		/* node manager */
	struct inode *node_inode;		/* cache node blocks */

	/* for segment-related operations */
	struct f2fs_sm_info *sm_info;		/* segment manager */

	/* for bio operations */
	struct f2fs_bio_info *write_io[NR_PAGE_TYPE];	/* for write bios */
	/* keep migration IO order for LFS mode */
	struct f2fs_rwsem io_order_lock;
	mempool_t *write_io_dummy;		/* Dummy pages */
	pgoff_t page_eio_ofs[NR_PAGE_TYPE];	/* EIO page offset */
	int page_eio_cnt[NR_PAGE_TYPE];		/* EIO count */

	/* for checkpoint */
	struct f2fs_checkpoint *ckpt;		/* raw checkpoint pointer */
	int cur_cp_pack;			/* remain current cp pack */
	spinlock_t cp_lock;			/* for flag in ckpt */
	struct inode *meta_inode;		/* cache meta blocks */
	struct f2fs_rwsem cp_global_sem;	/* checkpoint procedure lock */
	struct f2fs_rwsem cp_rwsem;		/* blocking FS operations */
	struct f2fs_rwsem node_write;		/* locking node writes */
	struct f2fs_rwsem node_change;	/* locking node change */
	wait_queue_head_t cp_wait;
	unsigned long last_time[MAX_TIME];	/* to store time in jiffies */
	long interval_time[MAX_TIME];		/* to store thresholds */
	struct ckpt_req_control cprc_info;	/* for checkpoint request control */

	struct inode_management im[MAX_INO_ENTRY];	/* manage inode cache */

	spinlock_t fsync_node_lock;		/* for node entry lock */
	struct list_head fsync_node_list;	/* node list head */
	unsigned int fsync_seg_id;		/* sequence id */
	unsigned int fsync_node_num;		/* number of node entries */

	/* for orphan inode, use 0'th array */
	unsigned int max_orphans;		/* max orphan inodes */

	/* for inode management */
	struct list_head inode_list[NR_INODE_TYPE];	/* dirty inode list */
	spinlock_t inode_lock[NR_INODE_TYPE];	/* for dirty inode list lock */
	struct mutex flush_lock;		/* for flush exclusion */

	/* for extent tree cache */
	struct extent_tree_info extent_tree[NR_EXTENT_CACHES];
<<<<<<< HEAD
=======
	atomic64_t allocated_data_blocks;	/* for block age extent_cache */

	/* The threshold used for hot and warm data seperation*/
	unsigned int hot_data_age_threshold;
	unsigned int warm_data_age_threshold;
	unsigned int last_age_weight;
>>>>>>> 98817289

	/* basic filesystem units */
	unsigned int log_sectors_per_block;	/* log2 sectors per block */
	unsigned int log_blocksize;		/* log2 block size */
	unsigned int blocksize;			/* block size */
	unsigned int root_ino_num;		/* root inode number*/
	unsigned int node_ino_num;		/* node inode number*/
	unsigned int meta_ino_num;		/* meta inode number*/
	unsigned int log_blocks_per_seg;	/* log2 blocks per segment */
	unsigned int blocks_per_seg;		/* blocks per segment */
	unsigned int unusable_blocks_per_sec;	/* unusable blocks per section */
	unsigned int segs_per_sec;		/* segments per section */
	unsigned int secs_per_zone;		/* sections per zone */
	unsigned int total_sections;		/* total section count */
	unsigned int total_node_count;		/* total node block count */
	unsigned int total_valid_node_count;	/* valid node block count */
	int dir_level;				/* directory level */
	bool readdir_ra;			/* readahead inode in readdir */
	u64 max_io_bytes;			/* max io bytes to merge IOs */

	block_t user_block_count;		/* # of user blocks */
	block_t total_valid_block_count;	/* # of valid blocks */
	block_t discard_blks;			/* discard command candidats */
	block_t last_valid_block_count;		/* for recovery */
	block_t reserved_blocks;		/* configurable reserved blocks */
	block_t current_reserved_blocks;	/* current reserved blocks */

	/* Additional tracking for no checkpoint mode */
	block_t unusable_block_count;		/* # of blocks saved by last cp */

	unsigned int nquota_files;		/* # of quota sysfile */
	struct f2fs_rwsem quota_sem;		/* blocking cp for flags */

	/* # of pages, see count_type */
	atomic_t nr_pages[NR_COUNT_TYPE];
	/* # of allocated blocks */
	struct percpu_counter alloc_valid_block_count;
	/* # of node block writes as roll forward recovery */
	struct percpu_counter rf_node_block_count;

	/* writeback control */
	atomic_t wb_sync_req[META];	/* count # of WB_SYNC threads */

	/* valid inode count */
	struct percpu_counter total_valid_inode_count;

	struct f2fs_mount_info mount_opt;	/* mount options */

	/* for cleaning operations */
	struct f2fs_rwsem gc_lock;		/*
						 * semaphore for GC, avoid
						 * race between GC and GC or CP
						 */
	struct f2fs_gc_kthread	*gc_thread;	/* GC thread */
	struct atgc_management am;		/* atgc management */
	unsigned int cur_victim_sec;		/* current victim section num */
	unsigned int gc_mode;			/* current GC state */
	unsigned int next_victim_seg[2];	/* next segment in victim section */
	spinlock_t gc_remaining_trials_lock;
	/* remaining trial count for GC_URGENT_* and GC_IDLE_* */
	unsigned int gc_remaining_trials;

	/* for skip statistic */
	unsigned long long skipped_gc_rwsem;		/* FG_GC only */

	/* threshold for gc trials on pinned files */
	u64 gc_pin_file_threshold;
	struct f2fs_rwsem pin_sem;

	/* maximum # of trials to find a victim segment for SSR and GC */
	unsigned int max_victim_search;
	/* migration granularity of garbage collection, unit: segment */
	unsigned int migration_granularity;

	/*
	 * for stat information.
	 * one is for the LFS mode, and the other is for the SSR mode.
	 */
#ifdef CONFIG_F2FS_STAT_FS
	struct f2fs_stat_info *stat_info;	/* FS status information */
	atomic_t meta_count[META_MAX];		/* # of meta blocks */
	unsigned int segment_count[2];		/* # of allocated segments */
	unsigned int block_count[2];		/* # of allocated blocks */
	atomic_t inplace_count;		/* # of inplace update */
	/* # of lookup extent cache */
	atomic64_t total_hit_ext[NR_EXTENT_CACHES];
	/* # of hit rbtree extent node */
	atomic64_t read_hit_rbtree[NR_EXTENT_CACHES];
	/* # of hit cached extent node */
	atomic64_t read_hit_cached[NR_EXTENT_CACHES];
	/* # of hit largest extent node in read extent cache */
	atomic64_t read_hit_largest;
	atomic_t inline_xattr;			/* # of inline_xattr inodes */
	atomic_t inline_inode;			/* # of inline_data inodes */
	atomic_t inline_dir;			/* # of inline_dentry inodes */
	atomic_t compr_inode;			/* # of compressed inodes */
	atomic64_t compr_blocks;		/* # of compressed blocks */
	atomic_t swapfile_inode;		/* # of swapfile inodes */
	atomic_t atomic_files;			/* # of opened atomic file */
	atomic_t max_aw_cnt;			/* max # of atomic writes */
	unsigned int io_skip_bggc;		/* skip background gc for in-flight IO */
	unsigned int other_skip_bggc;		/* skip background gc for other reasons */
	unsigned int ndirty_inode[NR_INODE_TYPE];	/* # of dirty inodes */
	atomic_t cp_call_count[MAX_CALL_TYPE];	/* # of cp call */
#endif
	spinlock_t stat_lock;			/* lock for stat operations */

	/* to attach REQ_META|REQ_FUA flags */
	unsigned int data_io_flag;
	unsigned int node_io_flag;

	/* For sysfs support */
	struct kobject s_kobj;			/* /sys/fs/f2fs/<devname> */
	struct completion s_kobj_unregister;

	struct kobject s_stat_kobj;		/* /sys/fs/f2fs/<devname>/stat */
	struct completion s_stat_kobj_unregister;

	struct kobject s_feature_list_kobj;		/* /sys/fs/f2fs/<devname>/feature_list */
	struct completion s_feature_list_kobj_unregister;

	/* For shrinker support */
	struct list_head s_list;
	struct mutex umount_mutex;
	unsigned int shrinker_run_no;

	/* For multi devices */
	int s_ndevs;				/* number of devices */
	struct f2fs_dev_info *devs;		/* for device list */
	unsigned int dirty_device;		/* for checkpoint data flush */
	spinlock_t dev_lock;			/* protect dirty_device */
	bool aligned_blksize;			/* all devices has the same logical blksize */

	/* For write statistics */
	u64 sectors_written_start;
	u64 kbytes_written;

	/* Reference to checksum algorithm driver via cryptoapi */
	struct crypto_shash *s_chksum_driver;

	/* Precomputed FS UUID checksum for seeding other checksums */
	__u32 s_chksum_seed;

	struct workqueue_struct *post_read_wq;	/* post read workqueue */

	/*
	 * If we are in irq context, let's update error information into
	 * on-disk superblock in the work.
	 */
	struct work_struct s_error_work;
	unsigned char errors[MAX_F2FS_ERRORS];		/* error flags */
	unsigned char stop_reason[MAX_STOP_REASON];	/* stop reason */
	spinlock_t error_lock;			/* protect errors/stop_reason array */
	bool error_dirty;			/* errors of sb is dirty */

	struct kmem_cache *inline_xattr_slab;	/* inline xattr entry */
	unsigned int inline_xattr_slab_size;	/* default inline xattr slab size */

	/* For reclaimed segs statistics per each GC mode */
	unsigned int gc_segment_mode;		/* GC state for reclaimed segments */
	unsigned int gc_reclaimed_segs[MAX_GC_MODE];	/* Reclaimed segs for each mode */

	unsigned long seq_file_ra_mul;		/* multiplier for ra_pages of seq. files in fadvise */

	int max_fragment_chunk;			/* max chunk size for block fragmentation mode */
	int max_fragment_hole;			/* max hole size for block fragmentation mode */

	/* For atomic write statistics */
	atomic64_t current_atomic_write;
	s64 peak_atomic_write;
	u64 committed_atomic_block;
	u64 revoked_atomic_block;

#ifdef CONFIG_F2FS_FS_COMPRESSION
	struct kmem_cache *page_array_slab;	/* page array entry */
	unsigned int page_array_slab_size;	/* default page array slab size */

	/* For runtime compression statistics */
	u64 compr_written_block;
	u64 compr_saved_block;
	u32 compr_new_inode;

	/* For compressed block cache */
	struct inode *compress_inode;		/* cache compressed blocks */
	unsigned int compress_percent;		/* cache page percentage */
	unsigned int compress_watermark;	/* cache page watermark */
	atomic_t compress_page_hit;		/* cache hit count */
#endif

#ifdef CONFIG_F2FS_IOSTAT
	/* For app/fs IO statistics */
	spinlock_t iostat_lock;
	unsigned long long iostat_count[NR_IO_TYPE];
	unsigned long long iostat_bytes[NR_IO_TYPE];
	unsigned long long prev_iostat_bytes[NR_IO_TYPE];
	bool iostat_enable;
	unsigned long iostat_next_period;
	unsigned int iostat_period_ms;

	/* For io latency related statistics info in one iostat period */
	spinlock_t iostat_lat_lock;
	struct iostat_lat_info *iostat_io_lat;
#endif
};

#ifdef CONFIG_F2FS_FAULT_INJECTION
#define time_to_inject(sbi, type) __time_to_inject(sbi, type, __func__,	\
									__builtin_return_address(0))
static inline bool __time_to_inject(struct f2fs_sb_info *sbi, int type,
				const char *func, const char *parent_func)
{
	struct f2fs_fault_info *ffi = &F2FS_OPTION(sbi).fault_info;

	if (!ffi->inject_rate)
		return false;

	if (!IS_FAULT_SET(ffi, type))
		return false;

	atomic_inc(&ffi->inject_ops);
	if (atomic_read(&ffi->inject_ops) >= ffi->inject_rate) {
		atomic_set(&ffi->inject_ops, 0);
		printk_ratelimited("%sF2FS-fs (%s) : inject %s in %s of %pS\n",
			KERN_INFO, sbi->sb->s_id, f2fs_fault_name[type],
			func, parent_func);
		return true;
	}
	return false;
}
#else
static inline bool time_to_inject(struct f2fs_sb_info *sbi, int type)
{
	return false;
}
#endif

/*
 * Test if the mounted volume is a multi-device volume.
 *   - For a single regular disk volume, sbi->s_ndevs is 0.
 *   - For a single zoned disk volume, sbi->s_ndevs is 1.
 *   - For a multi-device volume, sbi->s_ndevs is always 2 or more.
 */
static inline bool f2fs_is_multi_device(struct f2fs_sb_info *sbi)
{
	return sbi->s_ndevs > 1;
}

static inline void f2fs_update_time(struct f2fs_sb_info *sbi, int type)
{
	unsigned long now = jiffies;

	sbi->last_time[type] = now;

	/* DISCARD_TIME and GC_TIME are based on REQ_TIME */
	if (type == REQ_TIME) {
		sbi->last_time[DISCARD_TIME] = now;
		sbi->last_time[GC_TIME] = now;
	}
}

static inline bool f2fs_time_over(struct f2fs_sb_info *sbi, int type)
{
	unsigned long interval = sbi->interval_time[type] * HZ;

	return time_after(jiffies, sbi->last_time[type] + interval);
}

static inline unsigned int f2fs_time_to_wait(struct f2fs_sb_info *sbi,
						int type)
{
	unsigned long interval = sbi->interval_time[type] * HZ;
	unsigned int wait_ms = 0;
	long delta;

	delta = (sbi->last_time[type] + interval) - jiffies;
	if (delta > 0)
		wait_ms = jiffies_to_msecs(delta);

	return wait_ms;
}

/*
 * Inline functions
 */
static inline u32 __f2fs_crc32(struct f2fs_sb_info *sbi, u32 crc,
			      const void *address, unsigned int length)
{
	struct {
		struct shash_desc shash;
		char ctx[4];
	} desc;
	int err;

	BUG_ON(crypto_shash_descsize(sbi->s_chksum_driver) != sizeof(desc.ctx));

	desc.shash.tfm = sbi->s_chksum_driver;
	*(u32 *)desc.ctx = crc;

	err = crypto_shash_update(&desc.shash, address, length);
	BUG_ON(err);

	return *(u32 *)desc.ctx;
}

static inline u32 f2fs_crc32(struct f2fs_sb_info *sbi, const void *address,
			   unsigned int length)
{
	return __f2fs_crc32(sbi, F2FS_SUPER_MAGIC, address, length);
}

static inline bool f2fs_crc_valid(struct f2fs_sb_info *sbi, __u32 blk_crc,
				  void *buf, size_t buf_size)
{
	return f2fs_crc32(sbi, buf, buf_size) == blk_crc;
}

static inline u32 f2fs_chksum(struct f2fs_sb_info *sbi, u32 crc,
			      const void *address, unsigned int length)
{
	return __f2fs_crc32(sbi, crc, address, length);
}

static inline struct f2fs_inode_info *F2FS_I(struct inode *inode)
{
	return container_of(inode, struct f2fs_inode_info, vfs_inode);
}

static inline struct f2fs_sb_info *F2FS_SB(struct super_block *sb)
{
	return sb->s_fs_info;
}

static inline struct f2fs_sb_info *F2FS_I_SB(struct inode *inode)
{
	return F2FS_SB(inode->i_sb);
}

static inline struct f2fs_sb_info *F2FS_M_SB(struct address_space *mapping)
{
	return F2FS_I_SB(mapping->host);
}

static inline struct f2fs_sb_info *F2FS_P_SB(struct page *page)
{
	return F2FS_M_SB(page_file_mapping(page));
}

static inline struct f2fs_super_block *F2FS_RAW_SUPER(struct f2fs_sb_info *sbi)
{
	return (struct f2fs_super_block *)(sbi->raw_super);
}

static inline struct f2fs_checkpoint *F2FS_CKPT(struct f2fs_sb_info *sbi)
{
	return (struct f2fs_checkpoint *)(sbi->ckpt);
}

static inline struct f2fs_node *F2FS_NODE(struct page *page)
{
	return (struct f2fs_node *)page_address(page);
}

static inline struct f2fs_inode *F2FS_INODE(struct page *page)
{
	return &((struct f2fs_node *)page_address(page))->i;
}

static inline struct f2fs_nm_info *NM_I(struct f2fs_sb_info *sbi)
{
	return (struct f2fs_nm_info *)(sbi->nm_info);
}

static inline struct f2fs_sm_info *SM_I(struct f2fs_sb_info *sbi)
{
	return (struct f2fs_sm_info *)(sbi->sm_info);
}

static inline struct sit_info *SIT_I(struct f2fs_sb_info *sbi)
{
	return (struct sit_info *)(SM_I(sbi)->sit_info);
}

static inline struct free_segmap_info *FREE_I(struct f2fs_sb_info *sbi)
{
	return (struct free_segmap_info *)(SM_I(sbi)->free_info);
}

static inline struct dirty_seglist_info *DIRTY_I(struct f2fs_sb_info *sbi)
{
	return (struct dirty_seglist_info *)(SM_I(sbi)->dirty_info);
}

static inline struct address_space *META_MAPPING(struct f2fs_sb_info *sbi)
{
	return sbi->meta_inode->i_mapping;
}

static inline struct address_space *NODE_MAPPING(struct f2fs_sb_info *sbi)
{
	return sbi->node_inode->i_mapping;
}

static inline bool is_sbi_flag_set(struct f2fs_sb_info *sbi, unsigned int type)
{
	return test_bit(type, &sbi->s_flag);
}

static inline void set_sbi_flag(struct f2fs_sb_info *sbi, unsigned int type)
{
	set_bit(type, &sbi->s_flag);
}

static inline void clear_sbi_flag(struct f2fs_sb_info *sbi, unsigned int type)
{
	clear_bit(type, &sbi->s_flag);
}

static inline unsigned long long cur_cp_version(struct f2fs_checkpoint *cp)
{
	return le64_to_cpu(cp->checkpoint_ver);
}

static inline unsigned long f2fs_qf_ino(struct super_block *sb, int type)
{
	if (type < F2FS_MAX_QUOTAS)
		return le32_to_cpu(F2FS_SB(sb)->raw_super->qf_ino[type]);
	return 0;
}

static inline __u64 cur_cp_crc(struct f2fs_checkpoint *cp)
{
	size_t crc_offset = le32_to_cpu(cp->checksum_offset);
	return le32_to_cpu(*((__le32 *)((unsigned char *)cp + crc_offset)));
}

static inline bool __is_set_ckpt_flags(struct f2fs_checkpoint *cp, unsigned int f)
{
	unsigned int ckpt_flags = le32_to_cpu(cp->ckpt_flags);

	return ckpt_flags & f;
}

static inline bool is_set_ckpt_flags(struct f2fs_sb_info *sbi, unsigned int f)
{
	return __is_set_ckpt_flags(F2FS_CKPT(sbi), f);
}

static inline void __set_ckpt_flags(struct f2fs_checkpoint *cp, unsigned int f)
{
	unsigned int ckpt_flags;

	ckpt_flags = le32_to_cpu(cp->ckpt_flags);
	ckpt_flags |= f;
	cp->ckpt_flags = cpu_to_le32(ckpt_flags);
}

static inline void set_ckpt_flags(struct f2fs_sb_info *sbi, unsigned int f)
{
	unsigned long flags;

	spin_lock_irqsave(&sbi->cp_lock, flags);
	__set_ckpt_flags(F2FS_CKPT(sbi), f);
	spin_unlock_irqrestore(&sbi->cp_lock, flags);
}

static inline void __clear_ckpt_flags(struct f2fs_checkpoint *cp, unsigned int f)
{
	unsigned int ckpt_flags;

	ckpt_flags = le32_to_cpu(cp->ckpt_flags);
	ckpt_flags &= (~f);
	cp->ckpt_flags = cpu_to_le32(ckpt_flags);
}

static inline void clear_ckpt_flags(struct f2fs_sb_info *sbi, unsigned int f)
{
	unsigned long flags;

	spin_lock_irqsave(&sbi->cp_lock, flags);
	__clear_ckpt_flags(F2FS_CKPT(sbi), f);
	spin_unlock_irqrestore(&sbi->cp_lock, flags);
}

#define init_f2fs_rwsem(sem)					\
do {								\
	static struct lock_class_key __key;			\
								\
	__init_f2fs_rwsem((sem), #sem, &__key);			\
} while (0)

static inline void __init_f2fs_rwsem(struct f2fs_rwsem *sem,
		const char *sem_name, struct lock_class_key *key)
{
	__init_rwsem(&sem->internal_rwsem, sem_name, key);
#ifdef CONFIG_F2FS_UNFAIR_RWSEM
	init_waitqueue_head(&sem->read_waiters);
#endif
}

static inline int f2fs_rwsem_is_locked(struct f2fs_rwsem *sem)
{
	return rwsem_is_locked(&sem->internal_rwsem);
}

static inline int f2fs_rwsem_is_contended(struct f2fs_rwsem *sem)
{
	return rwsem_is_contended(&sem->internal_rwsem);
}

static inline void f2fs_down_read(struct f2fs_rwsem *sem)
{
#ifdef CONFIG_F2FS_UNFAIR_RWSEM
	wait_event(sem->read_waiters, down_read_trylock(&sem->internal_rwsem));
#else
	down_read(&sem->internal_rwsem);
#endif
}

static inline int f2fs_down_read_trylock(struct f2fs_rwsem *sem)
{
	return down_read_trylock(&sem->internal_rwsem);
}

static inline void f2fs_up_read(struct f2fs_rwsem *sem)
{
	up_read(&sem->internal_rwsem);
}

static inline void f2fs_down_write(struct f2fs_rwsem *sem)
{
	down_write(&sem->internal_rwsem);
}

#ifdef CONFIG_DEBUG_LOCK_ALLOC
static inline void f2fs_down_read_nested(struct f2fs_rwsem *sem, int subclass)
{
	down_read_nested(&sem->internal_rwsem, subclass);
}

static inline void f2fs_down_write_nested(struct f2fs_rwsem *sem, int subclass)
{
	down_write_nested(&sem->internal_rwsem, subclass);
}
#else
#define f2fs_down_read_nested(sem, subclass) f2fs_down_read(sem)
#define f2fs_down_write_nested(sem, subclass) f2fs_down_write(sem)
#endif

static inline int f2fs_down_write_trylock(struct f2fs_rwsem *sem)
{
	return down_write_trylock(&sem->internal_rwsem);
}

static inline void f2fs_up_write(struct f2fs_rwsem *sem)
{
	up_write(&sem->internal_rwsem);
#ifdef CONFIG_F2FS_UNFAIR_RWSEM
	wake_up_all(&sem->read_waiters);
#endif
}

static inline void f2fs_lock_op(struct f2fs_sb_info *sbi)
{
	f2fs_down_read(&sbi->cp_rwsem);
}

static inline int f2fs_trylock_op(struct f2fs_sb_info *sbi)
{
	if (time_to_inject(sbi, FAULT_LOCK_OP))
		return 0;
	return f2fs_down_read_trylock(&sbi->cp_rwsem);
}

static inline void f2fs_unlock_op(struct f2fs_sb_info *sbi)
{
	f2fs_up_read(&sbi->cp_rwsem);
}

static inline void f2fs_lock_all(struct f2fs_sb_info *sbi)
{
	f2fs_down_write(&sbi->cp_rwsem);
}

static inline void f2fs_unlock_all(struct f2fs_sb_info *sbi)
{
	f2fs_up_write(&sbi->cp_rwsem);
}

static inline int __get_cp_reason(struct f2fs_sb_info *sbi)
{
	int reason = CP_SYNC;

	if (test_opt(sbi, FASTBOOT))
		reason = CP_FASTBOOT;
	if (is_sbi_flag_set(sbi, SBI_IS_CLOSE))
		reason = CP_UMOUNT;
	return reason;
}

static inline bool __remain_node_summaries(int reason)
{
	return (reason & (CP_UMOUNT | CP_FASTBOOT));
}

static inline bool __exist_node_summaries(struct f2fs_sb_info *sbi)
{
	return (is_set_ckpt_flags(sbi, CP_UMOUNT_FLAG) ||
			is_set_ckpt_flags(sbi, CP_FASTBOOT_FLAG));
}

/*
 * Check whether the inode has blocks or not
 */
static inline int F2FS_HAS_BLOCKS(struct inode *inode)
{
	block_t xattr_block = F2FS_I(inode)->i_xattr_nid ? 1 : 0;

	return (inode->i_blocks >> F2FS_LOG_SECTORS_PER_BLOCK) > xattr_block;
}

static inline bool f2fs_has_xattr_block(unsigned int ofs)
{
	return ofs == XATTR_NODE_OFFSET;
}

static inline bool __allow_reserved_blocks(struct f2fs_sb_info *sbi,
					struct inode *inode, bool cap)
{
	if (!inode)
		return true;
	if (!test_opt(sbi, RESERVE_ROOT))
		return false;
	if (IS_NOQUOTA(inode))
		return true;
	if (uid_eq(F2FS_OPTION(sbi).s_resuid, current_fsuid()))
		return true;
	if (!gid_eq(F2FS_OPTION(sbi).s_resgid, GLOBAL_ROOT_GID) &&
					in_group_p(F2FS_OPTION(sbi).s_resgid))
		return true;
	if (cap && capable(CAP_SYS_RESOURCE))
		return true;
	return false;
}

static inline void f2fs_i_blocks_write(struct inode *, block_t, bool, bool);
static inline int inc_valid_block_count(struct f2fs_sb_info *sbi,
				 struct inode *inode, blkcnt_t *count)
{
	blkcnt_t diff = 0, release = 0;
	block_t avail_user_block_count;
	int ret;

	ret = dquot_reserve_block(inode, *count);
	if (ret)
		return ret;

	if (time_to_inject(sbi, FAULT_BLOCK)) {
		release = *count;
		goto release_quota;
	}

	/*
	 * let's increase this in prior to actual block count change in order
	 * for f2fs_sync_file to avoid data races when deciding checkpoint.
	 */
	percpu_counter_add(&sbi->alloc_valid_block_count, (*count));

	spin_lock(&sbi->stat_lock);
	sbi->total_valid_block_count += (block_t)(*count);
	avail_user_block_count = sbi->user_block_count -
					sbi->current_reserved_blocks;

	if (!__allow_reserved_blocks(sbi, inode, true))
		avail_user_block_count -= F2FS_OPTION(sbi).root_reserved_blocks;

	if (F2FS_IO_ALIGNED(sbi))
		avail_user_block_count -= sbi->blocks_per_seg *
				SM_I(sbi)->additional_reserved_segments;

	if (unlikely(is_sbi_flag_set(sbi, SBI_CP_DISABLED))) {
		if (avail_user_block_count > sbi->unusable_block_count)
			avail_user_block_count -= sbi->unusable_block_count;
		else
			avail_user_block_count = 0;
	}
	if (unlikely(sbi->total_valid_block_count > avail_user_block_count)) {
		diff = sbi->total_valid_block_count - avail_user_block_count;
		if (diff > *count)
			diff = *count;
		*count -= diff;
		release = diff;
		sbi->total_valid_block_count -= diff;
		if (!*count) {
			spin_unlock(&sbi->stat_lock);
			goto enospc;
		}
	}
	spin_unlock(&sbi->stat_lock);

	if (unlikely(release)) {
		percpu_counter_sub(&sbi->alloc_valid_block_count, release);
		dquot_release_reservation_block(inode, release);
	}
	f2fs_i_blocks_write(inode, *count, true, true);
	return 0;

enospc:
	percpu_counter_sub(&sbi->alloc_valid_block_count, release);
release_quota:
	dquot_release_reservation_block(inode, release);
	return -ENOSPC;
}

__printf(2, 3)
void f2fs_printk(struct f2fs_sb_info *sbi, const char *fmt, ...);

#define f2fs_err(sbi, fmt, ...)						\
	f2fs_printk(sbi, KERN_ERR fmt, ##__VA_ARGS__)
#define f2fs_warn(sbi, fmt, ...)					\
	f2fs_printk(sbi, KERN_WARNING fmt, ##__VA_ARGS__)
#define f2fs_notice(sbi, fmt, ...)					\
	f2fs_printk(sbi, KERN_NOTICE fmt, ##__VA_ARGS__)
#define f2fs_info(sbi, fmt, ...)					\
	f2fs_printk(sbi, KERN_INFO fmt, ##__VA_ARGS__)
#define f2fs_debug(sbi, fmt, ...)					\
	f2fs_printk(sbi, KERN_DEBUG fmt, ##__VA_ARGS__)

#define PAGE_PRIVATE_GET_FUNC(name, flagname) \
static inline bool page_private_##name(struct page *page) \
{ \
	return PagePrivate(page) && \
		test_bit(PAGE_PRIVATE_NOT_POINTER, &page_private(page)) && \
		test_bit(PAGE_PRIVATE_##flagname, &page_private(page)); \
}

#define PAGE_PRIVATE_SET_FUNC(name, flagname) \
static inline void set_page_private_##name(struct page *page) \
{ \
	if (!PagePrivate(page)) \
		attach_page_private(page, (void *)0); \
	set_bit(PAGE_PRIVATE_NOT_POINTER, &page_private(page)); \
	set_bit(PAGE_PRIVATE_##flagname, &page_private(page)); \
}

#define PAGE_PRIVATE_CLEAR_FUNC(name, flagname) \
static inline void clear_page_private_##name(struct page *page) \
{ \
	clear_bit(PAGE_PRIVATE_##flagname, &page_private(page)); \
	if (page_private(page) == BIT(PAGE_PRIVATE_NOT_POINTER)) \
		detach_page_private(page); \
}

PAGE_PRIVATE_GET_FUNC(nonpointer, NOT_POINTER);
PAGE_PRIVATE_GET_FUNC(inline, INLINE_INODE);
PAGE_PRIVATE_GET_FUNC(gcing, ONGOING_MIGRATION);
PAGE_PRIVATE_GET_FUNC(dummy, DUMMY_WRITE);

PAGE_PRIVATE_SET_FUNC(reference, REF_RESOURCE);
PAGE_PRIVATE_SET_FUNC(inline, INLINE_INODE);
PAGE_PRIVATE_SET_FUNC(gcing, ONGOING_MIGRATION);
PAGE_PRIVATE_SET_FUNC(dummy, DUMMY_WRITE);

PAGE_PRIVATE_CLEAR_FUNC(reference, REF_RESOURCE);
PAGE_PRIVATE_CLEAR_FUNC(inline, INLINE_INODE);
PAGE_PRIVATE_CLEAR_FUNC(gcing, ONGOING_MIGRATION);
PAGE_PRIVATE_CLEAR_FUNC(dummy, DUMMY_WRITE);

static inline unsigned long get_page_private_data(struct page *page)
{
	unsigned long data = page_private(page);

	if (!test_bit(PAGE_PRIVATE_NOT_POINTER, &data))
		return 0;
	return data >> PAGE_PRIVATE_MAX;
}

static inline void set_page_private_data(struct page *page, unsigned long data)
{
	if (!PagePrivate(page))
		attach_page_private(page, (void *)0);
	set_bit(PAGE_PRIVATE_NOT_POINTER, &page_private(page));
	page_private(page) |= data << PAGE_PRIVATE_MAX;
}

static inline void clear_page_private_data(struct page *page)
{
	page_private(page) &= GENMASK(PAGE_PRIVATE_MAX - 1, 0);
	if (page_private(page) == BIT(PAGE_PRIVATE_NOT_POINTER))
		detach_page_private(page);
}

static inline void clear_page_private_all(struct page *page)
{
	clear_page_private_data(page);
	clear_page_private_reference(page);
	clear_page_private_gcing(page);
	clear_page_private_inline(page);

	f2fs_bug_on(F2FS_P_SB(page), page_private(page));
}

static inline void dec_valid_block_count(struct f2fs_sb_info *sbi,
						struct inode *inode,
						block_t count)
{
	blkcnt_t sectors = count << F2FS_LOG_SECTORS_PER_BLOCK;

	spin_lock(&sbi->stat_lock);
	f2fs_bug_on(sbi, sbi->total_valid_block_count < (block_t) count);
	sbi->total_valid_block_count -= (block_t)count;
	if (sbi->reserved_blocks &&
		sbi->current_reserved_blocks < sbi->reserved_blocks)
		sbi->current_reserved_blocks = min(sbi->reserved_blocks,
					sbi->current_reserved_blocks + count);
	spin_unlock(&sbi->stat_lock);
	if (unlikely(inode->i_blocks < sectors)) {
		f2fs_warn(sbi, "Inconsistent i_blocks, ino:%lu, iblocks:%llu, sectors:%llu",
			  inode->i_ino,
			  (unsigned long long)inode->i_blocks,
			  (unsigned long long)sectors);
		set_sbi_flag(sbi, SBI_NEED_FSCK);
		return;
	}
	f2fs_i_blocks_write(inode, count, false, true);
}

static inline void inc_page_count(struct f2fs_sb_info *sbi, int count_type)
{
	atomic_inc(&sbi->nr_pages[count_type]);

	if (count_type == F2FS_DIRTY_DENTS ||
			count_type == F2FS_DIRTY_NODES ||
			count_type == F2FS_DIRTY_META ||
			count_type == F2FS_DIRTY_QDATA ||
			count_type == F2FS_DIRTY_IMETA)
		set_sbi_flag(sbi, SBI_IS_DIRTY);
}

static inline void inode_inc_dirty_pages(struct inode *inode)
{
	atomic_inc(&F2FS_I(inode)->dirty_pages);
	inc_page_count(F2FS_I_SB(inode), S_ISDIR(inode->i_mode) ?
				F2FS_DIRTY_DENTS : F2FS_DIRTY_DATA);
	if (IS_NOQUOTA(inode))
		inc_page_count(F2FS_I_SB(inode), F2FS_DIRTY_QDATA);
}

static inline void dec_page_count(struct f2fs_sb_info *sbi, int count_type)
{
	atomic_dec(&sbi->nr_pages[count_type]);
}

static inline void inode_dec_dirty_pages(struct inode *inode)
{
	if (!S_ISDIR(inode->i_mode) && !S_ISREG(inode->i_mode) &&
			!S_ISLNK(inode->i_mode))
		return;

	atomic_dec(&F2FS_I(inode)->dirty_pages);
	dec_page_count(F2FS_I_SB(inode), S_ISDIR(inode->i_mode) ?
				F2FS_DIRTY_DENTS : F2FS_DIRTY_DATA);
	if (IS_NOQUOTA(inode))
		dec_page_count(F2FS_I_SB(inode), F2FS_DIRTY_QDATA);
}

static inline void inc_atomic_write_cnt(struct inode *inode)
{
	struct f2fs_sb_info *sbi = F2FS_I_SB(inode);
	struct f2fs_inode_info *fi = F2FS_I(inode);
	u64 current_write;

	fi->atomic_write_cnt++;
	atomic64_inc(&sbi->current_atomic_write);
	current_write = atomic64_read(&sbi->current_atomic_write);
	if (current_write > sbi->peak_atomic_write)
		sbi->peak_atomic_write = current_write;
}

static inline void release_atomic_write_cnt(struct inode *inode)
{
	struct f2fs_sb_info *sbi = F2FS_I_SB(inode);
	struct f2fs_inode_info *fi = F2FS_I(inode);

	atomic64_sub(fi->atomic_write_cnt, &sbi->current_atomic_write);
	fi->atomic_write_cnt = 0;
}

static inline s64 get_pages(struct f2fs_sb_info *sbi, int count_type)
{
	return atomic_read(&sbi->nr_pages[count_type]);
}

static inline int get_dirty_pages(struct inode *inode)
{
	return atomic_read(&F2FS_I(inode)->dirty_pages);
}

static inline int get_blocktype_secs(struct f2fs_sb_info *sbi, int block_type)
{
	unsigned int pages_per_sec = sbi->segs_per_sec * sbi->blocks_per_seg;
	unsigned int segs = (get_pages(sbi, block_type) + pages_per_sec - 1) >>
						sbi->log_blocks_per_seg;

	return segs / sbi->segs_per_sec;
}

static inline block_t valid_user_blocks(struct f2fs_sb_info *sbi)
{
	return sbi->total_valid_block_count;
}

static inline block_t discard_blocks(struct f2fs_sb_info *sbi)
{
	return sbi->discard_blks;
}

static inline unsigned long __bitmap_size(struct f2fs_sb_info *sbi, int flag)
{
	struct f2fs_checkpoint *ckpt = F2FS_CKPT(sbi);

	/* return NAT or SIT bitmap */
	if (flag == NAT_BITMAP)
		return le32_to_cpu(ckpt->nat_ver_bitmap_bytesize);
	else if (flag == SIT_BITMAP)
		return le32_to_cpu(ckpt->sit_ver_bitmap_bytesize);

	return 0;
}

static inline block_t __cp_payload(struct f2fs_sb_info *sbi)
{
	return le32_to_cpu(F2FS_RAW_SUPER(sbi)->cp_payload);
}

static inline void *__bitmap_ptr(struct f2fs_sb_info *sbi, int flag)
{
	struct f2fs_checkpoint *ckpt = F2FS_CKPT(sbi);
	void *tmp_ptr = &ckpt->sit_nat_version_bitmap;
	int offset;

	if (is_set_ckpt_flags(sbi, CP_LARGE_NAT_BITMAP_FLAG)) {
		offset = (flag == SIT_BITMAP) ?
			le32_to_cpu(ckpt->nat_ver_bitmap_bytesize) : 0;
		/*
		 * if large_nat_bitmap feature is enabled, leave checksum
		 * protection for all nat/sit bitmaps.
		 */
		return tmp_ptr + offset + sizeof(__le32);
	}

	if (__cp_payload(sbi) > 0) {
		if (flag == NAT_BITMAP)
			return tmp_ptr;
		else
			return (unsigned char *)ckpt + F2FS_BLKSIZE;
	} else {
		offset = (flag == NAT_BITMAP) ?
			le32_to_cpu(ckpt->sit_ver_bitmap_bytesize) : 0;
		return tmp_ptr + offset;
	}
}

static inline block_t __start_cp_addr(struct f2fs_sb_info *sbi)
{
	block_t start_addr = le32_to_cpu(F2FS_RAW_SUPER(sbi)->cp_blkaddr);

	if (sbi->cur_cp_pack == 2)
		start_addr += sbi->blocks_per_seg;
	return start_addr;
}

static inline block_t __start_cp_next_addr(struct f2fs_sb_info *sbi)
{
	block_t start_addr = le32_to_cpu(F2FS_RAW_SUPER(sbi)->cp_blkaddr);

	if (sbi->cur_cp_pack == 1)
		start_addr += sbi->blocks_per_seg;
	return start_addr;
}

static inline void __set_cp_next_pack(struct f2fs_sb_info *sbi)
{
	sbi->cur_cp_pack = (sbi->cur_cp_pack == 1) ? 2 : 1;
}

static inline block_t __start_sum_addr(struct f2fs_sb_info *sbi)
{
	return le32_to_cpu(F2FS_CKPT(sbi)->cp_pack_start_sum);
}

extern void f2fs_mark_inode_dirty_sync(struct inode *inode, bool sync);
static inline int inc_valid_node_count(struct f2fs_sb_info *sbi,
					struct inode *inode, bool is_inode)
{
	block_t	valid_block_count;
	unsigned int valid_node_count, user_block_count;
	int err;

	if (is_inode) {
		if (inode) {
			err = dquot_alloc_inode(inode);
			if (err)
				return err;
		}
	} else {
		err = dquot_reserve_block(inode, 1);
		if (err)
			return err;
	}

	if (time_to_inject(sbi, FAULT_BLOCK))
		goto enospc;

	spin_lock(&sbi->stat_lock);

	valid_block_count = sbi->total_valid_block_count +
					sbi->current_reserved_blocks + 1;

	if (!__allow_reserved_blocks(sbi, inode, false))
		valid_block_count += F2FS_OPTION(sbi).root_reserved_blocks;

	if (F2FS_IO_ALIGNED(sbi))
		valid_block_count += sbi->blocks_per_seg *
				SM_I(sbi)->additional_reserved_segments;

	user_block_count = sbi->user_block_count;
	if (unlikely(is_sbi_flag_set(sbi, SBI_CP_DISABLED)))
		user_block_count -= sbi->unusable_block_count;

	if (unlikely(valid_block_count > user_block_count)) {
		spin_unlock(&sbi->stat_lock);
		goto enospc;
	}

	valid_node_count = sbi->total_valid_node_count + 1;
	if (unlikely(valid_node_count > sbi->total_node_count)) {
		spin_unlock(&sbi->stat_lock);
		goto enospc;
	}

	sbi->total_valid_node_count++;
	sbi->total_valid_block_count++;
	spin_unlock(&sbi->stat_lock);

	if (inode) {
		if (is_inode)
			f2fs_mark_inode_dirty_sync(inode, true);
		else
			f2fs_i_blocks_write(inode, 1, true, true);
	}

	percpu_counter_inc(&sbi->alloc_valid_block_count);
	return 0;

enospc:
	if (is_inode) {
		if (inode)
			dquot_free_inode(inode);
	} else {
		dquot_release_reservation_block(inode, 1);
	}
	return -ENOSPC;
}

static inline void dec_valid_node_count(struct f2fs_sb_info *sbi,
					struct inode *inode, bool is_inode)
{
	spin_lock(&sbi->stat_lock);

	if (unlikely(!sbi->total_valid_block_count ||
			!sbi->total_valid_node_count)) {
		f2fs_warn(sbi, "dec_valid_node_count: inconsistent block counts, total_valid_block:%u, total_valid_node:%u",
			  sbi->total_valid_block_count,
			  sbi->total_valid_node_count);
		set_sbi_flag(sbi, SBI_NEED_FSCK);
	} else {
		sbi->total_valid_block_count--;
		sbi->total_valid_node_count--;
	}

	if (sbi->reserved_blocks &&
		sbi->current_reserved_blocks < sbi->reserved_blocks)
		sbi->current_reserved_blocks++;

	spin_unlock(&sbi->stat_lock);

	if (is_inode) {
		dquot_free_inode(inode);
	} else {
		if (unlikely(inode->i_blocks == 0)) {
			f2fs_warn(sbi, "dec_valid_node_count: inconsistent i_blocks, ino:%lu, iblocks:%llu",
				  inode->i_ino,
				  (unsigned long long)inode->i_blocks);
			set_sbi_flag(sbi, SBI_NEED_FSCK);
			return;
		}
		f2fs_i_blocks_write(inode, 1, false, true);
	}
}

static inline unsigned int valid_node_count(struct f2fs_sb_info *sbi)
{
	return sbi->total_valid_node_count;
}

static inline void inc_valid_inode_count(struct f2fs_sb_info *sbi)
{
	percpu_counter_inc(&sbi->total_valid_inode_count);
}

static inline void dec_valid_inode_count(struct f2fs_sb_info *sbi)
{
	percpu_counter_dec(&sbi->total_valid_inode_count);
}

static inline s64 valid_inode_count(struct f2fs_sb_info *sbi)
{
	return percpu_counter_sum_positive(&sbi->total_valid_inode_count);
}

static inline struct page *f2fs_grab_cache_page(struct address_space *mapping,
						pgoff_t index, bool for_write)
{
	struct page *page;
	unsigned int flags;

	if (IS_ENABLED(CONFIG_F2FS_FAULT_INJECTION)) {
		if (!for_write)
			page = find_get_page_flags(mapping, index,
							FGP_LOCK | FGP_ACCESSED);
		else
			page = find_lock_page(mapping, index);
		if (page)
			return page;

		if (time_to_inject(F2FS_M_SB(mapping), FAULT_PAGE_ALLOC))
			return NULL;
	}

	if (!for_write)
		return grab_cache_page(mapping, index);

	flags = memalloc_nofs_save();
	page = grab_cache_page_write_begin(mapping, index);
	memalloc_nofs_restore(flags);

	return page;
}

static inline struct page *f2fs_pagecache_get_page(
				struct address_space *mapping, pgoff_t index,
				fgf_t fgp_flags, gfp_t gfp_mask)
{
	if (time_to_inject(F2FS_M_SB(mapping), FAULT_PAGE_GET))
		return NULL;

	return pagecache_get_page(mapping, index, fgp_flags, gfp_mask);
}

static inline void f2fs_put_page(struct page *page, int unlock)
{
	if (!page)
		return;

	if (unlock) {
		f2fs_bug_on(F2FS_P_SB(page), !PageLocked(page));
		unlock_page(page);
	}
	put_page(page);
}

static inline void f2fs_put_dnode(struct dnode_of_data *dn)
{
	if (dn->node_page)
		f2fs_put_page(dn->node_page, 1);
	if (dn->inode_page && dn->node_page != dn->inode_page)
		f2fs_put_page(dn->inode_page, 0);
	dn->node_page = NULL;
	dn->inode_page = NULL;
}

static inline struct kmem_cache *f2fs_kmem_cache_create(const char *name,
					size_t size)
{
	return kmem_cache_create(name, size, 0, SLAB_RECLAIM_ACCOUNT, NULL);
}

static inline void *f2fs_kmem_cache_alloc_nofail(struct kmem_cache *cachep,
						gfp_t flags)
{
	void *entry;

	entry = kmem_cache_alloc(cachep, flags);
	if (!entry)
		entry = kmem_cache_alloc(cachep, flags | __GFP_NOFAIL);
	return entry;
}

static inline void *f2fs_kmem_cache_alloc(struct kmem_cache *cachep,
			gfp_t flags, bool nofail, struct f2fs_sb_info *sbi)
{
	if (nofail)
		return f2fs_kmem_cache_alloc_nofail(cachep, flags);

	if (time_to_inject(sbi, FAULT_SLAB_ALLOC))
		return NULL;

	return kmem_cache_alloc(cachep, flags);
}

static inline bool is_inflight_io(struct f2fs_sb_info *sbi, int type)
{
	if (get_pages(sbi, F2FS_RD_DATA) || get_pages(sbi, F2FS_RD_NODE) ||
		get_pages(sbi, F2FS_RD_META) || get_pages(sbi, F2FS_WB_DATA) ||
		get_pages(sbi, F2FS_WB_CP_DATA) ||
		get_pages(sbi, F2FS_DIO_READ) ||
		get_pages(sbi, F2FS_DIO_WRITE))
		return true;

	if (type != DISCARD_TIME && SM_I(sbi) && SM_I(sbi)->dcc_info &&
			atomic_read(&SM_I(sbi)->dcc_info->queued_discard))
		return true;

	if (SM_I(sbi) && SM_I(sbi)->fcc_info &&
			atomic_read(&SM_I(sbi)->fcc_info->queued_flush))
		return true;
	return false;
}

static inline bool is_idle(struct f2fs_sb_info *sbi, int type)
{
	if (sbi->gc_mode == GC_URGENT_HIGH)
		return true;

	if (is_inflight_io(sbi, type))
		return false;

	if (sbi->gc_mode == GC_URGENT_MID)
		return true;

	if (sbi->gc_mode == GC_URGENT_LOW &&
			(type == DISCARD_TIME || type == GC_TIME))
		return true;

	return f2fs_time_over(sbi, type);
}

static inline void f2fs_radix_tree_insert(struct radix_tree_root *root,
				unsigned long index, void *item)
{
	while (radix_tree_insert(root, index, item))
		cond_resched();
}

#define RAW_IS_INODE(p)	((p)->footer.nid == (p)->footer.ino)

static inline bool IS_INODE(struct page *page)
{
	struct f2fs_node *p = F2FS_NODE(page);

	return RAW_IS_INODE(p);
}

static inline int offset_in_addr(struct f2fs_inode *i)
{
	return (i->i_inline & F2FS_EXTRA_ATTR) ?
			(le16_to_cpu(i->i_extra_isize) / sizeof(__le32)) : 0;
}

static inline __le32 *blkaddr_in_node(struct f2fs_node *node)
{
	return RAW_IS_INODE(node) ? node->i.i_addr : node->dn.addr;
}

static inline int f2fs_has_extra_attr(struct inode *inode);
static inline block_t data_blkaddr(struct inode *inode,
			struct page *node_page, unsigned int offset)
{
	struct f2fs_node *raw_node;
	__le32 *addr_array;
	int base = 0;
	bool is_inode = IS_INODE(node_page);

	raw_node = F2FS_NODE(node_page);

	if (is_inode) {
		if (!inode)
			/* from GC path only */
			base = offset_in_addr(&raw_node->i);
		else if (f2fs_has_extra_attr(inode))
			base = get_extra_isize(inode);
	}

	addr_array = blkaddr_in_node(raw_node);
	return le32_to_cpu(addr_array[base + offset]);
}

static inline block_t f2fs_data_blkaddr(struct dnode_of_data *dn)
{
	return data_blkaddr(dn->inode, dn->node_page, dn->ofs_in_node);
}

static inline int f2fs_test_bit(unsigned int nr, char *addr)
{
	int mask;

	addr += (nr >> 3);
	mask = BIT(7 - (nr & 0x07));
	return mask & *addr;
}

static inline void f2fs_set_bit(unsigned int nr, char *addr)
{
	int mask;

	addr += (nr >> 3);
	mask = BIT(7 - (nr & 0x07));
	*addr |= mask;
}

static inline void f2fs_clear_bit(unsigned int nr, char *addr)
{
	int mask;

	addr += (nr >> 3);
	mask = BIT(7 - (nr & 0x07));
	*addr &= ~mask;
}

static inline int f2fs_test_and_set_bit(unsigned int nr, char *addr)
{
	int mask;
	int ret;

	addr += (nr >> 3);
	mask = BIT(7 - (nr & 0x07));
	ret = mask & *addr;
	*addr |= mask;
	return ret;
}

static inline int f2fs_test_and_clear_bit(unsigned int nr, char *addr)
{
	int mask;
	int ret;

	addr += (nr >> 3);
	mask = BIT(7 - (nr & 0x07));
	ret = mask & *addr;
	*addr &= ~mask;
	return ret;
}

static inline void f2fs_change_bit(unsigned int nr, char *addr)
{
	int mask;

	addr += (nr >> 3);
	mask = BIT(7 - (nr & 0x07));
	*addr ^= mask;
}

/*
 * On-disk inode flags (f2fs_inode::i_flags)
 */
#define F2FS_COMPR_FL			0x00000004 /* Compress file */
#define F2FS_SYNC_FL			0x00000008 /* Synchronous updates */
#define F2FS_IMMUTABLE_FL		0x00000010 /* Immutable file */
#define F2FS_APPEND_FL			0x00000020 /* writes to file may only append */
#define F2FS_NODUMP_FL			0x00000040 /* do not dump file */
#define F2FS_NOATIME_FL			0x00000080 /* do not update atime */
#define F2FS_NOCOMP_FL			0x00000400 /* Don't compress */
#define F2FS_INDEX_FL			0x00001000 /* hash-indexed directory */
#define F2FS_DIRSYNC_FL			0x00010000 /* dirsync behaviour (directories only) */
#define F2FS_PROJINHERIT_FL		0x20000000 /* Create with parents projid */
#define F2FS_CASEFOLD_FL		0x40000000 /* Casefolded file */

#define F2FS_QUOTA_DEFAULT_FL		(F2FS_NOATIME_FL | F2FS_IMMUTABLE_FL)

/* Flags that should be inherited by new inodes from their parent. */
#define F2FS_FL_INHERITED (F2FS_SYNC_FL | F2FS_NODUMP_FL | F2FS_NOATIME_FL | \
			   F2FS_DIRSYNC_FL | F2FS_PROJINHERIT_FL | \
			   F2FS_CASEFOLD_FL)

/* Flags that are appropriate for regular files (all but dir-specific ones). */
#define F2FS_REG_FLMASK		(~(F2FS_DIRSYNC_FL | F2FS_PROJINHERIT_FL | \
				F2FS_CASEFOLD_FL))

/* Flags that are appropriate for non-directories/regular files. */
#define F2FS_OTHER_FLMASK	(F2FS_NODUMP_FL | F2FS_NOATIME_FL)

static inline __u32 f2fs_mask_flags(umode_t mode, __u32 flags)
{
	if (S_ISDIR(mode))
		return flags;
	else if (S_ISREG(mode))
		return flags & F2FS_REG_FLMASK;
	else
		return flags & F2FS_OTHER_FLMASK;
}

static inline void __mark_inode_dirty_flag(struct inode *inode,
						int flag, bool set)
{
	switch (flag) {
	case FI_INLINE_XATTR:
	case FI_INLINE_DATA:
	case FI_INLINE_DENTRY:
	case FI_NEW_INODE:
		if (set)
			return;
		fallthrough;
	case FI_DATA_EXIST:
	case FI_INLINE_DOTS:
	case FI_PIN_FILE:
	case FI_COMPRESS_RELEASED:
		f2fs_mark_inode_dirty_sync(inode, true);
	}
}

static inline void set_inode_flag(struct inode *inode, int flag)
{
	set_bit(flag, F2FS_I(inode)->flags);
	__mark_inode_dirty_flag(inode, flag, true);
}

static inline int is_inode_flag_set(struct inode *inode, int flag)
{
	return test_bit(flag, F2FS_I(inode)->flags);
}

static inline void clear_inode_flag(struct inode *inode, int flag)
{
	clear_bit(flag, F2FS_I(inode)->flags);
	__mark_inode_dirty_flag(inode, flag, false);
}

static inline bool f2fs_verity_in_progress(struct inode *inode)
{
	return IS_ENABLED(CONFIG_FS_VERITY) &&
	       is_inode_flag_set(inode, FI_VERITY_IN_PROGRESS);
}

static inline void set_acl_inode(struct inode *inode, umode_t mode)
{
	F2FS_I(inode)->i_acl_mode = mode;
	set_inode_flag(inode, FI_ACL_MODE);
	f2fs_mark_inode_dirty_sync(inode, false);
}

static inline void f2fs_i_links_write(struct inode *inode, bool inc)
{
	if (inc)
		inc_nlink(inode);
	else
		drop_nlink(inode);
	f2fs_mark_inode_dirty_sync(inode, true);
}

static inline void f2fs_i_blocks_write(struct inode *inode,
					block_t diff, bool add, bool claim)
{
	bool clean = !is_inode_flag_set(inode, FI_DIRTY_INODE);
	bool recover = is_inode_flag_set(inode, FI_AUTO_RECOVER);

	/* add = 1, claim = 1 should be dquot_reserve_block in pair */
	if (add) {
		if (claim)
			dquot_claim_block(inode, diff);
		else
			dquot_alloc_block_nofail(inode, diff);
	} else {
		dquot_free_block(inode, diff);
	}

	f2fs_mark_inode_dirty_sync(inode, true);
	if (clean || recover)
		set_inode_flag(inode, FI_AUTO_RECOVER);
}

static inline bool f2fs_is_atomic_file(struct inode *inode);

static inline void f2fs_i_size_write(struct inode *inode, loff_t i_size)
{
	bool clean = !is_inode_flag_set(inode, FI_DIRTY_INODE);
	bool recover = is_inode_flag_set(inode, FI_AUTO_RECOVER);

	if (i_size_read(inode) == i_size)
		return;

	i_size_write(inode, i_size);

	if (f2fs_is_atomic_file(inode))
		return;

	f2fs_mark_inode_dirty_sync(inode, true);
	if (clean || recover)
		set_inode_flag(inode, FI_AUTO_RECOVER);
}

static inline void f2fs_i_depth_write(struct inode *inode, unsigned int depth)
{
	F2FS_I(inode)->i_current_depth = depth;
	f2fs_mark_inode_dirty_sync(inode, true);
}

static inline void f2fs_i_gc_failures_write(struct inode *inode,
					unsigned int count)
{
	F2FS_I(inode)->i_gc_failures[GC_FAILURE_PIN] = count;
	f2fs_mark_inode_dirty_sync(inode, true);
}

static inline void f2fs_i_xnid_write(struct inode *inode, nid_t xnid)
{
	F2FS_I(inode)->i_xattr_nid = xnid;
	f2fs_mark_inode_dirty_sync(inode, true);
}

static inline void f2fs_i_pino_write(struct inode *inode, nid_t pino)
{
	F2FS_I(inode)->i_pino = pino;
	f2fs_mark_inode_dirty_sync(inode, true);
}

static inline void get_inline_info(struct inode *inode, struct f2fs_inode *ri)
{
	struct f2fs_inode_info *fi = F2FS_I(inode);

	if (ri->i_inline & F2FS_INLINE_XATTR)
		set_bit(FI_INLINE_XATTR, fi->flags);
	if (ri->i_inline & F2FS_INLINE_DATA)
		set_bit(FI_INLINE_DATA, fi->flags);
	if (ri->i_inline & F2FS_INLINE_DENTRY)
		set_bit(FI_INLINE_DENTRY, fi->flags);
	if (ri->i_inline & F2FS_DATA_EXIST)
		set_bit(FI_DATA_EXIST, fi->flags);
	if (ri->i_inline & F2FS_INLINE_DOTS)
		set_bit(FI_INLINE_DOTS, fi->flags);
	if (ri->i_inline & F2FS_EXTRA_ATTR)
		set_bit(FI_EXTRA_ATTR, fi->flags);
	if (ri->i_inline & F2FS_PIN_FILE)
		set_bit(FI_PIN_FILE, fi->flags);
	if (ri->i_inline & F2FS_COMPRESS_RELEASED)
		set_bit(FI_COMPRESS_RELEASED, fi->flags);
}

static inline void set_raw_inline(struct inode *inode, struct f2fs_inode *ri)
{
	ri->i_inline = 0;

	if (is_inode_flag_set(inode, FI_INLINE_XATTR))
		ri->i_inline |= F2FS_INLINE_XATTR;
	if (is_inode_flag_set(inode, FI_INLINE_DATA))
		ri->i_inline |= F2FS_INLINE_DATA;
	if (is_inode_flag_set(inode, FI_INLINE_DENTRY))
		ri->i_inline |= F2FS_INLINE_DENTRY;
	if (is_inode_flag_set(inode, FI_DATA_EXIST))
		ri->i_inline |= F2FS_DATA_EXIST;
	if (is_inode_flag_set(inode, FI_INLINE_DOTS))
		ri->i_inline |= F2FS_INLINE_DOTS;
	if (is_inode_flag_set(inode, FI_EXTRA_ATTR))
		ri->i_inline |= F2FS_EXTRA_ATTR;
	if (is_inode_flag_set(inode, FI_PIN_FILE))
		ri->i_inline |= F2FS_PIN_FILE;
	if (is_inode_flag_set(inode, FI_COMPRESS_RELEASED))
		ri->i_inline |= F2FS_COMPRESS_RELEASED;
}

static inline int f2fs_has_extra_attr(struct inode *inode)
{
	return is_inode_flag_set(inode, FI_EXTRA_ATTR);
}

static inline int f2fs_has_inline_xattr(struct inode *inode)
{
	return is_inode_flag_set(inode, FI_INLINE_XATTR);
}

static inline int f2fs_compressed_file(struct inode *inode)
{
	return S_ISREG(inode->i_mode) &&
		is_inode_flag_set(inode, FI_COMPRESSED_FILE);
}

static inline bool f2fs_need_compress_data(struct inode *inode)
{
	int compress_mode = F2FS_OPTION(F2FS_I_SB(inode)).compress_mode;

	if (!f2fs_compressed_file(inode))
		return false;

	if (compress_mode == COMPR_MODE_FS)
		return true;
	else if (compress_mode == COMPR_MODE_USER &&
			is_inode_flag_set(inode, FI_ENABLE_COMPRESS))
		return true;

	return false;
}

static inline unsigned int addrs_per_inode(struct inode *inode)
{
	unsigned int addrs = CUR_ADDRS_PER_INODE(inode) -
				get_inline_xattr_addrs(inode);

	if (!f2fs_compressed_file(inode))
		return addrs;
	return ALIGN_DOWN(addrs, F2FS_I(inode)->i_cluster_size);
}

static inline unsigned int addrs_per_block(struct inode *inode)
{
	if (!f2fs_compressed_file(inode))
		return DEF_ADDRS_PER_BLOCK;
	return ALIGN_DOWN(DEF_ADDRS_PER_BLOCK, F2FS_I(inode)->i_cluster_size);
}

static inline void *inline_xattr_addr(struct inode *inode, struct page *page)
{
	struct f2fs_inode *ri = F2FS_INODE(page);

	return (void *)&(ri->i_addr[DEF_ADDRS_PER_INODE -
					get_inline_xattr_addrs(inode)]);
}

static inline int inline_xattr_size(struct inode *inode)
{
	if (f2fs_has_inline_xattr(inode))
		return get_inline_xattr_addrs(inode) * sizeof(__le32);
	return 0;
}

/*
 * Notice: check inline_data flag without inode page lock is unsafe.
 * It could change at any time by f2fs_convert_inline_page().
 */
static inline int f2fs_has_inline_data(struct inode *inode)
{
	return is_inode_flag_set(inode, FI_INLINE_DATA);
}

static inline int f2fs_exist_data(struct inode *inode)
{
	return is_inode_flag_set(inode, FI_DATA_EXIST);
}

static inline int f2fs_has_inline_dots(struct inode *inode)
{
	return is_inode_flag_set(inode, FI_INLINE_DOTS);
}

static inline int f2fs_is_mmap_file(struct inode *inode)
{
	return is_inode_flag_set(inode, FI_MMAP_FILE);
}

static inline bool f2fs_is_pinned_file(struct inode *inode)
{
	return is_inode_flag_set(inode, FI_PIN_FILE);
}

static inline bool f2fs_is_atomic_file(struct inode *inode)
{
	return is_inode_flag_set(inode, FI_ATOMIC_FILE);
}

static inline bool f2fs_is_cow_file(struct inode *inode)
{
	return is_inode_flag_set(inode, FI_COW_FILE);
}

static inline bool f2fs_is_first_block_written(struct inode *inode)
{
	return is_inode_flag_set(inode, FI_FIRST_BLOCK_WRITTEN);
}

static inline bool f2fs_is_drop_cache(struct inode *inode)
{
	return is_inode_flag_set(inode, FI_DROP_CACHE);
}

static inline void *inline_data_addr(struct inode *inode, struct page *page)
{
	struct f2fs_inode *ri = F2FS_INODE(page);
	int extra_size = get_extra_isize(inode);

	return (void *)&(ri->i_addr[extra_size + DEF_INLINE_RESERVED_SIZE]);
}

static inline int f2fs_has_inline_dentry(struct inode *inode)
{
	return is_inode_flag_set(inode, FI_INLINE_DENTRY);
}

static inline int is_file(struct inode *inode, int type)
{
	return F2FS_I(inode)->i_advise & type;
}

static inline void set_file(struct inode *inode, int type)
{
	if (is_file(inode, type))
		return;
	F2FS_I(inode)->i_advise |= type;
	f2fs_mark_inode_dirty_sync(inode, true);
}

static inline void clear_file(struct inode *inode, int type)
{
	if (!is_file(inode, type))
		return;
	F2FS_I(inode)->i_advise &= ~type;
	f2fs_mark_inode_dirty_sync(inode, true);
}

static inline bool f2fs_is_time_consistent(struct inode *inode)
{
	struct timespec64 ctime = inode_get_ctime(inode);

	if (!timespec64_equal(F2FS_I(inode)->i_disk_time, &inode->i_atime))
		return false;
	if (!timespec64_equal(F2FS_I(inode)->i_disk_time + 1, &ctime))
		return false;
	if (!timespec64_equal(F2FS_I(inode)->i_disk_time + 2, &inode->i_mtime))
		return false;
	return true;
}

static inline bool f2fs_skip_inode_update(struct inode *inode, int dsync)
{
	bool ret;

	if (dsync) {
		struct f2fs_sb_info *sbi = F2FS_I_SB(inode);

		spin_lock(&sbi->inode_lock[DIRTY_META]);
		ret = list_empty(&F2FS_I(inode)->gdirty_list);
		spin_unlock(&sbi->inode_lock[DIRTY_META]);
		return ret;
	}
	if (!is_inode_flag_set(inode, FI_AUTO_RECOVER) ||
			file_keep_isize(inode) ||
			i_size_read(inode) & ~PAGE_MASK)
		return false;

	if (!f2fs_is_time_consistent(inode))
		return false;

	spin_lock(&F2FS_I(inode)->i_size_lock);
	ret = F2FS_I(inode)->last_disk_size == i_size_read(inode);
	spin_unlock(&F2FS_I(inode)->i_size_lock);

	return ret;
}

static inline bool f2fs_readonly(struct super_block *sb)
{
	return sb_rdonly(sb);
}

static inline bool f2fs_cp_error(struct f2fs_sb_info *sbi)
{
	return is_set_ckpt_flags(sbi, CP_ERROR_FLAG);
}

static inline bool is_dot_dotdot(const u8 *name, size_t len)
{
	if (len == 1 && name[0] == '.')
		return true;

	if (len == 2 && name[0] == '.' && name[1] == '.')
		return true;

	return false;
}

static inline void *f2fs_kmalloc(struct f2fs_sb_info *sbi,
					size_t size, gfp_t flags)
{
	if (time_to_inject(sbi, FAULT_KMALLOC))
		return NULL;

	return kmalloc(size, flags);
}

static inline void *f2fs_getname(struct f2fs_sb_info *sbi)
{
	if (time_to_inject(sbi, FAULT_KMALLOC))
		return NULL;

	return __getname();
}

static inline void f2fs_putname(char *buf)
{
	__putname(buf);
}

static inline void *f2fs_kzalloc(struct f2fs_sb_info *sbi,
					size_t size, gfp_t flags)
{
	return f2fs_kmalloc(sbi, size, flags | __GFP_ZERO);
}

static inline void *f2fs_kvmalloc(struct f2fs_sb_info *sbi,
					size_t size, gfp_t flags)
{
	if (time_to_inject(sbi, FAULT_KVMALLOC))
		return NULL;

	return kvmalloc(size, flags);
}

static inline void *f2fs_kvzalloc(struct f2fs_sb_info *sbi,
					size_t size, gfp_t flags)
{
	return f2fs_kvmalloc(sbi, size, flags | __GFP_ZERO);
}

static inline int get_extra_isize(struct inode *inode)
{
	return F2FS_I(inode)->i_extra_isize / sizeof(__le32);
}

static inline int get_inline_xattr_addrs(struct inode *inode)
{
	return F2FS_I(inode)->i_inline_xattr_size;
}

#define f2fs_get_inode_mode(i) \
	((is_inode_flag_set(i, FI_ACL_MODE)) ? \
	 (F2FS_I(i)->i_acl_mode) : ((i)->i_mode))

#define F2FS_MIN_EXTRA_ATTR_SIZE		(sizeof(__le32))

#define F2FS_TOTAL_EXTRA_ATTR_SIZE			\
	(offsetof(struct f2fs_inode, i_extra_end) -	\
	offsetof(struct f2fs_inode, i_extra_isize))	\

#define F2FS_OLD_ATTRIBUTE_SIZE	(offsetof(struct f2fs_inode, i_addr))
#define F2FS_FITS_IN_INODE(f2fs_inode, extra_isize, field)		\
		((offsetof(typeof(*(f2fs_inode)), field) +	\
		sizeof((f2fs_inode)->field))			\
		<= (F2FS_OLD_ATTRIBUTE_SIZE + (extra_isize)))	\

#define __is_large_section(sbi)		((sbi)->segs_per_sec > 1)

#define __is_meta_io(fio) (PAGE_TYPE_OF_BIO((fio)->type) == META)

bool f2fs_is_valid_blkaddr(struct f2fs_sb_info *sbi,
					block_t blkaddr, int type);
static inline void verify_blkaddr(struct f2fs_sb_info *sbi,
					block_t blkaddr, int type)
{
	if (!f2fs_is_valid_blkaddr(sbi, blkaddr, type)) {
		f2fs_err(sbi, "invalid blkaddr: %u, type: %d, run fsck to fix.",
			 blkaddr, type);
		f2fs_bug_on(sbi, 1);
	}
}

static inline bool __is_valid_data_blkaddr(block_t blkaddr)
{
	if (blkaddr == NEW_ADDR || blkaddr == NULL_ADDR ||
			blkaddr == COMPRESS_ADDR)
		return false;
	return true;
}

/*
 * file.c
 */
int f2fs_sync_file(struct file *file, loff_t start, loff_t end, int datasync);
int f2fs_do_truncate_blocks(struct inode *inode, u64 from, bool lock);
int f2fs_truncate_blocks(struct inode *inode, u64 from, bool lock);
int f2fs_truncate(struct inode *inode);
int f2fs_getattr(struct mnt_idmap *idmap, const struct path *path,
		 struct kstat *stat, u32 request_mask, unsigned int flags);
int f2fs_setattr(struct mnt_idmap *idmap, struct dentry *dentry,
		 struct iattr *attr);
int f2fs_truncate_hole(struct inode *inode, pgoff_t pg_start, pgoff_t pg_end);
void f2fs_truncate_data_blocks_range(struct dnode_of_data *dn, int count);
int f2fs_precache_extents(struct inode *inode);
int f2fs_fileattr_get(struct dentry *dentry, struct fileattr *fa);
int f2fs_fileattr_set(struct mnt_idmap *idmap,
		      struct dentry *dentry, struct fileattr *fa);
long f2fs_ioctl(struct file *filp, unsigned int cmd, unsigned long arg);
long f2fs_compat_ioctl(struct file *file, unsigned int cmd, unsigned long arg);
int f2fs_transfer_project_quota(struct inode *inode, kprojid_t kprojid);
int f2fs_pin_file_control(struct inode *inode, bool inc);

/*
 * inode.c
 */
void f2fs_set_inode_flags(struct inode *inode);
bool f2fs_inode_chksum_verify(struct f2fs_sb_info *sbi, struct page *page);
void f2fs_inode_chksum_set(struct f2fs_sb_info *sbi, struct page *page);
struct inode *f2fs_iget(struct super_block *sb, unsigned long ino);
struct inode *f2fs_iget_retry(struct super_block *sb, unsigned long ino);
int f2fs_try_to_free_nats(struct f2fs_sb_info *sbi, int nr_shrink);
void f2fs_update_inode(struct inode *inode, struct page *node_page);
void f2fs_update_inode_page(struct inode *inode);
int f2fs_write_inode(struct inode *inode, struct writeback_control *wbc);
void f2fs_evict_inode(struct inode *inode);
void f2fs_handle_failed_inode(struct inode *inode);

/*
 * namei.c
 */
int f2fs_update_extension_list(struct f2fs_sb_info *sbi, const char *name,
							bool hot, bool set);
struct dentry *f2fs_get_parent(struct dentry *child);
int f2fs_get_tmpfile(struct mnt_idmap *idmap, struct inode *dir,
		     struct inode **new_inode);

/*
 * dir.c
 */
int f2fs_init_casefolded_name(const struct inode *dir,
			      struct f2fs_filename *fname);
int f2fs_setup_filename(struct inode *dir, const struct qstr *iname,
			int lookup, struct f2fs_filename *fname);
int f2fs_prepare_lookup(struct inode *dir, struct dentry *dentry,
			struct f2fs_filename *fname);
void f2fs_free_filename(struct f2fs_filename *fname);
struct f2fs_dir_entry *f2fs_find_target_dentry(const struct f2fs_dentry_ptr *d,
			const struct f2fs_filename *fname, int *max_slots);
int f2fs_fill_dentries(struct dir_context *ctx, struct f2fs_dentry_ptr *d,
			unsigned int start_pos, struct fscrypt_str *fstr);
void f2fs_do_make_empty_dir(struct inode *inode, struct inode *parent,
			struct f2fs_dentry_ptr *d);
struct page *f2fs_init_inode_metadata(struct inode *inode, struct inode *dir,
			const struct f2fs_filename *fname, struct page *dpage);
void f2fs_update_parent_metadata(struct inode *dir, struct inode *inode,
			unsigned int current_depth);
int f2fs_room_for_filename(const void *bitmap, int slots, int max_slots);
void f2fs_drop_nlink(struct inode *dir, struct inode *inode);
struct f2fs_dir_entry *__f2fs_find_entry(struct inode *dir,
					 const struct f2fs_filename *fname,
					 struct page **res_page);
struct f2fs_dir_entry *f2fs_find_entry(struct inode *dir,
			const struct qstr *child, struct page **res_page);
struct f2fs_dir_entry *f2fs_parent_dir(struct inode *dir, struct page **p);
ino_t f2fs_inode_by_name(struct inode *dir, const struct qstr *qstr,
			struct page **page);
void f2fs_set_link(struct inode *dir, struct f2fs_dir_entry *de,
			struct page *page, struct inode *inode);
bool f2fs_has_enough_room(struct inode *dir, struct page *ipage,
			  const struct f2fs_filename *fname);
void f2fs_update_dentry(nid_t ino, umode_t mode, struct f2fs_dentry_ptr *d,
			const struct fscrypt_str *name, f2fs_hash_t name_hash,
			unsigned int bit_pos);
int f2fs_add_regular_entry(struct inode *dir, const struct f2fs_filename *fname,
			struct inode *inode, nid_t ino, umode_t mode);
int f2fs_add_dentry(struct inode *dir, const struct f2fs_filename *fname,
			struct inode *inode, nid_t ino, umode_t mode);
int f2fs_do_add_link(struct inode *dir, const struct qstr *name,
			struct inode *inode, nid_t ino, umode_t mode);
void f2fs_delete_entry(struct f2fs_dir_entry *dentry, struct page *page,
			struct inode *dir, struct inode *inode);
int f2fs_do_tmpfile(struct inode *inode, struct inode *dir);
bool f2fs_empty_dir(struct inode *dir);

static inline int f2fs_add_link(struct dentry *dentry, struct inode *inode)
{
	if (fscrypt_is_nokey_name(dentry))
		return -ENOKEY;
	return f2fs_do_add_link(d_inode(dentry->d_parent), &dentry->d_name,
				inode, inode->i_ino, inode->i_mode);
}

/*
 * super.c
 */
int f2fs_inode_dirtied(struct inode *inode, bool sync);
void f2fs_inode_synced(struct inode *inode);
int f2fs_dquot_initialize(struct inode *inode);
int f2fs_enable_quota_files(struct f2fs_sb_info *sbi, bool rdonly);
int f2fs_quota_sync(struct super_block *sb, int type);
loff_t max_file_blocks(struct inode *inode);
void f2fs_quota_off_umount(struct super_block *sb);
<<<<<<< HEAD
void f2fs_handle_stop(struct f2fs_sb_info *sbi, unsigned char reason);
void f2fs_save_errors(struct f2fs_sb_info *sbi, unsigned char flag);
=======
void f2fs_save_errors(struct f2fs_sb_info *sbi, unsigned char flag);
void f2fs_handle_critical_error(struct f2fs_sb_info *sbi, unsigned char reason,
							bool irq_context);
>>>>>>> 98817289
void f2fs_handle_error(struct f2fs_sb_info *sbi, unsigned char error);
void f2fs_handle_error_async(struct f2fs_sb_info *sbi, unsigned char error);
int f2fs_commit_super(struct f2fs_sb_info *sbi, bool recover);
int f2fs_sync_fs(struct super_block *sb, int sync);
int f2fs_sanity_check_ckpt(struct f2fs_sb_info *sbi);

/*
 * hash.c
 */
void f2fs_hash_filename(const struct inode *dir, struct f2fs_filename *fname);

/*
 * node.c
 */
struct node_info;

int f2fs_check_nid_range(struct f2fs_sb_info *sbi, nid_t nid);
bool f2fs_available_free_memory(struct f2fs_sb_info *sbi, int type);
bool f2fs_in_warm_node_list(struct f2fs_sb_info *sbi, struct page *page);
void f2fs_init_fsync_node_info(struct f2fs_sb_info *sbi);
void f2fs_del_fsync_node_entry(struct f2fs_sb_info *sbi, struct page *page);
void f2fs_reset_fsync_node_info(struct f2fs_sb_info *sbi);
int f2fs_need_dentry_mark(struct f2fs_sb_info *sbi, nid_t nid);
bool f2fs_is_checkpointed_node(struct f2fs_sb_info *sbi, nid_t nid);
bool f2fs_need_inode_block_update(struct f2fs_sb_info *sbi, nid_t ino);
int f2fs_get_node_info(struct f2fs_sb_info *sbi, nid_t nid,
				struct node_info *ni, bool checkpoint_context);
pgoff_t f2fs_get_next_page_offset(struct dnode_of_data *dn, pgoff_t pgofs);
int f2fs_get_dnode_of_data(struct dnode_of_data *dn, pgoff_t index, int mode);
int f2fs_truncate_inode_blocks(struct inode *inode, pgoff_t from);
int f2fs_truncate_xattr_node(struct inode *inode);
int f2fs_wait_on_node_pages_writeback(struct f2fs_sb_info *sbi,
					unsigned int seq_id);
bool f2fs_nat_bitmap_enabled(struct f2fs_sb_info *sbi);
int f2fs_remove_inode_page(struct inode *inode);
struct page *f2fs_new_inode_page(struct inode *inode);
struct page *f2fs_new_node_page(struct dnode_of_data *dn, unsigned int ofs);
void f2fs_ra_node_page(struct f2fs_sb_info *sbi, nid_t nid);
struct page *f2fs_get_node_page(struct f2fs_sb_info *sbi, pgoff_t nid);
struct page *f2fs_get_node_page_ra(struct page *parent, int start);
int f2fs_move_node_page(struct page *node_page, int gc_type);
void f2fs_flush_inline_data(struct f2fs_sb_info *sbi);
int f2fs_fsync_node_pages(struct f2fs_sb_info *sbi, struct inode *inode,
			struct writeback_control *wbc, bool atomic,
			unsigned int *seq_id);
int f2fs_sync_node_pages(struct f2fs_sb_info *sbi,
			struct writeback_control *wbc,
			bool do_balance, enum iostat_type io_type);
int f2fs_build_free_nids(struct f2fs_sb_info *sbi, bool sync, bool mount);
bool f2fs_alloc_nid(struct f2fs_sb_info *sbi, nid_t *nid);
void f2fs_alloc_nid_done(struct f2fs_sb_info *sbi, nid_t nid);
void f2fs_alloc_nid_failed(struct f2fs_sb_info *sbi, nid_t nid);
int f2fs_try_to_free_nids(struct f2fs_sb_info *sbi, int nr_shrink);
int f2fs_recover_inline_xattr(struct inode *inode, struct page *page);
int f2fs_recover_xattr_data(struct inode *inode, struct page *page);
int f2fs_recover_inode_page(struct f2fs_sb_info *sbi, struct page *page);
int f2fs_restore_node_summary(struct f2fs_sb_info *sbi,
			unsigned int segno, struct f2fs_summary_block *sum);
void f2fs_enable_nat_bits(struct f2fs_sb_info *sbi);
int f2fs_flush_nat_entries(struct f2fs_sb_info *sbi, struct cp_control *cpc);
int f2fs_build_node_manager(struct f2fs_sb_info *sbi);
void f2fs_destroy_node_manager(struct f2fs_sb_info *sbi);
int __init f2fs_create_node_manager_caches(void);
void f2fs_destroy_node_manager_caches(void);

/*
 * segment.c
 */
bool f2fs_need_SSR(struct f2fs_sb_info *sbi);
int f2fs_commit_atomic_write(struct inode *inode);
void f2fs_abort_atomic_write(struct inode *inode, bool clean);
void f2fs_balance_fs(struct f2fs_sb_info *sbi, bool need);
void f2fs_balance_fs_bg(struct f2fs_sb_info *sbi, bool from_bg);
int f2fs_issue_flush(struct f2fs_sb_info *sbi, nid_t ino);
int f2fs_create_flush_cmd_control(struct f2fs_sb_info *sbi);
int f2fs_flush_device_cache(struct f2fs_sb_info *sbi);
void f2fs_destroy_flush_cmd_control(struct f2fs_sb_info *sbi, bool free);
void f2fs_invalidate_blocks(struct f2fs_sb_info *sbi, block_t addr);
bool f2fs_is_checkpointed_data(struct f2fs_sb_info *sbi, block_t blkaddr);
int f2fs_start_discard_thread(struct f2fs_sb_info *sbi);
void f2fs_drop_discard_cmd(struct f2fs_sb_info *sbi);
void f2fs_stop_discard_thread(struct f2fs_sb_info *sbi);
bool f2fs_issue_discard_timeout(struct f2fs_sb_info *sbi);
void f2fs_clear_prefree_segments(struct f2fs_sb_info *sbi,
					struct cp_control *cpc);
void f2fs_dirty_to_prefree(struct f2fs_sb_info *sbi);
block_t f2fs_get_unusable_blocks(struct f2fs_sb_info *sbi);
int f2fs_disable_cp_again(struct f2fs_sb_info *sbi, block_t unusable);
void f2fs_release_discard_addrs(struct f2fs_sb_info *sbi);
int f2fs_npages_for_summary_flush(struct f2fs_sb_info *sbi, bool for_ra);
bool f2fs_segment_has_free_slot(struct f2fs_sb_info *sbi, int segno);
void f2fs_init_inmem_curseg(struct f2fs_sb_info *sbi);
void f2fs_save_inmem_curseg(struct f2fs_sb_info *sbi);
void f2fs_restore_inmem_curseg(struct f2fs_sb_info *sbi);
void f2fs_get_new_segment(struct f2fs_sb_info *sbi,
			unsigned int *newseg, bool new_sec, int dir);
void f2fs_allocate_segment_for_resize(struct f2fs_sb_info *sbi, int type,
					unsigned int start, unsigned int end);
void f2fs_allocate_new_section(struct f2fs_sb_info *sbi, int type, bool force);
void f2fs_allocate_new_segments(struct f2fs_sb_info *sbi);
int f2fs_trim_fs(struct f2fs_sb_info *sbi, struct fstrim_range *range);
bool f2fs_exist_trim_candidates(struct f2fs_sb_info *sbi,
					struct cp_control *cpc);
struct page *f2fs_get_sum_page(struct f2fs_sb_info *sbi, unsigned int segno);
void f2fs_update_meta_page(struct f2fs_sb_info *sbi, void *src,
					block_t blk_addr);
void f2fs_do_write_meta_page(struct f2fs_sb_info *sbi, struct page *page,
						enum iostat_type io_type);
void f2fs_do_write_node_page(unsigned int nid, struct f2fs_io_info *fio);
void f2fs_outplace_write_data(struct dnode_of_data *dn,
			struct f2fs_io_info *fio);
int f2fs_inplace_write_data(struct f2fs_io_info *fio);
void f2fs_do_replace_block(struct f2fs_sb_info *sbi, struct f2fs_summary *sum,
			block_t old_blkaddr, block_t new_blkaddr,
			bool recover_curseg, bool recover_newaddr,
			bool from_gc);
void f2fs_replace_block(struct f2fs_sb_info *sbi, struct dnode_of_data *dn,
			block_t old_addr, block_t new_addr,
			unsigned char version, bool recover_curseg,
			bool recover_newaddr);
void f2fs_allocate_data_block(struct f2fs_sb_info *sbi, struct page *page,
			block_t old_blkaddr, block_t *new_blkaddr,
			struct f2fs_summary *sum, int type,
			struct f2fs_io_info *fio);
void f2fs_update_device_state(struct f2fs_sb_info *sbi, nid_t ino,
					block_t blkaddr, unsigned int blkcnt);
void f2fs_wait_on_page_writeback(struct page *page,
			enum page_type type, bool ordered, bool locked);
void f2fs_wait_on_block_writeback(struct inode *inode, block_t blkaddr);
void f2fs_wait_on_block_writeback_range(struct inode *inode, block_t blkaddr,
								block_t len);
void f2fs_write_data_summaries(struct f2fs_sb_info *sbi, block_t start_blk);
void f2fs_write_node_summaries(struct f2fs_sb_info *sbi, block_t start_blk);
int f2fs_lookup_journal_in_cursum(struct f2fs_journal *journal, int type,
			unsigned int val, int alloc);
void f2fs_flush_sit_entries(struct f2fs_sb_info *sbi, struct cp_control *cpc);
int f2fs_fix_curseg_write_pointer(struct f2fs_sb_info *sbi);
int f2fs_check_write_pointer(struct f2fs_sb_info *sbi);
int f2fs_build_segment_manager(struct f2fs_sb_info *sbi);
void f2fs_destroy_segment_manager(struct f2fs_sb_info *sbi);
int __init f2fs_create_segment_manager_caches(void);
void f2fs_destroy_segment_manager_caches(void);
int f2fs_rw_hint_to_seg_type(enum rw_hint hint);
unsigned int f2fs_usable_segs_in_sec(struct f2fs_sb_info *sbi,
			unsigned int segno);
unsigned int f2fs_usable_blks_in_seg(struct f2fs_sb_info *sbi,
			unsigned int segno);

#define DEF_FRAGMENT_SIZE	4
#define MIN_FRAGMENT_SIZE	1
#define MAX_FRAGMENT_SIZE	512

static inline bool f2fs_need_rand_seg(struct f2fs_sb_info *sbi)
{
	return F2FS_OPTION(sbi).fs_mode == FS_MODE_FRAGMENT_SEG ||
		F2FS_OPTION(sbi).fs_mode == FS_MODE_FRAGMENT_BLK;
}

/*
 * checkpoint.c
 */
void f2fs_stop_checkpoint(struct f2fs_sb_info *sbi, bool end_io,
							unsigned char reason);
void f2fs_flush_ckpt_thread(struct f2fs_sb_info *sbi);
struct page *f2fs_grab_meta_page(struct f2fs_sb_info *sbi, pgoff_t index);
struct page *f2fs_get_meta_page(struct f2fs_sb_info *sbi, pgoff_t index);
struct page *f2fs_get_meta_page_retry(struct f2fs_sb_info *sbi, pgoff_t index);
struct page *f2fs_get_tmp_page(struct f2fs_sb_info *sbi, pgoff_t index);
bool f2fs_is_valid_blkaddr(struct f2fs_sb_info *sbi,
					block_t blkaddr, int type);
int f2fs_ra_meta_pages(struct f2fs_sb_info *sbi, block_t start, int nrpages,
			int type, bool sync);
void f2fs_ra_meta_pages_cond(struct f2fs_sb_info *sbi, pgoff_t index,
							unsigned int ra_blocks);
long f2fs_sync_meta_pages(struct f2fs_sb_info *sbi, enum page_type type,
			long nr_to_write, enum iostat_type io_type);
void f2fs_add_ino_entry(struct f2fs_sb_info *sbi, nid_t ino, int type);
void f2fs_remove_ino_entry(struct f2fs_sb_info *sbi, nid_t ino, int type);
void f2fs_release_ino_entry(struct f2fs_sb_info *sbi, bool all);
bool f2fs_exist_written_data(struct f2fs_sb_info *sbi, nid_t ino, int mode);
void f2fs_set_dirty_device(struct f2fs_sb_info *sbi, nid_t ino,
					unsigned int devidx, int type);
bool f2fs_is_dirty_device(struct f2fs_sb_info *sbi, nid_t ino,
					unsigned int devidx, int type);
int f2fs_acquire_orphan_inode(struct f2fs_sb_info *sbi);
void f2fs_release_orphan_inode(struct f2fs_sb_info *sbi);
void f2fs_add_orphan_inode(struct inode *inode);
void f2fs_remove_orphan_inode(struct f2fs_sb_info *sbi, nid_t ino);
int f2fs_recover_orphan_inodes(struct f2fs_sb_info *sbi);
int f2fs_get_valid_checkpoint(struct f2fs_sb_info *sbi);
void f2fs_update_dirty_folio(struct inode *inode, struct folio *folio);
void f2fs_remove_dirty_inode(struct inode *inode);
int f2fs_sync_dirty_inodes(struct f2fs_sb_info *sbi, enum inode_type type,
								bool from_cp);
void f2fs_wait_on_all_pages(struct f2fs_sb_info *sbi, int type);
u64 f2fs_get_sectors_written(struct f2fs_sb_info *sbi);
int f2fs_write_checkpoint(struct f2fs_sb_info *sbi, struct cp_control *cpc);
void f2fs_init_ino_entry_info(struct f2fs_sb_info *sbi);
int __init f2fs_create_checkpoint_caches(void);
void f2fs_destroy_checkpoint_caches(void);
int f2fs_issue_checkpoint(struct f2fs_sb_info *sbi);
int f2fs_start_ckpt_thread(struct f2fs_sb_info *sbi);
void f2fs_stop_ckpt_thread(struct f2fs_sb_info *sbi);
void f2fs_init_ckpt_req_control(struct f2fs_sb_info *sbi);

/*
 * data.c
 */
int __init f2fs_init_bioset(void);
void f2fs_destroy_bioset(void);
int f2fs_init_bio_entry_cache(void);
void f2fs_destroy_bio_entry_cache(void);
void f2fs_submit_read_bio(struct f2fs_sb_info *sbi, struct bio *bio,
			  enum page_type type);
int f2fs_init_write_merge_io(struct f2fs_sb_info *sbi);
void f2fs_submit_merged_write(struct f2fs_sb_info *sbi, enum page_type type);
void f2fs_submit_merged_write_cond(struct f2fs_sb_info *sbi,
				struct inode *inode, struct page *page,
				nid_t ino, enum page_type type);
void f2fs_submit_merged_ipu_write(struct f2fs_sb_info *sbi,
					struct bio **bio, struct page *page);
void f2fs_flush_merged_writes(struct f2fs_sb_info *sbi);
int f2fs_submit_page_bio(struct f2fs_io_info *fio);
int f2fs_merge_page_bio(struct f2fs_io_info *fio);
void f2fs_submit_page_write(struct f2fs_io_info *fio);
struct block_device *f2fs_target_device(struct f2fs_sb_info *sbi,
		block_t blk_addr, sector_t *sector);
int f2fs_target_device_index(struct f2fs_sb_info *sbi, block_t blkaddr);
void f2fs_set_data_blkaddr(struct dnode_of_data *dn);
void f2fs_update_data_blkaddr(struct dnode_of_data *dn, block_t blkaddr);
int f2fs_reserve_new_blocks(struct dnode_of_data *dn, blkcnt_t count);
int f2fs_reserve_new_block(struct dnode_of_data *dn);
int f2fs_get_block_locked(struct dnode_of_data *dn, pgoff_t index);
int f2fs_reserve_block(struct dnode_of_data *dn, pgoff_t index);
struct page *f2fs_get_read_data_page(struct inode *inode, pgoff_t index,
			blk_opf_t op_flags, bool for_write, pgoff_t *next_pgofs);
struct page *f2fs_find_data_page(struct inode *inode, pgoff_t index,
							pgoff_t *next_pgofs);
struct page *f2fs_get_lock_data_page(struct inode *inode, pgoff_t index,
			bool for_write);
struct page *f2fs_get_new_data_page(struct inode *inode,
			struct page *ipage, pgoff_t index, bool new_i_size);
int f2fs_do_write_data_page(struct f2fs_io_info *fio);
int f2fs_map_blocks(struct inode *inode, struct f2fs_map_blocks *map, int flag);
int f2fs_fiemap(struct inode *inode, struct fiemap_extent_info *fieinfo,
			u64 start, u64 len);
int f2fs_encrypt_one_page(struct f2fs_io_info *fio);
bool f2fs_should_update_inplace(struct inode *inode, struct f2fs_io_info *fio);
bool f2fs_should_update_outplace(struct inode *inode, struct f2fs_io_info *fio);
int f2fs_write_single_data_page(struct page *page, int *submitted,
				struct bio **bio, sector_t *last_block,
				struct writeback_control *wbc,
				enum iostat_type io_type,
				int compr_blocks, bool allow_balance);
void f2fs_write_failed(struct inode *inode, loff_t to);
void f2fs_invalidate_folio(struct folio *folio, size_t offset, size_t length);
bool f2fs_release_folio(struct folio *folio, gfp_t wait);
bool f2fs_overwrite_io(struct inode *inode, loff_t pos, size_t len);
void f2fs_clear_page_cache_dirty_tag(struct page *page);
int f2fs_init_post_read_processing(void);
void f2fs_destroy_post_read_processing(void);
int f2fs_init_post_read_wq(struct f2fs_sb_info *sbi);
void f2fs_destroy_post_read_wq(struct f2fs_sb_info *sbi);
extern const struct iomap_ops f2fs_iomap_ops;

/*
 * gc.c
 */
int f2fs_start_gc_thread(struct f2fs_sb_info *sbi);
void f2fs_stop_gc_thread(struct f2fs_sb_info *sbi);
block_t f2fs_start_bidx_of_node(unsigned int node_ofs, struct inode *inode);
int f2fs_gc(struct f2fs_sb_info *sbi, struct f2fs_gc_control *gc_control);
void f2fs_build_gc_manager(struct f2fs_sb_info *sbi);
int f2fs_resize_fs(struct file *filp, __u64 block_count);
int __init f2fs_create_garbage_collection_cache(void);
void f2fs_destroy_garbage_collection_cache(void);
/* victim selection function for cleaning and SSR */
int f2fs_get_victim(struct f2fs_sb_info *sbi, unsigned int *result,
			int gc_type, int type, char alloc_mode,
			unsigned long long age);

/*
 * recovery.c
 */
int f2fs_recover_fsync_data(struct f2fs_sb_info *sbi, bool check_only);
bool f2fs_space_for_roll_forward(struct f2fs_sb_info *sbi);
int __init f2fs_create_recovery_cache(void);
void f2fs_destroy_recovery_cache(void);

/*
 * debug.c
 */
#ifdef CONFIG_F2FS_STAT_FS
struct f2fs_stat_info {
	struct list_head stat_list;
	struct f2fs_sb_info *sbi;
	int all_area_segs, sit_area_segs, nat_area_segs, ssa_area_segs;
	int main_area_segs, main_area_sections, main_area_zones;
	unsigned long long hit_cached[NR_EXTENT_CACHES];
	unsigned long long hit_rbtree[NR_EXTENT_CACHES];
	unsigned long long total_ext[NR_EXTENT_CACHES];
	unsigned long long hit_total[NR_EXTENT_CACHES];
	int ext_tree[NR_EXTENT_CACHES];
	int zombie_tree[NR_EXTENT_CACHES];
	int ext_node[NR_EXTENT_CACHES];
	/* to count memory footprint */
	unsigned long long ext_mem[NR_EXTENT_CACHES];
	/* for read extent cache */
	unsigned long long hit_largest;
<<<<<<< HEAD
=======
	/* for block age extent cache */
	unsigned long long allocated_data_blocks;
>>>>>>> 98817289
	int ndirty_node, ndirty_dent, ndirty_meta, ndirty_imeta;
	int ndirty_data, ndirty_qdata;
	unsigned int ndirty_dirs, ndirty_files, nquota_files, ndirty_all;
	int nats, dirty_nats, sits, dirty_sits;
	int free_nids, avail_nids, alloc_nids;
	int total_count, utilization;
	int nr_wb_cp_data, nr_wb_data;
	int nr_rd_data, nr_rd_node, nr_rd_meta;
	int nr_dio_read, nr_dio_write;
	unsigned int io_skip_bggc, other_skip_bggc;
	int nr_flushing, nr_flushed, flush_list_empty;
	int nr_discarding, nr_discarded;
	int nr_discard_cmd;
	unsigned int undiscard_blks;
	int nr_issued_ckpt, nr_total_ckpt, nr_queued_ckpt;
	unsigned int cur_ckpt_time, peak_ckpt_time;
	int inline_xattr, inline_inode, inline_dir, append, update, orphans;
	int compr_inode, swapfile_inode;
	unsigned long long compr_blocks;
	int aw_cnt, max_aw_cnt;
	unsigned int valid_count, valid_node_count, valid_inode_count, discard_blks;
	unsigned int bimodal, avg_vblocks;
	int util_free, util_valid, util_invalid;
	int rsvd_segs, overp_segs;
	int dirty_count, node_pages, meta_pages, compress_pages;
	int compress_page_hit;
	int prefree_count, free_segs, free_secs;
	int cp_call_count[MAX_CALL_TYPE], cp_count;
	int gc_call_count[MAX_CALL_TYPE];
	int gc_segs[2][2];
	int gc_secs[2][2];
	int tot_blks, data_blks, node_blks;
	int bg_data_blks, bg_node_blks;
	int curseg[NR_CURSEG_TYPE];
	int cursec[NR_CURSEG_TYPE];
	int curzone[NR_CURSEG_TYPE];
	unsigned int dirty_seg[NR_CURSEG_TYPE];
	unsigned int full_seg[NR_CURSEG_TYPE];
	unsigned int valid_blks[NR_CURSEG_TYPE];

	unsigned int meta_count[META_MAX];
	unsigned int segment_count[2];
	unsigned int block_count[2];
	unsigned int inplace_count;
	unsigned long long base_mem, cache_mem, page_mem;
};

static inline struct f2fs_stat_info *F2FS_STAT(struct f2fs_sb_info *sbi)
{
	return (struct f2fs_stat_info *)sbi->stat_info;
}

#define stat_inc_cp_call_count(sbi, foreground)				\
		atomic_inc(&sbi->cp_call_count[(foreground)])
#define stat_inc_cp_count(si)		(F2FS_STAT(sbi)->cp_count++)
#define stat_io_skip_bggc_count(sbi)	((sbi)->io_skip_bggc++)
#define stat_other_skip_bggc_count(sbi)	((sbi)->other_skip_bggc++)
#define stat_inc_dirty_inode(sbi, type)	((sbi)->ndirty_inode[type]++)
#define stat_dec_dirty_inode(sbi, type)	((sbi)->ndirty_inode[type]--)
#define stat_inc_total_hit(sbi, type)		(atomic64_inc(&(sbi)->total_hit_ext[type]))
#define stat_inc_rbtree_node_hit(sbi, type)	(atomic64_inc(&(sbi)->read_hit_rbtree[type]))
#define stat_inc_largest_node_hit(sbi)	(atomic64_inc(&(sbi)->read_hit_largest))
#define stat_inc_cached_node_hit(sbi, type)	(atomic64_inc(&(sbi)->read_hit_cached[type]))
#define stat_inc_inline_xattr(inode)					\
	do {								\
		if (f2fs_has_inline_xattr(inode))			\
			(atomic_inc(&F2FS_I_SB(inode)->inline_xattr));	\
	} while (0)
#define stat_dec_inline_xattr(inode)					\
	do {								\
		if (f2fs_has_inline_xattr(inode))			\
			(atomic_dec(&F2FS_I_SB(inode)->inline_xattr));	\
	} while (0)
#define stat_inc_inline_inode(inode)					\
	do {								\
		if (f2fs_has_inline_data(inode))			\
			(atomic_inc(&F2FS_I_SB(inode)->inline_inode));	\
	} while (0)
#define stat_dec_inline_inode(inode)					\
	do {								\
		if (f2fs_has_inline_data(inode))			\
			(atomic_dec(&F2FS_I_SB(inode)->inline_inode));	\
	} while (0)
#define stat_inc_inline_dir(inode)					\
	do {								\
		if (f2fs_has_inline_dentry(inode))			\
			(atomic_inc(&F2FS_I_SB(inode)->inline_dir));	\
	} while (0)
#define stat_dec_inline_dir(inode)					\
	do {								\
		if (f2fs_has_inline_dentry(inode))			\
			(atomic_dec(&F2FS_I_SB(inode)->inline_dir));	\
	} while (0)
#define stat_inc_compr_inode(inode)					\
	do {								\
		if (f2fs_compressed_file(inode))			\
			(atomic_inc(&F2FS_I_SB(inode)->compr_inode));	\
	} while (0)
#define stat_dec_compr_inode(inode)					\
	do {								\
		if (f2fs_compressed_file(inode))			\
			(atomic_dec(&F2FS_I_SB(inode)->compr_inode));	\
	} while (0)
#define stat_add_compr_blocks(inode, blocks)				\
		(atomic64_add(blocks, &F2FS_I_SB(inode)->compr_blocks))
#define stat_sub_compr_blocks(inode, blocks)				\
		(atomic64_sub(blocks, &F2FS_I_SB(inode)->compr_blocks))
#define stat_inc_swapfile_inode(inode)					\
		(atomic_inc(&F2FS_I_SB(inode)->swapfile_inode))
#define stat_dec_swapfile_inode(inode)					\
		(atomic_dec(&F2FS_I_SB(inode)->swapfile_inode))
#define stat_inc_atomic_inode(inode)					\
			(atomic_inc(&F2FS_I_SB(inode)->atomic_files))
#define stat_dec_atomic_inode(inode)					\
			(atomic_dec(&F2FS_I_SB(inode)->atomic_files))
#define stat_inc_meta_count(sbi, blkaddr)				\
	do {								\
		if (blkaddr < SIT_I(sbi)->sit_base_addr)		\
			atomic_inc(&(sbi)->meta_count[META_CP]);	\
		else if (blkaddr < NM_I(sbi)->nat_blkaddr)		\
			atomic_inc(&(sbi)->meta_count[META_SIT]);	\
		else if (blkaddr < SM_I(sbi)->ssa_blkaddr)		\
			atomic_inc(&(sbi)->meta_count[META_NAT]);	\
		else if (blkaddr < SM_I(sbi)->main_blkaddr)		\
			atomic_inc(&(sbi)->meta_count[META_SSA]);	\
	} while (0)
#define stat_inc_seg_type(sbi, curseg)					\
		((sbi)->segment_count[(curseg)->alloc_type]++)
#define stat_inc_block_count(sbi, curseg)				\
		((sbi)->block_count[(curseg)->alloc_type]++)
#define stat_inc_inplace_blocks(sbi)					\
		(atomic_inc(&(sbi)->inplace_count))
#define stat_update_max_atomic_write(inode)				\
	do {								\
		int cur = atomic_read(&F2FS_I_SB(inode)->atomic_files);	\
		int max = atomic_read(&F2FS_I_SB(inode)->max_aw_cnt);	\
		if (cur > max)						\
			atomic_set(&F2FS_I_SB(inode)->max_aw_cnt, cur);	\
	} while (0)
#define stat_inc_gc_call_count(sbi, foreground)				\
		(F2FS_STAT(sbi)->gc_call_count[(foreground)]++)
#define stat_inc_gc_sec_count(sbi, type, gc_type)			\
		(F2FS_STAT(sbi)->gc_secs[(type)][(gc_type)]++)
#define stat_inc_gc_seg_count(sbi, type, gc_type)			\
		(F2FS_STAT(sbi)->gc_segs[(type)][(gc_type)]++)

#define stat_inc_tot_blk_count(si, blks)				\
	((si)->tot_blks += (blks))

#define stat_inc_data_blk_count(sbi, blks, gc_type)			\
	do {								\
		struct f2fs_stat_info *si = F2FS_STAT(sbi);		\
		stat_inc_tot_blk_count(si, blks);			\
		si->data_blks += (blks);				\
		si->bg_data_blks += ((gc_type) == BG_GC) ? (blks) : 0;	\
	} while (0)

#define stat_inc_node_blk_count(sbi, blks, gc_type)			\
	do {								\
		struct f2fs_stat_info *si = F2FS_STAT(sbi);		\
		stat_inc_tot_blk_count(si, blks);			\
		si->node_blks += (blks);				\
		si->bg_node_blks += ((gc_type) == BG_GC) ? (blks) : 0;	\
	} while (0)

int f2fs_build_stats(struct f2fs_sb_info *sbi);
void f2fs_destroy_stats(struct f2fs_sb_info *sbi);
void __init f2fs_create_root_stats(void);
void f2fs_destroy_root_stats(void);
void f2fs_update_sit_info(struct f2fs_sb_info *sbi);
#else
#define stat_inc_cp_call_count(sbi, foreground)		do { } while (0)
#define stat_inc_cp_count(sbi)				do { } while (0)
#define stat_io_skip_bggc_count(sbi)			do { } while (0)
#define stat_other_skip_bggc_count(sbi)			do { } while (0)
#define stat_inc_dirty_inode(sbi, type)			do { } while (0)
#define stat_dec_dirty_inode(sbi, type)			do { } while (0)
#define stat_inc_total_hit(sbi, type)			do { } while (0)
#define stat_inc_rbtree_node_hit(sbi, type)		do { } while (0)
#define stat_inc_largest_node_hit(sbi)			do { } while (0)
#define stat_inc_cached_node_hit(sbi, type)		do { } while (0)
#define stat_inc_inline_xattr(inode)			do { } while (0)
#define stat_dec_inline_xattr(inode)			do { } while (0)
#define stat_inc_inline_inode(inode)			do { } while (0)
#define stat_dec_inline_inode(inode)			do { } while (0)
#define stat_inc_inline_dir(inode)			do { } while (0)
#define stat_dec_inline_dir(inode)			do { } while (0)
#define stat_inc_compr_inode(inode)			do { } while (0)
#define stat_dec_compr_inode(inode)			do { } while (0)
#define stat_add_compr_blocks(inode, blocks)		do { } while (0)
#define stat_sub_compr_blocks(inode, blocks)		do { } while (0)
#define stat_inc_swapfile_inode(inode)			do { } while (0)
#define stat_dec_swapfile_inode(inode)			do { } while (0)
#define stat_inc_atomic_inode(inode)			do { } while (0)
#define stat_dec_atomic_inode(inode)			do { } while (0)
#define stat_update_max_atomic_write(inode)		do { } while (0)
#define stat_inc_meta_count(sbi, blkaddr)		do { } while (0)
#define stat_inc_seg_type(sbi, curseg)			do { } while (0)
#define stat_inc_block_count(sbi, curseg)		do { } while (0)
#define stat_inc_inplace_blocks(sbi)			do { } while (0)
#define stat_inc_gc_call_count(sbi, foreground)		do { } while (0)
#define stat_inc_gc_sec_count(sbi, type, gc_type)	do { } while (0)
#define stat_inc_gc_seg_count(sbi, type, gc_type)	do { } while (0)
#define stat_inc_tot_blk_count(si, blks)		do { } while (0)
#define stat_inc_data_blk_count(sbi, blks, gc_type)	do { } while (0)
#define stat_inc_node_blk_count(sbi, blks, gc_type)	do { } while (0)

static inline int f2fs_build_stats(struct f2fs_sb_info *sbi) { return 0; }
static inline void f2fs_destroy_stats(struct f2fs_sb_info *sbi) { }
static inline void __init f2fs_create_root_stats(void) { }
static inline void f2fs_destroy_root_stats(void) { }
static inline void f2fs_update_sit_info(struct f2fs_sb_info *sbi) {}
#endif

extern const struct file_operations f2fs_dir_operations;
extern const struct file_operations f2fs_file_operations;
extern const struct inode_operations f2fs_file_inode_operations;
extern const struct address_space_operations f2fs_dblock_aops;
extern const struct address_space_operations f2fs_node_aops;
extern const struct address_space_operations f2fs_meta_aops;
extern const struct inode_operations f2fs_dir_inode_operations;
extern const struct inode_operations f2fs_symlink_inode_operations;
extern const struct inode_operations f2fs_encrypted_symlink_inode_operations;
extern const struct inode_operations f2fs_special_inode_operations;
extern struct kmem_cache *f2fs_inode_entry_slab;

/*
 * inline.c
 */
bool f2fs_may_inline_data(struct inode *inode);
bool f2fs_sanity_check_inline_data(struct inode *inode);
bool f2fs_may_inline_dentry(struct inode *inode);
void f2fs_do_read_inline_data(struct page *page, struct page *ipage);
void f2fs_truncate_inline_inode(struct inode *inode,
						struct page *ipage, u64 from);
int f2fs_read_inline_data(struct inode *inode, struct page *page);
int f2fs_convert_inline_page(struct dnode_of_data *dn, struct page *page);
int f2fs_convert_inline_inode(struct inode *inode);
int f2fs_try_convert_inline_dir(struct inode *dir, struct dentry *dentry);
int f2fs_write_inline_data(struct inode *inode, struct page *page);
int f2fs_recover_inline_data(struct inode *inode, struct page *npage);
struct f2fs_dir_entry *f2fs_find_in_inline_dir(struct inode *dir,
					const struct f2fs_filename *fname,
					struct page **res_page);
int f2fs_make_empty_inline_dir(struct inode *inode, struct inode *parent,
			struct page *ipage);
int f2fs_add_inline_entry(struct inode *dir, const struct f2fs_filename *fname,
			struct inode *inode, nid_t ino, umode_t mode);
void f2fs_delete_inline_entry(struct f2fs_dir_entry *dentry,
				struct page *page, struct inode *dir,
				struct inode *inode);
bool f2fs_empty_inline_dir(struct inode *dir);
int f2fs_read_inline_dir(struct file *file, struct dir_context *ctx,
			struct fscrypt_str *fstr);
int f2fs_inline_data_fiemap(struct inode *inode,
			struct fiemap_extent_info *fieinfo,
			__u64 start, __u64 len);

/*
 * shrinker.c
 */
unsigned long f2fs_shrink_count(struct shrinker *shrink,
			struct shrink_control *sc);
unsigned long f2fs_shrink_scan(struct shrinker *shrink,
			struct shrink_control *sc);
void f2fs_join_shrinker(struct f2fs_sb_info *sbi);
void f2fs_leave_shrinker(struct f2fs_sb_info *sbi);

/*
 * extent_cache.c
 */
bool sanity_check_extent_cache(struct inode *inode);
<<<<<<< HEAD
struct rb_entry *f2fs_lookup_rb_tree(struct rb_root_cached *root,
				struct rb_entry *cached_re, unsigned int ofs);
struct rb_node **f2fs_lookup_rb_tree_for_insert(struct f2fs_sb_info *sbi,
				struct rb_root_cached *root,
				struct rb_node **parent,
				unsigned int ofs, bool *leftmost);
struct rb_entry *f2fs_lookup_rb_tree_ret(struct rb_root_cached *root,
		struct rb_entry *cached_re, unsigned int ofs,
		struct rb_entry **prev_entry, struct rb_entry **next_entry,
		struct rb_node ***insert_p, struct rb_node **insert_parent,
		bool force, bool *leftmost);
bool f2fs_check_rb_tree_consistence(struct f2fs_sb_info *sbi,
				struct rb_root_cached *root);
=======
>>>>>>> 98817289
void f2fs_init_extent_tree(struct inode *inode);
void f2fs_drop_extent_tree(struct inode *inode);
void f2fs_destroy_extent_node(struct inode *inode);
void f2fs_destroy_extent_tree(struct inode *inode);
void f2fs_init_extent_cache_info(struct f2fs_sb_info *sbi);
int __init f2fs_create_extent_cache(void);
void f2fs_destroy_extent_cache(void);

/* read extent cache ops */
void f2fs_init_read_extent_tree(struct inode *inode, struct page *ipage);
bool f2fs_lookup_read_extent_cache(struct inode *inode, pgoff_t pgofs,
			struct extent_info *ei);
<<<<<<< HEAD
=======
bool f2fs_lookup_read_extent_cache_block(struct inode *inode, pgoff_t index,
			block_t *blkaddr);
>>>>>>> 98817289
void f2fs_update_read_extent_cache(struct dnode_of_data *dn);
void f2fs_update_read_extent_cache_range(struct dnode_of_data *dn,
			pgoff_t fofs, block_t blkaddr, unsigned int len);
unsigned int f2fs_shrink_read_extent_tree(struct f2fs_sb_info *sbi,
			int nr_shrink);

<<<<<<< HEAD
=======
/* block age extent cache ops */
void f2fs_init_age_extent_tree(struct inode *inode);
bool f2fs_lookup_age_extent_cache(struct inode *inode, pgoff_t pgofs,
			struct extent_info *ei);
void f2fs_update_age_extent_cache(struct dnode_of_data *dn);
void f2fs_update_age_extent_cache_range(struct dnode_of_data *dn,
			pgoff_t fofs, unsigned int len);
unsigned int f2fs_shrink_age_extent_tree(struct f2fs_sb_info *sbi,
			int nr_shrink);

>>>>>>> 98817289
/*
 * sysfs.c
 */
#define MIN_RA_MUL	2
#define MAX_RA_MUL	256

int __init f2fs_init_sysfs(void);
void f2fs_exit_sysfs(void);
int f2fs_register_sysfs(struct f2fs_sb_info *sbi);
void f2fs_unregister_sysfs(struct f2fs_sb_info *sbi);

/* verity.c */
extern const struct fsverity_operations f2fs_verityops;

/*
 * crypto support
 */
static inline bool f2fs_encrypted_file(struct inode *inode)
{
	return IS_ENCRYPTED(inode) && S_ISREG(inode->i_mode);
}

static inline void f2fs_set_encrypted_inode(struct inode *inode)
{
#ifdef CONFIG_FS_ENCRYPTION
	file_set_encrypt(inode);
	f2fs_set_inode_flags(inode);
#endif
}

/*
 * Returns true if the reads of the inode's data need to undergo some
 * postprocessing step, like decryption or authenticity verification.
 */
static inline bool f2fs_post_read_required(struct inode *inode)
{
	return f2fs_encrypted_file(inode) || fsverity_active(inode) ||
		f2fs_compressed_file(inode);
}

/*
 * compress.c
 */
#ifdef CONFIG_F2FS_FS_COMPRESSION
bool f2fs_is_compressed_page(struct page *page);
struct page *f2fs_compress_control_page(struct page *page);
int f2fs_prepare_compress_overwrite(struct inode *inode,
			struct page **pagep, pgoff_t index, void **fsdata);
bool f2fs_compress_write_end(struct inode *inode, void *fsdata,
					pgoff_t index, unsigned copied);
int f2fs_truncate_partial_cluster(struct inode *inode, u64 from, bool lock);
void f2fs_compress_write_end_io(struct bio *bio, struct page *page);
bool f2fs_is_compress_backend_ready(struct inode *inode);
bool f2fs_is_compress_level_valid(int alg, int lvl);
int __init f2fs_init_compress_mempool(void);
void f2fs_destroy_compress_mempool(void);
void f2fs_decompress_cluster(struct decompress_io_ctx *dic, bool in_task);
void f2fs_end_read_compressed_page(struct page *page, bool failed,
				block_t blkaddr, bool in_task);
bool f2fs_cluster_is_empty(struct compress_ctx *cc);
bool f2fs_cluster_can_merge_page(struct compress_ctx *cc, pgoff_t index);
bool f2fs_all_cluster_page_ready(struct compress_ctx *cc, struct page **pages,
				int index, int nr_pages, bool uptodate);
bool f2fs_sanity_check_cluster(struct dnode_of_data *dn);
void f2fs_compress_ctx_add_page(struct compress_ctx *cc, struct page *page);
int f2fs_write_multi_pages(struct compress_ctx *cc,
						int *submitted,
						struct writeback_control *wbc,
						enum iostat_type io_type);
int f2fs_is_compressed_cluster(struct inode *inode, pgoff_t index);
void f2fs_update_read_extent_tree_range_compressed(struct inode *inode,
				pgoff_t fofs, block_t blkaddr,
				unsigned int llen, unsigned int c_len);
int f2fs_read_multi_pages(struct compress_ctx *cc, struct bio **bio_ret,
				unsigned nr_pages, sector_t *last_block_in_bio,
				bool is_readahead, bool for_write);
struct decompress_io_ctx *f2fs_alloc_dic(struct compress_ctx *cc);
void f2fs_decompress_end_io(struct decompress_io_ctx *dic, bool failed,
				bool in_task);
void f2fs_put_page_dic(struct page *page, bool in_task);
unsigned int f2fs_cluster_blocks_are_contiguous(struct dnode_of_data *dn);
int f2fs_init_compress_ctx(struct compress_ctx *cc);
void f2fs_destroy_compress_ctx(struct compress_ctx *cc, bool reuse);
void f2fs_init_compress_info(struct f2fs_sb_info *sbi);
int f2fs_init_compress_inode(struct f2fs_sb_info *sbi);
void f2fs_destroy_compress_inode(struct f2fs_sb_info *sbi);
int f2fs_init_page_array_cache(struct f2fs_sb_info *sbi);
void f2fs_destroy_page_array_cache(struct f2fs_sb_info *sbi);
int __init f2fs_init_compress_cache(void);
void f2fs_destroy_compress_cache(void);
struct address_space *COMPRESS_MAPPING(struct f2fs_sb_info *sbi);
void f2fs_invalidate_compress_page(struct f2fs_sb_info *sbi, block_t blkaddr);
void f2fs_cache_compressed_page(struct f2fs_sb_info *sbi, struct page *page,
						nid_t ino, block_t blkaddr);
bool f2fs_load_compressed_page(struct f2fs_sb_info *sbi, struct page *page,
								block_t blkaddr);
void f2fs_invalidate_compress_pages(struct f2fs_sb_info *sbi, nid_t ino);
#define inc_compr_inode_stat(inode)					\
	do {								\
		struct f2fs_sb_info *sbi = F2FS_I_SB(inode);		\
		sbi->compr_new_inode++;					\
	} while (0)
#define add_compr_block_stat(inode, blocks)				\
	do {								\
		struct f2fs_sb_info *sbi = F2FS_I_SB(inode);		\
		int diff = F2FS_I(inode)->i_cluster_size - blocks;	\
		sbi->compr_written_block += blocks;			\
		sbi->compr_saved_block += diff;				\
	} while (0)
#else
static inline bool f2fs_is_compressed_page(struct page *page) { return false; }
static inline bool f2fs_is_compress_backend_ready(struct inode *inode)
{
	if (!f2fs_compressed_file(inode))
		return true;
	/* not support compression */
	return false;
}
static inline bool f2fs_is_compress_level_valid(int alg, int lvl) { return false; }
static inline struct page *f2fs_compress_control_page(struct page *page)
{
	WARN_ON_ONCE(1);
	return ERR_PTR(-EINVAL);
}
static inline int __init f2fs_init_compress_mempool(void) { return 0; }
static inline void f2fs_destroy_compress_mempool(void) { }
static inline void f2fs_decompress_cluster(struct decompress_io_ctx *dic,
				bool in_task) { }
static inline void f2fs_end_read_compressed_page(struct page *page,
				bool failed, block_t blkaddr, bool in_task)
{
	WARN_ON_ONCE(1);
}
static inline void f2fs_put_page_dic(struct page *page, bool in_task)
{
	WARN_ON_ONCE(1);
}
static inline unsigned int f2fs_cluster_blocks_are_contiguous(struct dnode_of_data *dn) { return 0; }
static inline bool f2fs_sanity_check_cluster(struct dnode_of_data *dn) { return false; }
static inline int f2fs_init_compress_inode(struct f2fs_sb_info *sbi) { return 0; }
static inline void f2fs_destroy_compress_inode(struct f2fs_sb_info *sbi) { }
static inline int f2fs_init_page_array_cache(struct f2fs_sb_info *sbi) { return 0; }
static inline void f2fs_destroy_page_array_cache(struct f2fs_sb_info *sbi) { }
static inline int __init f2fs_init_compress_cache(void) { return 0; }
static inline void f2fs_destroy_compress_cache(void) { }
static inline void f2fs_invalidate_compress_page(struct f2fs_sb_info *sbi,
				block_t blkaddr) { }
static inline void f2fs_cache_compressed_page(struct f2fs_sb_info *sbi,
				struct page *page, nid_t ino, block_t blkaddr) { }
static inline bool f2fs_load_compressed_page(struct f2fs_sb_info *sbi,
				struct page *page, block_t blkaddr) { return false; }
static inline void f2fs_invalidate_compress_pages(struct f2fs_sb_info *sbi,
							nid_t ino) { }
#define inc_compr_inode_stat(inode)		do { } while (0)
static inline void f2fs_update_read_extent_tree_range_compressed(
				struct inode *inode,
				pgoff_t fofs, block_t blkaddr,
				unsigned int llen, unsigned int c_len) { }
#endif

static inline int set_compress_context(struct inode *inode)
{
#ifdef CONFIG_F2FS_FS_COMPRESSION
	struct f2fs_sb_info *sbi = F2FS_I_SB(inode);

	F2FS_I(inode)->i_compress_algorithm =
			F2FS_OPTION(sbi).compress_algorithm;
	F2FS_I(inode)->i_log_cluster_size =
			F2FS_OPTION(sbi).compress_log_size;
	F2FS_I(inode)->i_compress_flag =
			F2FS_OPTION(sbi).compress_chksum ?
				BIT(COMPRESS_CHKSUM) : 0;
	F2FS_I(inode)->i_cluster_size =
			BIT(F2FS_I(inode)->i_log_cluster_size);
	if ((F2FS_I(inode)->i_compress_algorithm == COMPRESS_LZ4 ||
		F2FS_I(inode)->i_compress_algorithm == COMPRESS_ZSTD) &&
			F2FS_OPTION(sbi).compress_level)
		F2FS_I(inode)->i_compress_level =
				F2FS_OPTION(sbi).compress_level;
	F2FS_I(inode)->i_flags |= F2FS_COMPR_FL;
	set_inode_flag(inode, FI_COMPRESSED_FILE);
	stat_inc_compr_inode(inode);
	inc_compr_inode_stat(inode);
	f2fs_mark_inode_dirty_sync(inode, true);
	return 0;
#else
	return -EOPNOTSUPP;
#endif
}

static inline bool f2fs_disable_compressed_file(struct inode *inode)
{
	struct f2fs_inode_info *fi = F2FS_I(inode);

	if (!f2fs_compressed_file(inode))
		return true;
	if (S_ISREG(inode->i_mode) && F2FS_HAS_BLOCKS(inode))
		return false;

	fi->i_flags &= ~F2FS_COMPR_FL;
	stat_dec_compr_inode(inode);
	clear_inode_flag(inode, FI_COMPRESSED_FILE);
	f2fs_mark_inode_dirty_sync(inode, true);
	return true;
}

#define F2FS_FEATURE_FUNCS(name, flagname) \
static inline bool f2fs_sb_has_##name(struct f2fs_sb_info *sbi) \
{ \
	return F2FS_HAS_FEATURE(sbi, F2FS_FEATURE_##flagname); \
}

F2FS_FEATURE_FUNCS(encrypt, ENCRYPT);
F2FS_FEATURE_FUNCS(blkzoned, BLKZONED);
F2FS_FEATURE_FUNCS(extra_attr, EXTRA_ATTR);
F2FS_FEATURE_FUNCS(project_quota, PRJQUOTA);
F2FS_FEATURE_FUNCS(inode_chksum, INODE_CHKSUM);
F2FS_FEATURE_FUNCS(flexible_inline_xattr, FLEXIBLE_INLINE_XATTR);
F2FS_FEATURE_FUNCS(quota_ino, QUOTA_INO);
F2FS_FEATURE_FUNCS(inode_crtime, INODE_CRTIME);
F2FS_FEATURE_FUNCS(lost_found, LOST_FOUND);
F2FS_FEATURE_FUNCS(verity, VERITY);
F2FS_FEATURE_FUNCS(sb_chksum, SB_CHKSUM);
F2FS_FEATURE_FUNCS(casefold, CASEFOLD);
F2FS_FEATURE_FUNCS(compression, COMPRESSION);
F2FS_FEATURE_FUNCS(readonly, RO);

#ifdef CONFIG_BLK_DEV_ZONED
static inline bool f2fs_blkz_is_seq(struct f2fs_sb_info *sbi, int devi,
				    block_t blkaddr)
{
	unsigned int zno = blkaddr / sbi->blocks_per_blkz;

	return test_bit(zno, FDEV(devi).blkz_seq);
}
#endif

static inline int f2fs_bdev_index(struct f2fs_sb_info *sbi,
				  struct block_device *bdev)
{
	int i;

	if (!f2fs_is_multi_device(sbi))
		return 0;

	for (i = 0; i < sbi->s_ndevs; i++)
		if (FDEV(i).bdev == bdev)
			return i;

	WARN_ON(1);
	return -1;
}

static inline bool f2fs_hw_should_discard(struct f2fs_sb_info *sbi)
{
	return f2fs_sb_has_blkzoned(sbi);
}

static inline bool f2fs_bdev_support_discard(struct block_device *bdev)
{
	return bdev_max_discard_sectors(bdev) || bdev_is_zoned(bdev);
}

static inline bool f2fs_hw_support_discard(struct f2fs_sb_info *sbi)
{
	int i;

	if (!f2fs_is_multi_device(sbi))
		return f2fs_bdev_support_discard(sbi->sb->s_bdev);

	for (i = 0; i < sbi->s_ndevs; i++)
		if (f2fs_bdev_support_discard(FDEV(i).bdev))
			return true;
	return false;
}

static inline bool f2fs_realtime_discard_enable(struct f2fs_sb_info *sbi)
{
	return (test_opt(sbi, DISCARD) && f2fs_hw_support_discard(sbi)) ||
					f2fs_hw_should_discard(sbi);
}

static inline bool f2fs_hw_is_readonly(struct f2fs_sb_info *sbi)
{
	int i;

	if (!f2fs_is_multi_device(sbi))
		return bdev_read_only(sbi->sb->s_bdev);

	for (i = 0; i < sbi->s_ndevs; i++)
		if (bdev_read_only(FDEV(i).bdev))
			return true;
	return false;
}

static inline bool f2fs_dev_is_readonly(struct f2fs_sb_info *sbi)
{
	return f2fs_sb_has_readonly(sbi) || f2fs_hw_is_readonly(sbi);
}

static inline bool f2fs_lfs_mode(struct f2fs_sb_info *sbi)
{
	return F2FS_OPTION(sbi).fs_mode == FS_MODE_LFS;
}

static inline bool f2fs_low_mem_mode(struct f2fs_sb_info *sbi)
{
	return F2FS_OPTION(sbi).memory_mode == MEMORY_MODE_LOW;
}

static inline bool f2fs_may_compress(struct inode *inode)
{
	if (IS_SWAPFILE(inode) || f2fs_is_pinned_file(inode) ||
		f2fs_is_atomic_file(inode) || f2fs_has_inline_data(inode) ||
		f2fs_is_mmap_file(inode))
		return false;
	return S_ISREG(inode->i_mode) || S_ISDIR(inode->i_mode);
}

static inline void f2fs_i_compr_blocks_update(struct inode *inode,
						u64 blocks, bool add)
{
	struct f2fs_inode_info *fi = F2FS_I(inode);
	int diff = fi->i_cluster_size - blocks;

	/* don't update i_compr_blocks if saved blocks were released */
	if (!add && !atomic_read(&fi->i_compr_blocks))
		return;

	if (add) {
		atomic_add(diff, &fi->i_compr_blocks);
		stat_add_compr_blocks(inode, diff);
	} else {
		atomic_sub(diff, &fi->i_compr_blocks);
		stat_sub_compr_blocks(inode, diff);
	}
	f2fs_mark_inode_dirty_sync(inode, true);
}

static inline bool f2fs_allow_multi_device_dio(struct f2fs_sb_info *sbi,
								int flag)
{
	if (!f2fs_is_multi_device(sbi))
		return false;
	if (flag != F2FS_GET_BLOCK_DIO)
		return false;
	return sbi->aligned_blksize;
}

static inline bool f2fs_need_verity(const struct inode *inode, pgoff_t idx)
{
	return fsverity_active(inode) &&
	       idx < DIV_ROUND_UP(inode->i_size, PAGE_SIZE);
}

#ifdef CONFIG_F2FS_FAULT_INJECTION
extern void f2fs_build_fault_attr(struct f2fs_sb_info *sbi, unsigned int rate,
							unsigned int type);
#else
#define f2fs_build_fault_attr(sbi, rate, type)		do { } while (0)
#endif

static inline bool is_journalled_quota(struct f2fs_sb_info *sbi)
{
#ifdef CONFIG_QUOTA
	if (f2fs_sb_has_quota_ino(sbi))
		return true;
	if (F2FS_OPTION(sbi).s_qf_names[USRQUOTA] ||
		F2FS_OPTION(sbi).s_qf_names[GRPQUOTA] ||
		F2FS_OPTION(sbi).s_qf_names[PRJQUOTA])
		return true;
#endif
	return false;
}

static inline bool f2fs_block_unit_discard(struct f2fs_sb_info *sbi)
{
	return F2FS_OPTION(sbi).discard_unit == DISCARD_UNIT_BLOCK;
}

static inline void f2fs_io_schedule_timeout(long timeout)
{
	set_current_state(TASK_UNINTERRUPTIBLE);
	io_schedule_timeout(timeout);
}

static inline void f2fs_handle_page_eio(struct f2fs_sb_info *sbi, pgoff_t ofs,
					enum page_type type)
{
	if (unlikely(f2fs_cp_error(sbi)))
		return;

	if (ofs == sbi->page_eio_ofs[type]) {
		if (sbi->page_eio_cnt[type]++ == MAX_RETRY_PAGE_EIO)
			set_ckpt_flags(sbi, CP_ERROR_FLAG);
	} else {
		sbi->page_eio_ofs[type] = ofs;
		sbi->page_eio_cnt[type] = 0;
	}
}

static inline bool f2fs_is_readonly(struct f2fs_sb_info *sbi)
{
	return f2fs_sb_has_readonly(sbi) || f2fs_readonly(sbi->sb);
}

#define EFSBADCRC	EBADMSG		/* Bad CRC detected */
#define EFSCORRUPTED	EUCLEAN		/* Filesystem is corrupted */

#endif /* _LINUX_F2FS_H */<|MERGE_RESOLUTION|>--- conflicted
+++ resolved
@@ -80,35 +80,6 @@
 /*
  * For mount options
  */
-<<<<<<< HEAD
-#define F2FS_MOUNT_DISABLE_ROLL_FORWARD	0x00000002
-#define F2FS_MOUNT_DISCARD		0x00000004
-#define F2FS_MOUNT_NOHEAP		0x00000008
-#define F2FS_MOUNT_XATTR_USER		0x00000010
-#define F2FS_MOUNT_POSIX_ACL		0x00000020
-#define F2FS_MOUNT_DISABLE_EXT_IDENTIFY	0x00000040
-#define F2FS_MOUNT_INLINE_XATTR		0x00000080
-#define F2FS_MOUNT_INLINE_DATA		0x00000100
-#define F2FS_MOUNT_INLINE_DENTRY	0x00000200
-#define F2FS_MOUNT_FLUSH_MERGE		0x00000400
-#define F2FS_MOUNT_NOBARRIER		0x00000800
-#define F2FS_MOUNT_FASTBOOT		0x00001000
-#define F2FS_MOUNT_READ_EXTENT_CACHE	0x00002000
-#define F2FS_MOUNT_DATA_FLUSH		0x00008000
-#define F2FS_MOUNT_FAULT_INJECTION	0x00010000
-#define F2FS_MOUNT_USRQUOTA		0x00080000
-#define F2FS_MOUNT_GRPQUOTA		0x00100000
-#define F2FS_MOUNT_PRJQUOTA		0x00200000
-#define F2FS_MOUNT_QUOTA		0x00400000
-#define F2FS_MOUNT_INLINE_XATTR_SIZE	0x00800000
-#define F2FS_MOUNT_RESERVE_ROOT		0x01000000
-#define F2FS_MOUNT_DISABLE_CHECKPOINT	0x02000000
-#define F2FS_MOUNT_NORECOVERY		0x04000000
-#define F2FS_MOUNT_ATGC			0x08000000
-#define F2FS_MOUNT_MERGE_CHECKPOINT	0x10000000
-#define	F2FS_MOUNT_GC_MERGE		0x20000000
-#define F2FS_MOUNT_COMPRESS_CACHE	0x40000000
-=======
 #define F2FS_MOUNT_DISABLE_ROLL_FORWARD	0x00000001
 #define F2FS_MOUNT_DISCARD		0x00000002
 #define F2FS_MOUNT_NOHEAP		0x00000004
@@ -137,7 +108,6 @@
 #define	F2FS_MOUNT_GC_MERGE		0x02000000
 #define F2FS_MOUNT_COMPRESS_CACHE	0x04000000
 #define F2FS_MOUNT_AGE_EXTENT_CACHE	0x08000000
->>>>>>> 98817289
 
 #define F2FS_OPTION(sbi)	((sbi)->mount_opt)
 #define clear_opt(sbi, option)	(F2FS_OPTION(sbi).opt &= ~F2FS_MOUNT_##option)
@@ -632,18 +602,6 @@
 /* number of extent info in extent cache we try to shrink */
 #define READ_EXTENT_CACHE_SHRINK_NUMBER	128
 
-<<<<<<< HEAD
-/* extent cache type */
-enum extent_type {
-	EX_READ,
-	NR_EXTENT_CACHES,
-};
-
-struct rb_entry {
-	struct rb_node rb_node;		/* rb node located in rb-tree */
-	unsigned int ofs;		/* start offset of the entry */
-	unsigned int len;		/* length of the entry */
-=======
 /* number of age extent info in extent cache we try to shrink */
 #define AGE_EXTENT_CACHE_SHRINK_NUMBER	128
 #define LAST_AGE_WEIGHT			30
@@ -661,7 +619,6 @@
 	EX_READ,
 	EX_BLOCK_AGE,
 	NR_EXTENT_CACHES,
->>>>>>> 98817289
 };
 
 struct extent_info {
@@ -677,8 +634,6 @@
 			unsigned int c_len;
 #endif
 		};
-<<<<<<< HEAD
-=======
 		/* block age extent_cache */
 		struct {
 			/* block age of the extent */
@@ -686,7 +641,6 @@
 			/* last total blocks allocated */
 			unsigned long long last_blocks;
 		};
->>>>>>> 98817289
 	};
 };
 
@@ -841,10 +795,7 @@
 	FI_ALIGNED_WRITE,	/* enable aligned write */
 	FI_COW_FILE,		/* indicate COW file */
 	FI_ATOMIC_COMMITTED,	/* indicate atomic commit completed except disk sync */
-<<<<<<< HEAD
-=======
 	FI_ATOMIC_REPLACE,	/* indicate atomic replace */
->>>>>>> 98817289
 	FI_MAX,			/* max flag, never be used */
 };
 
@@ -1467,93 +1418,6 @@
 	PAGE_PRIVATE_MAX
 };
 
-<<<<<<< HEAD
-#define PAGE_PRIVATE_GET_FUNC(name, flagname) \
-static inline bool page_private_##name(struct page *page) \
-{ \
-	return PagePrivate(page) && \
-		test_bit(PAGE_PRIVATE_NOT_POINTER, &page_private(page)) && \
-		test_bit(PAGE_PRIVATE_##flagname, &page_private(page)); \
-}
-
-#define PAGE_PRIVATE_SET_FUNC(name, flagname) \
-static inline void set_page_private_##name(struct page *page) \
-{ \
-	if (!PagePrivate(page)) { \
-		get_page(page); \
-		SetPagePrivate(page); \
-		set_page_private(page, 0); \
-	} \
-	set_bit(PAGE_PRIVATE_NOT_POINTER, &page_private(page)); \
-	set_bit(PAGE_PRIVATE_##flagname, &page_private(page)); \
-}
-
-#define PAGE_PRIVATE_CLEAR_FUNC(name, flagname) \
-static inline void clear_page_private_##name(struct page *page) \
-{ \
-	clear_bit(PAGE_PRIVATE_##flagname, &page_private(page)); \
-	if (page_private(page) == BIT(PAGE_PRIVATE_NOT_POINTER)) { \
-		set_page_private(page, 0); \
-		if (PagePrivate(page)) { \
-			ClearPagePrivate(page); \
-			put_page(page); \
-		}\
-	} \
-}
-
-PAGE_PRIVATE_GET_FUNC(nonpointer, NOT_POINTER);
-PAGE_PRIVATE_GET_FUNC(reference, REF_RESOURCE);
-PAGE_PRIVATE_GET_FUNC(inline, INLINE_INODE);
-PAGE_PRIVATE_GET_FUNC(gcing, ONGOING_MIGRATION);
-PAGE_PRIVATE_GET_FUNC(atomic, ATOMIC_WRITE);
-PAGE_PRIVATE_GET_FUNC(dummy, DUMMY_WRITE);
-
-PAGE_PRIVATE_SET_FUNC(reference, REF_RESOURCE);
-PAGE_PRIVATE_SET_FUNC(inline, INLINE_INODE);
-PAGE_PRIVATE_SET_FUNC(gcing, ONGOING_MIGRATION);
-PAGE_PRIVATE_SET_FUNC(atomic, ATOMIC_WRITE);
-PAGE_PRIVATE_SET_FUNC(dummy, DUMMY_WRITE);
-
-PAGE_PRIVATE_CLEAR_FUNC(reference, REF_RESOURCE);
-PAGE_PRIVATE_CLEAR_FUNC(inline, INLINE_INODE);
-PAGE_PRIVATE_CLEAR_FUNC(gcing, ONGOING_MIGRATION);
-PAGE_PRIVATE_CLEAR_FUNC(atomic, ATOMIC_WRITE);
-PAGE_PRIVATE_CLEAR_FUNC(dummy, DUMMY_WRITE);
-
-static inline unsigned long get_page_private_data(struct page *page)
-{
-	unsigned long data = page_private(page);
-
-	if (!test_bit(PAGE_PRIVATE_NOT_POINTER, &data))
-		return 0;
-	return data >> PAGE_PRIVATE_MAX;
-}
-
-static inline void set_page_private_data(struct page *page, unsigned long data)
-{
-	if (!PagePrivate(page)) {
-		get_page(page);
-		SetPagePrivate(page);
-		set_page_private(page, 0);
-	}
-	set_bit(PAGE_PRIVATE_NOT_POINTER, &page_private(page));
-	page_private(page) |= data << PAGE_PRIVATE_MAX;
-}
-
-static inline void clear_page_private_data(struct page *page)
-{
-	page_private(page) &= GENMASK(PAGE_PRIVATE_MAX - 1, 0);
-	if (page_private(page) == BIT(PAGE_PRIVATE_NOT_POINTER)) {
-		set_page_private(page, 0);
-		if (PagePrivate(page)) {
-			ClearPagePrivate(page);
-			put_page(page);
-		}
-	}
-}
-
-=======
->>>>>>> 98817289
 /* For compression */
 enum compress_algorithm_type {
 	COMPRESS_LZO,
@@ -1729,15 +1593,12 @@
 
 	/* for extent tree cache */
 	struct extent_tree_info extent_tree[NR_EXTENT_CACHES];
-<<<<<<< HEAD
-=======
 	atomic64_t allocated_data_blocks;	/* for block age extent_cache */
 
 	/* The threshold used for hot and warm data seperation*/
 	unsigned int hot_data_age_threshold;
 	unsigned int warm_data_age_threshold;
 	unsigned int last_age_weight;
->>>>>>> 98817289
 
 	/* basic filesystem units */
 	unsigned int log_sectors_per_block;	/* log2 sectors per block */
@@ -3720,14 +3581,9 @@
 int f2fs_quota_sync(struct super_block *sb, int type);
 loff_t max_file_blocks(struct inode *inode);
 void f2fs_quota_off_umount(struct super_block *sb);
-<<<<<<< HEAD
-void f2fs_handle_stop(struct f2fs_sb_info *sbi, unsigned char reason);
-void f2fs_save_errors(struct f2fs_sb_info *sbi, unsigned char flag);
-=======
 void f2fs_save_errors(struct f2fs_sb_info *sbi, unsigned char flag);
 void f2fs_handle_critical_error(struct f2fs_sb_info *sbi, unsigned char reason,
 							bool irq_context);
->>>>>>> 98817289
 void f2fs_handle_error(struct f2fs_sb_info *sbi, unsigned char error);
 void f2fs_handle_error_async(struct f2fs_sb_info *sbi, unsigned char error);
 int f2fs_commit_super(struct f2fs_sb_info *sbi, bool recover);
@@ -4037,11 +3893,8 @@
 	unsigned long long ext_mem[NR_EXTENT_CACHES];
 	/* for read extent cache */
 	unsigned long long hit_largest;
-<<<<<<< HEAD
-=======
 	/* for block age extent cache */
 	unsigned long long allocated_data_blocks;
->>>>>>> 98817289
 	int ndirty_node, ndirty_dent, ndirty_meta, ndirty_imeta;
 	int ndirty_data, ndirty_qdata;
 	unsigned int ndirty_dirs, ndirty_files, nquota_files, ndirty_all;
@@ -4314,22 +4167,6 @@
  * extent_cache.c
  */
 bool sanity_check_extent_cache(struct inode *inode);
-<<<<<<< HEAD
-struct rb_entry *f2fs_lookup_rb_tree(struct rb_root_cached *root,
-				struct rb_entry *cached_re, unsigned int ofs);
-struct rb_node **f2fs_lookup_rb_tree_for_insert(struct f2fs_sb_info *sbi,
-				struct rb_root_cached *root,
-				struct rb_node **parent,
-				unsigned int ofs, bool *leftmost);
-struct rb_entry *f2fs_lookup_rb_tree_ret(struct rb_root_cached *root,
-		struct rb_entry *cached_re, unsigned int ofs,
-		struct rb_entry **prev_entry, struct rb_entry **next_entry,
-		struct rb_node ***insert_p, struct rb_node **insert_parent,
-		bool force, bool *leftmost);
-bool f2fs_check_rb_tree_consistence(struct f2fs_sb_info *sbi,
-				struct rb_root_cached *root);
-=======
->>>>>>> 98817289
 void f2fs_init_extent_tree(struct inode *inode);
 void f2fs_drop_extent_tree(struct inode *inode);
 void f2fs_destroy_extent_node(struct inode *inode);
@@ -4342,19 +4179,14 @@
 void f2fs_init_read_extent_tree(struct inode *inode, struct page *ipage);
 bool f2fs_lookup_read_extent_cache(struct inode *inode, pgoff_t pgofs,
 			struct extent_info *ei);
-<<<<<<< HEAD
-=======
 bool f2fs_lookup_read_extent_cache_block(struct inode *inode, pgoff_t index,
 			block_t *blkaddr);
->>>>>>> 98817289
 void f2fs_update_read_extent_cache(struct dnode_of_data *dn);
 void f2fs_update_read_extent_cache_range(struct dnode_of_data *dn,
 			pgoff_t fofs, block_t blkaddr, unsigned int len);
 unsigned int f2fs_shrink_read_extent_tree(struct f2fs_sb_info *sbi,
 			int nr_shrink);
 
-<<<<<<< HEAD
-=======
 /* block age extent cache ops */
 void f2fs_init_age_extent_tree(struct inode *inode);
 bool f2fs_lookup_age_extent_cache(struct inode *inode, pgoff_t pgofs,
@@ -4365,7 +4197,6 @@
 unsigned int f2fs_shrink_age_extent_tree(struct f2fs_sb_info *sbi,
 			int nr_shrink);
 
->>>>>>> 98817289
 /*
  * sysfs.c
  */
