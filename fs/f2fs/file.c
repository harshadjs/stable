--- conflicted
+++ resolved
@@ -2102,11 +2102,7 @@
 			goto out;
 		}
 
-<<<<<<< HEAD
-		ret = f2fs_get_tmpfile(mnt_userns, pinode, &fi->cow_inode);
-=======
 		ret = f2fs_get_tmpfile(idmap, pinode, &fi->cow_inode);
->>>>>>> 5729a900
 		iput(pinode);
 		if (ret) {
 			f2fs_up_write(&fi->i_gc_rwsem[WRITE]);
