// SPDX-License-Identifier: GPL-2.0
/*
 * fs/f2fs/namei.c
 *
 * Copyright (c) 2012 Samsung Electronics Co., Ltd.
 *             http://www.samsung.com/
 */
#include <linux/fs.h>
#include <linux/f2fs_fs.h>
#include <linux/pagemap.h>
#include <linux/sched.h>
#include <linux/ctype.h>
#include <linux/random.h>
#include <linux/dcache.h>
#include <linux/namei.h>
#include <linux/quotaops.h>

#include "f2fs.h"
#include "node.h"
#include "segment.h"
#include "xattr.h"
#include "acl.h"
#include <trace/events/f2fs.h>

<<<<<<< HEAD
static inline int is_extension_exist(const unsigned char *s, const char *sub,
						bool tmp_ext)
=======
static inline bool is_extension_exist(const unsigned char *s, const char *sub,
						bool tmp_ext, bool tmp_dot)
>>>>>>> 98817289
{
	size_t slen = strlen(s);
	size_t sublen = strlen(sub);
	int i;

	if (sublen == 1 && *sub == '*')
<<<<<<< HEAD
		return 1;
=======
		return true;
>>>>>>> 98817289

	/*
	 * filename format of multimedia file should be defined as:
	 * "filename + '.' + extension + (optional: '.' + temp extension)".
	 */
	if (slen < sublen + 2)
<<<<<<< HEAD
		return 0;
=======
		return false;
>>>>>>> 98817289

	if (!tmp_ext) {
		/* file has no temp extension */
		if (s[slen - sublen - 1] != '.')
<<<<<<< HEAD
			return 0;
=======
			return false;
>>>>>>> 98817289
		return !strncasecmp(s + slen - sublen, sub, sublen);
	}

	for (i = 1; i < slen - sublen; i++) {
		if (s[i] != '.')
			continue;
<<<<<<< HEAD
		if (!strncasecmp(s + i + 1, sub, sublen))
			return 1;
	}

	return 0;
}

int f2fs_update_extension_list(struct f2fs_sb_info *sbi, const char *name,
							bool hot, bool set)
{
	__u8 (*extlist)[F2FS_EXTENSION_LEN] = sbi->raw_super->extension_list;
	int cold_count = le32_to_cpu(sbi->raw_super->extension_count);
	int hot_count = sbi->raw_super->hot_ext_count;
	int total_count = cold_count + hot_count;
	int start, count;
	int i;

	if (set) {
		if (total_count == F2FS_MAX_EXTENSION)
			return -EINVAL;
	} else {
		if (!hot && !cold_count)
			return -EINVAL;
		if (hot && !hot_count)
			return -EINVAL;
	}

	if (hot) {
		start = cold_count;
		count = total_count;
	} else {
		start = 0;
		count = cold_count;
	}

	for (i = start; i < count; i++) {
		if (strcmp(name, extlist[i]))
			continue;

		if (set)
			return -EINVAL;

		memcpy(extlist[i], extlist[i + 1],
				F2FS_EXTENSION_LEN * (total_count - i - 1));
		memset(extlist[total_count - 1], 0, F2FS_EXTENSION_LEN);
		if (hot)
			sbi->raw_super->hot_ext_count = hot_count - 1;
		else
			sbi->raw_super->extension_count =
						cpu_to_le32(cold_count - 1);
		return 0;
	}

	if (!set)
		return -EINVAL;

	if (hot) {
		memcpy(extlist[count], name, strlen(name));
		sbi->raw_super->hot_ext_count = hot_count + 1;
	} else {
		char buf[F2FS_MAX_EXTENSION][F2FS_EXTENSION_LEN];

		memcpy(buf, &extlist[cold_count],
				F2FS_EXTENSION_LEN * hot_count);
		memset(extlist[cold_count], 0, F2FS_EXTENSION_LEN);
		memcpy(extlist[cold_count], name, strlen(name));
		memcpy(&extlist[cold_count + 1], buf,
				F2FS_EXTENSION_LEN * hot_count);
		sbi->raw_super->extension_count = cpu_to_le32(cold_count + 1);
	}
	return 0;
}

static void set_compress_new_inode(struct f2fs_sb_info *sbi, struct inode *dir,
				struct inode *inode, const unsigned char *name)
{
	__u8 (*extlist)[F2FS_EXTENSION_LEN] = sbi->raw_super->extension_list;
	unsigned char (*noext)[F2FS_EXTENSION_LEN] =
						F2FS_OPTION(sbi).noextensions;
	unsigned char (*ext)[F2FS_EXTENSION_LEN] = F2FS_OPTION(sbi).extensions;
	unsigned char ext_cnt = F2FS_OPTION(sbi).compress_ext_cnt;
	unsigned char noext_cnt = F2FS_OPTION(sbi).nocompress_ext_cnt;
	int i, cold_count, hot_count;

	if (!f2fs_sb_has_compression(sbi))
		return;

	if (S_ISDIR(inode->i_mode))
		goto inherit_comp;

	/* This name comes only from normal files. */
	if (!name)
		return;

	/* Don't compress hot files. */
	f2fs_down_read(&sbi->sb_lock);
	cold_count = le32_to_cpu(sbi->raw_super->extension_count);
	hot_count = sbi->raw_super->hot_ext_count;
	for (i = cold_count; i < cold_count + hot_count; i++)
		if (is_extension_exist(name, extlist[i], false))
			break;
	f2fs_up_read(&sbi->sb_lock);
	if (i < (cold_count + hot_count))
		return;

	/* Don't compress unallowed extension. */
	for (i = 0; i < noext_cnt; i++)
		if (is_extension_exist(name, noext[i], false))
			return;

	/* Compress wanting extension. */
	for (i = 0; i < ext_cnt; i++) {
		if (is_extension_exist(name, ext[i], false)) {
			set_compress_context(inode);
			return;
		}
	}
inherit_comp:
	/* Inherit the {no-}compression flag in directory */
	if (F2FS_I(dir)->i_flags & F2FS_NOCOMP_FL) {
		F2FS_I(inode)->i_flags |= F2FS_NOCOMP_FL;
		f2fs_mark_inode_dirty_sync(inode, true);
	} else if (F2FS_I(dir)->i_flags & F2FS_COMPR_FL) {
		set_compress_context(inode);
	}
}

static struct inode *f2fs_new_inode(struct user_namespace *mnt_userns,
						struct inode *dir, umode_t mode,
						const char *name)
{
	struct f2fs_sb_info *sbi = F2FS_I_SB(dir);
	nid_t ino;
	struct inode *inode;
	bool nid_free = false;
	bool encrypt = false;
	int xattr_size = 0;
	int err;

	inode = new_inode(dir->i_sb);
	if (!inode)
		return ERR_PTR(-ENOMEM);

	if (!f2fs_alloc_nid(sbi, &ino)) {
		err = -ENOSPC;
		goto fail;
	}

	nid_free = true;

	inode_init_owner(mnt_userns, inode, dir, mode);

	inode->i_ino = ino;
	inode->i_blocks = 0;
	inode->i_mtime = inode->i_atime = inode->i_ctime = current_time(inode);
	F2FS_I(inode)->i_crtime = inode->i_mtime;
	inode->i_generation = get_random_u32();

	if (S_ISDIR(inode->i_mode))
		F2FS_I(inode)->i_current_depth = 1;

	err = insert_inode_locked(inode);
	if (err) {
		err = -EINVAL;
		goto fail;
	}

	if (f2fs_sb_has_project_quota(sbi) &&
		(F2FS_I(dir)->i_flags & F2FS_PROJINHERIT_FL))
		F2FS_I(inode)->i_projid = F2FS_I(dir)->i_projid;
	else
		F2FS_I(inode)->i_projid = make_kprojid(mnt_userns,
							F2FS_DEF_PROJID);

	err = fscrypt_prepare_new_inode(dir, inode, &encrypt);
	if (err)
		goto fail_drop;

	err = f2fs_dquot_initialize(inode);
	if (err)
		goto fail_drop;

	set_inode_flag(inode, FI_NEW_INODE);

	if (encrypt)
		f2fs_set_encrypted_inode(inode);

	if (f2fs_sb_has_extra_attr(sbi)) {
		set_inode_flag(inode, FI_EXTRA_ATTR);
		F2FS_I(inode)->i_extra_isize = F2FS_TOTAL_EXTRA_ATTR_SIZE;
	}

	if (test_opt(sbi, INLINE_XATTR))
		set_inode_flag(inode, FI_INLINE_XATTR);

	if (f2fs_may_inline_dentry(inode))
		set_inode_flag(inode, FI_INLINE_DENTRY);

	if (f2fs_sb_has_flexible_inline_xattr(sbi)) {
		f2fs_bug_on(sbi, !f2fs_has_extra_attr(inode));
		if (f2fs_has_inline_xattr(inode))
			xattr_size = F2FS_OPTION(sbi).inline_xattr_size;
		/* Otherwise, will be 0 */
	} else if (f2fs_has_inline_xattr(inode) ||
				f2fs_has_inline_dentry(inode)) {
		xattr_size = DEFAULT_INLINE_XATTR_ADDRS;
	}
	F2FS_I(inode)->i_inline_xattr_size = xattr_size;

	F2FS_I(inode)->i_flags =
		f2fs_mask_flags(mode, F2FS_I(dir)->i_flags & F2FS_FL_INHERITED);

	if (S_ISDIR(inode->i_mode))
		F2FS_I(inode)->i_flags |= F2FS_INDEX_FL;

	if (F2FS_I(inode)->i_flags & F2FS_PROJINHERIT_FL)
		set_inode_flag(inode, FI_PROJ_INHERIT);

	/* Check compression first. */
	set_compress_new_inode(sbi, dir, inode, name);

	/* Should enable inline_data after compression set */
	if (test_opt(sbi, INLINE_DATA) && f2fs_may_inline_data(inode))
		set_inode_flag(inode, FI_INLINE_DATA);

	stat_inc_inline_xattr(inode);
	stat_inc_inline_inode(inode);
	stat_inc_inline_dir(inode);

	f2fs_set_inode_flags(inode);

	f2fs_init_extent_tree(inode);

	trace_f2fs_new_inode(inode, 0);
	return inode;

fail:
	trace_f2fs_new_inode(inode, err);
	make_bad_inode(inode);
	if (nid_free)
		set_inode_flag(inode, FI_FREE_NID);
	iput(inode);
	return ERR_PTR(err);
fail_drop:
	trace_f2fs_new_inode(inode, err);
	dquot_drop(inode);
	inode->i_flags |= S_NOQUOTA;
	if (nid_free)
		set_inode_flag(inode, FI_FREE_NID);
	clear_nlink(inode);
	unlock_new_inode(inode);
	iput(inode);
	return ERR_PTR(err);
}

/*
 * Set file's temperature for hot/cold data separation
 */
static inline void set_file_temperature(struct f2fs_sb_info *sbi, struct inode *inode,
		const unsigned char *name)
=======
		if (!strncasecmp(s + i + 1, sub, sublen)) {
			if (!tmp_dot)
				return true;
			if (i == slen - sublen - 1 || s[i + 1 + sublen] == '.')
				return true;
		}
	}

	return false;
}

static inline bool is_temperature_extension(const unsigned char *s, const char *sub)
>>>>>>> 98817289
{
	return is_extension_exist(s, sub, true, false);
}

static inline bool is_compress_extension(const unsigned char *s, const char *sub)
{
	return is_extension_exist(s, sub, true, true);
}

<<<<<<< HEAD
static int f2fs_create(struct user_namespace *mnt_userns, struct inode *dir,
=======
int f2fs_update_extension_list(struct f2fs_sb_info *sbi, const char *name,
							bool hot, bool set)
{
	__u8 (*extlist)[F2FS_EXTENSION_LEN] = sbi->raw_super->extension_list;
	int cold_count = le32_to_cpu(sbi->raw_super->extension_count);
	int hot_count = sbi->raw_super->hot_ext_count;
	int total_count = cold_count + hot_count;
	int start, count;
	int i;

	if (set) {
		if (total_count == F2FS_MAX_EXTENSION)
			return -EINVAL;
	} else {
		if (!hot && !cold_count)
			return -EINVAL;
		if (hot && !hot_count)
			return -EINVAL;
	}

	if (hot) {
		start = cold_count;
		count = total_count;
	} else {
		start = 0;
		count = cold_count;
	}

	for (i = start; i < count; i++) {
		if (strcmp(name, extlist[i]))
			continue;

		if (set)
			return -EINVAL;

		memcpy(extlist[i], extlist[i + 1],
				F2FS_EXTENSION_LEN * (total_count - i - 1));
		memset(extlist[total_count - 1], 0, F2FS_EXTENSION_LEN);
		if (hot)
			sbi->raw_super->hot_ext_count = hot_count - 1;
		else
			sbi->raw_super->extension_count =
						cpu_to_le32(cold_count - 1);
		return 0;
	}

	if (!set)
		return -EINVAL;

	if (hot) {
		memcpy(extlist[count], name, strlen(name));
		sbi->raw_super->hot_ext_count = hot_count + 1;
	} else {
		char buf[F2FS_MAX_EXTENSION][F2FS_EXTENSION_LEN];

		memcpy(buf, &extlist[cold_count],
				F2FS_EXTENSION_LEN * hot_count);
		memset(extlist[cold_count], 0, F2FS_EXTENSION_LEN);
		memcpy(extlist[cold_count], name, strlen(name));
		memcpy(&extlist[cold_count + 1], buf,
				F2FS_EXTENSION_LEN * hot_count);
		sbi->raw_super->extension_count = cpu_to_le32(cold_count + 1);
	}
	return 0;
}

static void set_compress_new_inode(struct f2fs_sb_info *sbi, struct inode *dir,
				struct inode *inode, const unsigned char *name)
{
	__u8 (*extlist)[F2FS_EXTENSION_LEN] = sbi->raw_super->extension_list;
	unsigned char (*noext)[F2FS_EXTENSION_LEN] =
						F2FS_OPTION(sbi).noextensions;
	unsigned char (*ext)[F2FS_EXTENSION_LEN] = F2FS_OPTION(sbi).extensions;
	unsigned char ext_cnt = F2FS_OPTION(sbi).compress_ext_cnt;
	unsigned char noext_cnt = F2FS_OPTION(sbi).nocompress_ext_cnt;
	int i, cold_count, hot_count;

	if (!f2fs_sb_has_compression(sbi))
		return;

	if (S_ISDIR(inode->i_mode))
		goto inherit_comp;

	/* This name comes only from normal files. */
	if (!name)
		return;

	/* Don't compress hot files. */
	f2fs_down_read(&sbi->sb_lock);
	cold_count = le32_to_cpu(sbi->raw_super->extension_count);
	hot_count = sbi->raw_super->hot_ext_count;
	for (i = cold_count; i < cold_count + hot_count; i++)
		if (is_temperature_extension(name, extlist[i]))
			break;
	f2fs_up_read(&sbi->sb_lock);
	if (i < (cold_count + hot_count))
		return;

	/* Don't compress unallowed extension. */
	for (i = 0; i < noext_cnt; i++)
		if (is_compress_extension(name, noext[i]))
			return;

	/* Compress wanting extension. */
	for (i = 0; i < ext_cnt; i++) {
		if (is_compress_extension(name, ext[i])) {
			set_compress_context(inode);
			return;
		}
	}
inherit_comp:
	/* Inherit the {no-}compression flag in directory */
	if (F2FS_I(dir)->i_flags & F2FS_NOCOMP_FL) {
		F2FS_I(inode)->i_flags |= F2FS_NOCOMP_FL;
		f2fs_mark_inode_dirty_sync(inode, true);
	} else if (F2FS_I(dir)->i_flags & F2FS_COMPR_FL) {
		set_compress_context(inode);
	}
}

/*
 * Set file's temperature for hot/cold data separation
 */
static void set_file_temperature(struct f2fs_sb_info *sbi, struct inode *inode,
		const unsigned char *name)
{
	__u8 (*extlist)[F2FS_EXTENSION_LEN] = sbi->raw_super->extension_list;
	int i, cold_count, hot_count;

	f2fs_down_read(&sbi->sb_lock);
	cold_count = le32_to_cpu(sbi->raw_super->extension_count);
	hot_count = sbi->raw_super->hot_ext_count;
	for (i = 0; i < cold_count + hot_count; i++)
		if (is_temperature_extension(name, extlist[i]))
			break;
	f2fs_up_read(&sbi->sb_lock);

	if (i == cold_count + hot_count)
		return;

	if (i < cold_count)
		file_set_cold(inode);
	else
		file_set_hot(inode);
}

static struct inode *f2fs_new_inode(struct mnt_idmap *idmap,
						struct inode *dir, umode_t mode,
						const char *name)
{
	struct f2fs_sb_info *sbi = F2FS_I_SB(dir);
	nid_t ino;
	struct inode *inode;
	bool nid_free = false;
	bool encrypt = false;
	int xattr_size = 0;
	int err;

	inode = new_inode(dir->i_sb);
	if (!inode)
		return ERR_PTR(-ENOMEM);

	if (!f2fs_alloc_nid(sbi, &ino)) {
		err = -ENOSPC;
		goto fail;
	}

	nid_free = true;

	inode_init_owner(idmap, inode, dir, mode);

	inode->i_ino = ino;
	inode->i_blocks = 0;
	inode->i_mtime = inode->i_atime = inode_set_ctime_current(inode);
	F2FS_I(inode)->i_crtime = inode->i_mtime;
	inode->i_generation = get_random_u32();

	if (S_ISDIR(inode->i_mode))
		F2FS_I(inode)->i_current_depth = 1;

	err = insert_inode_locked(inode);
	if (err) {
		err = -EINVAL;
		goto fail;
	}

	if (f2fs_sb_has_project_quota(sbi) &&
		(F2FS_I(dir)->i_flags & F2FS_PROJINHERIT_FL))
		F2FS_I(inode)->i_projid = F2FS_I(dir)->i_projid;
	else
		F2FS_I(inode)->i_projid = make_kprojid(&init_user_ns,
							F2FS_DEF_PROJID);

	err = fscrypt_prepare_new_inode(dir, inode, &encrypt);
	if (err)
		goto fail_drop;

	err = f2fs_dquot_initialize(inode);
	if (err)
		goto fail_drop;

	set_inode_flag(inode, FI_NEW_INODE);

	if (encrypt)
		f2fs_set_encrypted_inode(inode);

	if (f2fs_sb_has_extra_attr(sbi)) {
		set_inode_flag(inode, FI_EXTRA_ATTR);
		F2FS_I(inode)->i_extra_isize = F2FS_TOTAL_EXTRA_ATTR_SIZE;
	}

	if (test_opt(sbi, INLINE_XATTR))
		set_inode_flag(inode, FI_INLINE_XATTR);

	if (f2fs_may_inline_dentry(inode))
		set_inode_flag(inode, FI_INLINE_DENTRY);

	if (f2fs_sb_has_flexible_inline_xattr(sbi)) {
		f2fs_bug_on(sbi, !f2fs_has_extra_attr(inode));
		if (f2fs_has_inline_xattr(inode))
			xattr_size = F2FS_OPTION(sbi).inline_xattr_size;
		/* Otherwise, will be 0 */
	} else if (f2fs_has_inline_xattr(inode) ||
				f2fs_has_inline_dentry(inode)) {
		xattr_size = DEFAULT_INLINE_XATTR_ADDRS;
	}
	F2FS_I(inode)->i_inline_xattr_size = xattr_size;

	F2FS_I(inode)->i_flags =
		f2fs_mask_flags(mode, F2FS_I(dir)->i_flags & F2FS_FL_INHERITED);

	if (S_ISDIR(inode->i_mode))
		F2FS_I(inode)->i_flags |= F2FS_INDEX_FL;

	if (F2FS_I(inode)->i_flags & F2FS_PROJINHERIT_FL)
		set_inode_flag(inode, FI_PROJ_INHERIT);

	/* Check compression first. */
	set_compress_new_inode(sbi, dir, inode, name);

	/* Should enable inline_data after compression set */
	if (test_opt(sbi, INLINE_DATA) && f2fs_may_inline_data(inode))
		set_inode_flag(inode, FI_INLINE_DATA);

	if (name && !test_opt(sbi, DISABLE_EXT_IDENTIFY))
		set_file_temperature(sbi, inode, name);

	stat_inc_inline_xattr(inode);
	stat_inc_inline_inode(inode);
	stat_inc_inline_dir(inode);

	f2fs_set_inode_flags(inode);

	f2fs_init_extent_tree(inode);

	trace_f2fs_new_inode(inode, 0);
	return inode;

fail:
	trace_f2fs_new_inode(inode, err);
	make_bad_inode(inode);
	if (nid_free)
		set_inode_flag(inode, FI_FREE_NID);
	iput(inode);
	return ERR_PTR(err);
fail_drop:
	trace_f2fs_new_inode(inode, err);
	dquot_drop(inode);
	inode->i_flags |= S_NOQUOTA;
	if (nid_free)
		set_inode_flag(inode, FI_FREE_NID);
	clear_nlink(inode);
	unlock_new_inode(inode);
	iput(inode);
	return ERR_PTR(err);
}

static int f2fs_create(struct mnt_idmap *idmap, struct inode *dir,
>>>>>>> 98817289
		       struct dentry *dentry, umode_t mode, bool excl)
{
	struct f2fs_sb_info *sbi = F2FS_I_SB(dir);
	struct inode *inode;
	nid_t ino = 0;
	int err;

	if (unlikely(f2fs_cp_error(sbi)))
		return -EIO;
	if (!f2fs_is_checkpoint_ready(sbi))
		return -ENOSPC;

	err = f2fs_dquot_initialize(dir);
	if (err)
		return err;

<<<<<<< HEAD
	inode = f2fs_new_inode(mnt_userns, dir, mode, dentry->d_name.name);
	if (IS_ERR(inode))
		return PTR_ERR(inode);

	if (!test_opt(sbi, DISABLE_EXT_IDENTIFY))
		set_file_temperature(sbi, inode, dentry->d_name.name);

=======
	inode = f2fs_new_inode(idmap, dir, mode, dentry->d_name.name);
	if (IS_ERR(inode))
		return PTR_ERR(inode);

>>>>>>> 98817289
	inode->i_op = &f2fs_file_inode_operations;
	inode->i_fop = &f2fs_file_operations;
	inode->i_mapping->a_ops = &f2fs_dblock_aops;
	ino = inode->i_ino;

	f2fs_lock_op(sbi);
	err = f2fs_add_link(dentry, inode);
	if (err)
		goto out;
	f2fs_unlock_op(sbi);

	f2fs_alloc_nid_done(sbi, ino);

	d_instantiate_new(dentry, inode);

	if (IS_DIRSYNC(dir))
		f2fs_sync_fs(sbi->sb, 1);

	f2fs_balance_fs(sbi, true);
	return 0;
out:
	f2fs_handle_failed_inode(inode);
	return err;
}

static int f2fs_link(struct dentry *old_dentry, struct inode *dir,
		struct dentry *dentry)
{
	struct inode *inode = d_inode(old_dentry);
	struct f2fs_sb_info *sbi = F2FS_I_SB(dir);
	int err;

	if (unlikely(f2fs_cp_error(sbi)))
		return -EIO;
	if (!f2fs_is_checkpoint_ready(sbi))
		return -ENOSPC;

	err = fscrypt_prepare_link(old_dentry, dir, dentry);
	if (err)
		return err;

	if (is_inode_flag_set(dir, FI_PROJ_INHERIT) &&
			(!projid_eq(F2FS_I(dir)->i_projid,
			F2FS_I(old_dentry->d_inode)->i_projid)))
		return -EXDEV;

	err = f2fs_dquot_initialize(dir);
	if (err)
		return err;

	f2fs_balance_fs(sbi, true);

	inode_set_ctime_current(inode);
	ihold(inode);

	set_inode_flag(inode, FI_INC_LINK);
	f2fs_lock_op(sbi);
	err = f2fs_add_link(dentry, inode);
	if (err)
		goto out;
	f2fs_unlock_op(sbi);

	d_instantiate(dentry, inode);

	if (IS_DIRSYNC(dir))
		f2fs_sync_fs(sbi->sb, 1);
	return 0;
out:
	clear_inode_flag(inode, FI_INC_LINK);
	iput(inode);
	f2fs_unlock_op(sbi);
	return err;
}

struct dentry *f2fs_get_parent(struct dentry *child)
{
	struct page *page;
	unsigned long ino = f2fs_inode_by_name(d_inode(child), &dotdot_name, &page);

	if (!ino) {
		if (IS_ERR(page))
			return ERR_CAST(page);
		return ERR_PTR(-ENOENT);
	}
	return d_obtain_alias(f2fs_iget(child->d_sb, ino));
}

static int __recover_dot_dentries(struct inode *dir, nid_t pino)
{
	struct f2fs_sb_info *sbi = F2FS_I_SB(dir);
	struct qstr dot = QSTR_INIT(".", 1);
	struct qstr dotdot = QSTR_INIT("..", 2);
	struct f2fs_dir_entry *de;
	struct page *page;
	int err = 0;

	if (f2fs_readonly(sbi->sb)) {
		f2fs_info(sbi, "skip recovering inline_dots inode (ino:%lu, pino:%u) in readonly mountpoint",
			  dir->i_ino, pino);
		return 0;
	}

	if (!S_ISDIR(dir->i_mode)) {
		f2fs_err(sbi, "inconsistent inode status, skip recovering inline_dots inode (ino:%lu, i_mode:%u, pino:%u)",
			  dir->i_ino, dir->i_mode, pino);
		set_sbi_flag(sbi, SBI_NEED_FSCK);
		return -ENOTDIR;
	}

	err = f2fs_dquot_initialize(dir);
	if (err)
		return err;

	f2fs_balance_fs(sbi, true);

	f2fs_lock_op(sbi);

	de = f2fs_find_entry(dir, &dot, &page);
	if (de) {
		f2fs_put_page(page, 0);
	} else if (IS_ERR(page)) {
		err = PTR_ERR(page);
		goto out;
	} else {
		err = f2fs_do_add_link(dir, &dot, NULL, dir->i_ino, S_IFDIR);
		if (err)
			goto out;
	}

	de = f2fs_find_entry(dir, &dotdot, &page);
	if (de)
		f2fs_put_page(page, 0);
	else if (IS_ERR(page))
		err = PTR_ERR(page);
	else
		err = f2fs_do_add_link(dir, &dotdot, NULL, pino, S_IFDIR);
out:
	if (!err)
		clear_inode_flag(dir, FI_INLINE_DOTS);

	f2fs_unlock_op(sbi);
	return err;
}

static struct dentry *f2fs_lookup(struct inode *dir, struct dentry *dentry,
		unsigned int flags)
{
	struct inode *inode = NULL;
	struct f2fs_dir_entry *de;
	struct page *page;
	struct dentry *new;
	nid_t ino = -1;
	int err = 0;
	unsigned int root_ino = F2FS_ROOT_INO(F2FS_I_SB(dir));
	struct f2fs_filename fname;

	trace_f2fs_lookup_start(dir, dentry, flags);

	if (dentry->d_name.len > F2FS_NAME_LEN) {
		err = -ENAMETOOLONG;
		goto out;
	}

	err = f2fs_prepare_lookup(dir, dentry, &fname);
	generic_set_encrypted_ci_d_ops(dentry);
	if (err == -ENOENT)
		goto out_splice;
	if (err)
		goto out;
	de = __f2fs_find_entry(dir, &fname, &page);
	f2fs_free_filename(&fname);

	if (!de) {
		if (IS_ERR(page)) {
			err = PTR_ERR(page);
			goto out;
		}
		err = -ENOENT;
		goto out_splice;
	}

	ino = le32_to_cpu(de->ino);
	f2fs_put_page(page, 0);

	inode = f2fs_iget(dir->i_sb, ino);
	if (IS_ERR(inode)) {
		err = PTR_ERR(inode);
		goto out;
	}

	if ((dir->i_ino == root_ino) && f2fs_has_inline_dots(dir)) {
		err = __recover_dot_dentries(dir, root_ino);
		if (err)
			goto out_iput;
	}

	if (f2fs_has_inline_dots(inode)) {
		err = __recover_dot_dentries(inode, dir->i_ino);
		if (err)
			goto out_iput;
	}
	if (IS_ENCRYPTED(dir) &&
	    (S_ISDIR(inode->i_mode) || S_ISLNK(inode->i_mode)) &&
	    !fscrypt_has_permitted_context(dir, inode)) {
		f2fs_warn(F2FS_I_SB(inode), "Inconsistent encryption contexts: %lu/%lu",
			  dir->i_ino, inode->i_ino);
		err = -EPERM;
		goto out_iput;
	}
out_splice:
#if IS_ENABLED(CONFIG_UNICODE)
	if (!inode && IS_CASEFOLDED(dir)) {
		/* Eventually we want to call d_add_ci(dentry, NULL)
		 * for negative dentries in the encoding case as
		 * well.  For now, prevent the negative dentry
		 * from being cached.
		 */
		trace_f2fs_lookup_end(dir, dentry, ino, err);
		return NULL;
	}
#endif
	new = d_splice_alias(inode, dentry);
	trace_f2fs_lookup_end(dir, !IS_ERR_OR_NULL(new) ? new : dentry,
				ino, IS_ERR(new) ? PTR_ERR(new) : err);
	return new;
out_iput:
	iput(inode);
out:
	trace_f2fs_lookup_end(dir, dentry, ino, err);
	return ERR_PTR(err);
}

static int f2fs_unlink(struct inode *dir, struct dentry *dentry)
{
	struct f2fs_sb_info *sbi = F2FS_I_SB(dir);
	struct inode *inode = d_inode(dentry);
	struct f2fs_dir_entry *de;
	struct page *page;
	int err;

	trace_f2fs_unlink_enter(dir, dentry);

	if (unlikely(f2fs_cp_error(sbi))) {
		err = -EIO;
		goto fail;
	}

	err = f2fs_dquot_initialize(dir);
	if (err)
		goto fail;
	err = f2fs_dquot_initialize(inode);
	if (err)
		goto fail;

	de = f2fs_find_entry(dir, &dentry->d_name, &page);
	if (!de) {
		if (IS_ERR(page))
			err = PTR_ERR(page);
		goto fail;
	}

	f2fs_balance_fs(sbi, true);

	f2fs_lock_op(sbi);
	err = f2fs_acquire_orphan_inode(sbi);
	if (err) {
		f2fs_unlock_op(sbi);
		f2fs_put_page(page, 0);
		goto fail;
	}
	f2fs_delete_entry(de, page, dir, inode);
	f2fs_unlock_op(sbi);

#if IS_ENABLED(CONFIG_UNICODE)
	/* VFS negative dentries are incompatible with Encoding and
	 * Case-insensitiveness. Eventually we'll want avoid
	 * invalidating the dentries here, alongside with returning the
	 * negative dentries at f2fs_lookup(), when it is better
	 * supported by the VFS for the CI case.
	 */
	if (IS_CASEFOLDED(dir))
		d_invalidate(dentry);
#endif
	if (IS_DIRSYNC(dir))
		f2fs_sync_fs(sbi->sb, 1);
fail:
	trace_f2fs_unlink_exit(inode, err);
	return err;
}

static const char *f2fs_get_link(struct dentry *dentry,
				 struct inode *inode,
				 struct delayed_call *done)
{
	const char *link = page_get_link(dentry, inode, done);

	if (!IS_ERR(link) && !*link) {
		/* this is broken symlink case */
		do_delayed_call(done);
		clear_delayed_call(done);
		link = ERR_PTR(-ENOENT);
	}
	return link;
}

static int f2fs_symlink(struct mnt_idmap *idmap, struct inode *dir,
			struct dentry *dentry, const char *symname)
{
	struct f2fs_sb_info *sbi = F2FS_I_SB(dir);
	struct inode *inode;
	size_t len = strlen(symname);
	struct fscrypt_str disk_link;
	int err;

	if (unlikely(f2fs_cp_error(sbi)))
		return -EIO;
	if (!f2fs_is_checkpoint_ready(sbi))
		return -ENOSPC;

	err = fscrypt_prepare_symlink(dir, symname, len, dir->i_sb->s_blocksize,
				      &disk_link);
	if (err)
		return err;

	err = f2fs_dquot_initialize(dir);
	if (err)
		return err;

<<<<<<< HEAD
	inode = f2fs_new_inode(mnt_userns, dir, S_IFLNK | S_IRWXUGO, NULL);
=======
	inode = f2fs_new_inode(idmap, dir, S_IFLNK | S_IRWXUGO, NULL);
>>>>>>> 98817289
	if (IS_ERR(inode))
		return PTR_ERR(inode);

	if (IS_ENCRYPTED(inode))
		inode->i_op = &f2fs_encrypted_symlink_inode_operations;
	else
		inode->i_op = &f2fs_symlink_inode_operations;
	inode_nohighmem(inode);
	inode->i_mapping->a_ops = &f2fs_dblock_aops;

	f2fs_lock_op(sbi);
	err = f2fs_add_link(dentry, inode);
	if (err)
		goto out_f2fs_handle_failed_inode;
	f2fs_unlock_op(sbi);
	f2fs_alloc_nid_done(sbi, inode->i_ino);

	err = fscrypt_encrypt_symlink(inode, symname, len, &disk_link);
	if (err)
		goto err_out;

	err = page_symlink(inode, disk_link.name, disk_link.len);

err_out:
	d_instantiate_new(dentry, inode);

	/*
	 * Let's flush symlink data in order to avoid broken symlink as much as
	 * possible. Nevertheless, fsyncing is the best way, but there is no
	 * way to get a file descriptor in order to flush that.
	 *
	 * Note that, it needs to do dir->fsync to make this recoverable.
	 * If the symlink path is stored into inline_data, there is no
	 * performance regression.
	 */
	if (!err) {
		filemap_write_and_wait_range(inode->i_mapping, 0,
							disk_link.len - 1);

		if (IS_DIRSYNC(dir))
			f2fs_sync_fs(sbi->sb, 1);
	} else {
		f2fs_unlink(dir, dentry);
	}

	f2fs_balance_fs(sbi, true);
	goto out_free_encrypted_link;

out_f2fs_handle_failed_inode:
	f2fs_handle_failed_inode(inode);
out_free_encrypted_link:
	if (disk_link.name != (unsigned char *)symname)
		kfree(disk_link.name);
	return err;
}

static int f2fs_mkdir(struct mnt_idmap *idmap, struct inode *dir,
		      struct dentry *dentry, umode_t mode)
{
	struct f2fs_sb_info *sbi = F2FS_I_SB(dir);
	struct inode *inode;
	int err;

	if (unlikely(f2fs_cp_error(sbi)))
		return -EIO;

	err = f2fs_dquot_initialize(dir);
	if (err)
		return err;

<<<<<<< HEAD
	inode = f2fs_new_inode(mnt_userns, dir, S_IFDIR | mode, NULL);
=======
	inode = f2fs_new_inode(idmap, dir, S_IFDIR | mode, NULL);
>>>>>>> 98817289
	if (IS_ERR(inode))
		return PTR_ERR(inode);

	inode->i_op = &f2fs_dir_inode_operations;
	inode->i_fop = &f2fs_dir_operations;
	inode->i_mapping->a_ops = &f2fs_dblock_aops;
	mapping_set_gfp_mask(inode->i_mapping, GFP_NOFS);

	set_inode_flag(inode, FI_INC_LINK);
	f2fs_lock_op(sbi);
	err = f2fs_add_link(dentry, inode);
	if (err)
		goto out_fail;
	f2fs_unlock_op(sbi);

	f2fs_alloc_nid_done(sbi, inode->i_ino);

	d_instantiate_new(dentry, inode);

	if (IS_DIRSYNC(dir))
		f2fs_sync_fs(sbi->sb, 1);

	f2fs_balance_fs(sbi, true);
	return 0;

out_fail:
	clear_inode_flag(inode, FI_INC_LINK);
	f2fs_handle_failed_inode(inode);
	return err;
}

static int f2fs_rmdir(struct inode *dir, struct dentry *dentry)
{
	struct inode *inode = d_inode(dentry);

	if (f2fs_empty_dir(inode))
		return f2fs_unlink(dir, dentry);
	return -ENOTEMPTY;
}

static int f2fs_mknod(struct mnt_idmap *idmap, struct inode *dir,
		      struct dentry *dentry, umode_t mode, dev_t rdev)
{
	struct f2fs_sb_info *sbi = F2FS_I_SB(dir);
	struct inode *inode;
	int err = 0;

	if (unlikely(f2fs_cp_error(sbi)))
		return -EIO;
	if (!f2fs_is_checkpoint_ready(sbi))
		return -ENOSPC;

	err = f2fs_dquot_initialize(dir);
	if (err)
		return err;

<<<<<<< HEAD
	inode = f2fs_new_inode(mnt_userns, dir, mode, NULL);
=======
	inode = f2fs_new_inode(idmap, dir, mode, NULL);
>>>>>>> 98817289
	if (IS_ERR(inode))
		return PTR_ERR(inode);

	init_special_inode(inode, inode->i_mode, rdev);
	inode->i_op = &f2fs_special_inode_operations;

	f2fs_lock_op(sbi);
	err = f2fs_add_link(dentry, inode);
	if (err)
		goto out;
	f2fs_unlock_op(sbi);

	f2fs_alloc_nid_done(sbi, inode->i_ino);

	d_instantiate_new(dentry, inode);

	if (IS_DIRSYNC(dir))
		f2fs_sync_fs(sbi->sb, 1);

	f2fs_balance_fs(sbi, true);
	return 0;
out:
	f2fs_handle_failed_inode(inode);
	return err;
}

static int __f2fs_tmpfile(struct mnt_idmap *idmap, struct inode *dir,
			  struct file *file, umode_t mode, bool is_whiteout,
			  struct inode **new_inode)
{
	struct f2fs_sb_info *sbi = F2FS_I_SB(dir);
	struct inode *inode;
	int err;

	err = f2fs_dquot_initialize(dir);
	if (err)
		return err;

<<<<<<< HEAD
	inode = f2fs_new_inode(mnt_userns, dir, mode, NULL);
=======
	inode = f2fs_new_inode(idmap, dir, mode, NULL);
>>>>>>> 98817289
	if (IS_ERR(inode))
		return PTR_ERR(inode);

	if (is_whiteout) {
		init_special_inode(inode, inode->i_mode, WHITEOUT_DEV);
		inode->i_op = &f2fs_special_inode_operations;
	} else {
		inode->i_op = &f2fs_file_inode_operations;
		inode->i_fop = &f2fs_file_operations;
		inode->i_mapping->a_ops = &f2fs_dblock_aops;
	}

	f2fs_lock_op(sbi);
	err = f2fs_acquire_orphan_inode(sbi);
	if (err)
		goto out;

	err = f2fs_do_tmpfile(inode, dir);
	if (err)
		goto release_out;

	/*
	 * add this non-linked tmpfile to orphan list, in this way we could
	 * remove all unused data of tmpfile after abnormal power-off.
	 */
	f2fs_add_orphan_inode(inode);
	f2fs_alloc_nid_done(sbi, inode->i_ino);

	if (is_whiteout) {
		f2fs_i_links_write(inode, false);

		spin_lock(&inode->i_lock);
		inode->i_state |= I_LINKABLE;
		spin_unlock(&inode->i_lock);
	} else {
		if (file)
			d_tmpfile(file, inode);
		else
			f2fs_i_links_write(inode, false);
	}
	/* link_count was changed by d_tmpfile as well. */
	f2fs_unlock_op(sbi);
	unlock_new_inode(inode);

	if (new_inode)
		*new_inode = inode;

	f2fs_balance_fs(sbi, true);
	return 0;

release_out:
	f2fs_release_orphan_inode(sbi);
out:
	f2fs_handle_failed_inode(inode);
	return err;
}

static int f2fs_tmpfile(struct mnt_idmap *idmap, struct inode *dir,
			struct file *file, umode_t mode)
{
	struct f2fs_sb_info *sbi = F2FS_I_SB(dir);
	int err;

	if (unlikely(f2fs_cp_error(sbi)))
		return -EIO;
	if (!f2fs_is_checkpoint_ready(sbi))
		return -ENOSPC;

	err = __f2fs_tmpfile(idmap, dir, file, mode, false, NULL);

	return finish_open_simple(file, err);
}

static int f2fs_create_whiteout(struct mnt_idmap *idmap,
				struct inode *dir, struct inode **whiteout)
{
	return __f2fs_tmpfile(idmap, dir, NULL,
				S_IFCHR | WHITEOUT_MODE, true, whiteout);
}

int f2fs_get_tmpfile(struct mnt_idmap *idmap, struct inode *dir,
		     struct inode **new_inode)
{
	return __f2fs_tmpfile(idmap, dir, NULL, S_IFREG, false, new_inode);
}

static int f2fs_rename(struct mnt_idmap *idmap, struct inode *old_dir,
			struct dentry *old_dentry, struct inode *new_dir,
			struct dentry *new_dentry, unsigned int flags)
{
	struct f2fs_sb_info *sbi = F2FS_I_SB(old_dir);
	struct inode *old_inode = d_inode(old_dentry);
	struct inode *new_inode = d_inode(new_dentry);
	struct inode *whiteout = NULL;
	struct page *old_dir_page = NULL;
	struct page *old_page, *new_page = NULL;
	struct f2fs_dir_entry *old_dir_entry = NULL;
	struct f2fs_dir_entry *old_entry;
	struct f2fs_dir_entry *new_entry;
	int err;

	if (unlikely(f2fs_cp_error(sbi)))
		return -EIO;
	if (!f2fs_is_checkpoint_ready(sbi))
		return -ENOSPC;

	if (is_inode_flag_set(new_dir, FI_PROJ_INHERIT) &&
			(!projid_eq(F2FS_I(new_dir)->i_projid,
			F2FS_I(old_dentry->d_inode)->i_projid)))
		return -EXDEV;

	/*
	 * If new_inode is null, the below renaming flow will
	 * add a link in old_dir which can convert inline_dir.
	 * After then, if we failed to get the entry due to other
	 * reasons like ENOMEM, we had to remove the new entry.
	 * Instead of adding such the error handling routine, let's
	 * simply convert first here.
	 */
	if (old_dir == new_dir && !new_inode) {
		err = f2fs_try_convert_inline_dir(old_dir, new_dentry);
		if (err)
			return err;
	}

	if (flags & RENAME_WHITEOUT) {
		err = f2fs_create_whiteout(idmap, old_dir, &whiteout);
		if (err)
			return err;
	}

	err = f2fs_dquot_initialize(old_dir);
	if (err)
		goto out;

	err = f2fs_dquot_initialize(new_dir);
	if (err)
		goto out;

	if (new_inode) {
		err = f2fs_dquot_initialize(new_inode);
		if (err)
			goto out;
	}

	err = -ENOENT;
	old_entry = f2fs_find_entry(old_dir, &old_dentry->d_name, &old_page);
	if (!old_entry) {
		if (IS_ERR(old_page))
			err = PTR_ERR(old_page);
		goto out;
	}

	if (S_ISDIR(old_inode->i_mode)) {
		old_dir_entry = f2fs_parent_dir(old_inode, &old_dir_page);
		if (!old_dir_entry) {
			if (IS_ERR(old_dir_page))
				err = PTR_ERR(old_dir_page);
			goto out_old;
		}
	}

	if (new_inode) {

		err = -ENOTEMPTY;
		if (old_dir_entry && !f2fs_empty_dir(new_inode))
			goto out_dir;

		err = -ENOENT;
		new_entry = f2fs_find_entry(new_dir, &new_dentry->d_name,
						&new_page);
		if (!new_entry) {
			if (IS_ERR(new_page))
				err = PTR_ERR(new_page);
			goto out_dir;
		}

		f2fs_balance_fs(sbi, true);

		f2fs_lock_op(sbi);

		err = f2fs_acquire_orphan_inode(sbi);
		if (err)
			goto put_out_dir;

		f2fs_set_link(new_dir, new_entry, new_page, old_inode);
		new_page = NULL;

		inode_set_ctime_current(new_inode);
		f2fs_down_write(&F2FS_I(new_inode)->i_sem);
		if (old_dir_entry)
			f2fs_i_links_write(new_inode, false);
		f2fs_i_links_write(new_inode, false);
		f2fs_up_write(&F2FS_I(new_inode)->i_sem);

		if (!new_inode->i_nlink)
			f2fs_add_orphan_inode(new_inode);
		else
			f2fs_release_orphan_inode(sbi);
	} else {
		f2fs_balance_fs(sbi, true);

		f2fs_lock_op(sbi);

		err = f2fs_add_link(new_dentry, old_inode);
		if (err) {
			f2fs_unlock_op(sbi);
			goto out_dir;
		}

		if (old_dir_entry)
			f2fs_i_links_write(new_dir, true);
	}

	f2fs_down_write(&F2FS_I(old_inode)->i_sem);
	if (!old_dir_entry || whiteout)
		file_lost_pino(old_inode);
	else
		/* adjust dir's i_pino to pass fsck check */
		f2fs_i_pino_write(old_inode, new_dir->i_ino);
	f2fs_up_write(&F2FS_I(old_inode)->i_sem);

	inode_set_ctime_current(old_inode);
	f2fs_mark_inode_dirty_sync(old_inode, false);

	f2fs_delete_entry(old_entry, old_page, old_dir, NULL);
	old_page = NULL;

	if (whiteout) {
		set_inode_flag(whiteout, FI_INC_LINK);
		err = f2fs_add_link(old_dentry, whiteout);
		if (err)
			goto put_out_dir;

		spin_lock(&whiteout->i_lock);
		whiteout->i_state &= ~I_LINKABLE;
		spin_unlock(&whiteout->i_lock);

		iput(whiteout);
	}

	if (old_dir_entry) {
		if (old_dir != new_dir)
			f2fs_set_link(old_inode, old_dir_entry,
						old_dir_page, new_dir);
		else
			f2fs_put_page(old_dir_page, 0);
		f2fs_i_links_write(old_dir, false);
	}
	if (F2FS_OPTION(sbi).fsync_mode == FSYNC_MODE_STRICT) {
		f2fs_add_ino_entry(sbi, new_dir->i_ino, TRANS_DIR_INO);
		if (S_ISDIR(old_inode->i_mode))
			f2fs_add_ino_entry(sbi, old_inode->i_ino,
							TRANS_DIR_INO);
	}

	f2fs_unlock_op(sbi);

	if (IS_DIRSYNC(old_dir) || IS_DIRSYNC(new_dir))
		f2fs_sync_fs(sbi->sb, 1);

	f2fs_update_time(sbi, REQ_TIME);
	return 0;

put_out_dir:
	f2fs_unlock_op(sbi);
	f2fs_put_page(new_page, 0);
out_dir:
	if (old_dir_entry)
		f2fs_put_page(old_dir_page, 0);
out_old:
	f2fs_put_page(old_page, 0);
out:
	iput(whiteout);
	return err;
}

static int f2fs_cross_rename(struct inode *old_dir, struct dentry *old_dentry,
			     struct inode *new_dir, struct dentry *new_dentry)
{
	struct f2fs_sb_info *sbi = F2FS_I_SB(old_dir);
	struct inode *old_inode = d_inode(old_dentry);
	struct inode *new_inode = d_inode(new_dentry);
	struct page *old_dir_page, *new_dir_page;
	struct page *old_page, *new_page;
	struct f2fs_dir_entry *old_dir_entry = NULL, *new_dir_entry = NULL;
	struct f2fs_dir_entry *old_entry, *new_entry;
	int old_nlink = 0, new_nlink = 0;
	int err;

	if (unlikely(f2fs_cp_error(sbi)))
		return -EIO;
	if (!f2fs_is_checkpoint_ready(sbi))
		return -ENOSPC;

	if ((is_inode_flag_set(new_dir, FI_PROJ_INHERIT) &&
			!projid_eq(F2FS_I(new_dir)->i_projid,
			F2FS_I(old_dentry->d_inode)->i_projid)) ||
	    (is_inode_flag_set(new_dir, FI_PROJ_INHERIT) &&
			!projid_eq(F2FS_I(old_dir)->i_projid,
			F2FS_I(new_dentry->d_inode)->i_projid)))
		return -EXDEV;

	err = f2fs_dquot_initialize(old_dir);
	if (err)
		goto out;

	err = f2fs_dquot_initialize(new_dir);
	if (err)
		goto out;

	err = -ENOENT;
	old_entry = f2fs_find_entry(old_dir, &old_dentry->d_name, &old_page);
	if (!old_entry) {
		if (IS_ERR(old_page))
			err = PTR_ERR(old_page);
		goto out;
	}

	new_entry = f2fs_find_entry(new_dir, &new_dentry->d_name, &new_page);
	if (!new_entry) {
		if (IS_ERR(new_page))
			err = PTR_ERR(new_page);
		goto out_old;
	}

	/* prepare for updating ".." directory entry info later */
	if (old_dir != new_dir) {
		if (S_ISDIR(old_inode->i_mode)) {
			old_dir_entry = f2fs_parent_dir(old_inode,
							&old_dir_page);
			if (!old_dir_entry) {
				if (IS_ERR(old_dir_page))
					err = PTR_ERR(old_dir_page);
				goto out_new;
			}
		}

		if (S_ISDIR(new_inode->i_mode)) {
			new_dir_entry = f2fs_parent_dir(new_inode,
							&new_dir_page);
			if (!new_dir_entry) {
				if (IS_ERR(new_dir_page))
					err = PTR_ERR(new_dir_page);
				goto out_old_dir;
			}
		}
	}

	/*
	 * If cross rename between file and directory those are not
	 * in the same directory, we will inc nlink of file's parent
	 * later, so we should check upper boundary of its nlink.
	 */
	if ((!old_dir_entry || !new_dir_entry) &&
				old_dir_entry != new_dir_entry) {
		old_nlink = old_dir_entry ? -1 : 1;
		new_nlink = -old_nlink;
		err = -EMLINK;
		if ((old_nlink > 0 && old_dir->i_nlink >= F2FS_LINK_MAX) ||
			(new_nlink > 0 && new_dir->i_nlink >= F2FS_LINK_MAX))
			goto out_new_dir;
	}

	f2fs_balance_fs(sbi, true);

	f2fs_lock_op(sbi);

	/* update ".." directory entry info of old dentry */
	if (old_dir_entry)
		f2fs_set_link(old_inode, old_dir_entry, old_dir_page, new_dir);

	/* update ".." directory entry info of new dentry */
	if (new_dir_entry)
		f2fs_set_link(new_inode, new_dir_entry, new_dir_page, old_dir);

	/* update directory entry info of old dir inode */
	f2fs_set_link(old_dir, old_entry, old_page, new_inode);

	f2fs_down_write(&F2FS_I(old_inode)->i_sem);
	if (!old_dir_entry)
		file_lost_pino(old_inode);
	else
		/* adjust dir's i_pino to pass fsck check */
		f2fs_i_pino_write(old_inode, new_dir->i_ino);
	f2fs_up_write(&F2FS_I(old_inode)->i_sem);

	inode_set_ctime_current(old_dir);
	if (old_nlink) {
		f2fs_down_write(&F2FS_I(old_dir)->i_sem);
		f2fs_i_links_write(old_dir, old_nlink > 0);
		f2fs_up_write(&F2FS_I(old_dir)->i_sem);
	}
	f2fs_mark_inode_dirty_sync(old_dir, false);

	/* update directory entry info of new dir inode */
	f2fs_set_link(new_dir, new_entry, new_page, old_inode);

	f2fs_down_write(&F2FS_I(new_inode)->i_sem);
	if (!new_dir_entry)
		file_lost_pino(new_inode);
	else
		/* adjust dir's i_pino to pass fsck check */
		f2fs_i_pino_write(new_inode, old_dir->i_ino);
	f2fs_up_write(&F2FS_I(new_inode)->i_sem);

	inode_set_ctime_current(new_dir);
	if (new_nlink) {
		f2fs_down_write(&F2FS_I(new_dir)->i_sem);
		f2fs_i_links_write(new_dir, new_nlink > 0);
		f2fs_up_write(&F2FS_I(new_dir)->i_sem);
	}
	f2fs_mark_inode_dirty_sync(new_dir, false);

	if (F2FS_OPTION(sbi).fsync_mode == FSYNC_MODE_STRICT) {
		f2fs_add_ino_entry(sbi, old_dir->i_ino, TRANS_DIR_INO);
		f2fs_add_ino_entry(sbi, new_dir->i_ino, TRANS_DIR_INO);
	}

	f2fs_unlock_op(sbi);

	if (IS_DIRSYNC(old_dir) || IS_DIRSYNC(new_dir))
		f2fs_sync_fs(sbi->sb, 1);

	f2fs_update_time(sbi, REQ_TIME);
	return 0;
out_new_dir:
	if (new_dir_entry) {
		f2fs_put_page(new_dir_page, 0);
	}
out_old_dir:
	if (old_dir_entry) {
		f2fs_put_page(old_dir_page, 0);
	}
out_new:
	f2fs_put_page(new_page, 0);
out_old:
	f2fs_put_page(old_page, 0);
out:
	return err;
}

static int f2fs_rename2(struct mnt_idmap *idmap,
			struct inode *old_dir, struct dentry *old_dentry,
			struct inode *new_dir, struct dentry *new_dentry,
			unsigned int flags)
{
	int err;

	if (flags & ~(RENAME_NOREPLACE | RENAME_EXCHANGE | RENAME_WHITEOUT))
		return -EINVAL;

	err = fscrypt_prepare_rename(old_dir, old_dentry, new_dir, new_dentry,
				     flags);
	if (err)
		return err;

	if (flags & RENAME_EXCHANGE) {
		return f2fs_cross_rename(old_dir, old_dentry,
					 new_dir, new_dentry);
	}
	/*
	 * VFS has already handled the new dentry existence case,
	 * here, we just deal with "RENAME_NOREPLACE" as regular rename.
	 */
	return f2fs_rename(idmap, old_dir, old_dentry,
					new_dir, new_dentry, flags);
}

static const char *f2fs_encrypted_get_link(struct dentry *dentry,
					   struct inode *inode,
					   struct delayed_call *done)
{
	struct page *page;
	const char *target;

	if (!dentry)
		return ERR_PTR(-ECHILD);

	page = read_mapping_page(inode->i_mapping, 0, NULL);
	if (IS_ERR(page))
		return ERR_CAST(page);

	target = fscrypt_get_symlink(inode, page_address(page),
				     inode->i_sb->s_blocksize, done);
	put_page(page);
	return target;
}

static int f2fs_encrypted_symlink_getattr(struct mnt_idmap *idmap,
					  const struct path *path,
					  struct kstat *stat, u32 request_mask,
					  unsigned int query_flags)
{
	f2fs_getattr(idmap, path, stat, request_mask, query_flags);

	return fscrypt_symlink_getattr(path, stat);
}

const struct inode_operations f2fs_encrypted_symlink_inode_operations = {
	.get_link	= f2fs_encrypted_get_link,
	.getattr	= f2fs_encrypted_symlink_getattr,
	.setattr	= f2fs_setattr,
	.listxattr	= f2fs_listxattr,
};

const struct inode_operations f2fs_dir_inode_operations = {
	.create		= f2fs_create,
	.lookup		= f2fs_lookup,
	.link		= f2fs_link,
	.unlink		= f2fs_unlink,
	.symlink	= f2fs_symlink,
	.mkdir		= f2fs_mkdir,
	.rmdir		= f2fs_rmdir,
	.mknod		= f2fs_mknod,
	.rename		= f2fs_rename2,
	.tmpfile	= f2fs_tmpfile,
	.getattr	= f2fs_getattr,
	.setattr	= f2fs_setattr,
	.get_inode_acl	= f2fs_get_acl,
	.set_acl	= f2fs_set_acl,
	.listxattr	= f2fs_listxattr,
	.fiemap		= f2fs_fiemap,
	.fileattr_get	= f2fs_fileattr_get,
	.fileattr_set	= f2fs_fileattr_set,
};

const struct inode_operations f2fs_symlink_inode_operations = {
	.get_link	= f2fs_get_link,
	.getattr	= f2fs_getattr,
	.setattr	= f2fs_setattr,
	.listxattr	= f2fs_listxattr,
};

const struct inode_operations f2fs_special_inode_operations = {
	.getattr	= f2fs_getattr,
	.setattr	= f2fs_setattr,
	.get_inode_acl	= f2fs_get_acl,
	.set_acl	= f2fs_set_acl,
	.listxattr	= f2fs_listxattr,
};<|MERGE_RESOLUTION|>--- conflicted
+++ resolved
@@ -22,56 +22,52 @@
 #include "acl.h"
 #include <trace/events/f2fs.h>
 
-<<<<<<< HEAD
-static inline int is_extension_exist(const unsigned char *s, const char *sub,
-						bool tmp_ext)
-=======
 static inline bool is_extension_exist(const unsigned char *s, const char *sub,
 						bool tmp_ext, bool tmp_dot)
->>>>>>> 98817289
 {
 	size_t slen = strlen(s);
 	size_t sublen = strlen(sub);
 	int i;
 
 	if (sublen == 1 && *sub == '*')
-<<<<<<< HEAD
-		return 1;
-=======
 		return true;
->>>>>>> 98817289
 
 	/*
 	 * filename format of multimedia file should be defined as:
 	 * "filename + '.' + extension + (optional: '.' + temp extension)".
 	 */
 	if (slen < sublen + 2)
-<<<<<<< HEAD
-		return 0;
-=======
 		return false;
->>>>>>> 98817289
 
 	if (!tmp_ext) {
 		/* file has no temp extension */
 		if (s[slen - sublen - 1] != '.')
-<<<<<<< HEAD
-			return 0;
-=======
 			return false;
->>>>>>> 98817289
 		return !strncasecmp(s + slen - sublen, sub, sublen);
 	}
 
 	for (i = 1; i < slen - sublen; i++) {
 		if (s[i] != '.')
 			continue;
-<<<<<<< HEAD
-		if (!strncasecmp(s + i + 1, sub, sublen))
-			return 1;
-	}
-
-	return 0;
+		if (!strncasecmp(s + i + 1, sub, sublen)) {
+			if (!tmp_dot)
+				return true;
+			if (i == slen - sublen - 1 || s[i + 1 + sublen] == '.')
+				return true;
+		}
+	}
+
+	return false;
+}
+
+static inline bool is_temperature_extension(const unsigned char *s, const char *sub)
+{
+	return is_extension_exist(s, sub, true, false);
+}
+
+static inline bool is_compress_extension(const unsigned char *s, const char *sub)
+{
+	return is_extension_exist(s, sub, true, true);
 }
 
 int f2fs_update_extension_list(struct f2fs_sb_info *sbi, const char *name,
@@ -166,7 +162,7 @@
 	cold_count = le32_to_cpu(sbi->raw_super->extension_count);
 	hot_count = sbi->raw_super->hot_ext_count;
 	for (i = cold_count; i < cold_count + hot_count; i++)
-		if (is_extension_exist(name, extlist[i], false))
+		if (is_temperature_extension(name, extlist[i]))
 			break;
 	f2fs_up_read(&sbi->sb_lock);
 	if (i < (cold_count + hot_count))
@@ -174,12 +170,12 @@
 
 	/* Don't compress unallowed extension. */
 	for (i = 0; i < noext_cnt; i++)
-		if (is_extension_exist(name, noext[i], false))
+		if (is_compress_extension(name, noext[i]))
 			return;
 
 	/* Compress wanting extension. */
 	for (i = 0; i < ext_cnt; i++) {
-		if (is_extension_exist(name, ext[i], false)) {
+		if (is_compress_extension(name, ext[i])) {
 			set_compress_context(inode);
 			return;
 		}
@@ -194,7 +190,33 @@
 	}
 }
 
-static struct inode *f2fs_new_inode(struct user_namespace *mnt_userns,
+/*
+ * Set file's temperature for hot/cold data separation
+ */
+static void set_file_temperature(struct f2fs_sb_info *sbi, struct inode *inode,
+		const unsigned char *name)
+{
+	__u8 (*extlist)[F2FS_EXTENSION_LEN] = sbi->raw_super->extension_list;
+	int i, cold_count, hot_count;
+
+	f2fs_down_read(&sbi->sb_lock);
+	cold_count = le32_to_cpu(sbi->raw_super->extension_count);
+	hot_count = sbi->raw_super->hot_ext_count;
+	for (i = 0; i < cold_count + hot_count; i++)
+		if (is_temperature_extension(name, extlist[i]))
+			break;
+	f2fs_up_read(&sbi->sb_lock);
+
+	if (i == cold_count + hot_count)
+		return;
+
+	if (i < cold_count)
+		file_set_cold(inode);
+	else
+		file_set_hot(inode);
+}
+
+static struct inode *f2fs_new_inode(struct mnt_idmap *idmap,
 						struct inode *dir, umode_t mode,
 						const char *name)
 {
@@ -217,11 +239,11 @@
 
 	nid_free = true;
 
-	inode_init_owner(mnt_userns, inode, dir, mode);
+	inode_init_owner(idmap, inode, dir, mode);
 
 	inode->i_ino = ino;
 	inode->i_blocks = 0;
-	inode->i_mtime = inode->i_atime = inode->i_ctime = current_time(inode);
+	inode->i_mtime = inode->i_atime = inode_set_ctime_current(inode);
 	F2FS_I(inode)->i_crtime = inode->i_mtime;
 	inode->i_generation = get_random_u32();
 
@@ -238,7 +260,7 @@
 		(F2FS_I(dir)->i_flags & F2FS_PROJINHERIT_FL))
 		F2FS_I(inode)->i_projid = F2FS_I(dir)->i_projid;
 	else
-		F2FS_I(inode)->i_projid = make_kprojid(mnt_userns,
+		F2FS_I(inode)->i_projid = make_kprojid(&init_user_ns,
 							F2FS_DEF_PROJID);
 
 	err = fscrypt_prepare_new_inode(dir, inode, &encrypt);
@@ -291,6 +313,9 @@
 	/* Should enable inline_data after compression set */
 	if (test_opt(sbi, INLINE_DATA) && f2fs_may_inline_data(inode))
 		set_inode_flag(inode, FI_INLINE_DATA);
+
+	if (name && !test_opt(sbi, DISABLE_EXT_IDENTIFY))
+		set_file_temperature(sbi, inode, name);
 
 	stat_inc_inline_xattr(inode);
 	stat_inc_inline_inode(inode);
@@ -322,316 +347,7 @@
 	return ERR_PTR(err);
 }
 
-/*
- * Set file's temperature for hot/cold data separation
- */
-static inline void set_file_temperature(struct f2fs_sb_info *sbi, struct inode *inode,
-		const unsigned char *name)
-=======
-		if (!strncasecmp(s + i + 1, sub, sublen)) {
-			if (!tmp_dot)
-				return true;
-			if (i == slen - sublen - 1 || s[i + 1 + sublen] == '.')
-				return true;
-		}
-	}
-
-	return false;
-}
-
-static inline bool is_temperature_extension(const unsigned char *s, const char *sub)
->>>>>>> 98817289
-{
-	return is_extension_exist(s, sub, true, false);
-}
-
-static inline bool is_compress_extension(const unsigned char *s, const char *sub)
-{
-	return is_extension_exist(s, sub, true, true);
-}
-
-<<<<<<< HEAD
-static int f2fs_create(struct user_namespace *mnt_userns, struct inode *dir,
-=======
-int f2fs_update_extension_list(struct f2fs_sb_info *sbi, const char *name,
-							bool hot, bool set)
-{
-	__u8 (*extlist)[F2FS_EXTENSION_LEN] = sbi->raw_super->extension_list;
-	int cold_count = le32_to_cpu(sbi->raw_super->extension_count);
-	int hot_count = sbi->raw_super->hot_ext_count;
-	int total_count = cold_count + hot_count;
-	int start, count;
-	int i;
-
-	if (set) {
-		if (total_count == F2FS_MAX_EXTENSION)
-			return -EINVAL;
-	} else {
-		if (!hot && !cold_count)
-			return -EINVAL;
-		if (hot && !hot_count)
-			return -EINVAL;
-	}
-
-	if (hot) {
-		start = cold_count;
-		count = total_count;
-	} else {
-		start = 0;
-		count = cold_count;
-	}
-
-	for (i = start; i < count; i++) {
-		if (strcmp(name, extlist[i]))
-			continue;
-
-		if (set)
-			return -EINVAL;
-
-		memcpy(extlist[i], extlist[i + 1],
-				F2FS_EXTENSION_LEN * (total_count - i - 1));
-		memset(extlist[total_count - 1], 0, F2FS_EXTENSION_LEN);
-		if (hot)
-			sbi->raw_super->hot_ext_count = hot_count - 1;
-		else
-			sbi->raw_super->extension_count =
-						cpu_to_le32(cold_count - 1);
-		return 0;
-	}
-
-	if (!set)
-		return -EINVAL;
-
-	if (hot) {
-		memcpy(extlist[count], name, strlen(name));
-		sbi->raw_super->hot_ext_count = hot_count + 1;
-	} else {
-		char buf[F2FS_MAX_EXTENSION][F2FS_EXTENSION_LEN];
-
-		memcpy(buf, &extlist[cold_count],
-				F2FS_EXTENSION_LEN * hot_count);
-		memset(extlist[cold_count], 0, F2FS_EXTENSION_LEN);
-		memcpy(extlist[cold_count], name, strlen(name));
-		memcpy(&extlist[cold_count + 1], buf,
-				F2FS_EXTENSION_LEN * hot_count);
-		sbi->raw_super->extension_count = cpu_to_le32(cold_count + 1);
-	}
-	return 0;
-}
-
-static void set_compress_new_inode(struct f2fs_sb_info *sbi, struct inode *dir,
-				struct inode *inode, const unsigned char *name)
-{
-	__u8 (*extlist)[F2FS_EXTENSION_LEN] = sbi->raw_super->extension_list;
-	unsigned char (*noext)[F2FS_EXTENSION_LEN] =
-						F2FS_OPTION(sbi).noextensions;
-	unsigned char (*ext)[F2FS_EXTENSION_LEN] = F2FS_OPTION(sbi).extensions;
-	unsigned char ext_cnt = F2FS_OPTION(sbi).compress_ext_cnt;
-	unsigned char noext_cnt = F2FS_OPTION(sbi).nocompress_ext_cnt;
-	int i, cold_count, hot_count;
-
-	if (!f2fs_sb_has_compression(sbi))
-		return;
-
-	if (S_ISDIR(inode->i_mode))
-		goto inherit_comp;
-
-	/* This name comes only from normal files. */
-	if (!name)
-		return;
-
-	/* Don't compress hot files. */
-	f2fs_down_read(&sbi->sb_lock);
-	cold_count = le32_to_cpu(sbi->raw_super->extension_count);
-	hot_count = sbi->raw_super->hot_ext_count;
-	for (i = cold_count; i < cold_count + hot_count; i++)
-		if (is_temperature_extension(name, extlist[i]))
-			break;
-	f2fs_up_read(&sbi->sb_lock);
-	if (i < (cold_count + hot_count))
-		return;
-
-	/* Don't compress unallowed extension. */
-	for (i = 0; i < noext_cnt; i++)
-		if (is_compress_extension(name, noext[i]))
-			return;
-
-	/* Compress wanting extension. */
-	for (i = 0; i < ext_cnt; i++) {
-		if (is_compress_extension(name, ext[i])) {
-			set_compress_context(inode);
-			return;
-		}
-	}
-inherit_comp:
-	/* Inherit the {no-}compression flag in directory */
-	if (F2FS_I(dir)->i_flags & F2FS_NOCOMP_FL) {
-		F2FS_I(inode)->i_flags |= F2FS_NOCOMP_FL;
-		f2fs_mark_inode_dirty_sync(inode, true);
-	} else if (F2FS_I(dir)->i_flags & F2FS_COMPR_FL) {
-		set_compress_context(inode);
-	}
-}
-
-/*
- * Set file's temperature for hot/cold data separation
- */
-static void set_file_temperature(struct f2fs_sb_info *sbi, struct inode *inode,
-		const unsigned char *name)
-{
-	__u8 (*extlist)[F2FS_EXTENSION_LEN] = sbi->raw_super->extension_list;
-	int i, cold_count, hot_count;
-
-	f2fs_down_read(&sbi->sb_lock);
-	cold_count = le32_to_cpu(sbi->raw_super->extension_count);
-	hot_count = sbi->raw_super->hot_ext_count;
-	for (i = 0; i < cold_count + hot_count; i++)
-		if (is_temperature_extension(name, extlist[i]))
-			break;
-	f2fs_up_read(&sbi->sb_lock);
-
-	if (i == cold_count + hot_count)
-		return;
-
-	if (i < cold_count)
-		file_set_cold(inode);
-	else
-		file_set_hot(inode);
-}
-
-static struct inode *f2fs_new_inode(struct mnt_idmap *idmap,
-						struct inode *dir, umode_t mode,
-						const char *name)
-{
-	struct f2fs_sb_info *sbi = F2FS_I_SB(dir);
-	nid_t ino;
-	struct inode *inode;
-	bool nid_free = false;
-	bool encrypt = false;
-	int xattr_size = 0;
-	int err;
-
-	inode = new_inode(dir->i_sb);
-	if (!inode)
-		return ERR_PTR(-ENOMEM);
-
-	if (!f2fs_alloc_nid(sbi, &ino)) {
-		err = -ENOSPC;
-		goto fail;
-	}
-
-	nid_free = true;
-
-	inode_init_owner(idmap, inode, dir, mode);
-
-	inode->i_ino = ino;
-	inode->i_blocks = 0;
-	inode->i_mtime = inode->i_atime = inode_set_ctime_current(inode);
-	F2FS_I(inode)->i_crtime = inode->i_mtime;
-	inode->i_generation = get_random_u32();
-
-	if (S_ISDIR(inode->i_mode))
-		F2FS_I(inode)->i_current_depth = 1;
-
-	err = insert_inode_locked(inode);
-	if (err) {
-		err = -EINVAL;
-		goto fail;
-	}
-
-	if (f2fs_sb_has_project_quota(sbi) &&
-		(F2FS_I(dir)->i_flags & F2FS_PROJINHERIT_FL))
-		F2FS_I(inode)->i_projid = F2FS_I(dir)->i_projid;
-	else
-		F2FS_I(inode)->i_projid = make_kprojid(&init_user_ns,
-							F2FS_DEF_PROJID);
-
-	err = fscrypt_prepare_new_inode(dir, inode, &encrypt);
-	if (err)
-		goto fail_drop;
-
-	err = f2fs_dquot_initialize(inode);
-	if (err)
-		goto fail_drop;
-
-	set_inode_flag(inode, FI_NEW_INODE);
-
-	if (encrypt)
-		f2fs_set_encrypted_inode(inode);
-
-	if (f2fs_sb_has_extra_attr(sbi)) {
-		set_inode_flag(inode, FI_EXTRA_ATTR);
-		F2FS_I(inode)->i_extra_isize = F2FS_TOTAL_EXTRA_ATTR_SIZE;
-	}
-
-	if (test_opt(sbi, INLINE_XATTR))
-		set_inode_flag(inode, FI_INLINE_XATTR);
-
-	if (f2fs_may_inline_dentry(inode))
-		set_inode_flag(inode, FI_INLINE_DENTRY);
-
-	if (f2fs_sb_has_flexible_inline_xattr(sbi)) {
-		f2fs_bug_on(sbi, !f2fs_has_extra_attr(inode));
-		if (f2fs_has_inline_xattr(inode))
-			xattr_size = F2FS_OPTION(sbi).inline_xattr_size;
-		/* Otherwise, will be 0 */
-	} else if (f2fs_has_inline_xattr(inode) ||
-				f2fs_has_inline_dentry(inode)) {
-		xattr_size = DEFAULT_INLINE_XATTR_ADDRS;
-	}
-	F2FS_I(inode)->i_inline_xattr_size = xattr_size;
-
-	F2FS_I(inode)->i_flags =
-		f2fs_mask_flags(mode, F2FS_I(dir)->i_flags & F2FS_FL_INHERITED);
-
-	if (S_ISDIR(inode->i_mode))
-		F2FS_I(inode)->i_flags |= F2FS_INDEX_FL;
-
-	if (F2FS_I(inode)->i_flags & F2FS_PROJINHERIT_FL)
-		set_inode_flag(inode, FI_PROJ_INHERIT);
-
-	/* Check compression first. */
-	set_compress_new_inode(sbi, dir, inode, name);
-
-	/* Should enable inline_data after compression set */
-	if (test_opt(sbi, INLINE_DATA) && f2fs_may_inline_data(inode))
-		set_inode_flag(inode, FI_INLINE_DATA);
-
-	if (name && !test_opt(sbi, DISABLE_EXT_IDENTIFY))
-		set_file_temperature(sbi, inode, name);
-
-	stat_inc_inline_xattr(inode);
-	stat_inc_inline_inode(inode);
-	stat_inc_inline_dir(inode);
-
-	f2fs_set_inode_flags(inode);
-
-	f2fs_init_extent_tree(inode);
-
-	trace_f2fs_new_inode(inode, 0);
-	return inode;
-
-fail:
-	trace_f2fs_new_inode(inode, err);
-	make_bad_inode(inode);
-	if (nid_free)
-		set_inode_flag(inode, FI_FREE_NID);
-	iput(inode);
-	return ERR_PTR(err);
-fail_drop:
-	trace_f2fs_new_inode(inode, err);
-	dquot_drop(inode);
-	inode->i_flags |= S_NOQUOTA;
-	if (nid_free)
-		set_inode_flag(inode, FI_FREE_NID);
-	clear_nlink(inode);
-	unlock_new_inode(inode);
-	iput(inode);
-	return ERR_PTR(err);
-}
-
 static int f2fs_create(struct mnt_idmap *idmap, struct inode *dir,
->>>>>>> 98817289
 		       struct dentry *dentry, umode_t mode, bool excl)
 {
 	struct f2fs_sb_info *sbi = F2FS_I_SB(dir);
@@ -648,20 +364,10 @@
 	if (err)
 		return err;
 
-<<<<<<< HEAD
-	inode = f2fs_new_inode(mnt_userns, dir, mode, dentry->d_name.name);
-	if (IS_ERR(inode))
-		return PTR_ERR(inode);
-
-	if (!test_opt(sbi, DISABLE_EXT_IDENTIFY))
-		set_file_temperature(sbi, inode, dentry->d_name.name);
-
-=======
 	inode = f2fs_new_inode(idmap, dir, mode, dentry->d_name.name);
 	if (IS_ERR(inode))
 		return PTR_ERR(inode);
 
->>>>>>> 98817289
 	inode->i_op = &f2fs_file_inode_operations;
 	inode->i_fop = &f2fs_file_operations;
 	inode->i_mapping->a_ops = &f2fs_dblock_aops;
@@ -990,11 +696,7 @@
 	if (err)
 		return err;
 
-<<<<<<< HEAD
-	inode = f2fs_new_inode(mnt_userns, dir, S_IFLNK | S_IRWXUGO, NULL);
-=======
 	inode = f2fs_new_inode(idmap, dir, S_IFLNK | S_IRWXUGO, NULL);
->>>>>>> 98817289
 	if (IS_ERR(inode))
 		return PTR_ERR(inode);
 
@@ -1065,11 +767,7 @@
 	if (err)
 		return err;
 
-<<<<<<< HEAD
-	inode = f2fs_new_inode(mnt_userns, dir, S_IFDIR | mode, NULL);
-=======
 	inode = f2fs_new_inode(idmap, dir, S_IFDIR | mode, NULL);
->>>>>>> 98817289
 	if (IS_ERR(inode))
 		return PTR_ERR(inode);
 
@@ -1126,11 +824,7 @@
 	if (err)
 		return err;
 
-<<<<<<< HEAD
-	inode = f2fs_new_inode(mnt_userns, dir, mode, NULL);
-=======
 	inode = f2fs_new_inode(idmap, dir, mode, NULL);
->>>>>>> 98817289
 	if (IS_ERR(inode))
 		return PTR_ERR(inode);
 
@@ -1169,11 +863,7 @@
 	if (err)
 		return err;
 
-<<<<<<< HEAD
-	inode = f2fs_new_inode(mnt_userns, dir, mode, NULL);
-=======
 	inode = f2fs_new_inode(idmap, dir, mode, NULL);
->>>>>>> 98817289
 	if (IS_ERR(inode))
 		return PTR_ERR(inode);
 
