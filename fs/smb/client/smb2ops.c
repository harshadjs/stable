--- conflicted
+++ resolved
@@ -178,11 +178,7 @@
 		 * ChannelSequence updated for all channels in primary channel so that consistent
 		 * across SMB3 requests sent on any channel. See MS-SMB2 3.2.4.1 and 3.2.7.1
 		 */
-<<<<<<< HEAD
-		if (CIFS_SERVER_IS_CHAN(server))
-=======
 		if (SERVER_IS_CHAN(server))
->>>>>>> bd3a9e57
 			server->primary_server->channel_sequence_num++;
 		else
 			server->channel_sequence_num++;
