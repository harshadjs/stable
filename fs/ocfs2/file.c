// SPDX-License-Identifier: GPL-2.0-or-later
/*
 * file.c
 *
 * File open, close, extend, truncate
 *
 * Copyright (C) 2002, 2004 Oracle.  All rights reserved.
 */

#include <linux/capability.h>
#include <linux/fs.h>
#include <linux/types.h>
#include <linux/slab.h>
#include <linux/highmem.h>
#include <linux/pagemap.h>
#include <linux/uio.h>
#include <linux/sched.h>
#include <linux/splice.h>
#include <linux/mount.h>
#include <linux/writeback.h>
#include <linux/falloc.h>
#include <linux/quotaops.h>
#include <linux/blkdev.h>
#include <linux/backing-dev.h>

#include <cluster/masklog.h>

#include "ocfs2.h"

#include "alloc.h"
#include "aops.h"
#include "dir.h"
#include "dlmglue.h"
#include "extent_map.h"
#include "file.h"
#include "sysfile.h"
#include "inode.h"
#include "ioctl.h"
#include "journal.h"
#include "locks.h"
#include "mmap.h"
#include "suballoc.h"
#include "super.h"
#include "xattr.h"
#include "acl.h"
#include "quota.h"
#include "refcounttree.h"
#include "ocfs2_trace.h"

#include "buffer_head_io.h"

static int ocfs2_init_file_private(struct inode *inode, struct file *file)
{
	struct ocfs2_file_private *fp;

	fp = kzalloc(sizeof(struct ocfs2_file_private), GFP_KERNEL);
	if (!fp)
		return -ENOMEM;

	fp->fp_file = file;
	mutex_init(&fp->fp_mutex);
	ocfs2_file_lock_res_init(&fp->fp_flock, fp);
	file->private_data = fp;

	return 0;
}

static void ocfs2_free_file_private(struct inode *inode, struct file *file)
{
	struct ocfs2_file_private *fp = file->private_data;
	struct ocfs2_super *osb = OCFS2_SB(inode->i_sb);

	if (fp) {
		ocfs2_simple_drop_lockres(osb, &fp->fp_flock);
		ocfs2_lock_res_free(&fp->fp_flock);
		kfree(fp);
		file->private_data = NULL;
	}
}

static int ocfs2_file_open(struct inode *inode, struct file *file)
{
	int status;
	int mode = file->f_flags;
	struct ocfs2_inode_info *oi = OCFS2_I(inode);

	trace_ocfs2_file_open(inode, file, file->f_path.dentry,
			      (unsigned long long)oi->ip_blkno,
			      file->f_path.dentry->d_name.len,
			      file->f_path.dentry->d_name.name, mode);

	if (file->f_mode & FMODE_WRITE) {
		status = dquot_initialize(inode);
		if (status)
			goto leave;
	}

	spin_lock(&oi->ip_lock);

	/* Check that the inode hasn't been wiped from disk by another
	 * node. If it hasn't then we're safe as long as we hold the
	 * spin lock until our increment of open count. */
	if (oi->ip_flags & OCFS2_INODE_DELETED) {
		spin_unlock(&oi->ip_lock);

		status = -ENOENT;
		goto leave;
	}

	if (mode & O_DIRECT)
		oi->ip_flags |= OCFS2_INODE_OPEN_DIRECT;

	oi->ip_open_count++;
	spin_unlock(&oi->ip_lock);

	status = ocfs2_init_file_private(inode, file);
	if (status) {
		/*
		 * We want to set open count back if we're failing the
		 * open.
		 */
		spin_lock(&oi->ip_lock);
		oi->ip_open_count--;
		spin_unlock(&oi->ip_lock);
	}

	file->f_mode |= FMODE_NOWAIT;

leave:
	return status;
}

static int ocfs2_file_release(struct inode *inode, struct file *file)
{
	struct ocfs2_inode_info *oi = OCFS2_I(inode);

	spin_lock(&oi->ip_lock);
	if (!--oi->ip_open_count)
		oi->ip_flags &= ~OCFS2_INODE_OPEN_DIRECT;

	trace_ocfs2_file_release(inode, file, file->f_path.dentry,
				 oi->ip_blkno,
				 file->f_path.dentry->d_name.len,
				 file->f_path.dentry->d_name.name,
				 oi->ip_open_count);
	spin_unlock(&oi->ip_lock);

	ocfs2_free_file_private(inode, file);

	return 0;
}

static int ocfs2_dir_open(struct inode *inode, struct file *file)
{
	return ocfs2_init_file_private(inode, file);
}

static int ocfs2_dir_release(struct inode *inode, struct file *file)
{
	ocfs2_free_file_private(inode, file);
	return 0;
}

static int ocfs2_sync_file(struct file *file, loff_t start, loff_t end,
			   int datasync)
{
	int err = 0;
	struct inode *inode = file->f_mapping->host;
	struct ocfs2_super *osb = OCFS2_SB(inode->i_sb);
	struct ocfs2_inode_info *oi = OCFS2_I(inode);
	journal_t *journal = osb->journal->j_journal;
	int ret;
	tid_t commit_tid;
	bool needs_barrier = false;

	trace_ocfs2_sync_file(inode, file, file->f_path.dentry,
			      oi->ip_blkno,
			      file->f_path.dentry->d_name.len,
			      file->f_path.dentry->d_name.name,
			      (unsigned long long)datasync);

	if (ocfs2_is_hard_readonly(osb) || ocfs2_is_soft_readonly(osb))
		return -EROFS;

	err = file_write_and_wait_range(file, start, end);
	if (err)
		return err;

	commit_tid = datasync ? oi->i_datasync_tid : oi->i_sync_tid;
	if (journal->j_flags & JBD2_BARRIER &&
	    !jbd2_trans_will_send_data_barrier(journal, commit_tid))
		needs_barrier = true;
	err = jbd2_complete_transaction(journal, commit_tid);
	if (needs_barrier) {
		ret = blkdev_issue_flush(inode->i_sb->s_bdev);
		if (!err)
			err = ret;
	}

	if (err)
		mlog_errno(err);

	return (err < 0) ? -EIO : 0;
}

int ocfs2_should_update_atime(struct inode *inode,
			      struct vfsmount *vfsmnt)
{
	struct timespec64 now;
	struct ocfs2_super *osb = OCFS2_SB(inode->i_sb);

	if (ocfs2_is_hard_readonly(osb) || ocfs2_is_soft_readonly(osb))
		return 0;

	if ((inode->i_flags & S_NOATIME) ||
	    ((inode->i_sb->s_flags & SB_NODIRATIME) && S_ISDIR(inode->i_mode)))
		return 0;

	/*
	 * We can be called with no vfsmnt structure - NFSD will
	 * sometimes do this.
	 *
	 * Note that our action here is different than touch_atime() -
	 * if we can't tell whether this is a noatime mount, then we
	 * don't know whether to trust the value of s_atime_quantum.
	 */
	if (vfsmnt == NULL)
		return 0;

	if ((vfsmnt->mnt_flags & MNT_NOATIME) ||
	    ((vfsmnt->mnt_flags & MNT_NODIRATIME) && S_ISDIR(inode->i_mode)))
		return 0;

	if (vfsmnt->mnt_flags & MNT_RELATIME) {
		struct timespec64 ctime = inode_get_ctime(inode);

		if ((timespec64_compare(&inode->i_atime, &inode->i_mtime) <= 0) ||
		    (timespec64_compare(&inode->i_atime, &ctime) <= 0))
			return 1;

		return 0;
	}

	now = current_time(inode);
	if ((now.tv_sec - inode->i_atime.tv_sec <= osb->s_atime_quantum))
		return 0;
	else
		return 1;
}

int ocfs2_update_inode_atime(struct inode *inode,
			     struct buffer_head *bh)
{
	int ret;
	struct ocfs2_super *osb = OCFS2_SB(inode->i_sb);
	handle_t *handle;
	struct ocfs2_dinode *di = (struct ocfs2_dinode *) bh->b_data;

	handle = ocfs2_start_trans(osb, OCFS2_INODE_UPDATE_CREDITS);
	if (IS_ERR(handle)) {
		ret = PTR_ERR(handle);
		mlog_errno(ret);
		goto out;
	}

	ret = ocfs2_journal_access_di(handle, INODE_CACHE(inode), bh,
				      OCFS2_JOURNAL_ACCESS_WRITE);
	if (ret) {
		mlog_errno(ret);
		goto out_commit;
	}

	/*
	 * Don't use ocfs2_mark_inode_dirty() here as we don't always
	 * have i_rwsem to guard against concurrent changes to other
	 * inode fields.
	 */
	inode->i_atime = current_time(inode);
	di->i_atime = cpu_to_le64(inode->i_atime.tv_sec);
	di->i_atime_nsec = cpu_to_le32(inode->i_atime.tv_nsec);
	ocfs2_update_inode_fsync_trans(handle, inode, 0);
	ocfs2_journal_dirty(handle, bh);

out_commit:
	ocfs2_commit_trans(osb, handle);
out:
	return ret;
}

int ocfs2_set_inode_size(handle_t *handle,
				struct inode *inode,
				struct buffer_head *fe_bh,
				u64 new_i_size)
{
	int status;

	i_size_write(inode, new_i_size);
	inode->i_blocks = ocfs2_inode_sector_count(inode);
	inode->i_mtime = inode_set_ctime_current(inode);

	status = ocfs2_mark_inode_dirty(handle, inode, fe_bh);
	if (status < 0) {
		mlog_errno(status);
		goto bail;
	}

bail:
	return status;
}

int ocfs2_simple_size_update(struct inode *inode,
			     struct buffer_head *di_bh,
			     u64 new_i_size)
{
	int ret;
	struct ocfs2_super *osb = OCFS2_SB(inode->i_sb);
	handle_t *handle = NULL;

	handle = ocfs2_start_trans(osb, OCFS2_INODE_UPDATE_CREDITS);
	if (IS_ERR(handle)) {
		ret = PTR_ERR(handle);
		mlog_errno(ret);
		goto out;
	}

	ret = ocfs2_set_inode_size(handle, inode, di_bh,
				   new_i_size);
	if (ret < 0)
		mlog_errno(ret);

	ocfs2_update_inode_fsync_trans(handle, inode, 0);
	ocfs2_commit_trans(osb, handle);
out:
	return ret;
}

static int ocfs2_cow_file_pos(struct inode *inode,
			      struct buffer_head *fe_bh,
			      u64 offset)
{
	int status;
	u32 phys, cpos = offset >> OCFS2_SB(inode->i_sb)->s_clustersize_bits;
	unsigned int num_clusters = 0;
	unsigned int ext_flags = 0;

	/*
	 * If the new offset is aligned to the range of the cluster, there is
	 * no space for ocfs2_zero_range_for_truncate to fill, so no need to
	 * CoW either.
	 */
	if ((offset & (OCFS2_SB(inode->i_sb)->s_clustersize - 1)) == 0)
		return 0;

	status = ocfs2_get_clusters(inode, cpos, &phys,
				    &num_clusters, &ext_flags);
	if (status) {
		mlog_errno(status);
		goto out;
	}

	if (!(ext_flags & OCFS2_EXT_REFCOUNTED))
		goto out;

	return ocfs2_refcount_cow(inode, fe_bh, cpos, 1, cpos+1);

out:
	return status;
}

static int ocfs2_orphan_for_truncate(struct ocfs2_super *osb,
				     struct inode *inode,
				     struct buffer_head *fe_bh,
				     u64 new_i_size)
{
	int status;
	handle_t *handle;
	struct ocfs2_dinode *di;
	u64 cluster_bytes;

	/*
	 * We need to CoW the cluster contains the offset if it is reflinked
	 * since we will call ocfs2_zero_range_for_truncate later which will
	 * write "0" from offset to the end of the cluster.
	 */
	status = ocfs2_cow_file_pos(inode, fe_bh, new_i_size);
	if (status) {
		mlog_errno(status);
		return status;
	}

	/* TODO: This needs to actually orphan the inode in this
	 * transaction. */

	handle = ocfs2_start_trans(osb, OCFS2_INODE_UPDATE_CREDITS);
	if (IS_ERR(handle)) {
		status = PTR_ERR(handle);
		mlog_errno(status);
		goto out;
	}

	status = ocfs2_journal_access_di(handle, INODE_CACHE(inode), fe_bh,
					 OCFS2_JOURNAL_ACCESS_WRITE);
	if (status < 0) {
		mlog_errno(status);
		goto out_commit;
	}

	/*
	 * Do this before setting i_size.
	 */
	cluster_bytes = ocfs2_align_bytes_to_clusters(inode->i_sb, new_i_size);
	status = ocfs2_zero_range_for_truncate(inode, handle, new_i_size,
					       cluster_bytes);
	if (status) {
		mlog_errno(status);
		goto out_commit;
	}

	i_size_write(inode, new_i_size);
	inode->i_mtime = inode_set_ctime_current(inode);

	di = (struct ocfs2_dinode *) fe_bh->b_data;
	di->i_size = cpu_to_le64(new_i_size);
	di->i_ctime = di->i_mtime = cpu_to_le64(inode_get_ctime(inode).tv_sec);
	di->i_ctime_nsec = di->i_mtime_nsec = cpu_to_le32(inode_get_ctime(inode).tv_nsec);
	ocfs2_update_inode_fsync_trans(handle, inode, 0);

	ocfs2_journal_dirty(handle, fe_bh);

out_commit:
	ocfs2_commit_trans(osb, handle);
out:
	return status;
}

int ocfs2_truncate_file(struct inode *inode,
			       struct buffer_head *di_bh,
			       u64 new_i_size)
{
	int status = 0;
	struct ocfs2_dinode *fe = NULL;
	struct ocfs2_super *osb = OCFS2_SB(inode->i_sb);

	/* We trust di_bh because it comes from ocfs2_inode_lock(), which
	 * already validated it */
	fe = (struct ocfs2_dinode *) di_bh->b_data;

	trace_ocfs2_truncate_file((unsigned long long)OCFS2_I(inode)->ip_blkno,
				  (unsigned long long)le64_to_cpu(fe->i_size),
				  (unsigned long long)new_i_size);

	mlog_bug_on_msg(le64_to_cpu(fe->i_size) != i_size_read(inode),
			"Inode %llu, inode i_size = %lld != di "
			"i_size = %llu, i_flags = 0x%x\n",
			(unsigned long long)OCFS2_I(inode)->ip_blkno,
			i_size_read(inode),
			(unsigned long long)le64_to_cpu(fe->i_size),
			le32_to_cpu(fe->i_flags));

	if (new_i_size > le64_to_cpu(fe->i_size)) {
		trace_ocfs2_truncate_file_error(
			(unsigned long long)le64_to_cpu(fe->i_size),
			(unsigned long long)new_i_size);
		status = -EINVAL;
		mlog_errno(status);
		goto bail;
	}

	down_write(&OCFS2_I(inode)->ip_alloc_sem);

	ocfs2_resv_discard(&osb->osb_la_resmap,
			   &OCFS2_I(inode)->ip_la_data_resv);

	/*
	 * The inode lock forced other nodes to sync and drop their
	 * pages, which (correctly) happens even if we have a truncate
	 * without allocation change - ocfs2 cluster sizes can be much
	 * greater than page size, so we have to truncate them
	 * anyway.
	 */

	if (OCFS2_I(inode)->ip_dyn_features & OCFS2_INLINE_DATA_FL) {
		unmap_mapping_range(inode->i_mapping,
				    new_i_size + PAGE_SIZE - 1, 0, 1);
		truncate_inode_pages(inode->i_mapping, new_i_size);
		status = ocfs2_truncate_inline(inode, di_bh, new_i_size,
					       i_size_read(inode), 1);
		if (status)
			mlog_errno(status);

		goto bail_unlock_sem;
	}

	/* alright, we're going to need to do a full blown alloc size
	 * change. Orphan the inode so that recovery can complete the
	 * truncate if necessary. This does the task of marking
	 * i_size. */
	status = ocfs2_orphan_for_truncate(osb, inode, di_bh, new_i_size);
	if (status < 0) {
		mlog_errno(status);
		goto bail_unlock_sem;
	}

	unmap_mapping_range(inode->i_mapping, new_i_size + PAGE_SIZE - 1, 0, 1);
	truncate_inode_pages(inode->i_mapping, new_i_size);

	status = ocfs2_commit_truncate(osb, inode, di_bh);
	if (status < 0) {
		mlog_errno(status);
		goto bail_unlock_sem;
	}

	/* TODO: orphan dir cleanup here. */
bail_unlock_sem:
	up_write(&OCFS2_I(inode)->ip_alloc_sem);

bail:
	if (!status && OCFS2_I(inode)->ip_clusters == 0)
		status = ocfs2_try_remove_refcount_tree(inode, di_bh);

	return status;
}

/*
 * extend file allocation only here.
 * we'll update all the disk stuff, and oip->alloc_size
 *
 * expect stuff to be locked, a transaction started and enough data /
 * metadata reservations in the contexts.
 *
 * Will return -EAGAIN, and a reason if a restart is needed.
 * If passed in, *reason will always be set, even in error.
 */
int ocfs2_add_inode_data(struct ocfs2_super *osb,
			 struct inode *inode,
			 u32 *logical_offset,
			 u32 clusters_to_add,
			 int mark_unwritten,
			 struct buffer_head *fe_bh,
			 handle_t *handle,
			 struct ocfs2_alloc_context *data_ac,
			 struct ocfs2_alloc_context *meta_ac,
			 enum ocfs2_alloc_restarted *reason_ret)
{
	struct ocfs2_extent_tree et;

	ocfs2_init_dinode_extent_tree(&et, INODE_CACHE(inode), fe_bh);
	return ocfs2_add_clusters_in_btree(handle, &et, logical_offset,
					   clusters_to_add, mark_unwritten,
					   data_ac, meta_ac, reason_ret);
}

static int ocfs2_extend_allocation(struct inode *inode, u32 logical_start,
				   u32 clusters_to_add, int mark_unwritten)
{
	int status = 0;
	int restart_func = 0;
	int credits;
	u32 prev_clusters;
	struct buffer_head *bh = NULL;
	struct ocfs2_dinode *fe = NULL;
	handle_t *handle = NULL;
	struct ocfs2_alloc_context *data_ac = NULL;
	struct ocfs2_alloc_context *meta_ac = NULL;
	enum ocfs2_alloc_restarted why = RESTART_NONE;
	struct ocfs2_super *osb = OCFS2_SB(inode->i_sb);
	struct ocfs2_extent_tree et;
	int did_quota = 0;

	/*
	 * Unwritten extent only exists for file systems which
	 * support holes.
	 */
	BUG_ON(mark_unwritten && !ocfs2_sparse_alloc(osb));

	status = ocfs2_read_inode_block(inode, &bh);
	if (status < 0) {
		mlog_errno(status);
		goto leave;
	}
	fe = (struct ocfs2_dinode *) bh->b_data;

restart_all:
	BUG_ON(le32_to_cpu(fe->i_clusters) != OCFS2_I(inode)->ip_clusters);

	ocfs2_init_dinode_extent_tree(&et, INODE_CACHE(inode), bh);
	status = ocfs2_lock_allocators(inode, &et, clusters_to_add, 0,
				       &data_ac, &meta_ac);
	if (status) {
		mlog_errno(status);
		goto leave;
	}

	credits = ocfs2_calc_extend_credits(osb->sb, &fe->id2.i_list);
	handle = ocfs2_start_trans(osb, credits);
	if (IS_ERR(handle)) {
		status = PTR_ERR(handle);
		handle = NULL;
		mlog_errno(status);
		goto leave;
	}

restarted_transaction:
	trace_ocfs2_extend_allocation(
		(unsigned long long)OCFS2_I(inode)->ip_blkno,
		(unsigned long long)i_size_read(inode),
		le32_to_cpu(fe->i_clusters), clusters_to_add,
		why, restart_func);

	status = dquot_alloc_space_nodirty(inode,
			ocfs2_clusters_to_bytes(osb->sb, clusters_to_add));
	if (status)
		goto leave;
	did_quota = 1;

	/* reserve a write to the file entry early on - that we if we
	 * run out of credits in the allocation path, we can still
	 * update i_size. */
	status = ocfs2_journal_access_di(handle, INODE_CACHE(inode), bh,
					 OCFS2_JOURNAL_ACCESS_WRITE);
	if (status < 0) {
		mlog_errno(status);
		goto leave;
	}

	prev_clusters = OCFS2_I(inode)->ip_clusters;

	status = ocfs2_add_inode_data(osb,
				      inode,
				      &logical_start,
				      clusters_to_add,
				      mark_unwritten,
				      bh,
				      handle,
				      data_ac,
				      meta_ac,
				      &why);
	if ((status < 0) && (status != -EAGAIN)) {
		if (status != -ENOSPC)
			mlog_errno(status);
		goto leave;
	}
	ocfs2_update_inode_fsync_trans(handle, inode, 1);
	ocfs2_journal_dirty(handle, bh);

	spin_lock(&OCFS2_I(inode)->ip_lock);
	clusters_to_add -= (OCFS2_I(inode)->ip_clusters - prev_clusters);
	spin_unlock(&OCFS2_I(inode)->ip_lock);
	/* Release unused quota reservation */
	dquot_free_space(inode,
			ocfs2_clusters_to_bytes(osb->sb, clusters_to_add));
	did_quota = 0;

	if (why != RESTART_NONE && clusters_to_add) {
		if (why == RESTART_META) {
			restart_func = 1;
			status = 0;
		} else {
			BUG_ON(why != RESTART_TRANS);

			status = ocfs2_allocate_extend_trans(handle, 1);
			if (status < 0) {
				/* handle still has to be committed at
				 * this point. */
				status = -ENOMEM;
				mlog_errno(status);
				goto leave;
			}
			goto restarted_transaction;
		}
	}

	trace_ocfs2_extend_allocation_end(OCFS2_I(inode)->ip_blkno,
	     le32_to_cpu(fe->i_clusters),
	     (unsigned long long)le64_to_cpu(fe->i_size),
	     OCFS2_I(inode)->ip_clusters,
	     (unsigned long long)i_size_read(inode));

leave:
	if (status < 0 && did_quota)
		dquot_free_space(inode,
			ocfs2_clusters_to_bytes(osb->sb, clusters_to_add));
	if (handle) {
		ocfs2_commit_trans(osb, handle);
		handle = NULL;
	}
	if (data_ac) {
		ocfs2_free_alloc_context(data_ac);
		data_ac = NULL;
	}
	if (meta_ac) {
		ocfs2_free_alloc_context(meta_ac);
		meta_ac = NULL;
	}
	if ((!status) && restart_func) {
		restart_func = 0;
		goto restart_all;
	}
	brelse(bh);
	bh = NULL;

	return status;
}

/*
 * While a write will already be ordering the data, a truncate will not.
 * Thus, we need to explicitly order the zeroed pages.
 */
static handle_t *ocfs2_zero_start_ordered_transaction(struct inode *inode,
						      struct buffer_head *di_bh,
						      loff_t start_byte,
						      loff_t length)
{
	struct ocfs2_super *osb = OCFS2_SB(inode->i_sb);
	handle_t *handle = NULL;
	int ret = 0;

	if (!ocfs2_should_order_data(inode))
		goto out;

	handle = ocfs2_start_trans(osb, OCFS2_INODE_UPDATE_CREDITS);
	if (IS_ERR(handle)) {
		ret = -ENOMEM;
		mlog_errno(ret);
		goto out;
	}

	ret = ocfs2_jbd2_inode_add_write(handle, inode, start_byte, length);
	if (ret < 0) {
		mlog_errno(ret);
		goto out;
	}

	ret = ocfs2_journal_access_di(handle, INODE_CACHE(inode), di_bh,
				      OCFS2_JOURNAL_ACCESS_WRITE);
	if (ret)
		mlog_errno(ret);
	ocfs2_update_inode_fsync_trans(handle, inode, 1);

out:
	if (ret) {
		if (!IS_ERR(handle))
			ocfs2_commit_trans(osb, handle);
		handle = ERR_PTR(ret);
	}
	return handle;
}

/* Some parts of this taken from generic_cont_expand, which turned out
 * to be too fragile to do exactly what we need without us having to
 * worry about recursive locking in ->write_begin() and ->write_end(). */
static int ocfs2_write_zero_page(struct inode *inode, u64 abs_from,
				 u64 abs_to, struct buffer_head *di_bh)
{
	struct address_space *mapping = inode->i_mapping;
	struct page *page;
	unsigned long index = abs_from >> PAGE_SHIFT;
	handle_t *handle;
	int ret = 0;
	unsigned zero_from, zero_to, block_start, block_end;
	struct ocfs2_dinode *di = (struct ocfs2_dinode *)di_bh->b_data;

	BUG_ON(abs_from >= abs_to);
	BUG_ON(abs_to > (((u64)index + 1) << PAGE_SHIFT));
	BUG_ON(abs_from & (inode->i_blkbits - 1));

	handle = ocfs2_zero_start_ordered_transaction(inode, di_bh,
						      abs_from,
						      abs_to - abs_from);
	if (IS_ERR(handle)) {
		ret = PTR_ERR(handle);
		goto out;
	}

	page = find_or_create_page(mapping, index, GFP_NOFS);
	if (!page) {
		ret = -ENOMEM;
		mlog_errno(ret);
		goto out_commit_trans;
	}

	/* Get the offsets within the page that we want to zero */
	zero_from = abs_from & (PAGE_SIZE - 1);
	zero_to = abs_to & (PAGE_SIZE - 1);
	if (!zero_to)
		zero_to = PAGE_SIZE;

	trace_ocfs2_write_zero_page(
			(unsigned long long)OCFS2_I(inode)->ip_blkno,
			(unsigned long long)abs_from,
			(unsigned long long)abs_to,
			index, zero_from, zero_to);

	/* We know that zero_from is block aligned */
	for (block_start = zero_from; block_start < zero_to;
	     block_start = block_end) {
		block_end = block_start + i_blocksize(inode);

		/*
		 * block_start is block-aligned.  Bump it by one to force
		 * __block_write_begin and block_commit_write to zero the
		 * whole block.
		 */
		ret = __block_write_begin(page, block_start + 1, 0,
					  ocfs2_get_block);
		if (ret < 0) {
			mlog_errno(ret);
			goto out_unlock;
		}


		/* must not update i_size! */
		block_commit_write(page, block_start + 1, block_start + 1);
	}

	/*
	 * fs-writeback will release the dirty pages without page lock
	 * whose offset are over inode size, the release happens at
	 * block_write_full_page().
	 */
	i_size_write(inode, abs_to);
	inode->i_blocks = ocfs2_inode_sector_count(inode);
	di->i_size = cpu_to_le64((u64)i_size_read(inode));
	inode->i_mtime = inode_set_ctime_current(inode);
	di->i_mtime = di->i_ctime = cpu_to_le64(inode->i_mtime.tv_sec);
	di->i_ctime_nsec = cpu_to_le32(inode->i_mtime.tv_nsec);
	di->i_mtime_nsec = di->i_ctime_nsec;
	if (handle) {
		ocfs2_journal_dirty(handle, di_bh);
		ocfs2_update_inode_fsync_trans(handle, inode, 1);
	}

out_unlock:
	unlock_page(page);
	put_page(page);
out_commit_trans:
	if (handle)
		ocfs2_commit_trans(OCFS2_SB(inode->i_sb), handle);
out:
	return ret;
}

/*
 * Find the next range to zero.  We do this in terms of bytes because
 * that's what ocfs2_zero_extend() wants, and it is dealing with the
 * pagecache.  We may return multiple extents.
 *
 * zero_start and zero_end are ocfs2_zero_extend()s current idea of what
 * needs to be zeroed.  range_start and range_end return the next zeroing
 * range.  A subsequent call should pass the previous range_end as its
 * zero_start.  If range_end is 0, there's nothing to do.
 *
 * Unwritten extents are skipped over.  Refcounted extents are CoWd.
 */
static int ocfs2_zero_extend_get_range(struct inode *inode,
				       struct buffer_head *di_bh,
				       u64 zero_start, u64 zero_end,
				       u64 *range_start, u64 *range_end)
{
	int rc = 0, needs_cow = 0;
	u32 p_cpos, zero_clusters = 0;
	u32 zero_cpos =
		zero_start >> OCFS2_SB(inode->i_sb)->s_clustersize_bits;
	u32 last_cpos = ocfs2_clusters_for_bytes(inode->i_sb, zero_end);
	unsigned int num_clusters = 0;
	unsigned int ext_flags = 0;

	while (zero_cpos < last_cpos) {
		rc = ocfs2_get_clusters(inode, zero_cpos, &p_cpos,
					&num_clusters, &ext_flags);
		if (rc) {
			mlog_errno(rc);
			goto out;
		}

		if (p_cpos && !(ext_flags & OCFS2_EXT_UNWRITTEN)) {
			zero_clusters = num_clusters;
			if (ext_flags & OCFS2_EXT_REFCOUNTED)
				needs_cow = 1;
			break;
		}

		zero_cpos += num_clusters;
	}
	if (!zero_clusters) {
		*range_end = 0;
		goto out;
	}

	while ((zero_cpos + zero_clusters) < last_cpos) {
		rc = ocfs2_get_clusters(inode, zero_cpos + zero_clusters,
					&p_cpos, &num_clusters,
					&ext_flags);
		if (rc) {
			mlog_errno(rc);
			goto out;
		}

		if (!p_cpos || (ext_flags & OCFS2_EXT_UNWRITTEN))
			break;
		if (ext_flags & OCFS2_EXT_REFCOUNTED)
			needs_cow = 1;
		zero_clusters += num_clusters;
	}
	if ((zero_cpos + zero_clusters) > last_cpos)
		zero_clusters = last_cpos - zero_cpos;

	if (needs_cow) {
		rc = ocfs2_refcount_cow(inode, di_bh, zero_cpos,
					zero_clusters, UINT_MAX);
		if (rc) {
			mlog_errno(rc);
			goto out;
		}
	}

	*range_start = ocfs2_clusters_to_bytes(inode->i_sb, zero_cpos);
	*range_end = ocfs2_clusters_to_bytes(inode->i_sb,
					     zero_cpos + zero_clusters);

out:
	return rc;
}

/*
 * Zero one range returned from ocfs2_zero_extend_get_range().  The caller
 * has made sure that the entire range needs zeroing.
 */
static int ocfs2_zero_extend_range(struct inode *inode, u64 range_start,
				   u64 range_end, struct buffer_head *di_bh)
{
	int rc = 0;
	u64 next_pos;
	u64 zero_pos = range_start;

	trace_ocfs2_zero_extend_range(
			(unsigned long long)OCFS2_I(inode)->ip_blkno,
			(unsigned long long)range_start,
			(unsigned long long)range_end);
	BUG_ON(range_start >= range_end);

	while (zero_pos < range_end) {
		next_pos = (zero_pos & PAGE_MASK) + PAGE_SIZE;
		if (next_pos > range_end)
			next_pos = range_end;
		rc = ocfs2_write_zero_page(inode, zero_pos, next_pos, di_bh);
		if (rc < 0) {
			mlog_errno(rc);
			break;
		}
		zero_pos = next_pos;

		/*
		 * Very large extends have the potential to lock up
		 * the cpu for extended periods of time.
		 */
		cond_resched();
	}

	return rc;
}

int ocfs2_zero_extend(struct inode *inode, struct buffer_head *di_bh,
		      loff_t zero_to_size)
{
	int ret = 0;
	u64 zero_start, range_start = 0, range_end = 0;
	struct super_block *sb = inode->i_sb;

	zero_start = ocfs2_align_bytes_to_blocks(sb, i_size_read(inode));
	trace_ocfs2_zero_extend((unsigned long long)OCFS2_I(inode)->ip_blkno,
				(unsigned long long)zero_start,
				(unsigned long long)i_size_read(inode));
	while (zero_start < zero_to_size) {
		ret = ocfs2_zero_extend_get_range(inode, di_bh, zero_start,
						  zero_to_size,
						  &range_start,
						  &range_end);
		if (ret) {
			mlog_errno(ret);
			break;
		}
		if (!range_end)
			break;
		/* Trim the ends */
		if (range_start < zero_start)
			range_start = zero_start;
		if (range_end > zero_to_size)
			range_end = zero_to_size;

		ret = ocfs2_zero_extend_range(inode, range_start,
					      range_end, di_bh);
		if (ret) {
			mlog_errno(ret);
			break;
		}
		zero_start = range_end;
	}

	return ret;
}

int ocfs2_extend_no_holes(struct inode *inode, struct buffer_head *di_bh,
			  u64 new_i_size, u64 zero_to)
{
	int ret;
	u32 clusters_to_add;
	struct ocfs2_inode_info *oi = OCFS2_I(inode);

	/*
	 * Only quota files call this without a bh, and they can't be
	 * refcounted.
	 */
	BUG_ON(!di_bh && ocfs2_is_refcount_inode(inode));
	BUG_ON(!di_bh && !(oi->ip_flags & OCFS2_INODE_SYSTEM_FILE));

	clusters_to_add = ocfs2_clusters_for_bytes(inode->i_sb, new_i_size);
	if (clusters_to_add < oi->ip_clusters)
		clusters_to_add = 0;
	else
		clusters_to_add -= oi->ip_clusters;

	if (clusters_to_add) {
		ret = ocfs2_extend_allocation(inode, oi->ip_clusters,
					      clusters_to_add, 0);
		if (ret) {
			mlog_errno(ret);
			goto out;
		}
	}

	/*
	 * Call this even if we don't add any clusters to the tree. We
	 * still need to zero the area between the old i_size and the
	 * new i_size.
	 */
	ret = ocfs2_zero_extend(inode, di_bh, zero_to);
	if (ret < 0)
		mlog_errno(ret);

out:
	return ret;
}

static int ocfs2_extend_file(struct inode *inode,
			     struct buffer_head *di_bh,
			     u64 new_i_size)
{
	int ret = 0;
	struct ocfs2_inode_info *oi = OCFS2_I(inode);

	BUG_ON(!di_bh);

	/* setattr sometimes calls us like this. */
	if (new_i_size == 0)
		goto out;

	if (i_size_read(inode) == new_i_size)
		goto out;
	BUG_ON(new_i_size < i_size_read(inode));

	/*
	 * The alloc sem blocks people in read/write from reading our
	 * allocation until we're done changing it. We depend on
	 * i_rwsem to block other extend/truncate calls while we're
	 * here.  We even have to hold it for sparse files because there
	 * might be some tail zeroing.
	 */
	down_write(&oi->ip_alloc_sem);

	if (oi->ip_dyn_features & OCFS2_INLINE_DATA_FL) {
		/*
		 * We can optimize small extends by keeping the inodes
		 * inline data.
		 */
		if (ocfs2_size_fits_inline_data(di_bh, new_i_size)) {
			up_write(&oi->ip_alloc_sem);
			goto out_update_size;
		}

		ret = ocfs2_convert_inline_data_to_extents(inode, di_bh);
		if (ret) {
			up_write(&oi->ip_alloc_sem);
			mlog_errno(ret);
			goto out;
		}
	}

	if (ocfs2_sparse_alloc(OCFS2_SB(inode->i_sb)))
		ret = ocfs2_zero_extend(inode, di_bh, new_i_size);
	else
		ret = ocfs2_extend_no_holes(inode, di_bh, new_i_size,
					    new_i_size);

	up_write(&oi->ip_alloc_sem);

	if (ret < 0) {
		mlog_errno(ret);
		goto out;
	}

out_update_size:
	ret = ocfs2_simple_size_update(inode, di_bh, new_i_size);
	if (ret < 0)
		mlog_errno(ret);

out:
	return ret;
}

int ocfs2_setattr(struct mnt_idmap *idmap, struct dentry *dentry,
		  struct iattr *attr)
{
	int status = 0, size_change;
	int inode_locked = 0;
	struct inode *inode = d_inode(dentry);
	struct super_block *sb = inode->i_sb;
	struct ocfs2_super *osb = OCFS2_SB(sb);
	struct buffer_head *bh = NULL;
	handle_t *handle = NULL;
	struct dquot *transfer_to[MAXQUOTAS] = { };
	int qtype;
	int had_lock;
	struct ocfs2_lock_holder oh;

	trace_ocfs2_setattr(inode, dentry,
			    (unsigned long long)OCFS2_I(inode)->ip_blkno,
			    dentry->d_name.len, dentry->d_name.name,
			    attr->ia_valid, attr->ia_mode,
			    from_kuid(&init_user_ns, attr->ia_uid),
			    from_kgid(&init_user_ns, attr->ia_gid));

	/* ensuring we don't even attempt to truncate a symlink */
	if (S_ISLNK(inode->i_mode))
		attr->ia_valid &= ~ATTR_SIZE;

#define OCFS2_VALID_ATTRS (ATTR_ATIME | ATTR_MTIME | ATTR_CTIME | ATTR_SIZE \
			   | ATTR_GID | ATTR_UID | ATTR_MODE)
	if (!(attr->ia_valid & OCFS2_VALID_ATTRS))
		return 0;

	status = setattr_prepare(&nop_mnt_idmap, dentry, attr);
	if (status)
		return status;

	if (is_quota_modification(&nop_mnt_idmap, inode, attr)) {
		status = dquot_initialize(inode);
		if (status)
			return status;
	}
	size_change = S_ISREG(inode->i_mode) && attr->ia_valid & ATTR_SIZE;
	if (size_change) {
		/*
		 * Here we should wait dio to finish before inode lock
		 * to avoid a deadlock between ocfs2_setattr() and
		 * ocfs2_dio_end_io_write()
		 */
		inode_dio_wait(inode);

		status = ocfs2_rw_lock(inode, 1);
		if (status < 0) {
			mlog_errno(status);
			goto bail;
		}
	}

	had_lock = ocfs2_inode_lock_tracker(inode, &bh, 1, &oh);
	if (had_lock < 0) {
		status = had_lock;
		goto bail_unlock_rw;
	} else if (had_lock) {
		/*
		 * As far as we know, ocfs2_setattr() could only be the first
		 * VFS entry point in the call chain of recursive cluster
		 * locking issue.
		 *
		 * For instance:
		 * chmod_common()
		 *  notify_change()
		 *   ocfs2_setattr()
		 *    posix_acl_chmod()
		 *     ocfs2_iop_get_acl()
		 *
		 * But, we're not 100% sure if it's always true, because the
		 * ordering of the VFS entry points in the call chain is out
		 * of our control. So, we'd better dump the stack here to
		 * catch the other cases of recursive locking.
		 */
		mlog(ML_ERROR, "Another case of recursive locking:\n");
		dump_stack();
	}
	inode_locked = 1;

	if (size_change) {
		status = inode_newsize_ok(inode, attr->ia_size);
		if (status)
			goto bail_unlock;

		if (i_size_read(inode) >= attr->ia_size) {
			if (ocfs2_should_order_data(inode)) {
				status = ocfs2_begin_ordered_truncate(inode,
								      attr->ia_size);
				if (status)
					goto bail_unlock;
			}
			status = ocfs2_truncate_file(inode, bh, attr->ia_size);
		} else
			status = ocfs2_extend_file(inode, bh, attr->ia_size);
		if (status < 0) {
			if (status != -ENOSPC)
				mlog_errno(status);
			status = -ENOSPC;
			goto bail_unlock;
		}
	}

	if ((attr->ia_valid & ATTR_UID && !uid_eq(attr->ia_uid, inode->i_uid)) ||
	    (attr->ia_valid & ATTR_GID && !gid_eq(attr->ia_gid, inode->i_gid))) {
		/*
		 * Gather pointers to quota structures so that allocation /
		 * freeing of quota structures happens here and not inside
		 * dquot_transfer() where we have problems with lock ordering
		 */
		if (attr->ia_valid & ATTR_UID && !uid_eq(attr->ia_uid, inode->i_uid)
		    && OCFS2_HAS_RO_COMPAT_FEATURE(sb,
		    OCFS2_FEATURE_RO_COMPAT_USRQUOTA)) {
			transfer_to[USRQUOTA] = dqget(sb, make_kqid_uid(attr->ia_uid));
			if (IS_ERR(transfer_to[USRQUOTA])) {
				status = PTR_ERR(transfer_to[USRQUOTA]);
				transfer_to[USRQUOTA] = NULL;
				goto bail_unlock;
			}
		}
		if (attr->ia_valid & ATTR_GID && !gid_eq(attr->ia_gid, inode->i_gid)
		    && OCFS2_HAS_RO_COMPAT_FEATURE(sb,
		    OCFS2_FEATURE_RO_COMPAT_GRPQUOTA)) {
			transfer_to[GRPQUOTA] = dqget(sb, make_kqid_gid(attr->ia_gid));
			if (IS_ERR(transfer_to[GRPQUOTA])) {
				status = PTR_ERR(transfer_to[GRPQUOTA]);
				transfer_to[GRPQUOTA] = NULL;
				goto bail_unlock;
			}
		}
		down_write(&OCFS2_I(inode)->ip_alloc_sem);
		handle = ocfs2_start_trans(osb, OCFS2_INODE_UPDATE_CREDITS +
					   2 * ocfs2_quota_trans_credits(sb));
		if (IS_ERR(handle)) {
			status = PTR_ERR(handle);
			mlog_errno(status);
			goto bail_unlock_alloc;
		}
		status = __dquot_transfer(inode, transfer_to);
		if (status < 0)
			goto bail_commit;
	} else {
		down_write(&OCFS2_I(inode)->ip_alloc_sem);
		handle = ocfs2_start_trans(osb, OCFS2_INODE_UPDATE_CREDITS);
		if (IS_ERR(handle)) {
			status = PTR_ERR(handle);
			mlog_errno(status);
			goto bail_unlock_alloc;
		}
	}

	setattr_copy(&nop_mnt_idmap, inode, attr);
	mark_inode_dirty(inode);

	status = ocfs2_mark_inode_dirty(handle, inode, bh);
	if (status < 0)
		mlog_errno(status);

bail_commit:
	ocfs2_commit_trans(osb, handle);
bail_unlock_alloc:
	up_write(&OCFS2_I(inode)->ip_alloc_sem);
bail_unlock:
	if (status && inode_locked) {
		ocfs2_inode_unlock_tracker(inode, 1, &oh, had_lock);
		inode_locked = 0;
	}
bail_unlock_rw:
	if (size_change)
		ocfs2_rw_unlock(inode, 1);
bail:

	/* Release quota pointers in case we acquired them */
	for (qtype = 0; qtype < OCFS2_MAXQUOTAS; qtype++)
		dqput(transfer_to[qtype]);

	if (!status && attr->ia_valid & ATTR_MODE) {
		status = ocfs2_acl_chmod(inode, bh);
		if (status < 0)
			mlog_errno(status);
	}
	if (inode_locked)
		ocfs2_inode_unlock_tracker(inode, 1, &oh, had_lock);

	brelse(bh);
	return status;
}

int ocfs2_getattr(struct mnt_idmap *idmap, const struct path *path,
		  struct kstat *stat, u32 request_mask, unsigned int flags)
{
	struct inode *inode = d_inode(path->dentry);
	struct super_block *sb = path->dentry->d_sb;
	struct ocfs2_super *osb = sb->s_fs_info;
	int err;

	err = ocfs2_inode_revalidate(path->dentry);
	if (err) {
		if (err != -ENOENT)
			mlog_errno(err);
		goto bail;
	}

	generic_fillattr(&nop_mnt_idmap, request_mask, inode, stat);
	/*
	 * If there is inline data in the inode, the inode will normally not
	 * have data blocks allocated (it may have an external xattr block).
	 * Report at least one sector for such files, so tools like tar, rsync,
	 * others don't incorrectly think the file is completely sparse.
	 */
	if (unlikely(OCFS2_I(inode)->ip_dyn_features & OCFS2_INLINE_DATA_FL))
		stat->blocks += (stat->size + 511)>>9;

	/* We set the blksize from the cluster size for performance */
	stat->blksize = osb->s_clustersize;

bail:
	return err;
}

int ocfs2_permission(struct mnt_idmap *idmap, struct inode *inode,
		     int mask)
{
	int ret, had_lock;
	struct ocfs2_lock_holder oh;

	if (mask & MAY_NOT_BLOCK)
		return -ECHILD;

	had_lock = ocfs2_inode_lock_tracker(inode, NULL, 0, &oh);
	if (had_lock < 0) {
		ret = had_lock;
		goto out;
	} else if (had_lock) {
		/* See comments in ocfs2_setattr() for details.
		 * The call chain of this case could be:
		 * do_sys_open()
		 *  may_open()
		 *   inode_permission()
		 *    ocfs2_permission()
		 *     ocfs2_iop_get_acl()
		 */
		mlog(ML_ERROR, "Another case of recursive locking:\n");
		dump_stack();
	}

	ret = generic_permission(&nop_mnt_idmap, inode, mask);

	ocfs2_inode_unlock_tracker(inode, 0, &oh, had_lock);
out:
	return ret;
}

static int __ocfs2_write_remove_suid(struct inode *inode,
				     struct buffer_head *bh)
{
	int ret;
	handle_t *handle;
	struct ocfs2_super *osb = OCFS2_SB(inode->i_sb);
	struct ocfs2_dinode *di;

	trace_ocfs2_write_remove_suid(
			(unsigned long long)OCFS2_I(inode)->ip_blkno,
			inode->i_mode);

	handle = ocfs2_start_trans(osb, OCFS2_INODE_UPDATE_CREDITS);
	if (IS_ERR(handle)) {
		ret = PTR_ERR(handle);
		mlog_errno(ret);
		goto out;
	}

	ret = ocfs2_journal_access_di(handle, INODE_CACHE(inode), bh,
				      OCFS2_JOURNAL_ACCESS_WRITE);
	if (ret < 0) {
		mlog_errno(ret);
		goto out_trans;
	}

	inode->i_mode &= ~S_ISUID;
	if ((inode->i_mode & S_ISGID) && (inode->i_mode & S_IXGRP))
		inode->i_mode &= ~S_ISGID;

	di = (struct ocfs2_dinode *) bh->b_data;
	di->i_mode = cpu_to_le16(inode->i_mode);
	ocfs2_update_inode_fsync_trans(handle, inode, 0);

	ocfs2_journal_dirty(handle, bh);

out_trans:
	ocfs2_commit_trans(osb, handle);
out:
	return ret;
}

static int ocfs2_write_remove_suid(struct inode *inode)
{
	int ret;
	struct buffer_head *bh = NULL;

	ret = ocfs2_read_inode_block(inode, &bh);
	if (ret < 0) {
		mlog_errno(ret);
		goto out;
	}

	ret =  __ocfs2_write_remove_suid(inode, bh);
out:
	brelse(bh);
	return ret;
}

/*
 * Allocate enough extents to cover the region starting at byte offset
 * start for len bytes. Existing extents are skipped, any extents
 * added are marked as "unwritten".
 */
static int ocfs2_allocate_unwritten_extents(struct inode *inode,
					    u64 start, u64 len)
{
	int ret;
	u32 cpos, phys_cpos, clusters, alloc_size;
	u64 end = start + len;
	struct buffer_head *di_bh = NULL;

	if (OCFS2_I(inode)->ip_dyn_features & OCFS2_INLINE_DATA_FL) {
		ret = ocfs2_read_inode_block(inode, &di_bh);
		if (ret) {
			mlog_errno(ret);
			goto out;
		}

		/*
		 * Nothing to do if the requested reservation range
		 * fits within the inode.
		 */
		if (ocfs2_size_fits_inline_data(di_bh, end))
			goto out;

		ret = ocfs2_convert_inline_data_to_extents(inode, di_bh);
		if (ret) {
			mlog_errno(ret);
			goto out;
		}
	}

	/*
	 * We consider both start and len to be inclusive.
	 */
	cpos = start >> OCFS2_SB(inode->i_sb)->s_clustersize_bits;
	clusters = ocfs2_clusters_for_bytes(inode->i_sb, start + len);
	clusters -= cpos;

	while (clusters) {
		ret = ocfs2_get_clusters(inode, cpos, &phys_cpos,
					 &alloc_size, NULL);
		if (ret) {
			mlog_errno(ret);
			goto out;
		}

		/*
		 * Hole or existing extent len can be arbitrary, so
		 * cap it to our own allocation request.
		 */
		if (alloc_size > clusters)
			alloc_size = clusters;

		if (phys_cpos) {
			/*
			 * We already have an allocation at this
			 * region so we can safely skip it.
			 */
			goto next;
		}

		ret = ocfs2_extend_allocation(inode, cpos, alloc_size, 1);
		if (ret) {
			if (ret != -ENOSPC)
				mlog_errno(ret);
			goto out;
		}

next:
		cpos += alloc_size;
		clusters -= alloc_size;
	}

	ret = 0;
out:

	brelse(di_bh);
	return ret;
}

/*
 * Truncate a byte range, avoiding pages within partial clusters. This
 * preserves those pages for the zeroing code to write to.
 */
static void ocfs2_truncate_cluster_pages(struct inode *inode, u64 byte_start,
					 u64 byte_len)
{
	struct ocfs2_super *osb = OCFS2_SB(inode->i_sb);
	loff_t start, end;
	struct address_space *mapping = inode->i_mapping;

	start = (loff_t)ocfs2_align_bytes_to_clusters(inode->i_sb, byte_start);
	end = byte_start + byte_len;
	end = end & ~(osb->s_clustersize - 1);

	if (start < end) {
		unmap_mapping_range(mapping, start, end - start, 0);
		truncate_inode_pages_range(mapping, start, end - 1);
	}
}

/*
 * zero out partial blocks of one cluster.
 *
 * start: file offset where zero starts, will be made upper block aligned.
 * len: it will be trimmed to the end of current cluster if "start + len"
 *      is bigger than it.
 */
static int ocfs2_zeroout_partial_cluster(struct inode *inode,
					u64 start, u64 len)
{
	int ret;
	u64 start_block, end_block, nr_blocks;
	u64 p_block, offset;
	u32 cluster, p_cluster, nr_clusters;
	struct super_block *sb = inode->i_sb;
	u64 end = ocfs2_align_bytes_to_clusters(sb, start);

	if (start + len < end)
		end = start + len;

	start_block = ocfs2_blocks_for_bytes(sb, start);
	end_block = ocfs2_blocks_for_bytes(sb, end);
	nr_blocks = end_block - start_block;
	if (!nr_blocks)
		return 0;

	cluster = ocfs2_bytes_to_clusters(sb, start);
	ret = ocfs2_get_clusters(inode, cluster, &p_cluster,
				&nr_clusters, NULL);
	if (ret)
		return ret;
	if (!p_cluster)
		return 0;

	offset = start_block - ocfs2_clusters_to_blocks(sb, cluster);
	p_block = ocfs2_clusters_to_blocks(sb, p_cluster) + offset;
	return sb_issue_zeroout(sb, p_block, nr_blocks, GFP_NOFS);
}

static int ocfs2_zero_partial_clusters(struct inode *inode,
				       u64 start, u64 len)
{
	int ret = 0;
	u64 tmpend = 0;
	u64 end = start + len;
	struct ocfs2_super *osb = OCFS2_SB(inode->i_sb);
	unsigned int csize = osb->s_clustersize;
	handle_t *handle;
	loff_t isize = i_size_read(inode);

	/*
	 * The "start" and "end" values are NOT necessarily part of
	 * the range whose allocation is being deleted. Rather, this
	 * is what the user passed in with the request. We must zero
	 * partial clusters here. There's no need to worry about
	 * physical allocation - the zeroing code knows to skip holes.
	 */
	trace_ocfs2_zero_partial_clusters(
		(unsigned long long)OCFS2_I(inode)->ip_blkno,
		(unsigned long long)start, (unsigned long long)end);

	/*
	 * If both edges are on a cluster boundary then there's no
	 * zeroing required as the region is part of the allocation to
	 * be truncated.
	 */
	if ((start & (csize - 1)) == 0 && (end & (csize - 1)) == 0)
		goto out;

	/* No page cache for EOF blocks, issue zero out to disk. */
	if (end > isize) {
		/*
		 * zeroout eof blocks in last cluster starting from
		 * "isize" even "start" > "isize" because it is
		 * complicated to zeroout just at "start" as "start"
		 * may be not aligned with block size, buffer write
		 * would be required to do that, but out of eof buffer
		 * write is not supported.
		 */
		ret = ocfs2_zeroout_partial_cluster(inode, isize,
					end - isize);
		if (ret) {
			mlog_errno(ret);
			goto out;
		}
		if (start >= isize)
			goto out;
		end = isize;
	}
	handle = ocfs2_start_trans(osb, OCFS2_INODE_UPDATE_CREDITS);
	if (IS_ERR(handle)) {
		ret = PTR_ERR(handle);
		mlog_errno(ret);
		goto out;
	}

	/*
	 * If start is on a cluster boundary and end is somewhere in another
	 * cluster, we have not COWed the cluster starting at start, unless
	 * end is also within the same cluster. So, in this case, we skip this
	 * first call to ocfs2_zero_range_for_truncate() truncate and move on
	 * to the next one.
	 */
	if ((start & (csize - 1)) != 0) {
		/*
		 * We want to get the byte offset of the end of the 1st
		 * cluster.
		 */
		tmpend = (u64)osb->s_clustersize +
			(start & ~(osb->s_clustersize - 1));
		if (tmpend > end)
			tmpend = end;

		trace_ocfs2_zero_partial_clusters_range1(
			(unsigned long long)start,
			(unsigned long long)tmpend);

		ret = ocfs2_zero_range_for_truncate(inode, handle, start,
						    tmpend);
		if (ret)
			mlog_errno(ret);
	}

	if (tmpend < end) {
		/*
		 * This may make start and end equal, but the zeroing
		 * code will skip any work in that case so there's no
		 * need to catch it up here.
		 */
		start = end & ~(osb->s_clustersize - 1);

		trace_ocfs2_zero_partial_clusters_range2(
			(unsigned long long)start, (unsigned long long)end);

		ret = ocfs2_zero_range_for_truncate(inode, handle, start, end);
		if (ret)
			mlog_errno(ret);
	}
	ocfs2_update_inode_fsync_trans(handle, inode, 1);

	ocfs2_commit_trans(osb, handle);
out:
	return ret;
}

static int ocfs2_find_rec(struct ocfs2_extent_list *el, u32 pos)
{
	int i;
	struct ocfs2_extent_rec *rec = NULL;

	for (i = le16_to_cpu(el->l_next_free_rec) - 1; i >= 0; i--) {

		rec = &el->l_recs[i];

		if (le32_to_cpu(rec->e_cpos) < pos)
			break;
	}

	return i;
}

/*
 * Helper to calculate the punching pos and length in one run, we handle the
 * following three cases in order:
 *
 * - remove the entire record
 * - remove a partial record
 * - no record needs to be removed (hole-punching completed)
*/
static void ocfs2_calc_trunc_pos(struct inode *inode,
				 struct ocfs2_extent_list *el,
				 struct ocfs2_extent_rec *rec,
				 u32 trunc_start, u32 *trunc_cpos,
				 u32 *trunc_len, u32 *trunc_end,
				 u64 *blkno, int *done)
{
	int ret = 0;
	u32 coff, range;

	range = le32_to_cpu(rec->e_cpos) + ocfs2_rec_clusters(el, rec);

	if (le32_to_cpu(rec->e_cpos) >= trunc_start) {
		/*
		 * remove an entire extent record.
		 */
		*trunc_cpos = le32_to_cpu(rec->e_cpos);
		/*
		 * Skip holes if any.
		 */
		if (range < *trunc_end)
			*trunc_end = range;
		*trunc_len = *trunc_end - le32_to_cpu(rec->e_cpos);
		*blkno = le64_to_cpu(rec->e_blkno);
		*trunc_end = le32_to_cpu(rec->e_cpos);
	} else if (range > trunc_start) {
		/*
		 * remove a partial extent record, which means we're
		 * removing the last extent record.
		 */
		*trunc_cpos = trunc_start;
		/*
		 * skip hole if any.
		 */
		if (range < *trunc_end)
			*trunc_end = range;
		*trunc_len = *trunc_end - trunc_start;
		coff = trunc_start - le32_to_cpu(rec->e_cpos);
		*blkno = le64_to_cpu(rec->e_blkno) +
				ocfs2_clusters_to_blocks(inode->i_sb, coff);
		*trunc_end = trunc_start;
	} else {
		/*
		 * It may have two following possibilities:
		 *
		 * - last record has been removed
		 * - trunc_start was within a hole
		 *
		 * both two cases mean the completion of hole punching.
		 */
		ret = 1;
	}

	*done = ret;
}

int ocfs2_remove_inode_range(struct inode *inode,
			     struct buffer_head *di_bh, u64 byte_start,
			     u64 byte_len)
{
	int ret = 0, flags = 0, done = 0, i;
	u32 trunc_start, trunc_len, trunc_end, trunc_cpos, phys_cpos;
	u32 cluster_in_el;
	struct ocfs2_super *osb = OCFS2_SB(inode->i_sb);
	struct ocfs2_cached_dealloc_ctxt dealloc;
	struct address_space *mapping = inode->i_mapping;
	struct ocfs2_extent_tree et;
	struct ocfs2_path *path = NULL;
	struct ocfs2_extent_list *el = NULL;
	struct ocfs2_extent_rec *rec = NULL;
	struct ocfs2_dinode *di = (struct ocfs2_dinode *)di_bh->b_data;
	u64 blkno, refcount_loc = le64_to_cpu(di->i_refcount_loc);

	ocfs2_init_dinode_extent_tree(&et, INODE_CACHE(inode), di_bh);
	ocfs2_init_dealloc_ctxt(&dealloc);

	trace_ocfs2_remove_inode_range(
			(unsigned long long)OCFS2_I(inode)->ip_blkno,
			(unsigned long long)byte_start,
			(unsigned long long)byte_len);

	if (byte_len == 0)
		return 0;

	if (OCFS2_I(inode)->ip_dyn_features & OCFS2_INLINE_DATA_FL) {
		ret = ocfs2_truncate_inline(inode, di_bh, byte_start,
					    byte_start + byte_len, 0);
		if (ret) {
			mlog_errno(ret);
			goto out;
		}
		/*
		 * There's no need to get fancy with the page cache
		 * truncate of an inline-data inode. We're talking
		 * about less than a page here, which will be cached
		 * in the dinode buffer anyway.
		 */
		unmap_mapping_range(mapping, 0, 0, 0);
		truncate_inode_pages(mapping, 0);
		goto out;
	}

	/*
	 * For reflinks, we may need to CoW 2 clusters which might be
	 * partially zero'd later, if hole's start and end offset were
	 * within one cluster(means is not exactly aligned to clustersize).
	 */

	if (ocfs2_is_refcount_inode(inode)) {
		ret = ocfs2_cow_file_pos(inode, di_bh, byte_start);
		if (ret) {
			mlog_errno(ret);
			goto out;
		}

		ret = ocfs2_cow_file_pos(inode, di_bh, byte_start + byte_len);
		if (ret) {
			mlog_errno(ret);
			goto out;
		}
	}

	trunc_start = ocfs2_clusters_for_bytes(osb->sb, byte_start);
	trunc_end = (byte_start + byte_len) >> osb->s_clustersize_bits;
	cluster_in_el = trunc_end;

	ret = ocfs2_zero_partial_clusters(inode, byte_start, byte_len);
	if (ret) {
		mlog_errno(ret);
		goto out;
	}

	path = ocfs2_new_path_from_et(&et);
	if (!path) {
		ret = -ENOMEM;
		mlog_errno(ret);
		goto out;
	}

	while (trunc_end > trunc_start) {

		ret = ocfs2_find_path(INODE_CACHE(inode), path,
				      cluster_in_el);
		if (ret) {
			mlog_errno(ret);
			goto out;
		}

		el = path_leaf_el(path);

		i = ocfs2_find_rec(el, trunc_end);
		/*
		 * Need to go to previous extent block.
		 */
		if (i < 0) {
			if (path->p_tree_depth == 0)
				break;

			ret = ocfs2_find_cpos_for_left_leaf(inode->i_sb,
							    path,
							    &cluster_in_el);
			if (ret) {
				mlog_errno(ret);
				goto out;
			}

			/*
			 * We've reached the leftmost extent block,
			 * it's safe to leave.
			 */
			if (cluster_in_el == 0)
				break;

			/*
			 * The 'pos' searched for previous extent block is
			 * always one cluster less than actual trunc_end.
			 */
			trunc_end = cluster_in_el + 1;

			ocfs2_reinit_path(path, 1);

			continue;

		} else
			rec = &el->l_recs[i];

		ocfs2_calc_trunc_pos(inode, el, rec, trunc_start, &trunc_cpos,
				     &trunc_len, &trunc_end, &blkno, &done);
		if (done)
			break;

		flags = rec->e_flags;
		phys_cpos = ocfs2_blocks_to_clusters(inode->i_sb, blkno);

		ret = ocfs2_remove_btree_range(inode, &et, trunc_cpos,
					       phys_cpos, trunc_len, flags,
					       &dealloc, refcount_loc, false);
		if (ret < 0) {
			mlog_errno(ret);
			goto out;
		}

		cluster_in_el = trunc_end;

		ocfs2_reinit_path(path, 1);
	}

	ocfs2_truncate_cluster_pages(inode, byte_start, byte_len);

out:
	ocfs2_free_path(path);
	ocfs2_schedule_truncate_log_flush(osb, 1);
	ocfs2_run_deallocs(osb, &dealloc);

	return ret;
}

/*
 * Parts of this function taken from xfs_change_file_space()
 */
static int __ocfs2_change_file_space(struct file *file, struct inode *inode,
				     loff_t f_pos, unsigned int cmd,
				     struct ocfs2_space_resv *sr,
				     int change_size)
{
	int ret;
	s64 llen;
	loff_t size, orig_isize;
	struct ocfs2_super *osb = OCFS2_SB(inode->i_sb);
	struct buffer_head *di_bh = NULL;
	handle_t *handle;
	unsigned long long max_off = inode->i_sb->s_maxbytes;

	if (ocfs2_is_hard_readonly(osb) || ocfs2_is_soft_readonly(osb))
		return -EROFS;

	inode_lock(inode);

	/*
	 * This prevents concurrent writes on other nodes
	 */
	ret = ocfs2_rw_lock(inode, 1);
	if (ret) {
		mlog_errno(ret);
		goto out;
	}

	ret = ocfs2_inode_lock(inode, &di_bh, 1);
	if (ret) {
		mlog_errno(ret);
		goto out_rw_unlock;
	}

	if (inode->i_flags & (S_IMMUTABLE|S_APPEND)) {
		ret = -EPERM;
		goto out_inode_unlock;
	}

	switch (sr->l_whence) {
	case 0: /*SEEK_SET*/
		break;
	case 1: /*SEEK_CUR*/
		sr->l_start += f_pos;
		break;
	case 2: /*SEEK_END*/
		sr->l_start += i_size_read(inode);
		break;
	default:
		ret = -EINVAL;
		goto out_inode_unlock;
	}
	sr->l_whence = 0;

	llen = sr->l_len > 0 ? sr->l_len - 1 : sr->l_len;

	if (sr->l_start < 0
	    || sr->l_start > max_off
	    || (sr->l_start + llen) < 0
	    || (sr->l_start + llen) > max_off) {
		ret = -EINVAL;
		goto out_inode_unlock;
	}
	size = sr->l_start + sr->l_len;

	if (cmd == OCFS2_IOC_RESVSP || cmd == OCFS2_IOC_RESVSP64 ||
	    cmd == OCFS2_IOC_UNRESVSP || cmd == OCFS2_IOC_UNRESVSP64) {
		if (sr->l_len <= 0) {
			ret = -EINVAL;
			goto out_inode_unlock;
		}
	}

<<<<<<< HEAD
	if (file && setattr_should_drop_suidgid(&init_user_ns, file_inode(file))) {
=======
	if (file && setattr_should_drop_suidgid(&nop_mnt_idmap, file_inode(file))) {
>>>>>>> 98817289
		ret = __ocfs2_write_remove_suid(inode, di_bh);
		if (ret) {
			mlog_errno(ret);
			goto out_inode_unlock;
		}
	}

	down_write(&OCFS2_I(inode)->ip_alloc_sem);
	switch (cmd) {
	case OCFS2_IOC_RESVSP:
	case OCFS2_IOC_RESVSP64:
		/*
		 * This takes unsigned offsets, but the signed ones we
		 * pass have been checked against overflow above.
		 */
		ret = ocfs2_allocate_unwritten_extents(inode, sr->l_start,
						       sr->l_len);
		break;
	case OCFS2_IOC_UNRESVSP:
	case OCFS2_IOC_UNRESVSP64:
		ret = ocfs2_remove_inode_range(inode, di_bh, sr->l_start,
					       sr->l_len);
		break;
	default:
		ret = -EINVAL;
	}

	orig_isize = i_size_read(inode);
	/* zeroout eof blocks in the cluster. */
	if (!ret && change_size && orig_isize < size) {
		ret = ocfs2_zeroout_partial_cluster(inode, orig_isize,
					size - orig_isize);
		if (!ret)
			i_size_write(inode, size);
	}
	up_write(&OCFS2_I(inode)->ip_alloc_sem);
	if (ret) {
		mlog_errno(ret);
		goto out_inode_unlock;
	}

	/*
	 * We update c/mtime for these changes
	 */
	handle = ocfs2_start_trans(osb, OCFS2_INODE_UPDATE_CREDITS);
	if (IS_ERR(handle)) {
		ret = PTR_ERR(handle);
		mlog_errno(ret);
		goto out_inode_unlock;
	}

	inode->i_mtime = inode_set_ctime_current(inode);
	ret = ocfs2_mark_inode_dirty(handle, inode, di_bh);
	if (ret < 0)
		mlog_errno(ret);

	if (file && (file->f_flags & O_SYNC))
		handle->h_sync = 1;

	ocfs2_commit_trans(osb, handle);

out_inode_unlock:
	brelse(di_bh);
	ocfs2_inode_unlock(inode, 1);
out_rw_unlock:
	ocfs2_rw_unlock(inode, 1);

out:
	inode_unlock(inode);
	return ret;
}

int ocfs2_change_file_space(struct file *file, unsigned int cmd,
			    struct ocfs2_space_resv *sr)
{
	struct inode *inode = file_inode(file);
	struct ocfs2_super *osb = OCFS2_SB(inode->i_sb);
	int ret;

	if ((cmd == OCFS2_IOC_RESVSP || cmd == OCFS2_IOC_RESVSP64) &&
	    !ocfs2_writes_unwritten_extents(osb))
		return -ENOTTY;
	else if ((cmd == OCFS2_IOC_UNRESVSP || cmd == OCFS2_IOC_UNRESVSP64) &&
		 !ocfs2_sparse_alloc(osb))
		return -ENOTTY;

	if (!S_ISREG(inode->i_mode))
		return -EINVAL;

	if (!(file->f_mode & FMODE_WRITE))
		return -EBADF;

	ret = mnt_want_write_file(file);
	if (ret)
		return ret;
	ret = __ocfs2_change_file_space(file, inode, file->f_pos, cmd, sr, 0);
	mnt_drop_write_file(file);
	return ret;
}

static long ocfs2_fallocate(struct file *file, int mode, loff_t offset,
			    loff_t len)
{
	struct inode *inode = file_inode(file);
	struct ocfs2_super *osb = OCFS2_SB(inode->i_sb);
	struct ocfs2_space_resv sr;
	int change_size = 1;
	int cmd = OCFS2_IOC_RESVSP64;
	int ret = 0;

	if (mode & ~(FALLOC_FL_KEEP_SIZE | FALLOC_FL_PUNCH_HOLE))
		return -EOPNOTSUPP;
	if (!ocfs2_writes_unwritten_extents(osb))
		return -EOPNOTSUPP;

	if (mode & FALLOC_FL_KEEP_SIZE) {
		change_size = 0;
	} else {
		ret = inode_newsize_ok(inode, offset + len);
		if (ret)
			return ret;
	}

	if (mode & FALLOC_FL_PUNCH_HOLE)
		cmd = OCFS2_IOC_UNRESVSP64;

	sr.l_whence = 0;
	sr.l_start = (s64)offset;
	sr.l_len = (s64)len;

	return __ocfs2_change_file_space(NULL, inode, offset, cmd, &sr,
					 change_size);
}

int ocfs2_check_range_for_refcount(struct inode *inode, loff_t pos,
				   size_t count)
{
	int ret = 0;
	unsigned int extent_flags;
	u32 cpos, clusters, extent_len, phys_cpos;
	struct super_block *sb = inode->i_sb;

	if (!ocfs2_refcount_tree(OCFS2_SB(inode->i_sb)) ||
	    !ocfs2_is_refcount_inode(inode) ||
	    OCFS2_I(inode)->ip_dyn_features & OCFS2_INLINE_DATA_FL)
		return 0;

	cpos = pos >> OCFS2_SB(sb)->s_clustersize_bits;
	clusters = ocfs2_clusters_for_bytes(sb, pos + count) - cpos;

	while (clusters) {
		ret = ocfs2_get_clusters(inode, cpos, &phys_cpos, &extent_len,
					 &extent_flags);
		if (ret < 0) {
			mlog_errno(ret);
			goto out;
		}

		if (phys_cpos && (extent_flags & OCFS2_EXT_REFCOUNTED)) {
			ret = 1;
			break;
		}

		if (extent_len > clusters)
			extent_len = clusters;

		clusters -= extent_len;
		cpos += extent_len;
	}
out:
	return ret;
}

static int ocfs2_is_io_unaligned(struct inode *inode, size_t count, loff_t pos)
{
	int blockmask = inode->i_sb->s_blocksize - 1;
	loff_t final_size = pos + count;

	if ((pos & blockmask) || (final_size & blockmask))
		return 1;
	return 0;
}

static int ocfs2_inode_lock_for_extent_tree(struct inode *inode,
					    struct buffer_head **di_bh,
					    int meta_level,
					    int write_sem,
					    int wait)
{
	int ret = 0;

	if (wait)
		ret = ocfs2_inode_lock(inode, di_bh, meta_level);
	else
		ret = ocfs2_try_inode_lock(inode, di_bh, meta_level);
	if (ret < 0)
		goto out;

	if (wait) {
		if (write_sem)
			down_write(&OCFS2_I(inode)->ip_alloc_sem);
		else
			down_read(&OCFS2_I(inode)->ip_alloc_sem);
	} else {
		if (write_sem)
			ret = down_write_trylock(&OCFS2_I(inode)->ip_alloc_sem);
		else
			ret = down_read_trylock(&OCFS2_I(inode)->ip_alloc_sem);

		if (!ret) {
			ret = -EAGAIN;
			goto out_unlock;
		}
	}

	return ret;

out_unlock:
	brelse(*di_bh);
	*di_bh = NULL;
	ocfs2_inode_unlock(inode, meta_level);
out:
	return ret;
}

static void ocfs2_inode_unlock_for_extent_tree(struct inode *inode,
					       struct buffer_head **di_bh,
					       int meta_level,
					       int write_sem)
{
	if (write_sem)
		up_write(&OCFS2_I(inode)->ip_alloc_sem);
	else
		up_read(&OCFS2_I(inode)->ip_alloc_sem);

	brelse(*di_bh);
	*di_bh = NULL;

	if (meta_level >= 0)
		ocfs2_inode_unlock(inode, meta_level);
}

static int ocfs2_prepare_inode_for_write(struct file *file,
					 loff_t pos, size_t count, int wait)
{
	int ret = 0, meta_level = 0, overwrite_io = 0;
	int write_sem = 0;
	struct dentry *dentry = file->f_path.dentry;
	struct inode *inode = d_inode(dentry);
	struct buffer_head *di_bh = NULL;
	u32 cpos;
	u32 clusters;

	/*
	 * We start with a read level meta lock and only jump to an ex
	 * if we need to make modifications here.
	 */
	for(;;) {
		ret = ocfs2_inode_lock_for_extent_tree(inode,
						       &di_bh,
						       meta_level,
						       write_sem,
						       wait);
		if (ret < 0) {
			if (ret != -EAGAIN)
				mlog_errno(ret);
			goto out;
		}

		/*
		 * Check if IO will overwrite allocated blocks in case
		 * IOCB_NOWAIT flag is set.
		 */
		if (!wait && !overwrite_io) {
			overwrite_io = 1;

			ret = ocfs2_overwrite_io(inode, di_bh, pos, count);
			if (ret < 0) {
				if (ret != -EAGAIN)
					mlog_errno(ret);
				goto out_unlock;
			}
		}

		/* Clear suid / sgid if necessary. We do this here
		 * instead of later in the write path because
		 * remove_suid() calls ->setattr without any hint that
		 * we may have already done our cluster locking. Since
		 * ocfs2_setattr() *must* take cluster locks to
		 * proceed, this will lead us to recursively lock the
		 * inode. There's also the dinode i_size state which
		 * can be lost via setattr during extending writes (we
		 * set inode->i_size at the end of a write. */
<<<<<<< HEAD
		if (setattr_should_drop_suidgid(&init_user_ns, inode)) {
=======
		if (setattr_should_drop_suidgid(&nop_mnt_idmap, inode)) {
>>>>>>> 98817289
			if (meta_level == 0) {
				ocfs2_inode_unlock_for_extent_tree(inode,
								   &di_bh,
								   meta_level,
								   write_sem);
				meta_level = 1;
				continue;
			}

			ret = ocfs2_write_remove_suid(inode);
			if (ret < 0) {
				mlog_errno(ret);
				goto out_unlock;
			}
		}

		ret = ocfs2_check_range_for_refcount(inode, pos, count);
		if (ret == 1) {
			ocfs2_inode_unlock_for_extent_tree(inode,
							   &di_bh,
							   meta_level,
							   write_sem);
			meta_level = 1;
			write_sem = 1;
			ret = ocfs2_inode_lock_for_extent_tree(inode,
							       &di_bh,
							       meta_level,
							       write_sem,
							       wait);
			if (ret < 0) {
				if (ret != -EAGAIN)
					mlog_errno(ret);
				goto out;
			}

			cpos = pos >> OCFS2_SB(inode->i_sb)->s_clustersize_bits;
			clusters =
				ocfs2_clusters_for_bytes(inode->i_sb, pos + count) - cpos;
			ret = ocfs2_refcount_cow(inode, di_bh, cpos, clusters, UINT_MAX);
		}

		if (ret < 0) {
			if (ret != -EAGAIN)
				mlog_errno(ret);
			goto out_unlock;
		}

		break;
	}

out_unlock:
	trace_ocfs2_prepare_inode_for_write(OCFS2_I(inode)->ip_blkno,
					    pos, count, wait);

	ocfs2_inode_unlock_for_extent_tree(inode,
					   &di_bh,
					   meta_level,
					   write_sem);

out:
	return ret;
}

static ssize_t ocfs2_file_write_iter(struct kiocb *iocb,
				    struct iov_iter *from)
{
	int rw_level;
	ssize_t written = 0;
	ssize_t ret;
	size_t count = iov_iter_count(from);
	struct file *file = iocb->ki_filp;
	struct inode *inode = file_inode(file);
	struct ocfs2_super *osb = OCFS2_SB(inode->i_sb);
	int full_coherency = !(osb->s_mount_opt &
			       OCFS2_MOUNT_COHERENCY_BUFFERED);
	void *saved_ki_complete = NULL;
	int append_write = ((iocb->ki_pos + count) >=
			i_size_read(inode) ? 1 : 0);
	int direct_io = iocb->ki_flags & IOCB_DIRECT ? 1 : 0;
	int nowait = iocb->ki_flags & IOCB_NOWAIT ? 1 : 0;

	trace_ocfs2_file_write_iter(inode, file, file->f_path.dentry,
		(unsigned long long)OCFS2_I(inode)->ip_blkno,
		file->f_path.dentry->d_name.len,
		file->f_path.dentry->d_name.name,
		(unsigned int)from->nr_segs);	/* GRRRRR */

	if (!direct_io && nowait)
		return -EOPNOTSUPP;

	if (count == 0)
		return 0;

	if (nowait) {
		if (!inode_trylock(inode))
			return -EAGAIN;
	} else
		inode_lock(inode);

	/*
	 * Concurrent O_DIRECT writes are allowed with
	 * mount_option "coherency=buffered".
	 * For append write, we must take rw EX.
	 */
	rw_level = (!direct_io || full_coherency || append_write);

	if (nowait)
		ret = ocfs2_try_rw_lock(inode, rw_level);
	else
		ret = ocfs2_rw_lock(inode, rw_level);
	if (ret < 0) {
		if (ret != -EAGAIN)
			mlog_errno(ret);
		goto out_mutex;
	}

	/*
	 * O_DIRECT writes with "coherency=full" need to take EX cluster
	 * inode_lock to guarantee coherency.
	 */
	if (direct_io && full_coherency) {
		/*
		 * We need to take and drop the inode lock to force
		 * other nodes to drop their caches.  Buffered I/O
		 * already does this in write_begin().
		 */
		if (nowait)
			ret = ocfs2_try_inode_lock(inode, NULL, 1);
		else
			ret = ocfs2_inode_lock(inode, NULL, 1);
		if (ret < 0) {
			if (ret != -EAGAIN)
				mlog_errno(ret);
			goto out;
		}

		ocfs2_inode_unlock(inode, 1);
	}

	ret = generic_write_checks(iocb, from);
	if (ret <= 0) {
		if (ret)
			mlog_errno(ret);
		goto out;
	}
	count = ret;

	ret = ocfs2_prepare_inode_for_write(file, iocb->ki_pos, count, !nowait);
	if (ret < 0) {
		if (ret != -EAGAIN)
			mlog_errno(ret);
		goto out;
	}

	if (direct_io && !is_sync_kiocb(iocb) &&
	    ocfs2_is_io_unaligned(inode, count, iocb->ki_pos)) {
		/*
		 * Make it a sync io if it's an unaligned aio.
		 */
		saved_ki_complete = xchg(&iocb->ki_complete, NULL);
	}

	/* communicate with ocfs2_dio_end_io */
	ocfs2_iocb_set_rw_locked(iocb, rw_level);

	written = __generic_file_write_iter(iocb, from);
	/* buffered aio wouldn't have proper lock coverage today */
	BUG_ON(written == -EIOCBQUEUED && !direct_io);

	/*
	 * deep in g_f_a_w_n()->ocfs2_direct_IO we pass in a ocfs2_dio_end_io
	 * function pointer which is called when o_direct io completes so that
	 * it can unlock our rw lock.
	 * Unfortunately there are error cases which call end_io and others
	 * that don't.  so we don't have to unlock the rw_lock if either an
	 * async dio is going to do it in the future or an end_io after an
	 * error has already done it.
	 */
	if ((written == -EIOCBQUEUED) || (!ocfs2_iocb_is_rw_locked(iocb))) {
		rw_level = -1;
	}

	if (unlikely(written <= 0))
		goto out;

	if (((file->f_flags & O_DSYNC) && !direct_io) ||
	    IS_SYNC(inode)) {
		ret = filemap_fdatawrite_range(file->f_mapping,
					       iocb->ki_pos - written,
					       iocb->ki_pos - 1);
		if (ret < 0)
			written = ret;

		if (!ret) {
			ret = jbd2_journal_force_commit(osb->journal->j_journal);
			if (ret < 0)
				written = ret;
		}

		if (!ret)
			ret = filemap_fdatawait_range(file->f_mapping,
						      iocb->ki_pos - written,
						      iocb->ki_pos - 1);
	}

out:
	if (saved_ki_complete)
		xchg(&iocb->ki_complete, saved_ki_complete);

	if (rw_level != -1)
		ocfs2_rw_unlock(inode, rw_level);

out_mutex:
	inode_unlock(inode);

	if (written)
		ret = written;
	return ret;
}

static ssize_t ocfs2_file_read_iter(struct kiocb *iocb,
				   struct iov_iter *to)
{
	int ret = 0, rw_level = -1, lock_level = 0;
	struct file *filp = iocb->ki_filp;
	struct inode *inode = file_inode(filp);
	int direct_io = iocb->ki_flags & IOCB_DIRECT ? 1 : 0;
	int nowait = iocb->ki_flags & IOCB_NOWAIT ? 1 : 0;

	trace_ocfs2_file_read_iter(inode, filp, filp->f_path.dentry,
			(unsigned long long)OCFS2_I(inode)->ip_blkno,
			filp->f_path.dentry->d_name.len,
			filp->f_path.dentry->d_name.name,
			to->nr_segs);	/* GRRRRR */


	if (!inode) {
		ret = -EINVAL;
		mlog_errno(ret);
		goto bail;
	}

	if (!direct_io && nowait)
		return -EOPNOTSUPP;

	/*
	 * buffered reads protect themselves in ->read_folio().  O_DIRECT reads
	 * need locks to protect pending reads from racing with truncate.
	 */
	if (direct_io) {
		if (nowait)
			ret = ocfs2_try_rw_lock(inode, 0);
		else
			ret = ocfs2_rw_lock(inode, 0);

		if (ret < 0) {
			if (ret != -EAGAIN)
				mlog_errno(ret);
			goto bail;
		}
		rw_level = 0;
		/* communicate with ocfs2_dio_end_io */
		ocfs2_iocb_set_rw_locked(iocb, rw_level);
	}

	/*
	 * We're fine letting folks race truncates and extending
	 * writes with read across the cluster, just like they can
	 * locally. Hence no rw_lock during read.
	 *
	 * Take and drop the meta data lock to update inode fields
	 * like i_size. This allows the checks down below
	 * copy_splice_read() a chance of actually working.
	 */
	ret = ocfs2_inode_lock_atime(inode, filp->f_path.mnt, &lock_level,
				     !nowait);
	if (ret < 0) {
		if (ret != -EAGAIN)
			mlog_errno(ret);
		goto bail;
	}
	ocfs2_inode_unlock(inode, lock_level);

	ret = generic_file_read_iter(iocb, to);
	trace_generic_file_read_iter_ret(ret);

	/* buffered aio wouldn't have proper lock coverage today */
	BUG_ON(ret == -EIOCBQUEUED && !direct_io);

	/* see ocfs2_file_write_iter */
	if (ret == -EIOCBQUEUED || !ocfs2_iocb_is_rw_locked(iocb)) {
		rw_level = -1;
	}

bail:
	if (rw_level != -1)
		ocfs2_rw_unlock(inode, rw_level);

	return ret;
}

static ssize_t ocfs2_file_splice_read(struct file *in, loff_t *ppos,
				      struct pipe_inode_info *pipe,
				      size_t len, unsigned int flags)
{
	struct inode *inode = file_inode(in);
	ssize_t ret = 0;
	int lock_level = 0;

	trace_ocfs2_file_splice_read(inode, in, in->f_path.dentry,
				     (unsigned long long)OCFS2_I(inode)->ip_blkno,
				     in->f_path.dentry->d_name.len,
				     in->f_path.dentry->d_name.name,
				     flags);

	/*
	 * We're fine letting folks race truncates and extending writes with
	 * read across the cluster, just like they can locally.  Hence no
	 * rw_lock during read.
	 *
	 * Take and drop the meta data lock to update inode fields like i_size.
	 * This allows the checks down below filemap_splice_read() a chance of
	 * actually working.
	 */
	ret = ocfs2_inode_lock_atime(inode, in->f_path.mnt, &lock_level, 1);
	if (ret < 0) {
		if (ret != -EAGAIN)
			mlog_errno(ret);
		goto bail;
	}
	ocfs2_inode_unlock(inode, lock_level);

	ret = filemap_splice_read(in, ppos, pipe, len, flags);
	trace_filemap_splice_read_ret(ret);
bail:
	return ret;
}

/* Refer generic_file_llseek_unlocked() */
static loff_t ocfs2_file_llseek(struct file *file, loff_t offset, int whence)
{
	struct inode *inode = file->f_mapping->host;
	int ret = 0;

	inode_lock(inode);

	switch (whence) {
	case SEEK_SET:
		break;
	case SEEK_END:
		/* SEEK_END requires the OCFS2 inode lock for the file
		 * because it references the file's size.
		 */
		ret = ocfs2_inode_lock(inode, NULL, 0);
		if (ret < 0) {
			mlog_errno(ret);
			goto out;
		}
		offset += i_size_read(inode);
		ocfs2_inode_unlock(inode, 0);
		break;
	case SEEK_CUR:
		if (offset == 0) {
			offset = file->f_pos;
			goto out;
		}
		offset += file->f_pos;
		break;
	case SEEK_DATA:
	case SEEK_HOLE:
		ret = ocfs2_seek_data_hole_offset(file, &offset, whence);
		if (ret)
			goto out;
		break;
	default:
		ret = -EINVAL;
		goto out;
	}

	offset = vfs_setpos(file, offset, inode->i_sb->s_maxbytes);

out:
	inode_unlock(inode);
	if (ret)
		return ret;
	return offset;
}

static loff_t ocfs2_remap_file_range(struct file *file_in, loff_t pos_in,
				     struct file *file_out, loff_t pos_out,
				     loff_t len, unsigned int remap_flags)
{
	struct inode *inode_in = file_inode(file_in);
	struct inode *inode_out = file_inode(file_out);
	struct ocfs2_super *osb = OCFS2_SB(inode_in->i_sb);
	struct buffer_head *in_bh = NULL, *out_bh = NULL;
	bool same_inode = (inode_in == inode_out);
	loff_t remapped = 0;
	ssize_t ret;

	if (remap_flags & ~(REMAP_FILE_DEDUP | REMAP_FILE_ADVISORY))
		return -EINVAL;
	if (!ocfs2_refcount_tree(osb))
		return -EOPNOTSUPP;
	if (ocfs2_is_hard_readonly(osb) || ocfs2_is_soft_readonly(osb))
		return -EROFS;

	/* Lock both files against IO */
	ret = ocfs2_reflink_inodes_lock(inode_in, &in_bh, inode_out, &out_bh);
	if (ret)
		return ret;

	/* Check file eligibility and prepare for block sharing. */
	ret = -EINVAL;
	if ((OCFS2_I(inode_in)->ip_flags & OCFS2_INODE_SYSTEM_FILE) ||
	    (OCFS2_I(inode_out)->ip_flags & OCFS2_INODE_SYSTEM_FILE))
		goto out_unlock;

	ret = generic_remap_file_range_prep(file_in, pos_in, file_out, pos_out,
			&len, remap_flags);
	if (ret < 0 || len == 0)
		goto out_unlock;

	/* Lock out changes to the allocation maps and remap. */
	down_write(&OCFS2_I(inode_in)->ip_alloc_sem);
	if (!same_inode)
		down_write_nested(&OCFS2_I(inode_out)->ip_alloc_sem,
				  SINGLE_DEPTH_NESTING);

	/* Zap any page cache for the destination file's range. */
	truncate_inode_pages_range(&inode_out->i_data,
				   round_down(pos_out, PAGE_SIZE),
				   round_up(pos_out + len, PAGE_SIZE) - 1);

	remapped = ocfs2_reflink_remap_blocks(inode_in, in_bh, pos_in,
			inode_out, out_bh, pos_out, len);
	up_write(&OCFS2_I(inode_in)->ip_alloc_sem);
	if (!same_inode)
		up_write(&OCFS2_I(inode_out)->ip_alloc_sem);
	if (remapped < 0) {
		ret = remapped;
		mlog_errno(ret);
		goto out_unlock;
	}

	/*
	 * Empty the extent map so that we may get the right extent
	 * record from the disk.
	 */
	ocfs2_extent_map_trunc(inode_in, 0);
	ocfs2_extent_map_trunc(inode_out, 0);

	ret = ocfs2_reflink_update_dest(inode_out, out_bh, pos_out + len);
	if (ret) {
		mlog_errno(ret);
		goto out_unlock;
	}

out_unlock:
	ocfs2_reflink_inodes_unlock(inode_in, in_bh, inode_out, out_bh);
	return remapped > 0 ? remapped : ret;
}

const struct inode_operations ocfs2_file_iops = {
	.setattr	= ocfs2_setattr,
	.getattr	= ocfs2_getattr,
	.permission	= ocfs2_permission,
	.listxattr	= ocfs2_listxattr,
	.fiemap		= ocfs2_fiemap,
	.get_inode_acl	= ocfs2_iop_get_acl,
	.set_acl	= ocfs2_iop_set_acl,
	.fileattr_get	= ocfs2_fileattr_get,
	.fileattr_set	= ocfs2_fileattr_set,
};

const struct inode_operations ocfs2_special_file_iops = {
	.setattr	= ocfs2_setattr,
	.getattr	= ocfs2_getattr,
	.permission	= ocfs2_permission,
	.get_inode_acl	= ocfs2_iop_get_acl,
	.set_acl	= ocfs2_iop_set_acl,
};

/*
 * Other than ->lock, keep ocfs2_fops and ocfs2_dops in sync with
 * ocfs2_fops_no_plocks and ocfs2_dops_no_plocks!
 */
const struct file_operations ocfs2_fops = {
	.llseek		= ocfs2_file_llseek,
	.mmap		= ocfs2_mmap,
	.fsync		= ocfs2_sync_file,
	.release	= ocfs2_file_release,
	.open		= ocfs2_file_open,
	.read_iter	= ocfs2_file_read_iter,
	.write_iter	= ocfs2_file_write_iter,
	.unlocked_ioctl	= ocfs2_ioctl,
#ifdef CONFIG_COMPAT
	.compat_ioctl   = ocfs2_compat_ioctl,
#endif
	.lock		= ocfs2_lock,
	.flock		= ocfs2_flock,
	.splice_read	= ocfs2_file_splice_read,
	.splice_write	= iter_file_splice_write,
	.fallocate	= ocfs2_fallocate,
	.remap_file_range = ocfs2_remap_file_range,
};

WRAP_DIR_ITER(ocfs2_readdir) // FIXME!
const struct file_operations ocfs2_dops = {
	.llseek		= generic_file_llseek,
	.read		= generic_read_dir,
	.iterate_shared	= shared_ocfs2_readdir,
	.fsync		= ocfs2_sync_file,
	.release	= ocfs2_dir_release,
	.open		= ocfs2_dir_open,
	.unlocked_ioctl	= ocfs2_ioctl,
#ifdef CONFIG_COMPAT
	.compat_ioctl   = ocfs2_compat_ioctl,
#endif
	.lock		= ocfs2_lock,
	.flock		= ocfs2_flock,
};

/*
 * POSIX-lockless variants of our file_operations.
 *
 * These will be used if the underlying cluster stack does not support
 * posix file locking, if the user passes the "localflocks" mount
 * option, or if we have a local-only fs.
 *
 * ocfs2_flock is in here because all stacks handle UNIX file locks,
 * so we still want it in the case of no stack support for
 * plocks. Internally, it will do the right thing when asked to ignore
 * the cluster.
 */
const struct file_operations ocfs2_fops_no_plocks = {
	.llseek		= ocfs2_file_llseek,
	.mmap		= ocfs2_mmap,
	.fsync		= ocfs2_sync_file,
	.release	= ocfs2_file_release,
	.open		= ocfs2_file_open,
	.read_iter	= ocfs2_file_read_iter,
	.write_iter	= ocfs2_file_write_iter,
	.unlocked_ioctl	= ocfs2_ioctl,
#ifdef CONFIG_COMPAT
	.compat_ioctl   = ocfs2_compat_ioctl,
#endif
	.flock		= ocfs2_flock,
	.splice_read	= filemap_splice_read,
	.splice_write	= iter_file_splice_write,
	.fallocate	= ocfs2_fallocate,
	.remap_file_range = ocfs2_remap_file_range,
};

const struct file_operations ocfs2_dops_no_plocks = {
	.llseek		= generic_file_llseek,
	.read		= generic_read_dir,
	.iterate_shared	= shared_ocfs2_readdir,
	.fsync		= ocfs2_sync_file,
	.release	= ocfs2_dir_release,
	.open		= ocfs2_dir_open,
	.unlocked_ioctl	= ocfs2_ioctl,
#ifdef CONFIG_COMPAT
	.compat_ioctl   = ocfs2_compat_ioctl,
#endif
	.flock		= ocfs2_flock,
};<|MERGE_RESOLUTION|>--- conflicted
+++ resolved
@@ -1988,11 +1988,7 @@
 		}
 	}
 
-<<<<<<< HEAD
-	if (file && setattr_should_drop_suidgid(&init_user_ns, file_inode(file))) {
-=======
 	if (file && setattr_should_drop_suidgid(&nop_mnt_idmap, file_inode(file))) {
->>>>>>> 98817289
 		ret = __ocfs2_write_remove_suid(inode, di_bh);
 		if (ret) {
 			mlog_errno(ret);
@@ -2286,11 +2282,7 @@
 		 * inode. There's also the dinode i_size state which
 		 * can be lost via setattr during extending writes (we
 		 * set inode->i_size at the end of a write. */
-<<<<<<< HEAD
-		if (setattr_should_drop_suidgid(&init_user_ns, inode)) {
-=======
 		if (setattr_should_drop_suidgid(&nop_mnt_idmap, inode)) {
->>>>>>> 98817289
 			if (meta_level == 0) {
 				ocfs2_inode_unlock_for_extent_tree(inode,
 								   &di_bh,
