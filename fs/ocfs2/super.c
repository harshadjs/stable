// SPDX-License-Identifier: GPL-2.0-or-later
/*
 * super.c
 *
 * load/unload driver, mount/dismount volumes
 *
 * Copyright (C) 2002, 2004 Oracle.  All rights reserved.
 */

#include <linux/module.h>
#include <linux/fs.h>
#include <linux/types.h>
#include <linux/slab.h>
#include <linux/highmem.h>
#include <linux/init.h>
#include <linux/random.h>
#include <linux/statfs.h>
#include <linux/moduleparam.h>
#include <linux/blkdev.h>
#include <linux/socket.h>
#include <linux/inet.h>
#include <linux/parser.h>
#include <linux/crc32.h>
#include <linux/debugfs.h>
#include <linux/mount.h>
#include <linux/seq_file.h>
#include <linux/quotaops.h>
#include <linux/signal.h>

#define CREATE_TRACE_POINTS
#include "ocfs2_trace.h"

#include <cluster/masklog.h>

#include "ocfs2.h"

/* this should be the only file to include a version 1 header */
#include "ocfs1_fs_compat.h"

#include "alloc.h"
#include "aops.h"
#include "blockcheck.h"
#include "dlmglue.h"
#include "export.h"
#include "extent_map.h"
#include "heartbeat.h"
#include "inode.h"
#include "journal.h"
#include "localalloc.h"
#include "namei.h"
#include "slot_map.h"
#include "super.h"
#include "sysfile.h"
#include "uptodate.h"
#include "xattr.h"
#include "quota.h"
#include "refcounttree.h"
#include "suballoc.h"

#include "buffer_head_io.h"
#include "filecheck.h"

static struct kmem_cache *ocfs2_inode_cachep;
struct kmem_cache *ocfs2_dquot_cachep;
struct kmem_cache *ocfs2_qf_chunk_cachep;

static struct dentry *ocfs2_debugfs_root;

MODULE_AUTHOR("Oracle");
MODULE_LICENSE("GPL");
MODULE_DESCRIPTION("OCFS2 cluster file system");

struct mount_options
{
	unsigned long	commit_interval;
	unsigned long	mount_opt;
	unsigned int	atime_quantum;
	unsigned short	slot;
	int		localalloc_opt;
	unsigned int	resv_level;
	int		dir_resv_level;
	char		cluster_stack[OCFS2_STACK_LABEL_LEN + 1];
};

static int ocfs2_parse_options(struct super_block *sb, char *options,
			       struct mount_options *mopt,
			       int is_remount);
static int ocfs2_check_set_options(struct super_block *sb,
				   struct mount_options *options);
static int ocfs2_show_options(struct seq_file *s, struct dentry *root);
static void ocfs2_put_super(struct super_block *sb);
static int ocfs2_mount_volume(struct super_block *sb);
static int ocfs2_remount(struct super_block *sb, int *flags, char *data);
static void ocfs2_dismount_volume(struct super_block *sb, int mnt_err);
static int ocfs2_initialize_mem_caches(void);
static void ocfs2_free_mem_caches(void);
static void ocfs2_delete_osb(struct ocfs2_super *osb);

static int ocfs2_statfs(struct dentry *dentry, struct kstatfs *buf);

static int ocfs2_sync_fs(struct super_block *sb, int wait);

static int ocfs2_init_global_system_inodes(struct ocfs2_super *osb);
static int ocfs2_init_local_system_inodes(struct ocfs2_super *osb);
static void ocfs2_release_system_inodes(struct ocfs2_super *osb);
static int ocfs2_check_volume(struct ocfs2_super *osb);
static int ocfs2_verify_volume(struct ocfs2_dinode *di,
			       struct buffer_head *bh,
			       u32 sectsize,
			       struct ocfs2_blockcheck_stats *stats);
static int ocfs2_initialize_super(struct super_block *sb,
				  struct buffer_head *bh,
				  int sector_size,
				  struct ocfs2_blockcheck_stats *stats);
static int ocfs2_get_sector(struct super_block *sb,
			    struct buffer_head **bh,
			    int block,
			    int sect_size);
static struct inode *ocfs2_alloc_inode(struct super_block *sb);
static void ocfs2_free_inode(struct inode *inode);
static int ocfs2_susp_quotas(struct ocfs2_super *osb, int unsuspend);
static int ocfs2_enable_quotas(struct ocfs2_super *osb);
static void ocfs2_disable_quotas(struct ocfs2_super *osb);

static struct dquot **ocfs2_get_dquots(struct inode *inode)
{
	return OCFS2_I(inode)->i_dquot;
}

static const struct super_operations ocfs2_sops = {
	.statfs		= ocfs2_statfs,
	.alloc_inode	= ocfs2_alloc_inode,
	.free_inode	= ocfs2_free_inode,
	.drop_inode	= ocfs2_drop_inode,
	.evict_inode	= ocfs2_evict_inode,
	.sync_fs	= ocfs2_sync_fs,
	.put_super	= ocfs2_put_super,
	.remount_fs	= ocfs2_remount,
	.show_options   = ocfs2_show_options,
	.quota_read	= ocfs2_quota_read,
	.quota_write	= ocfs2_quota_write,
	.get_dquots	= ocfs2_get_dquots,
};

enum {
	Opt_barrier,
	Opt_err_panic,
	Opt_err_ro,
	Opt_intr,
	Opt_nointr,
	Opt_hb_none,
	Opt_hb_local,
	Opt_hb_global,
	Opt_data_ordered,
	Opt_data_writeback,
	Opt_atime_quantum,
	Opt_slot,
	Opt_commit,
	Opt_localalloc,
	Opt_localflocks,
	Opt_stack,
	Opt_user_xattr,
	Opt_nouser_xattr,
	Opt_inode64,
	Opt_acl,
	Opt_noacl,
	Opt_usrquota,
	Opt_grpquota,
	Opt_coherency_buffered,
	Opt_coherency_full,
	Opt_resv_level,
	Opt_dir_resv_level,
	Opt_journal_async_commit,
	Opt_err_cont,
	Opt_err,
};

static const match_table_t tokens = {
	{Opt_barrier, "barrier=%u"},
	{Opt_err_panic, "errors=panic"},
	{Opt_err_ro, "errors=remount-ro"},
	{Opt_intr, "intr"},
	{Opt_nointr, "nointr"},
	{Opt_hb_none, OCFS2_HB_NONE},
	{Opt_hb_local, OCFS2_HB_LOCAL},
	{Opt_hb_global, OCFS2_HB_GLOBAL},
	{Opt_data_ordered, "data=ordered"},
	{Opt_data_writeback, "data=writeback"},
	{Opt_atime_quantum, "atime_quantum=%u"},
	{Opt_slot, "preferred_slot=%u"},
	{Opt_commit, "commit=%u"},
	{Opt_localalloc, "localalloc=%d"},
	{Opt_localflocks, "localflocks"},
	{Opt_stack, "cluster_stack=%s"},
	{Opt_user_xattr, "user_xattr"},
	{Opt_nouser_xattr, "nouser_xattr"},
	{Opt_inode64, "inode64"},
	{Opt_acl, "acl"},
	{Opt_noacl, "noacl"},
	{Opt_usrquota, "usrquota"},
	{Opt_grpquota, "grpquota"},
	{Opt_coherency_buffered, "coherency=buffered"},
	{Opt_coherency_full, "coherency=full"},
	{Opt_resv_level, "resv_level=%u"},
	{Opt_dir_resv_level, "dir_resv_level=%u"},
	{Opt_journal_async_commit, "journal_async_commit"},
	{Opt_err_cont, "errors=continue"},
	{Opt_err, NULL}
};

#ifdef CONFIG_DEBUG_FS
static int ocfs2_osb_dump(struct ocfs2_super *osb, char *buf, int len)
{
	struct ocfs2_cluster_connection *cconn = osb->cconn;
	struct ocfs2_recovery_map *rm = osb->recovery_map;
	struct ocfs2_orphan_scan *os = &osb->osb_orphan_scan;
	int i, out = 0;
	unsigned long flags;

	out += scnprintf(buf + out, len - out,
			"%10s => Id: %-s  Uuid: %-s  Gen: 0x%X  Label: %-s\n",
			"Device", osb->dev_str, osb->uuid_str,
			osb->fs_generation, osb->vol_label);

	out += scnprintf(buf + out, len - out,
			"%10s => State: %d  Flags: 0x%lX\n", "Volume",
			atomic_read(&osb->vol_state), osb->osb_flags);

	out += scnprintf(buf + out, len - out,
			"%10s => Block: %lu  Cluster: %d\n", "Sizes",
			osb->sb->s_blocksize, osb->s_clustersize);

	out += scnprintf(buf + out, len - out,
			"%10s => Compat: 0x%X  Incompat: 0x%X  "
			"ROcompat: 0x%X\n",
			"Features", osb->s_feature_compat,
			osb->s_feature_incompat, osb->s_feature_ro_compat);

	out += scnprintf(buf + out, len - out,
			"%10s => Opts: 0x%lX  AtimeQuanta: %u\n", "Mount",
			osb->s_mount_opt, osb->s_atime_quantum);

	if (cconn) {
		out += scnprintf(buf + out, len - out,
				"%10s => Stack: %s  Name: %*s  "
				"Version: %d.%d\n", "Cluster",
				(*osb->osb_cluster_stack == '\0' ?
				 "o2cb" : osb->osb_cluster_stack),
				cconn->cc_namelen, cconn->cc_name,
				cconn->cc_version.pv_major,
				cconn->cc_version.pv_minor);
	}

	spin_lock_irqsave(&osb->dc_task_lock, flags);
	out += scnprintf(buf + out, len - out,
			"%10s => Pid: %d  Count: %lu  WakeSeq: %lu  "
			"WorkSeq: %lu\n", "DownCnvt",
			(osb->dc_task ?  task_pid_nr(osb->dc_task) : -1),
			osb->blocked_lock_count, osb->dc_wake_sequence,
			osb->dc_work_sequence);
	spin_unlock_irqrestore(&osb->dc_task_lock, flags);

	spin_lock(&osb->osb_lock);
	out += scnprintf(buf + out, len - out, "%10s => Pid: %d  Nodes:",
			"Recovery",
			(osb->recovery_thread_task ?
			 task_pid_nr(osb->recovery_thread_task) : -1));
	if (rm->rm_used == 0)
		out += scnprintf(buf + out, len - out, " None\n");
	else {
		for (i = 0; i < rm->rm_used; i++)
			out += scnprintf(buf + out, len - out, " %d",
					rm->rm_entries[i]);
		out += scnprintf(buf + out, len - out, "\n");
	}
	spin_unlock(&osb->osb_lock);

	out += scnprintf(buf + out, len - out,
			"%10s => Pid: %d  Interval: %lu\n", "Commit",
			(osb->commit_task ? task_pid_nr(osb->commit_task) : -1),
			osb->osb_commit_interval);

	out += scnprintf(buf + out, len - out,
			"%10s => State: %d  TxnId: %lu  NumTxns: %d\n",
			"Journal", osb->journal->j_state,
			osb->journal->j_trans_id,
			atomic_read(&osb->journal->j_num_trans));

	out += scnprintf(buf + out, len - out,
			"%10s => GlobalAllocs: %d  LocalAllocs: %d  "
			"SubAllocs: %d  LAWinMoves: %d  SAExtends: %d\n",
			"Stats",
			atomic_read(&osb->alloc_stats.bitmap_data),
			atomic_read(&osb->alloc_stats.local_data),
			atomic_read(&osb->alloc_stats.bg_allocs),
			atomic_read(&osb->alloc_stats.moves),
			atomic_read(&osb->alloc_stats.bg_extends));

	out += scnprintf(buf + out, len - out,
			"%10s => State: %u  Descriptor: %llu  Size: %u bits  "
			"Default: %u bits\n",
			"LocalAlloc", osb->local_alloc_state,
			(unsigned long long)osb->la_last_gd,
			osb->local_alloc_bits, osb->local_alloc_default_bits);

	spin_lock(&osb->osb_lock);
	out += scnprintf(buf + out, len - out,
			"%10s => InodeSlot: %d  StolenInodes: %d, "
			"MetaSlot: %d  StolenMeta: %d\n", "Steal",
			osb->s_inode_steal_slot,
			atomic_read(&osb->s_num_inodes_stolen),
			osb->s_meta_steal_slot,
			atomic_read(&osb->s_num_meta_stolen));
	spin_unlock(&osb->osb_lock);

	out += scnprintf(buf + out, len - out, "OrphanScan => ");
	out += scnprintf(buf + out, len - out, "Local: %u  Global: %u ",
			os->os_count, os->os_seqno);
	out += scnprintf(buf + out, len - out, " Last Scan: ");
	if (atomic_read(&os->os_state) == ORPHAN_SCAN_INACTIVE)
		out += scnprintf(buf + out, len - out, "Disabled\n");
	else
		out += scnprintf(buf + out, len - out, "%lu seconds ago\n",
				(unsigned long)(ktime_get_seconds() - os->os_scantime));

	out += scnprintf(buf + out, len - out, "%10s => %3s  %10s\n",
			"Slots", "Num", "RecoGen");
	for (i = 0; i < osb->max_slots; ++i) {
		out += scnprintf(buf + out, len - out,
				"%10s  %c %3d  %10d\n",
				" ",
				(i == osb->slot_num ? '*' : ' '),
				i, osb->slot_recovery_generations[i]);
	}

	return out;
}

static int ocfs2_osb_debug_open(struct inode *inode, struct file *file)
{
	struct ocfs2_super *osb = inode->i_private;
	char *buf = NULL;

	buf = kmalloc(PAGE_SIZE, GFP_KERNEL);
	if (!buf)
		goto bail;

	i_size_write(inode, ocfs2_osb_dump(osb, buf, PAGE_SIZE));

	file->private_data = buf;

	return 0;
bail:
	return -ENOMEM;
}

static int ocfs2_debug_release(struct inode *inode, struct file *file)
{
	kfree(file->private_data);
	return 0;
}

static ssize_t ocfs2_debug_read(struct file *file, char __user *buf,
				size_t nbytes, loff_t *ppos)
{
	return simple_read_from_buffer(buf, nbytes, ppos, file->private_data,
				       i_size_read(file->f_mapping->host));
}
#else
static int ocfs2_osb_debug_open(struct inode *inode, struct file *file)
{
	return 0;
}
static int ocfs2_debug_release(struct inode *inode, struct file *file)
{
	return 0;
}
static ssize_t ocfs2_debug_read(struct file *file, char __user *buf,
				size_t nbytes, loff_t *ppos)
{
	return 0;
}
#endif	/* CONFIG_DEBUG_FS */

static const struct file_operations ocfs2_osb_debug_fops = {
	.open =		ocfs2_osb_debug_open,
	.release =	ocfs2_debug_release,
	.read =		ocfs2_debug_read,
	.llseek =	generic_file_llseek,
};

static int ocfs2_sync_fs(struct super_block *sb, int wait)
{
	int status;
	tid_t target;
	struct ocfs2_super *osb = OCFS2_SB(sb);

	if (ocfs2_is_hard_readonly(osb))
		return -EROFS;

	if (wait) {
		status = ocfs2_flush_truncate_log(osb);
		if (status < 0)
			mlog_errno(status);
	} else {
		ocfs2_schedule_truncate_log_flush(osb, 0);
	}

	if (jbd2_journal_start_commit(osb->journal->j_journal,
				      &target)) {
		if (wait)
			jbd2_log_wait_commit(osb->journal->j_journal,
					     target);
	}
	return 0;
}

static int ocfs2_need_system_inode(struct ocfs2_super *osb, int ino)
{
	if (!OCFS2_HAS_RO_COMPAT_FEATURE(osb->sb, OCFS2_FEATURE_RO_COMPAT_USRQUOTA)
	    && (ino == USER_QUOTA_SYSTEM_INODE
		|| ino == LOCAL_USER_QUOTA_SYSTEM_INODE))
		return 0;
	if (!OCFS2_HAS_RO_COMPAT_FEATURE(osb->sb, OCFS2_FEATURE_RO_COMPAT_GRPQUOTA)
	    && (ino == GROUP_QUOTA_SYSTEM_INODE
		|| ino == LOCAL_GROUP_QUOTA_SYSTEM_INODE))
		return 0;
	return 1;
}

static int ocfs2_init_global_system_inodes(struct ocfs2_super *osb)
{
	struct inode *new = NULL;
	int status = 0;
	int i;

	new = ocfs2_iget(osb, osb->root_blkno, OCFS2_FI_FLAG_SYSFILE, 0);
	if (IS_ERR(new)) {
		status = PTR_ERR(new);
		mlog_errno(status);
		goto bail;
	}
	osb->root_inode = new;

	new = ocfs2_iget(osb, osb->system_dir_blkno, OCFS2_FI_FLAG_SYSFILE, 0);
	if (IS_ERR(new)) {
		status = PTR_ERR(new);
		mlog_errno(status);
		goto bail;
	}
	osb->sys_root_inode = new;

	for (i = OCFS2_FIRST_ONLINE_SYSTEM_INODE;
	     i <= OCFS2_LAST_GLOBAL_SYSTEM_INODE; i++) {
		if (!ocfs2_need_system_inode(osb, i))
			continue;
		new = ocfs2_get_system_file_inode(osb, i, osb->slot_num);
		if (!new) {
			ocfs2_release_system_inodes(osb);
			status = ocfs2_is_soft_readonly(osb) ? -EROFS : -EINVAL;
			mlog_errno(status);
			mlog(ML_ERROR, "Unable to load system inode %d, "
			     "possibly corrupt fs?", i);
			goto bail;
		}
		// the array now has one ref, so drop this one
		iput(new);
	}

bail:
	if (status)
		mlog_errno(status);
	return status;
}

static int ocfs2_init_local_system_inodes(struct ocfs2_super *osb)
{
	struct inode *new = NULL;
	int status = 0;
	int i;

	for (i = OCFS2_LAST_GLOBAL_SYSTEM_INODE + 1;
	     i < NUM_SYSTEM_INODES;
	     i++) {
		if (!ocfs2_need_system_inode(osb, i))
			continue;
		new = ocfs2_get_system_file_inode(osb, i, osb->slot_num);
		if (!new) {
			ocfs2_release_system_inodes(osb);
			status = ocfs2_is_soft_readonly(osb) ? -EROFS : -EINVAL;
			mlog(ML_ERROR, "status=%d, sysfile=%d, slot=%d\n",
			     status, i, osb->slot_num);
			goto bail;
		}
		/* the array now has one ref, so drop this one */
		iput(new);
	}

bail:
	if (status)
		mlog_errno(status);
	return status;
}

static void ocfs2_release_system_inodes(struct ocfs2_super *osb)
{
	int i;
	struct inode *inode;

	for (i = 0; i < NUM_GLOBAL_SYSTEM_INODES; i++) {
		inode = osb->global_system_inodes[i];
		if (inode) {
			iput(inode);
			osb->global_system_inodes[i] = NULL;
		}
	}

	inode = osb->sys_root_inode;
	if (inode) {
		iput(inode);
		osb->sys_root_inode = NULL;
	}

	inode = osb->root_inode;
	if (inode) {
		iput(inode);
		osb->root_inode = NULL;
	}

	if (!osb->local_system_inodes)
		return;

	for (i = 0; i < NUM_LOCAL_SYSTEM_INODES * osb->max_slots; i++) {
		if (osb->local_system_inodes[i]) {
			iput(osb->local_system_inodes[i]);
			osb->local_system_inodes[i] = NULL;
		}
	}

	kfree(osb->local_system_inodes);
	osb->local_system_inodes = NULL;
}

/* We're allocating fs objects, use GFP_NOFS */
static struct inode *ocfs2_alloc_inode(struct super_block *sb)
{
	struct ocfs2_inode_info *oi;

	oi = alloc_inode_sb(sb, ocfs2_inode_cachep, GFP_NOFS);
	if (!oi)
		return NULL;

	oi->i_sync_tid = 0;
	oi->i_datasync_tid = 0;
	memset(&oi->i_dquot, 0, sizeof(oi->i_dquot));

	jbd2_journal_init_jbd_inode(&oi->ip_jinode, &oi->vfs_inode);
	return &oi->vfs_inode;
}

static void ocfs2_free_inode(struct inode *inode)
{
	kmem_cache_free(ocfs2_inode_cachep, OCFS2_I(inode));
}

static unsigned long long ocfs2_max_file_offset(unsigned int bbits,
						unsigned int cbits)
{
	unsigned int bytes = 1 << cbits;
	unsigned int trim = bytes;
	unsigned int bitshift = 32;

	/*
	 * i_size and all block offsets in ocfs2 are always 64 bits
	 * wide. i_clusters is 32 bits, in cluster-sized units. So on
	 * 64 bit platforms, cluster size will be the limiting factor.
	 */

#if BITS_PER_LONG == 32
	BUILD_BUG_ON(sizeof(sector_t) != 8);
	/*
	 * We might be limited by page cache size.
	 */
	if (bytes > PAGE_SIZE) {
		bytes = PAGE_SIZE;
		trim = 1;
		/*
		 * Shift by 31 here so that we don't get larger than
		 * MAX_LFS_FILESIZE
		 */
		bitshift = 31;
	}
#endif

	/*
	 * Trim by a whole cluster when we can actually approach the
	 * on-disk limits. Otherwise we can overflow i_clusters when
	 * an extent start is at the max offset.
	 */
	return (((unsigned long long)bytes) << bitshift) - trim;
}

static int ocfs2_remount(struct super_block *sb, int *flags, char *data)
{
	int incompat_features;
	int ret = 0;
	struct mount_options parsed_options;
	struct ocfs2_super *osb = OCFS2_SB(sb);
	u32 tmp;

	sync_filesystem(sb);

	if (!ocfs2_parse_options(sb, data, &parsed_options, 1) ||
	    !ocfs2_check_set_options(sb, &parsed_options)) {
		ret = -EINVAL;
		goto out;
	}

	tmp = OCFS2_MOUNT_HB_LOCAL | OCFS2_MOUNT_HB_GLOBAL |
		OCFS2_MOUNT_HB_NONE;
	if ((osb->s_mount_opt & tmp) != (parsed_options.mount_opt & tmp)) {
		ret = -EINVAL;
		mlog(ML_ERROR, "Cannot change heartbeat mode on remount\n");
		goto out;
	}

	if ((osb->s_mount_opt & OCFS2_MOUNT_DATA_WRITEBACK) !=
	    (parsed_options.mount_opt & OCFS2_MOUNT_DATA_WRITEBACK)) {
		ret = -EINVAL;
		mlog(ML_ERROR, "Cannot change data mode on remount\n");
		goto out;
	}

	/* Probably don't want this on remount; it might
	 * mess with other nodes */
	if (!(osb->s_mount_opt & OCFS2_MOUNT_INODE64) &&
	    (parsed_options.mount_opt & OCFS2_MOUNT_INODE64)) {
		ret = -EINVAL;
		mlog(ML_ERROR, "Cannot enable inode64 on remount\n");
		goto out;
	}

	/* We're going to/from readonly mode. */
	if ((bool)(*flags & SB_RDONLY) != sb_rdonly(sb)) {
		/* Disable quota accounting before remounting RO */
		if (*flags & SB_RDONLY) {
			ret = ocfs2_susp_quotas(osb, 0);
			if (ret < 0)
				goto out;
		}
		/* Lock here so the check of HARD_RO and the potential
		 * setting of SOFT_RO is atomic. */
		spin_lock(&osb->osb_lock);
		if (osb->osb_flags & OCFS2_OSB_HARD_RO) {
			mlog(ML_ERROR, "Remount on readonly device is forbidden.\n");
			ret = -EROFS;
			goto unlock_osb;
		}

		if (*flags & SB_RDONLY) {
			sb->s_flags |= SB_RDONLY;
			osb->osb_flags |= OCFS2_OSB_SOFT_RO;
		} else {
			if (osb->osb_flags & OCFS2_OSB_ERROR_FS) {
				mlog(ML_ERROR, "Cannot remount RDWR "
				     "filesystem due to previous errors.\n");
				ret = -EROFS;
				goto unlock_osb;
			}
			incompat_features = OCFS2_HAS_RO_COMPAT_FEATURE(sb, ~OCFS2_FEATURE_RO_COMPAT_SUPP);
			if (incompat_features) {
				mlog(ML_ERROR, "Cannot remount RDWR because "
				     "of unsupported optional features "
				     "(%x).\n", incompat_features);
				ret = -EINVAL;
				goto unlock_osb;
			}
			sb->s_flags &= ~SB_RDONLY;
			osb->osb_flags &= ~OCFS2_OSB_SOFT_RO;
		}
		trace_ocfs2_remount(sb->s_flags, osb->osb_flags, *flags);
unlock_osb:
		spin_unlock(&osb->osb_lock);
		/* Enable quota accounting after remounting RW */
		if (!ret && !(*flags & SB_RDONLY)) {
			if (sb_any_quota_suspended(sb))
				ret = ocfs2_susp_quotas(osb, 1);
			else
				ret = ocfs2_enable_quotas(osb);
			if (ret < 0) {
				/* Return back changes... */
				spin_lock(&osb->osb_lock);
				sb->s_flags |= SB_RDONLY;
				osb->osb_flags |= OCFS2_OSB_SOFT_RO;
				spin_unlock(&osb->osb_lock);
				goto out;
			}
		}
	}

	if (!ret) {
		/* Only save off the new mount options in case of a successful
		 * remount. */
		osb->s_mount_opt = parsed_options.mount_opt;
		osb->s_atime_quantum = parsed_options.atime_quantum;
		osb->preferred_slot = parsed_options.slot;
		if (parsed_options.commit_interval)
			osb->osb_commit_interval = parsed_options.commit_interval;

		if (!ocfs2_is_hard_readonly(osb))
			ocfs2_set_journal_params(osb);

		sb->s_flags = (sb->s_flags & ~SB_POSIXACL) |
			((osb->s_mount_opt & OCFS2_MOUNT_POSIX_ACL) ?
							SB_POSIXACL : 0);
	}
out:
	return ret;
}

static int ocfs2_sb_probe(struct super_block *sb,
			  struct buffer_head **bh,
			  int *sector_size,
			  struct ocfs2_blockcheck_stats *stats)
{
	int status, tmpstat;
	struct ocfs1_vol_disk_hdr *hdr;
	struct ocfs2_dinode *di;
	int blksize;

	*bh = NULL;

	/* may be > 512 */
	*sector_size = bdev_logical_block_size(sb->s_bdev);
	if (*sector_size > OCFS2_MAX_BLOCKSIZE) {
		mlog(ML_ERROR, "Hardware sector size too large: %d (max=%d)\n",
		     *sector_size, OCFS2_MAX_BLOCKSIZE);
		status = -EINVAL;
		goto bail;
	}

	/* Can this really happen? */
	if (*sector_size < OCFS2_MIN_BLOCKSIZE)
		*sector_size = OCFS2_MIN_BLOCKSIZE;

	/* check block zero for old format */
	status = ocfs2_get_sector(sb, bh, 0, *sector_size);
	if (status < 0) {
		mlog_errno(status);
		goto bail;
	}
	hdr = (struct ocfs1_vol_disk_hdr *) (*bh)->b_data;
	if (hdr->major_version == OCFS1_MAJOR_VERSION) {
		mlog(ML_ERROR, "incompatible version: %u.%u\n",
		     hdr->major_version, hdr->minor_version);
		status = -EINVAL;
	}
	if (memcmp(hdr->signature, OCFS1_VOLUME_SIGNATURE,
		   strlen(OCFS1_VOLUME_SIGNATURE)) == 0) {
		mlog(ML_ERROR, "incompatible volume signature: %8s\n",
		     hdr->signature);
		status = -EINVAL;
	}
	brelse(*bh);
	*bh = NULL;
	if (status < 0) {
		mlog(ML_ERROR, "This is an ocfs v1 filesystem which must be "
		     "upgraded before mounting with ocfs v2\n");
		goto bail;
	}

	/*
	 * Now check at magic offset for 512, 1024, 2048, 4096
	 * blocksizes.  4096 is the maximum blocksize because it is
	 * the minimum clustersize.
	 */
	status = -EINVAL;
	for (blksize = *sector_size;
	     blksize <= OCFS2_MAX_BLOCKSIZE;
	     blksize <<= 1) {
		tmpstat = ocfs2_get_sector(sb, bh,
					   OCFS2_SUPER_BLOCK_BLKNO,
					   blksize);
		if (tmpstat < 0) {
			status = tmpstat;
			mlog_errno(status);
			break;
		}
		di = (struct ocfs2_dinode *) (*bh)->b_data;
		memset(stats, 0, sizeof(struct ocfs2_blockcheck_stats));
		spin_lock_init(&stats->b_lock);
		tmpstat = ocfs2_verify_volume(di, *bh, blksize, stats);
		if (tmpstat < 0) {
			brelse(*bh);
			*bh = NULL;
		}
		if (tmpstat != -EAGAIN) {
			status = tmpstat;
			break;
		}
	}

bail:
	return status;
}

static int ocfs2_verify_heartbeat(struct ocfs2_super *osb)
{
	u32 hb_enabled = OCFS2_MOUNT_HB_LOCAL | OCFS2_MOUNT_HB_GLOBAL;

	if (osb->s_mount_opt & hb_enabled) {
		if (ocfs2_mount_local(osb)) {
			mlog(ML_ERROR, "Cannot heartbeat on a locally "
			     "mounted device.\n");
			return -EINVAL;
		}
		if (ocfs2_userspace_stack(osb)) {
			mlog(ML_ERROR, "Userspace stack expected, but "
			     "o2cb heartbeat arguments passed to mount\n");
			return -EINVAL;
		}
		if (((osb->s_mount_opt & OCFS2_MOUNT_HB_GLOBAL) &&
		     !ocfs2_cluster_o2cb_global_heartbeat(osb)) ||
		    ((osb->s_mount_opt & OCFS2_MOUNT_HB_LOCAL) &&
		     ocfs2_cluster_o2cb_global_heartbeat(osb))) {
			mlog(ML_ERROR, "Mismatching o2cb heartbeat modes\n");
			return -EINVAL;
		}
	}

	if (!(osb->s_mount_opt & hb_enabled)) {
		if (!ocfs2_mount_local(osb) && !ocfs2_is_hard_readonly(osb) &&
		    !ocfs2_userspace_stack(osb)) {
			mlog(ML_ERROR, "Heartbeat has to be started to mount "
			     "a read-write clustered device.\n");
			return -EINVAL;
		}
	}

	return 0;
}

/*
 * If we're using a userspace stack, mount should have passed
 * a name that matches the disk.  If not, mount should not
 * have passed a stack.
 */
static int ocfs2_verify_userspace_stack(struct ocfs2_super *osb,
					struct mount_options *mopt)
{
	if (!ocfs2_userspace_stack(osb) && mopt->cluster_stack[0]) {
		mlog(ML_ERROR,
		     "cluster stack passed to mount, but this filesystem "
		     "does not support it\n");
		return -EINVAL;
	}

	if (ocfs2_userspace_stack(osb) &&
	    strncmp(osb->osb_cluster_stack, mopt->cluster_stack,
		    OCFS2_STACK_LABEL_LEN)) {
		mlog(ML_ERROR,
		     "cluster stack passed to mount (\"%s\") does not "
		     "match the filesystem (\"%s\")\n",
		     mopt->cluster_stack,
		     osb->osb_cluster_stack);
		return -EINVAL;
	}

	return 0;
}

static int ocfs2_susp_quotas(struct ocfs2_super *osb, int unsuspend)
{
	int type;
	struct super_block *sb = osb->sb;
	unsigned int feature[OCFS2_MAXQUOTAS] = {
					OCFS2_FEATURE_RO_COMPAT_USRQUOTA,
					OCFS2_FEATURE_RO_COMPAT_GRPQUOTA};
	int status = 0;

	for (type = 0; type < OCFS2_MAXQUOTAS; type++) {
		if (!OCFS2_HAS_RO_COMPAT_FEATURE(sb, feature[type]))
			continue;
		if (unsuspend)
			status = dquot_resume(sb, type);
		else {
			struct ocfs2_mem_dqinfo *oinfo;

			/* Cancel periodic syncing before suspending */
			oinfo = sb_dqinfo(sb, type)->dqi_priv;
			cancel_delayed_work_sync(&oinfo->dqi_sync_work);
			status = dquot_suspend(sb, type);
		}
		if (status < 0)
			break;
	}
	if (status < 0)
		mlog(ML_ERROR, "Failed to suspend/unsuspend quotas on "
		     "remount (error = %d).\n", status);
	return status;
}

static int ocfs2_enable_quotas(struct ocfs2_super *osb)
{
	struct inode *inode[OCFS2_MAXQUOTAS] = { NULL, NULL };
	struct super_block *sb = osb->sb;
	unsigned int feature[OCFS2_MAXQUOTAS] = {
					OCFS2_FEATURE_RO_COMPAT_USRQUOTA,
					OCFS2_FEATURE_RO_COMPAT_GRPQUOTA};
	unsigned int ino[OCFS2_MAXQUOTAS] = {
					LOCAL_USER_QUOTA_SYSTEM_INODE,
					LOCAL_GROUP_QUOTA_SYSTEM_INODE };
	int status;
	int type;

	sb_dqopt(sb)->flags |= DQUOT_QUOTA_SYS_FILE | DQUOT_NEGATIVE_USAGE;
	for (type = 0; type < OCFS2_MAXQUOTAS; type++) {
		if (!OCFS2_HAS_RO_COMPAT_FEATURE(sb, feature[type]))
			continue;
		inode[type] = ocfs2_get_system_file_inode(osb, ino[type],
							osb->slot_num);
		if (!inode[type]) {
			status = -ENOENT;
			goto out_quota_off;
		}
		status = dquot_load_quota_inode(inode[type], type, QFMT_OCFS2,
						DQUOT_USAGE_ENABLED);
		if (status < 0)
			goto out_quota_off;
	}

	for (type = 0; type < OCFS2_MAXQUOTAS; type++)
		iput(inode[type]);
	return 0;
out_quota_off:
	ocfs2_disable_quotas(osb);
	for (type = 0; type < OCFS2_MAXQUOTAS; type++)
		iput(inode[type]);
	mlog_errno(status);
	return status;
}

static void ocfs2_disable_quotas(struct ocfs2_super *osb)
{
	int type;
	struct inode *inode;
	struct super_block *sb = osb->sb;
	struct ocfs2_mem_dqinfo *oinfo;

	/* We mostly ignore errors in this function because there's not much
	 * we can do when we see them */
	for (type = 0; type < OCFS2_MAXQUOTAS; type++) {
		if (!sb_has_quota_loaded(sb, type))
			continue;
		oinfo = sb_dqinfo(sb, type)->dqi_priv;
		cancel_delayed_work_sync(&oinfo->dqi_sync_work);
		inode = igrab(sb->s_dquot.files[type]);
		/* Turn off quotas. This will remove all dquot structures from
		 * memory and so they will be automatically synced to global
		 * quota files */
		dquot_disable(sb, type, DQUOT_USAGE_ENABLED |
					DQUOT_LIMITS_ENABLED);
		iput(inode);
	}
}

static int ocfs2_fill_super(struct super_block *sb, void *data, int silent)
{
	struct dentry *root;
	int status, sector_size;
	struct mount_options parsed_options;
	struct inode *inode = NULL;
	struct ocfs2_super *osb = NULL;
	struct buffer_head *bh = NULL;
	char nodestr[12];
	struct ocfs2_blockcheck_stats stats;

	trace_ocfs2_fill_super(sb, data, silent);

	if (!ocfs2_parse_options(sb, data, &parsed_options, 0)) {
		status = -EINVAL;
		goto out;
	}

	/* probe for superblock */
	status = ocfs2_sb_probe(sb, &bh, &sector_size, &stats);
	if (status < 0) {
		mlog(ML_ERROR, "superblock probe failed!\n");
		goto out;
	}

	status = ocfs2_initialize_super(sb, bh, sector_size, &stats);
	brelse(bh);
	bh = NULL;
	if (status < 0)
		goto out;

	osb = OCFS2_SB(sb);

	if (!ocfs2_check_set_options(sb, &parsed_options)) {
		status = -EINVAL;
		goto out_super;
	}
	osb->s_mount_opt = parsed_options.mount_opt;
	osb->s_atime_quantum = parsed_options.atime_quantum;
	osb->preferred_slot = parsed_options.slot;
	osb->osb_commit_interval = parsed_options.commit_interval;

	ocfs2_la_set_sizes(osb, parsed_options.localalloc_opt);
	osb->osb_resv_level = parsed_options.resv_level;
	osb->osb_dir_resv_level = parsed_options.resv_level;
	if (parsed_options.dir_resv_level == -1)
		osb->osb_dir_resv_level = parsed_options.resv_level;
	else
		osb->osb_dir_resv_level = parsed_options.dir_resv_level;

	status = ocfs2_verify_userspace_stack(osb, &parsed_options);
	if (status)
		goto out_super;

	sb->s_magic = OCFS2_SUPER_MAGIC;

	sb->s_flags = (sb->s_flags & ~(SB_POSIXACL | SB_NOSEC)) |
		((osb->s_mount_opt & OCFS2_MOUNT_POSIX_ACL) ? SB_POSIXACL : 0);

	/* Hard readonly mode only if: bdev_read_only, SB_RDONLY,
	 * heartbeat=none */
	if (bdev_read_only(sb->s_bdev)) {
		if (!sb_rdonly(sb)) {
			status = -EACCES;
			mlog(ML_ERROR, "Readonly device detected but readonly "
			     "mount was not specified.\n");
			goto out_super;
		}

		/* You should not be able to start a local heartbeat
		 * on a readonly device. */
		if (osb->s_mount_opt & OCFS2_MOUNT_HB_LOCAL) {
			status = -EROFS;
			mlog(ML_ERROR, "Local heartbeat specified on readonly "
			     "device.\n");
			goto out_super;
		}

		status = ocfs2_check_journals_nolocks(osb);
		if (status < 0) {
			if (status == -EROFS)
				mlog(ML_ERROR, "Recovery required on readonly "
				     "file system, but write access is "
				     "unavailable.\n");
			goto out_super;
		}

		ocfs2_set_ro_flag(osb, 1);

		printk(KERN_NOTICE "ocfs2: Readonly device (%s) detected. "
		       "Cluster services will not be used for this mount. "
		       "Recovery will be skipped.\n", osb->dev_str);
	}

	if (!ocfs2_is_hard_readonly(osb)) {
		if (sb_rdonly(sb))
			ocfs2_set_ro_flag(osb, 0);
	}

	status = ocfs2_verify_heartbeat(osb);
	if (status < 0)
		goto out_super;

	osb->osb_debug_root = debugfs_create_dir(osb->uuid_str,
						 ocfs2_debugfs_root);

	debugfs_create_file("fs_state", S_IFREG|S_IRUSR, osb->osb_debug_root,
			    osb, &ocfs2_osb_debug_fops);

	if (ocfs2_meta_ecc(osb))
		ocfs2_blockcheck_stats_debugfs_install( &osb->osb_ecc_stats,
							osb->osb_debug_root);

	status = ocfs2_mount_volume(sb);
	if (status < 0)
		goto out_debugfs;

	if (osb->root_inode)
		inode = igrab(osb->root_inode);

	if (!inode) {
		status = -EIO;
		goto out_dismount;
	}

	osb->osb_dev_kset = kset_create_and_add(sb->s_id, NULL,
						&ocfs2_kset->kobj);
	if (!osb->osb_dev_kset) {
		status = -ENOMEM;
		mlog(ML_ERROR, "Unable to create device kset %s.\n", sb->s_id);
		goto out_dismount;
	}

	/* Create filecheck sysfs related directories/files at
	 * /sys/fs/ocfs2/<devname>/filecheck */
	if (ocfs2_filecheck_create_sysfs(osb)) {
		status = -ENOMEM;
		mlog(ML_ERROR, "Unable to create filecheck sysfs directory at "
			"/sys/fs/ocfs2/%s/filecheck.\n", sb->s_id);
		goto out_dismount;
	}

	root = d_make_root(inode);
	if (!root) {
		status = -ENOMEM;
		goto out_dismount;
	}

	sb->s_root = root;

	ocfs2_complete_mount_recovery(osb);

	if (ocfs2_mount_local(osb))
		snprintf(nodestr, sizeof(nodestr), "local");
	else
		snprintf(nodestr, sizeof(nodestr), "%u", osb->node_num);

	printk(KERN_INFO "ocfs2: Mounting device (%s) on (node %s, slot %d) "
	       "with %s data mode.\n",
	       osb->dev_str, nodestr, osb->slot_num,
	       osb->s_mount_opt & OCFS2_MOUNT_DATA_WRITEBACK ? "writeback" :
	       "ordered");

	atomic_set(&osb->vol_state, VOLUME_MOUNTED);
	wake_up(&osb->osb_mount_event);

	/* Now we can initialize quotas because we can afford to wait
	 * for cluster locks recovery now. That also means that truncation
	 * log recovery can happen but that waits for proper quota setup */
	if (!sb_rdonly(sb)) {
		status = ocfs2_enable_quotas(osb);
		if (status < 0) {
			/* We have to err-out specially here because
			 * s_root is already set */
			mlog_errno(status);
			atomic_set(&osb->vol_state, VOLUME_DISABLED);
			wake_up(&osb->osb_mount_event);
			return status;
		}
	}

	ocfs2_complete_quota_recovery(osb);

	/* Now we wake up again for processes waiting for quotas */
	atomic_set(&osb->vol_state, VOLUME_MOUNTED_QUOTAS);
	wake_up(&osb->osb_mount_event);

	/* Start this when the mount is almost sure of being successful */
	ocfs2_orphan_scan_start(osb);

	return status;

out_dismount:
	atomic_set(&osb->vol_state, VOLUME_DISABLED);
	wake_up(&osb->osb_mount_event);
	ocfs2_dismount_volume(sb, 1);
	goto out;

out_debugfs:
	debugfs_remove_recursive(osb->osb_debug_root);
out_super:
	ocfs2_release_system_inodes(osb);
	kfree(osb->recovery_map);
	ocfs2_delete_osb(osb);
	kfree(osb);
out:
	mlog_errno(status);

	return status;
}

static struct dentry *ocfs2_mount(struct file_system_type *fs_type,
			int flags,
			const char *dev_name,
			void *data)
{
	return mount_bdev(fs_type, flags, dev_name, data, ocfs2_fill_super);
}

static struct file_system_type ocfs2_fs_type = {
	.owner          = THIS_MODULE,
	.name           = "ocfs2",
	.mount          = ocfs2_mount,
	.kill_sb        = kill_block_super,
	.fs_flags       = FS_REQUIRES_DEV|FS_RENAME_DOES_D_MOVE,
	.next           = NULL
};
MODULE_ALIAS_FS("ocfs2");

static int ocfs2_check_set_options(struct super_block *sb,
				   struct mount_options *options)
{
	if (options->mount_opt & OCFS2_MOUNT_USRQUOTA &&
	    !OCFS2_HAS_RO_COMPAT_FEATURE(sb,
					 OCFS2_FEATURE_RO_COMPAT_USRQUOTA)) {
		mlog(ML_ERROR, "User quotas were requested, but this "
		     "filesystem does not have the feature enabled.\n");
		return 0;
	}
	if (options->mount_opt & OCFS2_MOUNT_GRPQUOTA &&
	    !OCFS2_HAS_RO_COMPAT_FEATURE(sb,
					 OCFS2_FEATURE_RO_COMPAT_GRPQUOTA)) {
		mlog(ML_ERROR, "Group quotas were requested, but this "
		     "filesystem does not have the feature enabled.\n");
		return 0;
	}
	if (options->mount_opt & OCFS2_MOUNT_POSIX_ACL &&
	    !OCFS2_HAS_INCOMPAT_FEATURE(sb, OCFS2_FEATURE_INCOMPAT_XATTR)) {
		mlog(ML_ERROR, "ACL support requested but extended attributes "
		     "feature is not enabled\n");
		return 0;
	}
	/* No ACL setting specified? Use XATTR feature... */
	if (!(options->mount_opt & (OCFS2_MOUNT_POSIX_ACL |
				    OCFS2_MOUNT_NO_POSIX_ACL))) {
		if (OCFS2_HAS_INCOMPAT_FEATURE(sb, OCFS2_FEATURE_INCOMPAT_XATTR))
			options->mount_opt |= OCFS2_MOUNT_POSIX_ACL;
		else
			options->mount_opt |= OCFS2_MOUNT_NO_POSIX_ACL;
	}
	return 1;
}

static int ocfs2_parse_options(struct super_block *sb,
			       char *options,
			       struct mount_options *mopt,
			       int is_remount)
{
	int status, user_stack = 0;
	char *p;
	u32 tmp;
	int token, option;
	substring_t args[MAX_OPT_ARGS];

	trace_ocfs2_parse_options(is_remount, options ? options : "(none)");

	mopt->commit_interval = 0;
	mopt->mount_opt = OCFS2_MOUNT_NOINTR;
	mopt->atime_quantum = OCFS2_DEFAULT_ATIME_QUANTUM;
	mopt->slot = OCFS2_INVALID_SLOT;
	mopt->localalloc_opt = -1;
	mopt->cluster_stack[0] = '\0';
	mopt->resv_level = OCFS2_DEFAULT_RESV_LEVEL;
	mopt->dir_resv_level = -1;

	if (!options) {
		status = 1;
		goto bail;
	}

	while ((p = strsep(&options, ",")) != NULL) {
		if (!*p)
			continue;

		token = match_token(p, tokens, args);
		switch (token) {
		case Opt_hb_local:
			mopt->mount_opt |= OCFS2_MOUNT_HB_LOCAL;
			break;
		case Opt_hb_none:
			mopt->mount_opt |= OCFS2_MOUNT_HB_NONE;
			break;
		case Opt_hb_global:
			mopt->mount_opt |= OCFS2_MOUNT_HB_GLOBAL;
			break;
		case Opt_barrier:
			if (match_int(&args[0], &option)) {
				status = 0;
				goto bail;
			}
			if (option)
				mopt->mount_opt |= OCFS2_MOUNT_BARRIER;
			else
				mopt->mount_opt &= ~OCFS2_MOUNT_BARRIER;
			break;
		case Opt_intr:
			mopt->mount_opt &= ~OCFS2_MOUNT_NOINTR;
			break;
		case Opt_nointr:
			mopt->mount_opt |= OCFS2_MOUNT_NOINTR;
			break;
		case Opt_err_panic:
			mopt->mount_opt &= ~OCFS2_MOUNT_ERRORS_CONT;
			mopt->mount_opt &= ~OCFS2_MOUNT_ERRORS_ROFS;
			mopt->mount_opt |= OCFS2_MOUNT_ERRORS_PANIC;
			break;
		case Opt_err_ro:
			mopt->mount_opt &= ~OCFS2_MOUNT_ERRORS_CONT;
			mopt->mount_opt &= ~OCFS2_MOUNT_ERRORS_PANIC;
			mopt->mount_opt |= OCFS2_MOUNT_ERRORS_ROFS;
			break;
		case Opt_err_cont:
			mopt->mount_opt &= ~OCFS2_MOUNT_ERRORS_ROFS;
			mopt->mount_opt &= ~OCFS2_MOUNT_ERRORS_PANIC;
			mopt->mount_opt |= OCFS2_MOUNT_ERRORS_CONT;
			break;
		case Opt_data_ordered:
			mopt->mount_opt &= ~OCFS2_MOUNT_DATA_WRITEBACK;
			break;
		case Opt_data_writeback:
			mopt->mount_opt |= OCFS2_MOUNT_DATA_WRITEBACK;
			break;
		case Opt_user_xattr:
			mopt->mount_opt &= ~OCFS2_MOUNT_NOUSERXATTR;
			break;
		case Opt_nouser_xattr:
			mopt->mount_opt |= OCFS2_MOUNT_NOUSERXATTR;
			break;
		case Opt_atime_quantum:
			if (match_int(&args[0], &option)) {
				status = 0;
				goto bail;
			}
			if (option >= 0)
				mopt->atime_quantum = option;
			break;
		case Opt_slot:
			if (match_int(&args[0], &option)) {
				status = 0;
				goto bail;
			}
			if (option)
				mopt->slot = (u16)option;
			break;
		case Opt_commit:
			if (match_int(&args[0], &option)) {
				status = 0;
				goto bail;
			}
			if (option < 0)
				return 0;
			if (option == 0)
				option = JBD2_DEFAULT_MAX_COMMIT_AGE;
			mopt->commit_interval = HZ * option;
			break;
		case Opt_localalloc:
			if (match_int(&args[0], &option)) {
				status = 0;
				goto bail;
			}
			if (option >= 0)
				mopt->localalloc_opt = option;
			break;
		case Opt_localflocks:
			/*
			 * Changing this during remount could race
			 * flock() requests, or "unbalance" existing
			 * ones (e.g., a lock is taken in one mode but
			 * dropped in the other). If users care enough
			 * to flip locking modes during remount, we
			 * could add a "local" flag to individual
			 * flock structures for proper tracking of
			 * state.
			 */
			if (!is_remount)
				mopt->mount_opt |= OCFS2_MOUNT_LOCALFLOCKS;
			break;
		case Opt_stack:
			/* Check both that the option we were passed
			 * is of the right length and that it is a proper
			 * string of the right length.
			 */
			if (((args[0].to - args[0].from) !=
			     OCFS2_STACK_LABEL_LEN) ||
			    (strnlen(args[0].from,
				     OCFS2_STACK_LABEL_LEN) !=
			     OCFS2_STACK_LABEL_LEN)) {
				mlog(ML_ERROR,
				     "Invalid cluster_stack option\n");
				status = 0;
				goto bail;
			}
			memcpy(mopt->cluster_stack, args[0].from,
			       OCFS2_STACK_LABEL_LEN);
			mopt->cluster_stack[OCFS2_STACK_LABEL_LEN] = '\0';
			/*
			 * Open code the memcmp here as we don't have
			 * an osb to pass to
			 * ocfs2_userspace_stack().
			 */
			if (memcmp(mopt->cluster_stack,
				   OCFS2_CLASSIC_CLUSTER_STACK,
				   OCFS2_STACK_LABEL_LEN))
				user_stack = 1;
			break;
		case Opt_inode64:
			mopt->mount_opt |= OCFS2_MOUNT_INODE64;
			break;
		case Opt_usrquota:
			mopt->mount_opt |= OCFS2_MOUNT_USRQUOTA;
			break;
		case Opt_grpquota:
			mopt->mount_opt |= OCFS2_MOUNT_GRPQUOTA;
			break;
		case Opt_coherency_buffered:
			mopt->mount_opt |= OCFS2_MOUNT_COHERENCY_BUFFERED;
			break;
		case Opt_coherency_full:
			mopt->mount_opt &= ~OCFS2_MOUNT_COHERENCY_BUFFERED;
			break;
		case Opt_acl:
			mopt->mount_opt |= OCFS2_MOUNT_POSIX_ACL;
			mopt->mount_opt &= ~OCFS2_MOUNT_NO_POSIX_ACL;
			break;
		case Opt_noacl:
			mopt->mount_opt |= OCFS2_MOUNT_NO_POSIX_ACL;
			mopt->mount_opt &= ~OCFS2_MOUNT_POSIX_ACL;
			break;
		case Opt_resv_level:
			if (is_remount)
				break;
			if (match_int(&args[0], &option)) {
				status = 0;
				goto bail;
			}
			if (option >= OCFS2_MIN_RESV_LEVEL &&
			    option < OCFS2_MAX_RESV_LEVEL)
				mopt->resv_level = option;
			break;
		case Opt_dir_resv_level:
			if (is_remount)
				break;
			if (match_int(&args[0], &option)) {
				status = 0;
				goto bail;
			}
			if (option >= OCFS2_MIN_RESV_LEVEL &&
			    option < OCFS2_MAX_RESV_LEVEL)
				mopt->dir_resv_level = option;
			break;
		case Opt_journal_async_commit:
			mopt->mount_opt |= OCFS2_MOUNT_JOURNAL_ASYNC_COMMIT;
			break;
		default:
			mlog(ML_ERROR,
			     "Unrecognized mount option \"%s\" "
			     "or missing value\n", p);
			status = 0;
			goto bail;
		}
	}

	if (user_stack == 0) {
		/* Ensure only one heartbeat mode */
		tmp = mopt->mount_opt & (OCFS2_MOUNT_HB_LOCAL |
					 OCFS2_MOUNT_HB_GLOBAL |
					 OCFS2_MOUNT_HB_NONE);
		if (hweight32(tmp) != 1) {
			mlog(ML_ERROR, "Invalid heartbeat mount options\n");
			status = 0;
			goto bail;
		}
	}

	status = 1;

bail:
	return status;
}

static int ocfs2_show_options(struct seq_file *s, struct dentry *root)
{
	struct ocfs2_super *osb = OCFS2_SB(root->d_sb);
	unsigned long opts = osb->s_mount_opt;
	unsigned int local_alloc_megs;

	if (opts & (OCFS2_MOUNT_HB_LOCAL | OCFS2_MOUNT_HB_GLOBAL)) {
		seq_printf(s, ",_netdev");
		if (opts & OCFS2_MOUNT_HB_LOCAL)
			seq_printf(s, ",%s", OCFS2_HB_LOCAL);
		else
			seq_printf(s, ",%s", OCFS2_HB_GLOBAL);
	} else
		seq_printf(s, ",%s", OCFS2_HB_NONE);

	if (opts & OCFS2_MOUNT_NOINTR)
		seq_printf(s, ",nointr");

	if (opts & OCFS2_MOUNT_DATA_WRITEBACK)
		seq_printf(s, ",data=writeback");
	else
		seq_printf(s, ",data=ordered");

	if (opts & OCFS2_MOUNT_BARRIER)
		seq_printf(s, ",barrier=1");

	if (opts & OCFS2_MOUNT_ERRORS_PANIC)
		seq_printf(s, ",errors=panic");
	else if (opts & OCFS2_MOUNT_ERRORS_CONT)
		seq_printf(s, ",errors=continue");
	else
		seq_printf(s, ",errors=remount-ro");

	if (osb->preferred_slot != OCFS2_INVALID_SLOT)
		seq_printf(s, ",preferred_slot=%d", osb->preferred_slot);

	seq_printf(s, ",atime_quantum=%u", osb->s_atime_quantum);

	if (osb->osb_commit_interval)
		seq_printf(s, ",commit=%u",
			   (unsigned) (osb->osb_commit_interval / HZ));

	local_alloc_megs = osb->local_alloc_bits >> (20 - osb->s_clustersize_bits);
	if (local_alloc_megs != ocfs2_la_default_mb(osb))
		seq_printf(s, ",localalloc=%d", local_alloc_megs);

	if (opts & OCFS2_MOUNT_LOCALFLOCKS)
		seq_printf(s, ",localflocks,");

	if (osb->osb_cluster_stack[0])
		seq_show_option_n(s, "cluster_stack", osb->osb_cluster_stack,
				  OCFS2_STACK_LABEL_LEN);
	if (opts & OCFS2_MOUNT_USRQUOTA)
		seq_printf(s, ",usrquota");
	if (opts & OCFS2_MOUNT_GRPQUOTA)
		seq_printf(s, ",grpquota");

	if (opts & OCFS2_MOUNT_COHERENCY_BUFFERED)
		seq_printf(s, ",coherency=buffered");
	else
		seq_printf(s, ",coherency=full");

	if (opts & OCFS2_MOUNT_NOUSERXATTR)
		seq_printf(s, ",nouser_xattr");
	else
		seq_printf(s, ",user_xattr");

	if (opts & OCFS2_MOUNT_INODE64)
		seq_printf(s, ",inode64");

	if (opts & OCFS2_MOUNT_POSIX_ACL)
		seq_printf(s, ",acl");
	else
		seq_printf(s, ",noacl");

	if (osb->osb_resv_level != OCFS2_DEFAULT_RESV_LEVEL)
		seq_printf(s, ",resv_level=%d", osb->osb_resv_level);

	if (osb->osb_dir_resv_level != osb->osb_resv_level)
		seq_printf(s, ",dir_resv_level=%d", osb->osb_resv_level);

	if (opts & OCFS2_MOUNT_JOURNAL_ASYNC_COMMIT)
		seq_printf(s, ",journal_async_commit");

	return 0;
}

static int __init ocfs2_init(void)
{
	int status;

	status = init_ocfs2_uptodate_cache();
	if (status < 0)
		goto out1;

	status = ocfs2_initialize_mem_caches();
	if (status < 0)
		goto out2;

	ocfs2_debugfs_root = debugfs_create_dir("ocfs2", NULL);

	ocfs2_set_locking_protocol();

	status = register_quota_format(&ocfs2_quota_format);
	if (status < 0)
		goto out3;
	status = register_filesystem(&ocfs2_fs_type);
	if (!status)
		return 0;

	unregister_quota_format(&ocfs2_quota_format);
out3:
	debugfs_remove(ocfs2_debugfs_root);
	ocfs2_free_mem_caches();
out2:
	exit_ocfs2_uptodate_cache();
out1:
	mlog_errno(status);
	return status;
}

static void __exit ocfs2_exit(void)
{
	unregister_quota_format(&ocfs2_quota_format);

	debugfs_remove(ocfs2_debugfs_root);

	ocfs2_free_mem_caches();

	unregister_filesystem(&ocfs2_fs_type);

	exit_ocfs2_uptodate_cache();
}

static void ocfs2_put_super(struct super_block *sb)
{
	trace_ocfs2_put_super(sb);

	ocfs2_sync_blockdev(sb);
	ocfs2_dismount_volume(sb, 0);
}

static int ocfs2_statfs(struct dentry *dentry, struct kstatfs *buf)
{
	struct ocfs2_super *osb;
	u32 numbits, freebits;
	int status;
	struct ocfs2_dinode *bm_lock;
	struct buffer_head *bh = NULL;
	struct inode *inode = NULL;

	trace_ocfs2_statfs(dentry->d_sb, buf);

	osb = OCFS2_SB(dentry->d_sb);

	inode = ocfs2_get_system_file_inode(osb,
					    GLOBAL_BITMAP_SYSTEM_INODE,
					    OCFS2_INVALID_SLOT);
	if (!inode) {
		mlog(ML_ERROR, "failed to get bitmap inode\n");
		status = -EIO;
		goto bail;
	}

	status = ocfs2_inode_lock(inode, &bh, 0);
	if (status < 0) {
		mlog_errno(status);
		goto bail;
	}

	bm_lock = (struct ocfs2_dinode *) bh->b_data;

	numbits = le32_to_cpu(bm_lock->id1.bitmap1.i_total);
	freebits = numbits - le32_to_cpu(bm_lock->id1.bitmap1.i_used);

	buf->f_type = OCFS2_SUPER_MAGIC;
	buf->f_bsize = dentry->d_sb->s_blocksize;
	buf->f_namelen = OCFS2_MAX_FILENAME_LEN;
	buf->f_blocks = ((sector_t) numbits) *
			(osb->s_clustersize >> osb->sb->s_blocksize_bits);
	buf->f_bfree = ((sector_t) freebits) *
		       (osb->s_clustersize >> osb->sb->s_blocksize_bits);
	buf->f_bavail = buf->f_bfree;
	buf->f_files = numbits;
	buf->f_ffree = freebits;
	buf->f_fsid.val[0] = crc32_le(0, osb->uuid_str, OCFS2_VOL_UUID_LEN)
				& 0xFFFFFFFFUL;
	buf->f_fsid.val[1] = crc32_le(0, osb->uuid_str + OCFS2_VOL_UUID_LEN,
				OCFS2_VOL_UUID_LEN) & 0xFFFFFFFFUL;

	brelse(bh);

	ocfs2_inode_unlock(inode, 0);
	status = 0;
bail:
	iput(inode);

	if (status)
		mlog_errno(status);

	return status;
}

static void ocfs2_inode_init_once(void *data)
{
	struct ocfs2_inode_info *oi = data;

	oi->ip_flags = 0;
	oi->ip_open_count = 0;
	spin_lock_init(&oi->ip_lock);
	ocfs2_extent_map_init(&oi->vfs_inode);
	INIT_LIST_HEAD(&oi->ip_io_markers);
	INIT_LIST_HEAD(&oi->ip_unwritten_list);
	oi->ip_dir_start_lookup = 0;
	init_rwsem(&oi->ip_alloc_sem);
	init_rwsem(&oi->ip_xattr_sem);
	mutex_init(&oi->ip_io_mutex);

	oi->ip_blkno = 0ULL;
	oi->ip_clusters = 0;
	oi->ip_next_orphan = NULL;

	ocfs2_resv_init_once(&oi->ip_la_data_resv);

	ocfs2_lock_res_init_once(&oi->ip_rw_lockres);
	ocfs2_lock_res_init_once(&oi->ip_inode_lockres);
	ocfs2_lock_res_init_once(&oi->ip_open_lockres);

	ocfs2_metadata_cache_init(INODE_CACHE(&oi->vfs_inode),
				  &ocfs2_inode_caching_ops);

	inode_init_once(&oi->vfs_inode);
}

static int ocfs2_initialize_mem_caches(void)
{
	ocfs2_inode_cachep = kmem_cache_create("ocfs2_inode_cache",
				       sizeof(struct ocfs2_inode_info),
				       0,
				       (SLAB_HWCACHE_ALIGN|SLAB_RECLAIM_ACCOUNT|
						SLAB_MEM_SPREAD|SLAB_ACCOUNT),
				       ocfs2_inode_init_once);
	ocfs2_dquot_cachep = kmem_cache_create("ocfs2_dquot_cache",
					sizeof(struct ocfs2_dquot),
					0,
					(SLAB_HWCACHE_ALIGN|SLAB_RECLAIM_ACCOUNT|
						SLAB_MEM_SPREAD),
					NULL);
	ocfs2_qf_chunk_cachep = kmem_cache_create("ocfs2_qf_chunk_cache",
					sizeof(struct ocfs2_quota_chunk),
					0,
					(SLAB_RECLAIM_ACCOUNT|SLAB_MEM_SPREAD),
					NULL);
	if (!ocfs2_inode_cachep || !ocfs2_dquot_cachep ||
	    !ocfs2_qf_chunk_cachep) {
		kmem_cache_destroy(ocfs2_inode_cachep);
		kmem_cache_destroy(ocfs2_dquot_cachep);
		kmem_cache_destroy(ocfs2_qf_chunk_cachep);
		return -ENOMEM;
	}

	return 0;
}

static void ocfs2_free_mem_caches(void)
{
	/*
	 * Make sure all delayed rcu free inodes are flushed before we
	 * destroy cache.
	 */
	rcu_barrier();
	kmem_cache_destroy(ocfs2_inode_cachep);
	ocfs2_inode_cachep = NULL;

	kmem_cache_destroy(ocfs2_dquot_cachep);
	ocfs2_dquot_cachep = NULL;

	kmem_cache_destroy(ocfs2_qf_chunk_cachep);
	ocfs2_qf_chunk_cachep = NULL;
}

static int ocfs2_get_sector(struct super_block *sb,
			    struct buffer_head **bh,
			    int block,
			    int sect_size)
{
	if (!sb_set_blocksize(sb, sect_size)) {
		mlog(ML_ERROR, "unable to set blocksize\n");
		return -EIO;
	}

	*bh = sb_getblk(sb, block);
	if (!*bh) {
		mlog_errno(-ENOMEM);
		return -ENOMEM;
	}
	lock_buffer(*bh);
	if (!buffer_dirty(*bh))
		clear_buffer_uptodate(*bh);
	unlock_buffer(*bh);
	ll_rw_block(REQ_OP_READ, 0, 1, bh);
	wait_on_buffer(*bh);
	if (!buffer_uptodate(*bh)) {
		mlog_errno(-EIO);
		brelse(*bh);
		*bh = NULL;
		return -EIO;
	}

	return 0;
}

static int ocfs2_mount_volume(struct super_block *sb)
{
	int status = 0;
	struct ocfs2_super *osb = OCFS2_SB(sb);

	if (ocfs2_is_hard_readonly(osb))
		goto out;

	mutex_init(&osb->obs_trim_fs_mutex);

	status = ocfs2_dlm_init(osb);
	if (status < 0) {
		mlog_errno(status);
		if (status == -EBADR && ocfs2_userspace_stack(osb))
			mlog(ML_ERROR, "couldn't mount because cluster name on"
			" disk does not match the running cluster name.\n");
		goto out;
	}

	status = ocfs2_super_lock(osb, 1);
	if (status < 0) {
		mlog_errno(status);
		goto out_dlm;
	}

	/* This will load up the node map and add ourselves to it. */
	status = ocfs2_find_slot(osb);
	if (status < 0) {
		mlog_errno(status);
		goto out_super_lock;
	}

	/* load all node-local system inodes */
	status = ocfs2_init_local_system_inodes(osb);
	if (status < 0) {
		mlog_errno(status);
		goto out_super_lock;
	}

	status = ocfs2_check_volume(osb);
	if (status < 0) {
		mlog_errno(status);
		goto out_system_inodes;
	}

	status = ocfs2_truncate_log_init(osb);
	if (status < 0) {
		mlog_errno(status);
		goto out_system_inodes;
	}

	ocfs2_super_unlock(osb, 1);
	return 0;

out_system_inodes:
	if (osb->local_alloc_state == OCFS2_LA_ENABLED)
		ocfs2_shutdown_local_alloc(osb);
	ocfs2_release_system_inodes(osb);
	/* before journal shutdown, we should release slot_info */
	ocfs2_free_slot_info(osb);
	ocfs2_journal_shutdown(osb);
out_super_lock:
	ocfs2_super_unlock(osb, 1);
out_dlm:
	ocfs2_dlm_shutdown(osb, 0);
out:
	return status;
}

static void ocfs2_dismount_volume(struct super_block *sb, int mnt_err)
{
	int tmp, hangup_needed = 0;
	struct ocfs2_super *osb = NULL;
	char nodestr[12];

	trace_ocfs2_dismount_volume(sb);

	BUG_ON(!sb);
	osb = OCFS2_SB(sb);
	BUG_ON(!osb);

	/* Remove file check sysfs related directores/files,
	 * and wait for the pending file check operations */
	ocfs2_filecheck_remove_sysfs(osb);

	kset_unregister(osb->osb_dev_kset);

	/* Orphan scan should be stopped as early as possible */
	ocfs2_orphan_scan_stop(osb);

	ocfs2_disable_quotas(osb);

	/* All dquots should be freed by now */
	WARN_ON(!llist_empty(&osb->dquot_drop_list));
	/* Wait for worker to be done with the work structure in osb */
	cancel_work_sync(&osb->dquot_drop_work);

	ocfs2_shutdown_local_alloc(osb);

	ocfs2_truncate_log_shutdown(osb);

	/* This will disable recovery and flush any recovery work. */
	ocfs2_recovery_exit(osb);

	ocfs2_sync_blockdev(sb);

	ocfs2_purge_refcount_trees(osb);

	/* No cluster connection means we've failed during mount, so skip
	 * all the steps which depended on that to complete. */
	if (osb->cconn) {
		tmp = ocfs2_super_lock(osb, 1);
		if (tmp < 0) {
			mlog_errno(tmp);
			return;
		}
	}

	if (osb->slot_num != OCFS2_INVALID_SLOT)
		ocfs2_put_slot(osb);

	if (osb->cconn)
		ocfs2_super_unlock(osb, 1);

	ocfs2_release_system_inodes(osb);

	ocfs2_journal_shutdown(osb);

	/*
	 * If we're dismounting due to mount error, mount.ocfs2 will clean
	 * up heartbeat.  If we're a local mount, there is no heartbeat.
	 * If we failed before we got a uuid_str yet, we can't stop
	 * heartbeat.  Otherwise, do it.
	 */
	if (!mnt_err && !ocfs2_mount_local(osb) && osb->uuid_str &&
	    !ocfs2_is_hard_readonly(osb))
		hangup_needed = 1;

	if (osb->cconn)
		ocfs2_dlm_shutdown(osb, hangup_needed);

	ocfs2_blockcheck_stats_debugfs_remove(&osb->osb_ecc_stats);
	debugfs_remove_recursive(osb->osb_debug_root);

	if (hangup_needed)
		ocfs2_cluster_hangup(osb->uuid_str, strlen(osb->uuid_str));

	atomic_set(&osb->vol_state, VOLUME_DISMOUNTED);

	if (ocfs2_mount_local(osb))
		snprintf(nodestr, sizeof(nodestr), "local");
	else
		snprintf(nodestr, sizeof(nodestr), "%u", osb->node_num);

	printk(KERN_INFO "ocfs2: Unmounting device (%s) on (node %s)\n",
	       osb->dev_str, nodestr);

	ocfs2_delete_osb(osb);
	kfree(osb);
	sb->s_dev = 0;
	sb->s_fs_info = NULL;
}

static int ocfs2_setup_osb_uuid(struct ocfs2_super *osb, const unsigned char *uuid,
				unsigned uuid_bytes)
{
	int i, ret;
	char *ptr;

	BUG_ON(uuid_bytes != OCFS2_VOL_UUID_LEN);

	osb->uuid_str = kzalloc(OCFS2_VOL_UUID_LEN * 2 + 1, GFP_KERNEL);
	if (osb->uuid_str == NULL)
		return -ENOMEM;

	for (i = 0, ptr = osb->uuid_str; i < OCFS2_VOL_UUID_LEN; i++) {
		/* print with null */
		ret = snprintf(ptr, 3, "%02X", uuid[i]);
		if (ret != 2) /* drop super cleans up */
			return -EINVAL;
		/* then only advance past the last char */
		ptr += 2;
	}

	return 0;
}

/* Make sure entire volume is addressable by our journal.  Requires
   osb_clusters_at_boot to be valid and for the journal to have been
   initialized by ocfs2_journal_init(). */
static int ocfs2_journal_addressable(struct ocfs2_super *osb)
{
	int status = 0;
	u64 max_block =
		ocfs2_clusters_to_blocks(osb->sb,
					 osb->osb_clusters_at_boot) - 1;

	/* 32-bit block number is always OK. */
	if (max_block <= (u32)~0ULL)
		goto out;

	/* Volume is "huge", so see if our journal is new enough to
	   support it. */
	if (!(OCFS2_HAS_COMPAT_FEATURE(osb->sb,
				       OCFS2_FEATURE_COMPAT_JBD2_SB) &&
	      jbd2_journal_check_used_features(osb->journal->j_journal, 0, 0,
					       JBD2_FEATURE_INCOMPAT_64BIT))) {
		mlog(ML_ERROR, "The journal cannot address the entire volume. "
		     "Enable the 'block64' journal option with tunefs.ocfs2");
		status = -EFBIG;
		goto out;
	}

 out:
	return status;
}

static int ocfs2_initialize_super(struct super_block *sb,
				  struct buffer_head *bh,
				  int sector_size,
				  struct ocfs2_blockcheck_stats *stats)
{
	int status;
	int i, cbits, bbits;
	struct ocfs2_dinode *di = (struct ocfs2_dinode *)bh->b_data;
	struct inode *inode = NULL;
	struct ocfs2_super *osb;
	u64 total_blocks;

	osb = kzalloc(sizeof(struct ocfs2_super), GFP_KERNEL);
	if (!osb) {
		status = -ENOMEM;
		mlog_errno(status);
		goto out;
	}

	sb->s_fs_info = osb;
	sb->s_op = &ocfs2_sops;
	sb->s_d_op = &ocfs2_dentry_ops;
	sb->s_export_op = &ocfs2_export_ops;
	sb->s_qcop = &dquot_quotactl_sysfile_ops;
	sb->dq_op = &ocfs2_quota_operations;
	sb->s_quota_types = QTYPE_MASK_USR | QTYPE_MASK_GRP;
	sb->s_xattr = ocfs2_xattr_handlers;
	sb->s_time_gran = 1;
	sb->s_flags |= SB_NOATIME;
	/* this is needed to support O_LARGEFILE */
	cbits = le32_to_cpu(di->id2.i_super.s_clustersize_bits);
	bbits = le32_to_cpu(di->id2.i_super.s_blocksize_bits);
	sb->s_maxbytes = ocfs2_max_file_offset(bbits, cbits);
	memcpy(&sb->s_uuid, di->id2.i_super.s_uuid,
	       sizeof(di->id2.i_super.s_uuid));

	osb->osb_dx_mask = (1 << (cbits - bbits)) - 1;

	for (i = 0; i < 3; i++)
		osb->osb_dx_seed[i] = le32_to_cpu(di->id2.i_super.s_dx_seed[i]);
	osb->osb_dx_seed[3] = le32_to_cpu(di->id2.i_super.s_uuid_hash);

	osb->sb = sb;
	osb->s_sectsize_bits = blksize_bits(sector_size);
	BUG_ON(!osb->s_sectsize_bits);

	spin_lock_init(&osb->dc_task_lock);
	init_waitqueue_head(&osb->dc_event);
	osb->dc_work_sequence = 0;
	osb->dc_wake_sequence = 0;
	INIT_LIST_HEAD(&osb->blocked_lock_list);
	osb->blocked_lock_count = 0;
	spin_lock_init(&osb->osb_lock);
	spin_lock_init(&osb->osb_xattr_lock);
	ocfs2_init_steal_slots(osb);

	mutex_init(&osb->system_file_mutex);

	atomic_set(&osb->alloc_stats.moves, 0);
	atomic_set(&osb->alloc_stats.local_data, 0);
	atomic_set(&osb->alloc_stats.bitmap_data, 0);
	atomic_set(&osb->alloc_stats.bg_allocs, 0);
	atomic_set(&osb->alloc_stats.bg_extends, 0);

	/* Copy the blockcheck stats from the superblock probe */
	osb->osb_ecc_stats = *stats;

	ocfs2_init_node_maps(osb);

	snprintf(osb->dev_str, sizeof(osb->dev_str), "%u,%u",
		 MAJOR(osb->sb->s_dev), MINOR(osb->sb->s_dev));

	osb->max_slots = le16_to_cpu(di->id2.i_super.s_max_slots);
	if (osb->max_slots > OCFS2_MAX_SLOTS || osb->max_slots == 0) {
		mlog(ML_ERROR, "Invalid number of node slots (%u)\n",
		     osb->max_slots);
		status = -EINVAL;
		goto out;
	}

	ocfs2_orphan_scan_init(osb);

	status = ocfs2_recovery_init(osb);
	if (status) {
		mlog(ML_ERROR, "Unable to initialize recovery state\n");
		mlog_errno(status);
		goto out;
	}

	init_waitqueue_head(&osb->checkpoint_event);

	osb->s_atime_quantum = OCFS2_DEFAULT_ATIME_QUANTUM;

	osb->slot_num = OCFS2_INVALID_SLOT;

	osb->s_xattr_inline_size = le16_to_cpu(
					di->id2.i_super.s_xattr_inline_size);

	osb->local_alloc_state = OCFS2_LA_UNUSED;
	osb->local_alloc_bh = NULL;
	INIT_DELAYED_WORK(&osb->la_enable_wq, ocfs2_la_enable_worker);

	init_waitqueue_head(&osb->osb_mount_event);

	ocfs2_resmap_init(osb, &osb->osb_la_resmap);

	osb->vol_label = kmalloc(OCFS2_MAX_VOL_LABEL_LEN, GFP_KERNEL);
	if (!osb->vol_label) {
		mlog(ML_ERROR, "unable to alloc vol label\n");
		status = -ENOMEM;
		goto out_recovery_map;
	}

	osb->slot_recovery_generations =
		kcalloc(osb->max_slots, sizeof(*osb->slot_recovery_generations),
			GFP_KERNEL);
	if (!osb->slot_recovery_generations) {
		status = -ENOMEM;
		mlog_errno(status);
		goto out_vol_label;
	}

	init_waitqueue_head(&osb->osb_wipe_event);
	osb->osb_orphan_wipes = kcalloc(osb->max_slots,
					sizeof(*osb->osb_orphan_wipes),
					GFP_KERNEL);
	if (!osb->osb_orphan_wipes) {
		status = -ENOMEM;
		mlog_errno(status);
		goto out_slot_recovery_gen;
	}

	osb->osb_rf_lock_tree = RB_ROOT;

	osb->s_feature_compat =
		le32_to_cpu(OCFS2_RAW_SB(di)->s_feature_compat);
	osb->s_feature_ro_compat =
		le32_to_cpu(OCFS2_RAW_SB(di)->s_feature_ro_compat);
	osb->s_feature_incompat =
		le32_to_cpu(OCFS2_RAW_SB(di)->s_feature_incompat);

	if ((i = OCFS2_HAS_INCOMPAT_FEATURE(osb->sb, ~OCFS2_FEATURE_INCOMPAT_SUPP))) {
		mlog(ML_ERROR, "couldn't mount because of unsupported "
		     "optional features (%x).\n", i);
		status = -EINVAL;
		goto out_orphan_wipes;
	}
	if (!sb_rdonly(osb->sb) && (i = OCFS2_HAS_RO_COMPAT_FEATURE(osb->sb, ~OCFS2_FEATURE_RO_COMPAT_SUPP))) {
		mlog(ML_ERROR, "couldn't mount RDWR because of "
		     "unsupported optional features (%x).\n", i);
		status = -EINVAL;
		goto out_orphan_wipes;
	}

	if (ocfs2_clusterinfo_valid(osb)) {
		/*
		 * ci_stack and ci_cluster in ocfs2_cluster_info may not be null
		 * terminated, so make sure no overflow happens here by using
		 * memcpy. Destination strings will always be null terminated
		 * because osb is allocated using kzalloc.
		 */
		osb->osb_stackflags =
			OCFS2_RAW_SB(di)->s_cluster_info.ci_stackflags;
		memcpy(osb->osb_cluster_stack,
		       OCFS2_RAW_SB(di)->s_cluster_info.ci_stack,
		       OCFS2_STACK_LABEL_LEN);
		if (strlen(osb->osb_cluster_stack) != OCFS2_STACK_LABEL_LEN) {
			mlog(ML_ERROR,
			     "couldn't mount because of an invalid "
			     "cluster stack label (%s) \n",
			     osb->osb_cluster_stack);
			status = -EINVAL;
			goto out_orphan_wipes;
		}
		memcpy(osb->osb_cluster_name,
			OCFS2_RAW_SB(di)->s_cluster_info.ci_cluster,
			OCFS2_CLUSTER_NAME_LEN);
	} else {
		/* The empty string is identical with classic tools that
		 * don't know about s_cluster_info. */
		osb->osb_cluster_stack[0] = '\0';
	}

	get_random_bytes(&osb->s_next_generation, sizeof(u32));

	/*
	 * FIXME
	 * This should be done in ocfs2_journal_init(), but any inode
	 * writes back operation will cause the filesystem to crash.
	 */
	status = ocfs2_journal_alloc(osb);
	if (status < 0)
<<<<<<< HEAD
		goto bail;
=======
		goto out_orphan_wipes;
>>>>>>> bf44eed7

	INIT_WORK(&osb->dquot_drop_work, ocfs2_drop_dquot_refs);
	init_llist_head(&osb->dquot_drop_list);

	/* get some pseudo constants for clustersize bits */
	osb->s_clustersize_bits =
		le32_to_cpu(di->id2.i_super.s_clustersize_bits);
	osb->s_clustersize = 1 << osb->s_clustersize_bits;

	if (osb->s_clustersize < OCFS2_MIN_CLUSTERSIZE ||
	    osb->s_clustersize > OCFS2_MAX_CLUSTERSIZE) {
		mlog(ML_ERROR, "Volume has invalid cluster size (%d)\n",
		     osb->s_clustersize);
		status = -EINVAL;
		goto out_journal;
	}

	total_blocks = ocfs2_clusters_to_blocks(osb->sb,
						le32_to_cpu(di->i_clusters));

	status = generic_check_addressable(osb->sb->s_blocksize_bits,
					   total_blocks);
	if (status) {
		mlog(ML_ERROR, "Volume too large "
		     "to mount safely on this system");
		status = -EFBIG;
		goto out_journal;
	}

	if (ocfs2_setup_osb_uuid(osb, di->id2.i_super.s_uuid,
				 sizeof(di->id2.i_super.s_uuid))) {
		mlog(ML_ERROR, "Out of memory trying to setup our uuid.\n");
		status = -ENOMEM;
		goto out_journal;
	}

	strlcpy(osb->vol_label, di->id2.i_super.s_label,
		OCFS2_MAX_VOL_LABEL_LEN);
	osb->root_blkno = le64_to_cpu(di->id2.i_super.s_root_blkno);
	osb->system_dir_blkno = le64_to_cpu(di->id2.i_super.s_system_dir_blkno);
	osb->first_cluster_group_blkno =
		le64_to_cpu(di->id2.i_super.s_first_cluster_group);
	osb->fs_generation = le32_to_cpu(di->i_fs_generation);
	osb->uuid_hash = le32_to_cpu(di->id2.i_super.s_uuid_hash);
	trace_ocfs2_initialize_super(osb->vol_label, osb->uuid_str,
				     (unsigned long long)osb->root_blkno,
				     (unsigned long long)osb->system_dir_blkno,
				     osb->s_clustersize_bits);

	osb->osb_dlm_debug = ocfs2_new_dlm_debug();
	if (!osb->osb_dlm_debug) {
		status = -ENOMEM;
		mlog_errno(status);
		goto out_uuid_str;
	}

	atomic_set(&osb->vol_state, VOLUME_INIT);

	/* load root, system_dir, and all global system inodes */
	status = ocfs2_init_global_system_inodes(osb);
	if (status < 0) {
		mlog_errno(status);
		goto out_dlm_out;
	}

	/*
	 * global bitmap
	 */
	inode = ocfs2_get_system_file_inode(osb, GLOBAL_BITMAP_SYSTEM_INODE,
					    OCFS2_INVALID_SLOT);
	if (!inode) {
		status = -EINVAL;
		mlog_errno(status);
		goto out_system_inodes;
	}

	osb->bitmap_blkno = OCFS2_I(inode)->ip_blkno;
	osb->osb_clusters_at_boot = OCFS2_I(inode)->ip_clusters;
	iput(inode);

	osb->bitmap_cpg = ocfs2_group_bitmap_size(sb, 0,
				 osb->s_feature_incompat) * 8;

	status = ocfs2_init_slot_info(osb);
	if (status < 0) {
		mlog_errno(status);
		goto out_system_inodes;
	}

	osb->ocfs2_wq = alloc_ordered_workqueue("ocfs2_wq", WQ_MEM_RECLAIM);
	if (!osb->ocfs2_wq) {
		status = -ENOMEM;
		mlog_errno(status);
		goto out_slot_info;
	}

	return status;

out_slot_info:
	ocfs2_free_slot_info(osb);
out_system_inodes:
	ocfs2_release_system_inodes(osb);
out_dlm_out:
	ocfs2_put_dlm_debug(osb->osb_dlm_debug);
out_uuid_str:
	kfree(osb->uuid_str);
out_journal:
	kfree(osb->journal);
out_orphan_wipes:
	kfree(osb->osb_orphan_wipes);
out_slot_recovery_gen:
	kfree(osb->slot_recovery_generations);
out_vol_label:
	kfree(osb->vol_label);
out_recovery_map:
	kfree(osb->recovery_map);
out:
	kfree(osb);
	sb->s_fs_info = NULL;
	return status;
}

/*
 * will return: -EAGAIN if it is ok to keep searching for superblocks
 *              -EINVAL if there is a bad superblock
 *              0 on success
 */
static int ocfs2_verify_volume(struct ocfs2_dinode *di,
			       struct buffer_head *bh,
			       u32 blksz,
			       struct ocfs2_blockcheck_stats *stats)
{
	int status = -EAGAIN;

	if (memcmp(di->i_signature, OCFS2_SUPER_BLOCK_SIGNATURE,
		   strlen(OCFS2_SUPER_BLOCK_SIGNATURE)) == 0) {
		/* We have to do a raw check of the feature here */
		if (le32_to_cpu(di->id2.i_super.s_feature_incompat) &
		    OCFS2_FEATURE_INCOMPAT_META_ECC) {
			status = ocfs2_block_check_validate(bh->b_data,
							    bh->b_size,
							    &di->i_check,
							    stats);
			if (status)
				goto out;
		}
		status = -EINVAL;
		if ((1 << le32_to_cpu(di->id2.i_super.s_blocksize_bits)) != blksz) {
			mlog(ML_ERROR, "found superblock with incorrect block "
			     "size: found %u, should be %u\n",
			     1 << le32_to_cpu(di->id2.i_super.s_blocksize_bits),
			       blksz);
		} else if (le16_to_cpu(di->id2.i_super.s_major_rev_level) !=
			   OCFS2_MAJOR_REV_LEVEL ||
			   le16_to_cpu(di->id2.i_super.s_minor_rev_level) !=
			   OCFS2_MINOR_REV_LEVEL) {
			mlog(ML_ERROR, "found superblock with bad version: "
			     "found %u.%u, should be %u.%u\n",
			     le16_to_cpu(di->id2.i_super.s_major_rev_level),
			     le16_to_cpu(di->id2.i_super.s_minor_rev_level),
			     OCFS2_MAJOR_REV_LEVEL,
			     OCFS2_MINOR_REV_LEVEL);
		} else if (bh->b_blocknr != le64_to_cpu(di->i_blkno)) {
			mlog(ML_ERROR, "bad block number on superblock: "
			     "found %llu, should be %llu\n",
			     (unsigned long long)le64_to_cpu(di->i_blkno),
			     (unsigned long long)bh->b_blocknr);
		} else if (le32_to_cpu(di->id2.i_super.s_clustersize_bits) < 12 ||
			    le32_to_cpu(di->id2.i_super.s_clustersize_bits) > 20) {
			mlog(ML_ERROR, "bad cluster size found: %u\n",
			     1 << le32_to_cpu(di->id2.i_super.s_clustersize_bits));
		} else if (!le64_to_cpu(di->id2.i_super.s_root_blkno)) {
			mlog(ML_ERROR, "bad root_blkno: 0\n");
		} else if (!le64_to_cpu(di->id2.i_super.s_system_dir_blkno)) {
			mlog(ML_ERROR, "bad system_dir_blkno: 0\n");
		} else if (le16_to_cpu(di->id2.i_super.s_max_slots) > OCFS2_MAX_SLOTS) {
			mlog(ML_ERROR,
			     "Superblock slots found greater than file system "
			     "maximum: found %u, max %u\n",
			     le16_to_cpu(di->id2.i_super.s_max_slots),
			     OCFS2_MAX_SLOTS);
		} else {
			/* found it! */
			status = 0;
		}
	}

out:
	if (status && status != -EAGAIN)
		mlog_errno(status);
	return status;
}

static int ocfs2_check_volume(struct ocfs2_super *osb)
{
	int status;
	int dirty;
	int local;
	struct ocfs2_dinode *local_alloc = NULL; /* only used if we
						  * recover
						  * ourselves. */

	/* Init our journal object. */
	status = ocfs2_journal_init(osb, &dirty);
	if (status < 0) {
		mlog(ML_ERROR, "Could not initialize journal!\n");
		goto finally;
	}

	/* Now that journal has been initialized, check to make sure
	   entire volume is addressable. */
	status = ocfs2_journal_addressable(osb);
	if (status)
		goto finally;

	/* If the journal was unmounted cleanly then we don't want to
	 * recover anything. Otherwise, journal_load will do that
	 * dirty work for us :) */
	if (!dirty) {
		status = ocfs2_journal_wipe(osb->journal, 0);
		if (status < 0) {
			mlog_errno(status);
			goto finally;
		}
	} else {
		printk(KERN_NOTICE "ocfs2: File system on device (%s) was not "
		       "unmounted cleanly, recovering it.\n", osb->dev_str);
	}

	local = ocfs2_mount_local(osb);

	/* will play back anything left in the journal. */
	status = ocfs2_journal_load(osb->journal, local, dirty);
	if (status < 0) {
		mlog(ML_ERROR, "ocfs2 journal load failed! %d\n", status);
		goto finally;
	}

	if (osb->s_mount_opt & OCFS2_MOUNT_JOURNAL_ASYNC_COMMIT)
		jbd2_journal_set_features(osb->journal->j_journal,
				JBD2_FEATURE_COMPAT_CHECKSUM, 0,
				JBD2_FEATURE_INCOMPAT_ASYNC_COMMIT);
	else
		jbd2_journal_clear_features(osb->journal->j_journal,
				JBD2_FEATURE_COMPAT_CHECKSUM, 0,
				JBD2_FEATURE_INCOMPAT_ASYNC_COMMIT);

	if (dirty) {
		/* recover my local alloc if we didn't unmount cleanly. */
		status = ocfs2_begin_local_alloc_recovery(osb,
							  osb->slot_num,
							  &local_alloc);
		if (status < 0) {
			mlog_errno(status);
			goto finally;
		}
		/* we complete the recovery process after we've marked
		 * ourselves as mounted. */
	}

	status = ocfs2_load_local_alloc(osb);
	if (status < 0) {
		mlog_errno(status);
		goto finally;
	}

	if (dirty) {
		/* Recovery will be completed after we've mounted the
		 * rest of the volume. */
		osb->local_alloc_copy = local_alloc;
		local_alloc = NULL;
	}

	/* go through each journal, trylock it and if you get the
	 * lock, and it's marked as dirty, set the bit in the recover
	 * map and launch a recovery thread for it. */
	status = ocfs2_mark_dead_nodes(osb);
	if (status < 0) {
		mlog_errno(status);
		goto finally;
	}

	status = ocfs2_compute_replay_slots(osb);
	if (status < 0)
		mlog_errno(status);

finally:
	kfree(local_alloc);

	if (status)
		mlog_errno(status);
	return status;
}

/*
 * The routine gets called from dismount or close whenever a dismount on
 * volume is requested and the osb open count becomes 1.
 * It will remove the osb from the global list and also free up all the
 * initialized resources and fileobject.
 */
static void ocfs2_delete_osb(struct ocfs2_super *osb)
{
	/* This function assumes that the caller has the main osb resource */

	/* ocfs2_initializer_super have already created this workqueue */
	if (osb->ocfs2_wq)
		destroy_workqueue(osb->ocfs2_wq);

	ocfs2_free_slot_info(osb);

	kfree(osb->osb_orphan_wipes);
	kfree(osb->slot_recovery_generations);
	/* FIXME
	 * This belongs in journal shutdown, but because we have to
	 * allocate osb->journal at the middle of ocfs2_initialize_super(),
	 * we free it here.
	 */
	kfree(osb->journal);
	kfree(osb->local_alloc_copy);
	kfree(osb->uuid_str);
	kfree(osb->vol_label);
	ocfs2_put_dlm_debug(osb->osb_dlm_debug);
	memset(osb, 0, sizeof(struct ocfs2_super));
}

/* Depending on the mount option passed, perform one of the following:
 * Put OCFS2 into a readonly state (default)
 * Return EIO so that only the process errs
 * Fix the error as if fsck.ocfs2 -y
 * panic
 */
static int ocfs2_handle_error(struct super_block *sb)
{
	struct ocfs2_super *osb = OCFS2_SB(sb);
	int rv = 0;

	ocfs2_set_osb_flag(osb, OCFS2_OSB_ERROR_FS);
	pr_crit("On-disk corruption discovered. "
		"Please run fsck.ocfs2 once the filesystem is unmounted.\n");

	if (osb->s_mount_opt & OCFS2_MOUNT_ERRORS_PANIC) {
		panic("OCFS2: (device %s): panic forced after error\n",
		      sb->s_id);
	} else if (osb->s_mount_opt & OCFS2_MOUNT_ERRORS_CONT) {
		pr_crit("OCFS2: Returning error to the calling process.\n");
		rv = -EIO;
	} else { /* default option */
		rv = -EROFS;
		if (sb_rdonly(sb) && (ocfs2_is_soft_readonly(osb) || ocfs2_is_hard_readonly(osb)))
			return rv;

		pr_crit("OCFS2: File system is now read-only.\n");
		sb->s_flags |= SB_RDONLY;
		ocfs2_set_ro_flag(osb, 0);
	}

	return rv;
}

int __ocfs2_error(struct super_block *sb, const char *function,
		  const char *fmt, ...)
{
	struct va_format vaf;
	va_list args;

	va_start(args, fmt);
	vaf.fmt = fmt;
	vaf.va = &args;

	/* Not using mlog here because we want to show the actual
	 * function the error came from. */
	printk(KERN_CRIT "OCFS2: ERROR (device %s): %s: %pV",
	       sb->s_id, function, &vaf);

	va_end(args);

	return ocfs2_handle_error(sb);
}

/* Handle critical errors. This is intentionally more drastic than
 * ocfs2_handle_error, so we only use for things like journal errors,
 * etc. */
void __ocfs2_abort(struct super_block *sb, const char *function,
		   const char *fmt, ...)
{
	struct va_format vaf;
	va_list args;

	va_start(args, fmt);

	vaf.fmt = fmt;
	vaf.va = &args;

	printk(KERN_CRIT "OCFS2: abort (device %s): %s: %pV",
	       sb->s_id, function, &vaf);

	va_end(args);

	/* We don't have the cluster support yet to go straight to
	 * hard readonly in here. Until then, we want to keep
	 * ocfs2_abort() so that we can at least mark critical
	 * errors.
	 *
	 * TODO: This should abort the journal and alert other nodes
	 * that our slot needs recovery. */

	/* Force a panic(). This stinks, but it's better than letting
	 * things continue without having a proper hard readonly
	 * here. */
	if (!ocfs2_mount_local(OCFS2_SB(sb)))
		OCFS2_SB(sb)->s_mount_opt |= OCFS2_MOUNT_ERRORS_PANIC;
	ocfs2_handle_error(sb);
}

/*
 * Void signal blockers, because in-kernel sigprocmask() only fails
 * when SIG_* is wrong.
 */
void ocfs2_block_signals(sigset_t *oldset)
{
	int rc;
	sigset_t blocked;

	sigfillset(&blocked);
	rc = sigprocmask(SIG_BLOCK, &blocked, oldset);
	BUG_ON(rc);
}

void ocfs2_unblock_signals(sigset_t *oldset)
{
	int rc = sigprocmask(SIG_SETMASK, oldset, NULL);
	BUG_ON(rc);
}

module_init(ocfs2_init);
module_exit(ocfs2_exit);<|MERGE_RESOLUTION|>--- conflicted
+++ resolved
@@ -2185,11 +2185,7 @@
 	 */
 	status = ocfs2_journal_alloc(osb);
 	if (status < 0)
-<<<<<<< HEAD
-		goto bail;
-=======
 		goto out_orphan_wipes;
->>>>>>> bf44eed7
 
 	INIT_WORK(&osb->dquot_drop_work, ocfs2_drop_dquot_refs);
 	init_llist_head(&osb->dquot_drop_list);
