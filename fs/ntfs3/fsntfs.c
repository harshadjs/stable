// SPDX-License-Identifier: GPL-2.0
/*
 *
 * Copyright (C) 2019-2021 Paragon Software GmbH, All rights reserved.
 *
 */

#include <linux/blkdev.h>
#include <linux/buffer_head.h>
#include <linux/fs.h>
#include <linux/kernel.h>

#include "debug.h"
#include "ntfs.h"
#include "ntfs_fs.h"

// clang-format off
const struct cpu_str NAME_MFT = {
	4, 0, { '$', 'M', 'F', 'T' },
};
const struct cpu_str NAME_MIRROR = {
	8, 0, { '$', 'M', 'F', 'T', 'M', 'i', 'r', 'r' },
};
const struct cpu_str NAME_LOGFILE = {
	8, 0, { '$', 'L', 'o', 'g', 'F', 'i', 'l', 'e' },
};
const struct cpu_str NAME_VOLUME = {
	7, 0, { '$', 'V', 'o', 'l', 'u', 'm', 'e' },
};
const struct cpu_str NAME_ATTRDEF = {
	8, 0, { '$', 'A', 't', 't', 'r', 'D', 'e', 'f' },
};
const struct cpu_str NAME_ROOT = {
	1, 0, { '.' },
};
const struct cpu_str NAME_BITMAP = {
	7, 0, { '$', 'B', 'i', 't', 'm', 'a', 'p' },
};
const struct cpu_str NAME_BOOT = {
	5, 0, { '$', 'B', 'o', 'o', 't' },
};
const struct cpu_str NAME_BADCLUS = {
	8, 0, { '$', 'B', 'a', 'd', 'C', 'l', 'u', 's' },
};
const struct cpu_str NAME_QUOTA = {
	6, 0, { '$', 'Q', 'u', 'o', 't', 'a' },
};
const struct cpu_str NAME_SECURE = {
	7, 0, { '$', 'S', 'e', 'c', 'u', 'r', 'e' },
};
const struct cpu_str NAME_UPCASE = {
	7, 0, { '$', 'U', 'p', 'C', 'a', 's', 'e' },
};
const struct cpu_str NAME_EXTEND = {
	7, 0, { '$', 'E', 'x', 't', 'e', 'n', 'd' },
};
const struct cpu_str NAME_OBJID = {
	6, 0, { '$', 'O', 'b', 'j', 'I', 'd' },
};
const struct cpu_str NAME_REPARSE = {
	8, 0, { '$', 'R', 'e', 'p', 'a', 'r', 's', 'e' },
};
const struct cpu_str NAME_USNJRNL = {
	8, 0, { '$', 'U', 's', 'n', 'J', 'r', 'n', 'l' },
};
const __le16 BAD_NAME[4] = {
	cpu_to_le16('$'), cpu_to_le16('B'), cpu_to_le16('a'), cpu_to_le16('d'),
};
const __le16 I30_NAME[4] = {
	cpu_to_le16('$'), cpu_to_le16('I'), cpu_to_le16('3'), cpu_to_le16('0'),
};
const __le16 SII_NAME[4] = {
	cpu_to_le16('$'), cpu_to_le16('S'), cpu_to_le16('I'), cpu_to_le16('I'),
};
const __le16 SDH_NAME[4] = {
	cpu_to_le16('$'), cpu_to_le16('S'), cpu_to_le16('D'), cpu_to_le16('H'),
};
const __le16 SDS_NAME[4] = {
	cpu_to_le16('$'), cpu_to_le16('S'), cpu_to_le16('D'), cpu_to_le16('S'),
};
const __le16 SO_NAME[2] = {
	cpu_to_le16('$'), cpu_to_le16('O'),
};
const __le16 SQ_NAME[2] = {
	cpu_to_le16('$'), cpu_to_le16('Q'),
};
const __le16 SR_NAME[2] = {
	cpu_to_le16('$'), cpu_to_le16('R'),
};

#ifdef CONFIG_NTFS3_LZX_XPRESS
const __le16 WOF_NAME[17] = {
	cpu_to_le16('W'), cpu_to_le16('o'), cpu_to_le16('f'), cpu_to_le16('C'),
	cpu_to_le16('o'), cpu_to_le16('m'), cpu_to_le16('p'), cpu_to_le16('r'),
	cpu_to_le16('e'), cpu_to_le16('s'), cpu_to_le16('s'), cpu_to_le16('e'),
	cpu_to_le16('d'), cpu_to_le16('D'), cpu_to_le16('a'), cpu_to_le16('t'),
	cpu_to_le16('a'),
};
#endif

// clang-format on

/*
 * ntfs_fix_pre_write - Insert fixups into @rhdr before writing to disk.
 */
bool ntfs_fix_pre_write(struct NTFS_RECORD_HEADER *rhdr, size_t bytes)
{
	u16 *fixup, *ptr;
	u16 sample;
	u16 fo = le16_to_cpu(rhdr->fix_off);
	u16 fn = le16_to_cpu(rhdr->fix_num);

	if ((fo & 1) || fo + fn * sizeof(short) > SECTOR_SIZE || !fn-- ||
	    fn * SECTOR_SIZE > bytes) {
		return false;
	}

	/* Get fixup pointer. */
	fixup = Add2Ptr(rhdr, fo);

	if (*fixup >= 0x7FFF)
		*fixup = 1;
	else
		*fixup += 1;

	sample = *fixup;

	ptr = Add2Ptr(rhdr, SECTOR_SIZE - sizeof(short));

	while (fn--) {
		*++fixup = *ptr;
		*ptr = sample;
		ptr += SECTOR_SIZE / sizeof(short);
	}
	return true;
}

/*
 * ntfs_fix_post_read - Remove fixups after reading from disk.
 *
 * Return: < 0 if error, 0 if ok, 1 if need to update fixups.
 */
int ntfs_fix_post_read(struct NTFS_RECORD_HEADER *rhdr, size_t bytes,
		       bool simple)
{
	int ret;
	u16 *fixup, *ptr;
	u16 sample, fo, fn;

	fo = le16_to_cpu(rhdr->fix_off);
	fn = simple ? ((bytes >> SECTOR_SHIFT) + 1)
		    : le16_to_cpu(rhdr->fix_num);

	/* Check errors. */
	if ((fo & 1) || fo + fn * sizeof(short) > SECTOR_SIZE || !fn-- ||
	    fn * SECTOR_SIZE > bytes) {
		return -EINVAL; /* Native chkntfs returns ok! */
	}

	/* Get fixup pointer. */
	fixup = Add2Ptr(rhdr, fo);
	sample = *fixup;
	ptr = Add2Ptr(rhdr, SECTOR_SIZE - sizeof(short));
	ret = 0;

	while (fn--) {
		/* Test current word. */
		if (*ptr != sample) {
			/* Fixup does not match! Is it serious error? */
			ret = -E_NTFS_FIXUP;
		}

		/* Replace fixup. */
		*ptr = *++fixup;
		ptr += SECTOR_SIZE / sizeof(short);
	}

	return ret;
}

/*
 * ntfs_extend_init - Load $Extend file.
 */
int ntfs_extend_init(struct ntfs_sb_info *sbi)
{
	int err;
	struct super_block *sb = sbi->sb;
	struct inode *inode, *inode2;
	struct MFT_REF ref;

	if (sbi->volume.major_ver < 3) {
		ntfs_notice(sb, "Skip $Extend 'cause NTFS version");
		return 0;
	}

	ref.low = cpu_to_le32(MFT_REC_EXTEND);
	ref.high = 0;
	ref.seq = cpu_to_le16(MFT_REC_EXTEND);
	inode = ntfs_iget5(sb, &ref, &NAME_EXTEND);
	if (IS_ERR(inode)) {
		err = PTR_ERR(inode);
		ntfs_err(sb, "Failed to load $Extend.");
		inode = NULL;
		goto out;
	}

	/* If ntfs_iget5() reads from disk it never returns bad inode. */
	if (!S_ISDIR(inode->i_mode)) {
		err = -EINVAL;
		goto out;
	}

	/* Try to find $ObjId */
	inode2 = dir_search_u(inode, &NAME_OBJID, NULL);
	if (inode2 && !IS_ERR(inode2)) {
		if (is_bad_inode(inode2)) {
			iput(inode2);
		} else {
			sbi->objid.ni = ntfs_i(inode2);
			sbi->objid_no = inode2->i_ino;
		}
	}

	/* Try to find $Quota */
	inode2 = dir_search_u(inode, &NAME_QUOTA, NULL);
	if (inode2 && !IS_ERR(inode2)) {
		sbi->quota_no = inode2->i_ino;
		iput(inode2);
	}

	/* Try to find $Reparse */
	inode2 = dir_search_u(inode, &NAME_REPARSE, NULL);
	if (inode2 && !IS_ERR(inode2)) {
		sbi->reparse.ni = ntfs_i(inode2);
		sbi->reparse_no = inode2->i_ino;
	}

	/* Try to find $UsnJrnl */
	inode2 = dir_search_u(inode, &NAME_USNJRNL, NULL);
	if (inode2 && !IS_ERR(inode2)) {
		sbi->usn_jrnl_no = inode2->i_ino;
		iput(inode2);
	}

	err = 0;
out:
	iput(inode);
	return err;
}

int ntfs_loadlog_and_replay(struct ntfs_inode *ni, struct ntfs_sb_info *sbi)
{
	int err = 0;
	struct super_block *sb = sbi->sb;
	bool initialized = false;
	struct MFT_REF ref;
	struct inode *inode;

	/* Check for 4GB. */
	if (ni->vfs_inode.i_size >= 0x100000000ull) {
		ntfs_err(sb, "\x24LogFile is too big");
		err = -EINVAL;
		goto out;
	}

	sbi->flags |= NTFS_FLAGS_LOG_REPLAYING;

	ref.low = cpu_to_le32(MFT_REC_MFT);
	ref.high = 0;
	ref.seq = cpu_to_le16(1);

	inode = ntfs_iget5(sb, &ref, NULL);

	if (IS_ERR(inode))
		inode = NULL;

	if (!inode) {
		/* Try to use MFT copy. */
		u64 t64 = sbi->mft.lbo;

		sbi->mft.lbo = sbi->mft.lbo2;
		inode = ntfs_iget5(sb, &ref, NULL);
		sbi->mft.lbo = t64;
		if (IS_ERR(inode))
			inode = NULL;
	}

	if (!inode) {
		err = -EINVAL;
		ntfs_err(sb, "Failed to load $MFT.");
		goto out;
	}

	sbi->mft.ni = ntfs_i(inode);

	/* LogFile should not contains attribute list. */
	err = ni_load_all_mi(sbi->mft.ni);
	if (!err)
		err = log_replay(ni, &initialized);

	iput(inode);
	sbi->mft.ni = NULL;

	sync_blockdev(sb->s_bdev);
	invalidate_bdev(sb->s_bdev);

	if (sbi->flags & NTFS_FLAGS_NEED_REPLAY) {
		err = 0;
		goto out;
	}

	if (sb_rdonly(sb) || !initialized)
		goto out;

	/* Fill LogFile by '-1' if it is initialized. */
	err = ntfs_bio_fill_1(sbi, &ni->file.run);

out:
	sbi->flags &= ~NTFS_FLAGS_LOG_REPLAYING;

	return err;
}

/*
 * ntfs_query_def
 *
 * Return: Current ATTR_DEF_ENTRY for given attribute type.
 */
const struct ATTR_DEF_ENTRY *ntfs_query_def(struct ntfs_sb_info *sbi,
					    enum ATTR_TYPE type)
{
	int type_in = le32_to_cpu(type);
	size_t min_idx = 0;
	size_t max_idx = sbi->def_entries - 1;

	while (min_idx <= max_idx) {
		size_t i = min_idx + ((max_idx - min_idx) >> 1);
		const struct ATTR_DEF_ENTRY *entry = sbi->def_table + i;
		int diff = le32_to_cpu(entry->type) - type_in;

		if (!diff)
			return entry;
		if (diff < 0)
			min_idx = i + 1;
		else if (i)
			max_idx = i - 1;
		else
			return NULL;
	}
	return NULL;
}

/*
 * ntfs_look_for_free_space - Look for a free space in bitmap.
 */
int ntfs_look_for_free_space(struct ntfs_sb_info *sbi, CLST lcn, CLST len,
			     CLST *new_lcn, CLST *new_len,
			     enum ALLOCATE_OPT opt)
{
	int err;
	CLST alen;
	struct super_block *sb = sbi->sb;
	size_t alcn, zlen, zeroes, zlcn, zlen2, ztrim, new_zlen;
	struct wnd_bitmap *wnd = &sbi->used.bitmap;

	down_write_nested(&wnd->rw_lock, BITMAP_MUTEX_CLUSTERS);
	if (opt & ALLOCATE_MFT) {
		zlen = wnd_zone_len(wnd);

		if (!zlen) {
			err = ntfs_refresh_zone(sbi);
			if (err)
				goto up_write;

			zlen = wnd_zone_len(wnd);
		}

		if (!zlen) {
			ntfs_err(sbi->sb, "no free space to extend mft");
			err = -ENOSPC;
			goto up_write;
		}

		lcn = wnd_zone_bit(wnd);
		alen = min_t(CLST, len, zlen);

		wnd_zone_set(wnd, lcn + alen, zlen - alen);

		err = wnd_set_used(wnd, lcn, alen);
		if (err)
			goto up_write;

		alcn = lcn;
		goto space_found;
	}
	/*
	 * 'Cause cluster 0 is always used this value means that we should use
	 * cached value of 'next_free_lcn' to improve performance.
	 */
	if (!lcn)
		lcn = sbi->used.next_free_lcn;

	if (lcn >= wnd->nbits)
		lcn = 0;

	alen = wnd_find(wnd, len, lcn, BITMAP_FIND_MARK_AS_USED, &alcn);
	if (alen)
		goto space_found;

	/* Try to use clusters from MftZone. */
	zlen = wnd_zone_len(wnd);
	zeroes = wnd_zeroes(wnd);

	/* Check too big request */
	if (len > zeroes + zlen || zlen <= NTFS_MIN_MFT_ZONE) {
		err = -ENOSPC;
		goto up_write;
	}

	/* How many clusters to cat from zone. */
	zlcn = wnd_zone_bit(wnd);
	zlen2 = zlen >> 1;
	ztrim = clamp_val(len, zlen2, zlen);
	new_zlen = max_t(size_t, zlen - ztrim, NTFS_MIN_MFT_ZONE);

	wnd_zone_set(wnd, zlcn, new_zlen);

	/* Allocate continues clusters. */
	alen = wnd_find(wnd, len, 0,
			BITMAP_FIND_MARK_AS_USED | BITMAP_FIND_FULL, &alcn);
	if (!alen) {
		err = -ENOSPC;
		goto up_write;
	}

space_found:
	err = 0;
	*new_len = alen;
	*new_lcn = alcn;

	ntfs_unmap_meta(sb, alcn, alen);

	/* Set hint for next requests. */
	if (!(opt & ALLOCATE_MFT))
		sbi->used.next_free_lcn = alcn + alen;
up_write:
	up_write(&wnd->rw_lock);
	return err;
}

/*
 * ntfs_extend_mft - Allocate additional MFT records.
 *
 * sbi->mft.bitmap is locked for write.
 *
 * NOTE: recursive:
 *	ntfs_look_free_mft ->
 *	ntfs_extend_mft ->
 *	attr_set_size ->
 *	ni_insert_nonresident ->
 *	ni_insert_attr ->
 *	ni_ins_attr_ext ->
 *	ntfs_look_free_mft ->
 *	ntfs_extend_mft
 *
 * To avoid recursive always allocate space for two new MFT records
 * see attrib.c: "at least two MFT to avoid recursive loop".
 */
static int ntfs_extend_mft(struct ntfs_sb_info *sbi)
{
	int err;
	struct ntfs_inode *ni = sbi->mft.ni;
	size_t new_mft_total;
	u64 new_mft_bytes, new_bitmap_bytes;
	struct ATTRIB *attr;
	struct wnd_bitmap *wnd = &sbi->mft.bitmap;

	new_mft_total = (wnd->nbits + MFT_INCREASE_CHUNK + 127) & (CLST)~127;
	new_mft_bytes = (u64)new_mft_total << sbi->record_bits;

	/* Step 1: Resize $MFT::DATA. */
	down_write(&ni->file.run_lock);
	err = attr_set_size(ni, ATTR_DATA, NULL, 0, &ni->file.run,
			    new_mft_bytes, NULL, false, &attr);

	if (err) {
		up_write(&ni->file.run_lock);
		goto out;
	}

	attr->nres.valid_size = attr->nres.data_size;
	new_mft_total = le64_to_cpu(attr->nres.alloc_size) >> sbi->record_bits;
	ni->mi.dirty = true;

	/* Step 2: Resize $MFT::BITMAP. */
	new_bitmap_bytes = bitmap_size(new_mft_total);

	err = attr_set_size(ni, ATTR_BITMAP, NULL, 0, &sbi->mft.bitmap.run,
			    new_bitmap_bytes, &new_bitmap_bytes, true, NULL);

	/* Refresh MFT Zone if necessary. */
	down_write_nested(&sbi->used.bitmap.rw_lock, BITMAP_MUTEX_CLUSTERS);

	ntfs_refresh_zone(sbi);

	up_write(&sbi->used.bitmap.rw_lock);
	up_write(&ni->file.run_lock);

	if (err)
		goto out;

	err = wnd_extend(wnd, new_mft_total);

	if (err)
		goto out;

	ntfs_clear_mft_tail(sbi, sbi->mft.used, new_mft_total);

	err = _ni_write_inode(&ni->vfs_inode, 0);
out:
	return err;
}

/*
 * ntfs_look_free_mft - Look for a free MFT record.
 */
int ntfs_look_free_mft(struct ntfs_sb_info *sbi, CLST *rno, bool mft,
		       struct ntfs_inode *ni, struct mft_inode **mi)
{
	int err = 0;
	size_t zbit, zlen, from, to, fr;
	size_t mft_total;
	struct MFT_REF ref;
	struct super_block *sb = sbi->sb;
	struct wnd_bitmap *wnd = &sbi->mft.bitmap;
	u32 ir;

	static_assert(sizeof(sbi->mft.reserved_bitmap) * 8 >=
		      MFT_REC_FREE - MFT_REC_RESERVED);

	if (!mft)
		down_write_nested(&wnd->rw_lock, BITMAP_MUTEX_MFT);

	zlen = wnd_zone_len(wnd);

	/* Always reserve space for MFT. */
	if (zlen) {
		if (mft) {
			zbit = wnd_zone_bit(wnd);
			*rno = zbit;
			wnd_zone_set(wnd, zbit + 1, zlen - 1);
		}
		goto found;
	}

	/* No MFT zone. Find the nearest to '0' free MFT. */
	if (!wnd_find(wnd, 1, MFT_REC_FREE, 0, &zbit)) {
		/* Resize MFT */
		mft_total = wnd->nbits;

		err = ntfs_extend_mft(sbi);
		if (!err) {
			zbit = mft_total;
			goto reserve_mft;
		}

		if (!mft || MFT_REC_FREE == sbi->mft.next_reserved)
			goto out;

		err = 0;

		/*
		 * Look for free record reserved area [11-16) ==
		 * [MFT_REC_RESERVED, MFT_REC_FREE ) MFT bitmap always
		 * marks it as used.
		 */
		if (!sbi->mft.reserved_bitmap) {
			/* Once per session create internal bitmap for 5 bits. */
			sbi->mft.reserved_bitmap = 0xFF;

			ref.high = 0;
			for (ir = MFT_REC_RESERVED; ir < MFT_REC_FREE; ir++) {
				struct inode *i;
				struct ntfs_inode *ni;
				struct MFT_REC *mrec;

				ref.low = cpu_to_le32(ir);
				ref.seq = cpu_to_le16(ir);

				i = ntfs_iget5(sb, &ref, NULL);
				if (IS_ERR(i)) {
next:
					ntfs_notice(
						sb,
						"Invalid reserved record %x",
						ref.low);
					continue;
				}
				if (is_bad_inode(i)) {
					iput(i);
					goto next;
				}

				ni = ntfs_i(i);

				mrec = ni->mi.mrec;

				if (!is_rec_base(mrec))
					goto next;

				if (mrec->hard_links)
					goto next;

				if (!ni_std(ni))
					goto next;

				if (ni_find_attr(ni, NULL, NULL, ATTR_NAME,
						 NULL, 0, NULL, NULL))
					goto next;

				__clear_bit(ir - MFT_REC_RESERVED,
					    &sbi->mft.reserved_bitmap);
			}
		}

		/* Scan 5 bits for zero. Bit 0 == MFT_REC_RESERVED */
		zbit = find_next_zero_bit(&sbi->mft.reserved_bitmap,
					  MFT_REC_FREE, MFT_REC_RESERVED);
		if (zbit >= MFT_REC_FREE) {
			sbi->mft.next_reserved = MFT_REC_FREE;
			goto out;
		}

		zlen = 1;
		sbi->mft.next_reserved = zbit;
	} else {
reserve_mft:
		zlen = zbit == MFT_REC_FREE ? (MFT_REC_USER - MFT_REC_FREE) : 4;
		if (zbit + zlen > wnd->nbits)
			zlen = wnd->nbits - zbit;

		while (zlen > 1 && !wnd_is_free(wnd, zbit, zlen))
			zlen -= 1;

		/* [zbit, zbit + zlen) will be used for MFT itself. */
		from = sbi->mft.used;
		if (from < zbit)
			from = zbit;
		to = zbit + zlen;
		if (from < to) {
			ntfs_clear_mft_tail(sbi, from, to);
			sbi->mft.used = to;
		}
	}

	if (mft) {
		*rno = zbit;
		zbit += 1;
		zlen -= 1;
	}

	wnd_zone_set(wnd, zbit, zlen);

found:
	if (!mft) {
		/* The request to get record for general purpose. */
		if (sbi->mft.next_free < MFT_REC_USER)
			sbi->mft.next_free = MFT_REC_USER;

		for (;;) {
			if (sbi->mft.next_free >= sbi->mft.bitmap.nbits) {
			} else if (!wnd_find(wnd, 1, MFT_REC_USER, 0, &fr)) {
				sbi->mft.next_free = sbi->mft.bitmap.nbits;
			} else {
				*rno = fr;
				sbi->mft.next_free = *rno + 1;
				break;
			}

			err = ntfs_extend_mft(sbi);
			if (err)
				goto out;
		}
	}

	if (ni && !ni_add_subrecord(ni, *rno, mi)) {
		err = -ENOMEM;
		goto out;
	}

	/* We have found a record that are not reserved for next MFT. */
	if (*rno >= MFT_REC_FREE)
		wnd_set_used(wnd, *rno, 1);
	else if (*rno >= MFT_REC_RESERVED && sbi->mft.reserved_bitmap_inited)
		__set_bit(*rno - MFT_REC_RESERVED, &sbi->mft.reserved_bitmap);

out:
	if (!mft)
		up_write(&wnd->rw_lock);

	return err;
}

/*
 * ntfs_mark_rec_free - Mark record as free.
 * is_mft - true if we are changing MFT
 */
void ntfs_mark_rec_free(struct ntfs_sb_info *sbi, CLST rno, bool is_mft)
{
	struct wnd_bitmap *wnd = &sbi->mft.bitmap;

	if (!is_mft)
		down_write_nested(&wnd->rw_lock, BITMAP_MUTEX_MFT);
	if (rno >= wnd->nbits)
		goto out;

	if (rno >= MFT_REC_FREE) {
		if (!wnd_is_used(wnd, rno, 1))
			ntfs_set_state(sbi, NTFS_DIRTY_ERROR);
		else
			wnd_set_free(wnd, rno, 1);
	} else if (rno >= MFT_REC_RESERVED && sbi->mft.reserved_bitmap_inited) {
		__clear_bit(rno - MFT_REC_RESERVED, &sbi->mft.reserved_bitmap);
	}

	if (rno < wnd_zone_bit(wnd))
		wnd_zone_set(wnd, rno, 1);
	else if (rno < sbi->mft.next_free && rno >= MFT_REC_USER)
		sbi->mft.next_free = rno;

out:
	if (!is_mft)
		up_write(&wnd->rw_lock);
}

/*
 * ntfs_clear_mft_tail - Format empty records [from, to).
 *
 * sbi->mft.bitmap is locked for write.
 */
int ntfs_clear_mft_tail(struct ntfs_sb_info *sbi, size_t from, size_t to)
{
	int err;
	u32 rs;
	u64 vbo;
	struct runs_tree *run;
	struct ntfs_inode *ni;

	if (from >= to)
		return 0;

	rs = sbi->record_size;
	ni = sbi->mft.ni;
	run = &ni->file.run;

	down_read(&ni->file.run_lock);
	vbo = (u64)from * rs;
	for (; from < to; from++, vbo += rs) {
		struct ntfs_buffers nb;

		err = ntfs_get_bh(sbi, run, vbo, rs, &nb);
		if (err)
			goto out;

		err = ntfs_write_bh(sbi, &sbi->new_rec->rhdr, &nb, 0);
		nb_put(&nb);
		if (err)
			goto out;
	}

out:
	sbi->mft.used = from;
	up_read(&ni->file.run_lock);
	return err;
}

/*
 * ntfs_refresh_zone - Refresh MFT zone.
 *
 * sbi->used.bitmap is locked for rw.
 * sbi->mft.bitmap is locked for write.
 * sbi->mft.ni->file.run_lock for write.
 */
int ntfs_refresh_zone(struct ntfs_sb_info *sbi)
{
	CLST lcn, vcn, len;
	size_t lcn_s, zlen;
	struct wnd_bitmap *wnd = &sbi->used.bitmap;
	struct ntfs_inode *ni = sbi->mft.ni;

	/* Do not change anything unless we have non empty MFT zone. */
	if (wnd_zone_len(wnd))
		return 0;

	vcn = bytes_to_cluster(sbi,
			       (u64)sbi->mft.bitmap.nbits << sbi->record_bits);

	if (!run_lookup_entry(&ni->file.run, vcn - 1, &lcn, &len, NULL))
		lcn = SPARSE_LCN;

	/* We should always find Last Lcn for MFT. */
	if (lcn == SPARSE_LCN)
		return -EINVAL;

	lcn_s = lcn + 1;

	/* Try to allocate clusters after last MFT run. */
	zlen = wnd_find(wnd, sbi->zone_max, lcn_s, 0, &lcn_s);
	wnd_zone_set(wnd, lcn_s, zlen);

	return 0;
}

/*
 * ntfs_update_mftmirr - Update $MFTMirr data.
 */
void ntfs_update_mftmirr(struct ntfs_sb_info *sbi, int wait)
{
	int err;
	struct super_block *sb = sbi->sb;
	u32 blocksize;
	sector_t block1, block2;
	u32 bytes;

	if (!sb)
<<<<<<< HEAD
		return -EINVAL;
=======
		return;
>>>>>>> d60c95ef

	blocksize = sb->s_blocksize;

	if (!(sbi->flags & NTFS_FLAGS_MFTMIRR))
		return;

	err = 0;
	bytes = sbi->mft.recs_mirr << sbi->record_bits;
	block1 = sbi->mft.lbo >> sb->s_blocksize_bits;
	block2 = sbi->mft.lbo2 >> sb->s_blocksize_bits;

	for (; bytes >= blocksize; bytes -= blocksize) {
		struct buffer_head *bh1, *bh2;

		bh1 = sb_bread(sb, block1++);
		if (!bh1)
			return;

		bh2 = sb_getblk(sb, block2++);
		if (!bh2) {
			put_bh(bh1);
			return;
		}

		if (buffer_locked(bh2))
			__wait_on_buffer(bh2);

		lock_buffer(bh2);
		memcpy(bh2->b_data, bh1->b_data, blocksize);
		set_buffer_uptodate(bh2);
		mark_buffer_dirty(bh2);
		unlock_buffer(bh2);

		put_bh(bh1);
		bh1 = NULL;

		if (wait)
			err = sync_dirty_buffer(bh2);

		put_bh(bh2);
		if (err)
			return;
	}

	sbi->flags &= ~NTFS_FLAGS_MFTMIRR;
}

/*
 * ntfs_bad_inode
 *
 * Marks inode as bad and marks fs as 'dirty'
 */
void ntfs_bad_inode(struct inode *inode, const char *hint)
{
	struct ntfs_sb_info *sbi = inode->i_sb->s_fs_info;

	ntfs_inode_err(inode, "%s", hint);
	make_bad_inode(inode);
	ntfs_set_state(sbi, NTFS_DIRTY_ERROR);
}

/*
 * ntfs_set_state
 *
 * Mount: ntfs_set_state(NTFS_DIRTY_DIRTY)
 * Umount: ntfs_set_state(NTFS_DIRTY_CLEAR)
 * NTFS error: ntfs_set_state(NTFS_DIRTY_ERROR)
 */
int ntfs_set_state(struct ntfs_sb_info *sbi, enum NTFS_DIRTY_FLAGS dirty)
{
	int err;
	struct ATTRIB *attr;
	struct VOLUME_INFO *info;
	struct mft_inode *mi;
	struct ntfs_inode *ni;

	/*
	 * Do not change state if fs was real_dirty.
	 * Do not change state if fs already dirty(clear).
	 * Do not change any thing if mounted read only.
	 */
	if (sbi->volume.real_dirty || sb_rdonly(sbi->sb))
		return 0;

	/* Check cached value. */
	if ((dirty == NTFS_DIRTY_CLEAR ? 0 : VOLUME_FLAG_DIRTY) ==
	    (sbi->volume.flags & VOLUME_FLAG_DIRTY))
		return 0;

	ni = sbi->volume.ni;
	if (!ni)
		return -EINVAL;

	mutex_lock_nested(&ni->ni_lock, NTFS_INODE_MUTEX_DIRTY);

	attr = ni_find_attr(ni, NULL, NULL, ATTR_VOL_INFO, NULL, 0, NULL, &mi);
	if (!attr) {
		err = -EINVAL;
		goto out;
	}

	info = resident_data_ex(attr, SIZEOF_ATTRIBUTE_VOLUME_INFO);
	if (!info) {
		err = -EINVAL;
		goto out;
	}

	switch (dirty) {
	case NTFS_DIRTY_ERROR:
		ntfs_notice(sbi->sb, "Mark volume as dirty due to NTFS errors");
		sbi->volume.real_dirty = true;
		fallthrough;
	case NTFS_DIRTY_DIRTY:
		info->flags |= VOLUME_FLAG_DIRTY;
		break;
	case NTFS_DIRTY_CLEAR:
		info->flags &= ~VOLUME_FLAG_DIRTY;
		break;
	}
	/* Cache current volume flags. */
	sbi->volume.flags = info->flags;
	mi->dirty = true;
	err = 0;

out:
	ni_unlock(ni);
	if (err)
		return err;

	mark_inode_dirty(&ni->vfs_inode);
	/* verify(!ntfs_update_mftmirr()); */

	/*
	 * If we used wait=1, sync_inode_metadata waits for the io for the
	 * inode to finish. It hangs when media is removed.
	 * So wait=0 is sent down to sync_inode_metadata
	 * and filemap_fdatawrite is used for the data blocks.
	 */
	err = sync_inode_metadata(&ni->vfs_inode, 0);
	if (!err)
		err = filemap_fdatawrite(ni->vfs_inode.i_mapping);

	return err;
}

/*
 * security_hash - Calculates a hash of security descriptor.
 */
static inline __le32 security_hash(const void *sd, size_t bytes)
{
	u32 hash = 0;
	const __le32 *ptr = sd;

	bytes >>= 2;
	while (bytes--)
		hash = ((hash >> 0x1D) | (hash << 3)) + le32_to_cpu(*ptr++);
	return cpu_to_le32(hash);
}

int ntfs_sb_read(struct super_block *sb, u64 lbo, size_t bytes, void *buffer)
{
	struct block_device *bdev = sb->s_bdev;
	u32 blocksize = sb->s_blocksize;
	u64 block = lbo >> sb->s_blocksize_bits;
	u32 off = lbo & (blocksize - 1);
	u32 op = blocksize - off;

	for (; bytes; block += 1, off = 0, op = blocksize) {
		struct buffer_head *bh = __bread(bdev, block, blocksize);

		if (!bh)
			return -EIO;

		if (op > bytes)
			op = bytes;

		memcpy(buffer, bh->b_data + off, op);

		put_bh(bh);

		bytes -= op;
		buffer = Add2Ptr(buffer, op);
	}

	return 0;
}

int ntfs_sb_write(struct super_block *sb, u64 lbo, size_t bytes,
		  const void *buf, int wait)
{
	u32 blocksize = sb->s_blocksize;
	struct block_device *bdev = sb->s_bdev;
	sector_t block = lbo >> sb->s_blocksize_bits;
	u32 off = lbo & (blocksize - 1);
	u32 op = blocksize - off;
	struct buffer_head *bh;

	if (!wait && (sb->s_flags & SB_SYNCHRONOUS))
		wait = 1;

	for (; bytes; block += 1, off = 0, op = blocksize) {
		if (op > bytes)
			op = bytes;

		if (op < blocksize) {
			bh = __bread(bdev, block, blocksize);
			if (!bh) {
				ntfs_err(sb, "failed to read block %llx",
					 (u64)block);
				return -EIO;
			}
		} else {
			bh = __getblk(bdev, block, blocksize);
			if (!bh)
				return -ENOMEM;
		}

		if (buffer_locked(bh))
			__wait_on_buffer(bh);

		lock_buffer(bh);
		if (buf) {
			memcpy(bh->b_data + off, buf, op);
			buf = Add2Ptr(buf, op);
		} else {
			memset(bh->b_data + off, -1, op);
		}

		set_buffer_uptodate(bh);
		mark_buffer_dirty(bh);
		unlock_buffer(bh);

		if (wait) {
			int err = sync_dirty_buffer(bh);

			if (err) {
				ntfs_err(
					sb,
					"failed to sync buffer at block %llx, error %d",
					(u64)block, err);
				put_bh(bh);
				return err;
			}
		}

		put_bh(bh);

		bytes -= op;
	}
	return 0;
}

int ntfs_sb_write_run(struct ntfs_sb_info *sbi, const struct runs_tree *run,
		      u64 vbo, const void *buf, size_t bytes, int sync)
{
	struct super_block *sb = sbi->sb;
	u8 cluster_bits = sbi->cluster_bits;
	u32 off = vbo & sbi->cluster_mask;
	CLST lcn, clen, vcn = vbo >> cluster_bits, vcn_next;
	u64 lbo, len;
	size_t idx;

	if (!run_lookup_entry(run, vcn, &lcn, &clen, &idx))
		return -ENOENT;

	if (lcn == SPARSE_LCN)
		return -EINVAL;

	lbo = ((u64)lcn << cluster_bits) + off;
	len = ((u64)clen << cluster_bits) - off;

	for (;;) {
		u32 op = min_t(u64, len, bytes);
		int err = ntfs_sb_write(sb, lbo, op, buf, sync);

		if (err)
			return err;

		bytes -= op;
		if (!bytes)
			break;

		vcn_next = vcn + clen;
		if (!run_get_entry(run, ++idx, &vcn, &lcn, &clen) ||
		    vcn != vcn_next)
			return -ENOENT;

		if (lcn == SPARSE_LCN)
			return -EINVAL;

		if (buf)
			buf = Add2Ptr(buf, op);

		lbo = ((u64)lcn << cluster_bits);
		len = ((u64)clen << cluster_bits);
	}

	return 0;
}

struct buffer_head *ntfs_bread_run(struct ntfs_sb_info *sbi,
				   const struct runs_tree *run, u64 vbo)
{
	struct super_block *sb = sbi->sb;
	u8 cluster_bits = sbi->cluster_bits;
	CLST lcn;
	u64 lbo;

	if (!run_lookup_entry(run, vbo >> cluster_bits, &lcn, NULL, NULL))
		return ERR_PTR(-ENOENT);

	lbo = ((u64)lcn << cluster_bits) + (vbo & sbi->cluster_mask);

	return ntfs_bread(sb, lbo >> sb->s_blocksize_bits);
}

int ntfs_read_run_nb(struct ntfs_sb_info *sbi, const struct runs_tree *run,
		     u64 vbo, void *buf, u32 bytes, struct ntfs_buffers *nb)
{
	int err;
	struct super_block *sb = sbi->sb;
	u32 blocksize = sb->s_blocksize;
	u8 cluster_bits = sbi->cluster_bits;
	u32 off = vbo & sbi->cluster_mask;
	u32 nbh = 0;
	CLST vcn_next, vcn = vbo >> cluster_bits;
	CLST lcn, clen;
	u64 lbo, len;
	size_t idx;
	struct buffer_head *bh;

	if (!run) {
		/* First reading of $Volume + $MFTMirr + $LogFile goes here. */
		if (vbo > MFT_REC_VOL * sbi->record_size) {
			err = -ENOENT;
			goto out;
		}

		/* Use absolute boot's 'MFTCluster' to read record. */
		lbo = vbo + sbi->mft.lbo;
		len = sbi->record_size;
	} else if (!run_lookup_entry(run, vcn, &lcn, &clen, &idx)) {
		err = -ENOENT;
		goto out;
	} else {
		if (lcn == SPARSE_LCN) {
			err = -EINVAL;
			goto out;
		}

		lbo = ((u64)lcn << cluster_bits) + off;
		len = ((u64)clen << cluster_bits) - off;
	}

	off = lbo & (blocksize - 1);
	if (nb) {
		nb->off = off;
		nb->bytes = bytes;
	}

	for (;;) {
		u32 len32 = len >= bytes ? bytes : len;
		sector_t block = lbo >> sb->s_blocksize_bits;

		do {
			u32 op = blocksize - off;

			if (op > len32)
				op = len32;

			bh = ntfs_bread(sb, block);
			if (!bh) {
				err = -EIO;
				goto out;
			}

			if (buf) {
				memcpy(buf, bh->b_data + off, op);
				buf = Add2Ptr(buf, op);
			}

			if (!nb) {
				put_bh(bh);
			} else if (nbh >= ARRAY_SIZE(nb->bh)) {
				err = -EINVAL;
				goto out;
			} else {
				nb->bh[nbh++] = bh;
				nb->nbufs = nbh;
			}

			bytes -= op;
			if (!bytes)
				return 0;
			len32 -= op;
			block += 1;
			off = 0;

		} while (len32);

		vcn_next = vcn + clen;
		if (!run_get_entry(run, ++idx, &vcn, &lcn, &clen) ||
		    vcn != vcn_next) {
			err = -ENOENT;
			goto out;
		}

		if (lcn == SPARSE_LCN) {
			err = -EINVAL;
			goto out;
		}

		lbo = ((u64)lcn << cluster_bits);
		len = ((u64)clen << cluster_bits);
	}

out:
	if (!nbh)
		return err;

	while (nbh) {
		put_bh(nb->bh[--nbh]);
		nb->bh[nbh] = NULL;
	}

	nb->nbufs = 0;
	return err;
}

/*
 * ntfs_read_bh
 *
 * Return: < 0 if error, 0 if ok, -E_NTFS_FIXUP if need to update fixups.
 */
int ntfs_read_bh(struct ntfs_sb_info *sbi, const struct runs_tree *run, u64 vbo,
		 struct NTFS_RECORD_HEADER *rhdr, u32 bytes,
		 struct ntfs_buffers *nb)
{
	int err = ntfs_read_run_nb(sbi, run, vbo, rhdr, bytes, nb);

	if (err)
		return err;
	return ntfs_fix_post_read(rhdr, nb->bytes, true);
}

int ntfs_get_bh(struct ntfs_sb_info *sbi, const struct runs_tree *run, u64 vbo,
		u32 bytes, struct ntfs_buffers *nb)
{
	int err = 0;
	struct super_block *sb = sbi->sb;
	u32 blocksize = sb->s_blocksize;
	u8 cluster_bits = sbi->cluster_bits;
	CLST vcn_next, vcn = vbo >> cluster_bits;
	u32 off;
	u32 nbh = 0;
	CLST lcn, clen;
	u64 lbo, len;
	size_t idx;

	nb->bytes = bytes;

	if (!run_lookup_entry(run, vcn, &lcn, &clen, &idx)) {
		err = -ENOENT;
		goto out;
	}

	off = vbo & sbi->cluster_mask;
	lbo = ((u64)lcn << cluster_bits) + off;
	len = ((u64)clen << cluster_bits) - off;

	nb->off = off = lbo & (blocksize - 1);

	for (;;) {
		u32 len32 = min_t(u64, len, bytes);
		sector_t block = lbo >> sb->s_blocksize_bits;

		do {
			u32 op;
			struct buffer_head *bh;

			if (nbh >= ARRAY_SIZE(nb->bh)) {
				err = -EINVAL;
				goto out;
			}

			op = blocksize - off;
			if (op > len32)
				op = len32;

			if (op == blocksize) {
				bh = sb_getblk(sb, block);
				if (!bh) {
					err = -ENOMEM;
					goto out;
				}
				if (buffer_locked(bh))
					__wait_on_buffer(bh);
				set_buffer_uptodate(bh);
			} else {
				bh = ntfs_bread(sb, block);
				if (!bh) {
					err = -EIO;
					goto out;
				}
			}

			nb->bh[nbh++] = bh;
			bytes -= op;
			if (!bytes) {
				nb->nbufs = nbh;
				return 0;
			}

			block += 1;
			len32 -= op;
			off = 0;
		} while (len32);

		vcn_next = vcn + clen;
		if (!run_get_entry(run, ++idx, &vcn, &lcn, &clen) ||
		    vcn != vcn_next) {
			err = -ENOENT;
			goto out;
		}

		lbo = ((u64)lcn << cluster_bits);
		len = ((u64)clen << cluster_bits);
	}

out:
	while (nbh) {
		put_bh(nb->bh[--nbh]);
		nb->bh[nbh] = NULL;
	}

	nb->nbufs = 0;

	return err;
}

int ntfs_write_bh(struct ntfs_sb_info *sbi, struct NTFS_RECORD_HEADER *rhdr,
		  struct ntfs_buffers *nb, int sync)
{
	int err = 0;
	struct super_block *sb = sbi->sb;
	u32 block_size = sb->s_blocksize;
	u32 bytes = nb->bytes;
	u32 off = nb->off;
	u16 fo = le16_to_cpu(rhdr->fix_off);
	u16 fn = le16_to_cpu(rhdr->fix_num);
	u32 idx;
	__le16 *fixup;
	__le16 sample;

	if ((fo & 1) || fo + fn * sizeof(short) > SECTOR_SIZE || !fn-- ||
	    fn * SECTOR_SIZE > bytes) {
		return -EINVAL;
	}

	for (idx = 0; bytes && idx < nb->nbufs; idx += 1, off = 0) {
		u32 op = block_size - off;
		char *bh_data;
		struct buffer_head *bh = nb->bh[idx];
		__le16 *ptr, *end_data;

		if (op > bytes)
			op = bytes;

		if (buffer_locked(bh))
			__wait_on_buffer(bh);

		lock_buffer(bh);

		bh_data = bh->b_data + off;
		end_data = Add2Ptr(bh_data, op);
		memcpy(bh_data, rhdr, op);

		if (!idx) {
			u16 t16;

			fixup = Add2Ptr(bh_data, fo);
			sample = *fixup;
			t16 = le16_to_cpu(sample);
			if (t16 >= 0x7FFF) {
				sample = *fixup = cpu_to_le16(1);
			} else {
				sample = cpu_to_le16(t16 + 1);
				*fixup = sample;
			}

			*(__le16 *)Add2Ptr(rhdr, fo) = sample;
		}

		ptr = Add2Ptr(bh_data, SECTOR_SIZE - sizeof(short));

		do {
			*++fixup = *ptr;
			*ptr = sample;
			ptr += SECTOR_SIZE / sizeof(short);
		} while (ptr < end_data);

		set_buffer_uptodate(bh);
		mark_buffer_dirty(bh);
		unlock_buffer(bh);

		if (sync) {
			int err2 = sync_dirty_buffer(bh);

			if (!err && err2)
				err = err2;
		}

		bytes -= op;
		rhdr = Add2Ptr(rhdr, op);
	}

	return err;
}

/*
 * ntfs_bio_pages - Read/write pages from/to disk.
 */
int ntfs_bio_pages(struct ntfs_sb_info *sbi, const struct runs_tree *run,
		   struct page **pages, u32 nr_pages, u64 vbo, u32 bytes,
		   enum req_op op)
{
	int err = 0;
	struct bio *new, *bio = NULL;
	struct super_block *sb = sbi->sb;
	struct block_device *bdev = sb->s_bdev;
	struct page *page;
	u8 cluster_bits = sbi->cluster_bits;
	CLST lcn, clen, vcn, vcn_next;
	u32 add, off, page_idx;
	u64 lbo, len;
	size_t run_idx;
	struct blk_plug plug;

	if (!bytes)
		return 0;

	blk_start_plug(&plug);

	/* Align vbo and bytes to be 512 bytes aligned. */
	lbo = (vbo + bytes + 511) & ~511ull;
	vbo = vbo & ~511ull;
	bytes = lbo - vbo;

	vcn = vbo >> cluster_bits;
	if (!run_lookup_entry(run, vcn, &lcn, &clen, &run_idx)) {
		err = -ENOENT;
		goto out;
	}
	off = vbo & sbi->cluster_mask;
	page_idx = 0;
	page = pages[0];

	for (;;) {
		lbo = ((u64)lcn << cluster_bits) + off;
		len = ((u64)clen << cluster_bits) - off;
new_bio:
		new = bio_alloc(bdev, nr_pages - page_idx, op, GFP_NOFS);
		if (bio) {
			bio_chain(bio, new);
			submit_bio(bio);
		}
		bio = new;
		bio->bi_iter.bi_sector = lbo >> 9;

		while (len) {
			off = vbo & (PAGE_SIZE - 1);
			add = off + len > PAGE_SIZE ? (PAGE_SIZE - off) : len;

			if (bio_add_page(bio, page, add, off) < add)
				goto new_bio;

			if (bytes <= add)
				goto out;
			bytes -= add;
			vbo += add;

			if (add + off == PAGE_SIZE) {
				page_idx += 1;
				if (WARN_ON(page_idx >= nr_pages)) {
					err = -EINVAL;
					goto out;
				}
				page = pages[page_idx];
			}

			if (len <= add)
				break;
			len -= add;
			lbo += add;
		}

		vcn_next = vcn + clen;
		if (!run_get_entry(run, ++run_idx, &vcn, &lcn, &clen) ||
		    vcn != vcn_next) {
			err = -ENOENT;
			goto out;
		}
		off = 0;
	}
out:
	if (bio) {
		if (!err)
			err = submit_bio_wait(bio);
		bio_put(bio);
	}
	blk_finish_plug(&plug);

	return err;
}

/*
 * ntfs_bio_fill_1 - Helper for ntfs_loadlog_and_replay().
 *
 * Fill on-disk logfile range by (-1)
 * this means empty logfile.
 */
int ntfs_bio_fill_1(struct ntfs_sb_info *sbi, const struct runs_tree *run)
{
	int err = 0;
	struct super_block *sb = sbi->sb;
	struct block_device *bdev = sb->s_bdev;
	u8 cluster_bits = sbi->cluster_bits;
	struct bio *new, *bio = NULL;
	CLST lcn, clen;
	u64 lbo, len;
	size_t run_idx;
	struct page *fill;
	void *kaddr;
	struct blk_plug plug;

	fill = alloc_page(GFP_KERNEL);
	if (!fill)
		return -ENOMEM;

	kaddr = kmap_atomic(fill);
	memset(kaddr, -1, PAGE_SIZE);
	kunmap_atomic(kaddr);
	flush_dcache_page(fill);
	lock_page(fill);

	if (!run_lookup_entry(run, 0, &lcn, &clen, &run_idx)) {
		err = -ENOENT;
		goto out;
	}

	/*
	 * TODO: Try blkdev_issue_write_same.
	 */
	blk_start_plug(&plug);
	do {
		lbo = (u64)lcn << cluster_bits;
		len = (u64)clen << cluster_bits;
new_bio:
		new = bio_alloc(bdev, BIO_MAX_VECS, REQ_OP_WRITE, GFP_NOFS);
		if (bio) {
			bio_chain(bio, new);
			submit_bio(bio);
		}
		bio = new;
		bio->bi_iter.bi_sector = lbo >> 9;

		for (;;) {
			u32 add = len > PAGE_SIZE ? PAGE_SIZE : len;

			if (bio_add_page(bio, fill, add, 0) < add)
				goto new_bio;

			lbo += add;
			if (len <= add)
				break;
			len -= add;
		}
	} while (run_get_entry(run, ++run_idx, NULL, &lcn, &clen));

	if (!err)
		err = submit_bio_wait(bio);
	bio_put(bio);

	blk_finish_plug(&plug);
out:
	unlock_page(fill);
	put_page(fill);

	return err;
}

int ntfs_vbo_to_lbo(struct ntfs_sb_info *sbi, const struct runs_tree *run,
		    u64 vbo, u64 *lbo, u64 *bytes)
{
	u32 off;
	CLST lcn, len;
	u8 cluster_bits = sbi->cluster_bits;

	if (!run_lookup_entry(run, vbo >> cluster_bits, &lcn, &len, NULL))
		return -ENOENT;

	off = vbo & sbi->cluster_mask;
	*lbo = lcn == SPARSE_LCN ? -1 : (((u64)lcn << cluster_bits) + off);
	*bytes = ((u64)len << cluster_bits) - off;

	return 0;
}

struct ntfs_inode *ntfs_new_inode(struct ntfs_sb_info *sbi, CLST rno, bool dir)
{
	int err = 0;
	struct super_block *sb = sbi->sb;
	struct inode *inode = new_inode(sb);
	struct ntfs_inode *ni;

	if (!inode)
		return ERR_PTR(-ENOMEM);

	ni = ntfs_i(inode);

	err = mi_format_new(&ni->mi, sbi, rno, dir ? RECORD_FLAG_DIR : 0,
			    false);
	if (err)
		goto out;

	inode->i_ino = rno;
	if (insert_inode_locked(inode) < 0) {
		err = -EIO;
		goto out;
	}

out:
	if (err) {
		iput(inode);
		ni = ERR_PTR(err);
	}
	return ni;
}

/*
 * O:BAG:BAD:(A;OICI;FA;;;WD)
 * Owner S-1-5-32-544 (Administrators)
 * Group S-1-5-32-544 (Administrators)
 * ACE: allow S-1-1-0 (Everyone) with FILE_ALL_ACCESS
 */
const u8 s_default_security[] __aligned(8) = {
	0x01, 0x00, 0x04, 0x80, 0x30, 0x00, 0x00, 0x00, 0x40, 0x00, 0x00, 0x00,
	0x00, 0x00, 0x00, 0x00, 0x14, 0x00, 0x00, 0x00, 0x02, 0x00, 0x1C, 0x00,
	0x01, 0x00, 0x00, 0x00, 0x00, 0x03, 0x14, 0x00, 0xFF, 0x01, 0x1F, 0x00,
	0x01, 0x01, 0x00, 0x00, 0x00, 0x00, 0x00, 0x01, 0x00, 0x00, 0x00, 0x00,
	0x01, 0x02, 0x00, 0x00, 0x00, 0x00, 0x00, 0x05, 0x20, 0x00, 0x00, 0x00,
	0x20, 0x02, 0x00, 0x00, 0x01, 0x02, 0x00, 0x00, 0x00, 0x00, 0x00, 0x05,
	0x20, 0x00, 0x00, 0x00, 0x20, 0x02, 0x00, 0x00,
};

static_assert(sizeof(s_default_security) == 0x50);

static inline u32 sid_length(const struct SID *sid)
{
	return struct_size(sid, SubAuthority, sid->SubAuthorityCount);
}

/*
 * is_acl_valid
 *
 * Thanks Mark Harmstone for idea.
 */
static bool is_acl_valid(const struct ACL *acl, u32 len)
{
	const struct ACE_HEADER *ace;
	u32 i;
	u16 ace_count, ace_size;

	if (acl->AclRevision != ACL_REVISION &&
	    acl->AclRevision != ACL_REVISION_DS) {
		/*
		 * This value should be ACL_REVISION, unless the ACL contains an
		 * object-specific ACE, in which case this value must be ACL_REVISION_DS.
		 * All ACEs in an ACL must be at the same revision level.
		 */
		return false;
	}

	if (acl->Sbz1)
		return false;

	if (le16_to_cpu(acl->AclSize) > len)
		return false;

	if (acl->Sbz2)
		return false;

	len -= sizeof(struct ACL);
	ace = (struct ACE_HEADER *)&acl[1];
	ace_count = le16_to_cpu(acl->AceCount);

	for (i = 0; i < ace_count; i++) {
		if (len < sizeof(struct ACE_HEADER))
			return false;

		ace_size = le16_to_cpu(ace->AceSize);
		if (len < ace_size)
			return false;

		len -= ace_size;
		ace = Add2Ptr(ace, ace_size);
	}

	return true;
}

bool is_sd_valid(const struct SECURITY_DESCRIPTOR_RELATIVE *sd, u32 len)
{
	u32 sd_owner, sd_group, sd_sacl, sd_dacl;

	if (len < sizeof(struct SECURITY_DESCRIPTOR_RELATIVE))
		return false;

	if (sd->Revision != 1)
		return false;

	if (sd->Sbz1)
		return false;

	if (!(sd->Control & SE_SELF_RELATIVE))
		return false;

	sd_owner = le32_to_cpu(sd->Owner);
	if (sd_owner) {
		const struct SID *owner = Add2Ptr(sd, sd_owner);

		if (sd_owner + offsetof(struct SID, SubAuthority) > len)
			return false;

		if (owner->Revision != 1)
			return false;

		if (sd_owner + sid_length(owner) > len)
			return false;
	}

	sd_group = le32_to_cpu(sd->Group);
	if (sd_group) {
		const struct SID *group = Add2Ptr(sd, sd_group);

		if (sd_group + offsetof(struct SID, SubAuthority) > len)
			return false;

		if (group->Revision != 1)
			return false;

		if (sd_group + sid_length(group) > len)
			return false;
	}

	sd_sacl = le32_to_cpu(sd->Sacl);
	if (sd_sacl) {
		const struct ACL *sacl = Add2Ptr(sd, sd_sacl);

		if (sd_sacl + sizeof(struct ACL) > len)
			return false;

		if (!is_acl_valid(sacl, len - sd_sacl))
			return false;
	}

	sd_dacl = le32_to_cpu(sd->Dacl);
	if (sd_dacl) {
		const struct ACL *dacl = Add2Ptr(sd, sd_dacl);

		if (sd_dacl + sizeof(struct ACL) > len)
			return false;

		if (!is_acl_valid(dacl, len - sd_dacl))
			return false;
	}

	return true;
}

/*
 * ntfs_security_init - Load and parse $Secure.
 */
int ntfs_security_init(struct ntfs_sb_info *sbi)
{
	int err;
	struct super_block *sb = sbi->sb;
	struct inode *inode;
	struct ntfs_inode *ni;
	struct MFT_REF ref;
	struct ATTRIB *attr;
	struct ATTR_LIST_ENTRY *le;
	u64 sds_size;
	size_t off;
	struct NTFS_DE *ne;
	struct NTFS_DE_SII *sii_e;
	struct ntfs_fnd *fnd_sii = NULL;
	const struct INDEX_ROOT *root_sii;
	const struct INDEX_ROOT *root_sdh;
	struct ntfs_index *indx_sdh = &sbi->security.index_sdh;
	struct ntfs_index *indx_sii = &sbi->security.index_sii;

	ref.low = cpu_to_le32(MFT_REC_SECURE);
	ref.high = 0;
	ref.seq = cpu_to_le16(MFT_REC_SECURE);

	inode = ntfs_iget5(sb, &ref, &NAME_SECURE);
	if (IS_ERR(inode)) {
		err = PTR_ERR(inode);
		ntfs_err(sb, "Failed to load $Secure.");
		inode = NULL;
		goto out;
	}

	ni = ntfs_i(inode);

	le = NULL;

	attr = ni_find_attr(ni, NULL, &le, ATTR_ROOT, SDH_NAME,
			    ARRAY_SIZE(SDH_NAME), NULL, NULL);
	if (!attr) {
		err = -EINVAL;
		goto out;
	}

	root_sdh = resident_data_ex(attr, sizeof(struct INDEX_ROOT));
	if (root_sdh->type != ATTR_ZERO ||
	    root_sdh->rule != NTFS_COLLATION_TYPE_SECURITY_HASH ||
	    offsetof(struct INDEX_ROOT, ihdr) + root_sdh->ihdr.used > attr->res.data_size) {
		err = -EINVAL;
		goto out;
	}

	err = indx_init(indx_sdh, sbi, attr, INDEX_MUTEX_SDH);
	if (err)
		goto out;

	attr = ni_find_attr(ni, attr, &le, ATTR_ROOT, SII_NAME,
			    ARRAY_SIZE(SII_NAME), NULL, NULL);
	if (!attr) {
		err = -EINVAL;
		goto out;
	}

	root_sii = resident_data_ex(attr, sizeof(struct INDEX_ROOT));
	if (root_sii->type != ATTR_ZERO ||
	    root_sii->rule != NTFS_COLLATION_TYPE_UINT ||
	    offsetof(struct INDEX_ROOT, ihdr) + root_sii->ihdr.used > attr->res.data_size) {
		err = -EINVAL;
		goto out;
	}

	err = indx_init(indx_sii, sbi, attr, INDEX_MUTEX_SII);
	if (err)
		goto out;

	fnd_sii = fnd_get();
	if (!fnd_sii) {
		err = -ENOMEM;
		goto out;
	}

	sds_size = inode->i_size;

	/* Find the last valid Id. */
	sbi->security.next_id = SECURITY_ID_FIRST;
	/* Always write new security at the end of bucket. */
	sbi->security.next_off =
		ALIGN(sds_size - SecurityDescriptorsBlockSize, 16);

	off = 0;
	ne = NULL;

	for (;;) {
		u32 next_id;

		err = indx_find_raw(indx_sii, ni, root_sii, &ne, &off, fnd_sii);
		if (err || !ne)
			break;

		sii_e = (struct NTFS_DE_SII *)ne;
		if (le16_to_cpu(ne->view.data_size) < SIZEOF_SECURITY_HDR)
			continue;

		next_id = le32_to_cpu(sii_e->sec_id) + 1;
		if (next_id >= sbi->security.next_id)
			sbi->security.next_id = next_id;
	}

	sbi->security.ni = ni;
	inode = NULL;
out:
	iput(inode);
	fnd_put(fnd_sii);

	return err;
}

/*
 * ntfs_get_security_by_id - Read security descriptor by id.
 */
int ntfs_get_security_by_id(struct ntfs_sb_info *sbi, __le32 security_id,
			    struct SECURITY_DESCRIPTOR_RELATIVE **sd,
			    size_t *size)
{
	int err;
	int diff;
	struct ntfs_inode *ni = sbi->security.ni;
	struct ntfs_index *indx = &sbi->security.index_sii;
	void *p = NULL;
	struct NTFS_DE_SII *sii_e;
	struct ntfs_fnd *fnd_sii;
	struct SECURITY_HDR d_security;
	const struct INDEX_ROOT *root_sii;
	u32 t32;

	*sd = NULL;

	mutex_lock_nested(&ni->ni_lock, NTFS_INODE_MUTEX_SECURITY);

	fnd_sii = fnd_get();
	if (!fnd_sii) {
		err = -ENOMEM;
		goto out;
	}

	root_sii = indx_get_root(indx, ni, NULL, NULL);
	if (!root_sii) {
		err = -EINVAL;
		goto out;
	}

	/* Try to find this SECURITY descriptor in SII indexes. */
	err = indx_find(indx, ni, root_sii, &security_id, sizeof(security_id),
			NULL, &diff, (struct NTFS_DE **)&sii_e, fnd_sii);
	if (err)
		goto out;

	if (diff)
		goto out;

	t32 = le32_to_cpu(sii_e->sec_hdr.size);
	if (t32 < SIZEOF_SECURITY_HDR) {
		err = -EINVAL;
		goto out;
	}

	if (t32 > SIZEOF_SECURITY_HDR + 0x10000) {
		/* Looks like too big security. 0x10000 - is arbitrary big number. */
		err = -EFBIG;
		goto out;
	}

	*size = t32 - SIZEOF_SECURITY_HDR;

	p = kmalloc(*size, GFP_NOFS);
	if (!p) {
		err = -ENOMEM;
		goto out;
	}

	err = ntfs_read_run_nb(sbi, &ni->file.run,
			       le64_to_cpu(sii_e->sec_hdr.off), &d_security,
			       sizeof(d_security), NULL);
	if (err)
		goto out;

	if (memcmp(&d_security, &sii_e->sec_hdr, SIZEOF_SECURITY_HDR)) {
		err = -EINVAL;
		goto out;
	}

	err = ntfs_read_run_nb(sbi, &ni->file.run,
			       le64_to_cpu(sii_e->sec_hdr.off) +
				       SIZEOF_SECURITY_HDR,
			       p, *size, NULL);
	if (err)
		goto out;

	*sd = p;
	p = NULL;

out:
	kfree(p);
	fnd_put(fnd_sii);
	ni_unlock(ni);

	return err;
}

/*
 * ntfs_insert_security - Insert security descriptor into $Secure::SDS.
 *
 * SECURITY Descriptor Stream data is organized into chunks of 256K bytes
 * and it contains a mirror copy of each security descriptor.  When writing
 * to a security descriptor at location X, another copy will be written at
 * location (X+256K).
 * When writing a security descriptor that will cross the 256K boundary,
 * the pointer will be advanced by 256K to skip
 * over the mirror portion.
 */
int ntfs_insert_security(struct ntfs_sb_info *sbi,
			 const struct SECURITY_DESCRIPTOR_RELATIVE *sd,
			 u32 size_sd, __le32 *security_id, bool *inserted)
{
	int err, diff;
	struct ntfs_inode *ni = sbi->security.ni;
	struct ntfs_index *indx_sdh = &sbi->security.index_sdh;
	struct ntfs_index *indx_sii = &sbi->security.index_sii;
	struct NTFS_DE_SDH *e;
	struct NTFS_DE_SDH sdh_e;
	struct NTFS_DE_SII sii_e;
	struct SECURITY_HDR *d_security;
	u32 new_sec_size = size_sd + SIZEOF_SECURITY_HDR;
	u32 aligned_sec_size = ALIGN(new_sec_size, 16);
	struct SECURITY_KEY hash_key;
	struct ntfs_fnd *fnd_sdh = NULL;
	const struct INDEX_ROOT *root_sdh;
	const struct INDEX_ROOT *root_sii;
	u64 mirr_off, new_sds_size;
	u32 next, left;

	static_assert((1 << Log2OfSecurityDescriptorsBlockSize) ==
		      SecurityDescriptorsBlockSize);

	hash_key.hash = security_hash(sd, size_sd);
	hash_key.sec_id = SECURITY_ID_INVALID;

	if (inserted)
		*inserted = false;
	*security_id = SECURITY_ID_INVALID;

	/* Allocate a temporal buffer. */
	d_security = kzalloc(aligned_sec_size, GFP_NOFS);
	if (!d_security)
		return -ENOMEM;

	mutex_lock_nested(&ni->ni_lock, NTFS_INODE_MUTEX_SECURITY);

	fnd_sdh = fnd_get();
	if (!fnd_sdh) {
		err = -ENOMEM;
		goto out;
	}

	root_sdh = indx_get_root(indx_sdh, ni, NULL, NULL);
	if (!root_sdh) {
		err = -EINVAL;
		goto out;
	}

	root_sii = indx_get_root(indx_sii, ni, NULL, NULL);
	if (!root_sii) {
		err = -EINVAL;
		goto out;
	}

	/*
	 * Check if such security already exists.
	 * Use "SDH" and hash -> to get the offset in "SDS".
	 */
	err = indx_find(indx_sdh, ni, root_sdh, &hash_key, sizeof(hash_key),
			&d_security->key.sec_id, &diff, (struct NTFS_DE **)&e,
			fnd_sdh);
	if (err)
		goto out;

	while (e) {
		if (le32_to_cpu(e->sec_hdr.size) == new_sec_size) {
			err = ntfs_read_run_nb(sbi, &ni->file.run,
					       le64_to_cpu(e->sec_hdr.off),
					       d_security, new_sec_size, NULL);
			if (err)
				goto out;

			if (le32_to_cpu(d_security->size) == new_sec_size &&
			    d_security->key.hash == hash_key.hash &&
			    !memcmp(d_security + 1, sd, size_sd)) {
				*security_id = d_security->key.sec_id;
				/* Such security already exists. */
				err = 0;
				goto out;
			}
		}

		err = indx_find_sort(indx_sdh, ni, root_sdh,
				     (struct NTFS_DE **)&e, fnd_sdh);
		if (err)
			goto out;

		if (!e || e->key.hash != hash_key.hash)
			break;
	}

	/* Zero unused space. */
	next = sbi->security.next_off & (SecurityDescriptorsBlockSize - 1);
	left = SecurityDescriptorsBlockSize - next;

	/* Zero gap until SecurityDescriptorsBlockSize. */
	if (left < new_sec_size) {
		/* Zero "left" bytes from sbi->security.next_off. */
		sbi->security.next_off += SecurityDescriptorsBlockSize + left;
	}

	/* Zero tail of previous security. */
	//used = ni->vfs_inode.i_size & (SecurityDescriptorsBlockSize - 1);

	/*
	 * Example:
	 * 0x40438 == ni->vfs_inode.i_size
	 * 0x00440 == sbi->security.next_off
	 * need to zero [0x438-0x440)
	 * if (next > used) {
	 *  u32 tozero = next - used;
	 *  zero "tozero" bytes from sbi->security.next_off - tozero
	 */

	/* Format new security descriptor. */
	d_security->key.hash = hash_key.hash;
	d_security->key.sec_id = cpu_to_le32(sbi->security.next_id);
	d_security->off = cpu_to_le64(sbi->security.next_off);
	d_security->size = cpu_to_le32(new_sec_size);
	memcpy(d_security + 1, sd, size_sd);

	/* Write main SDS bucket. */
	err = ntfs_sb_write_run(sbi, &ni->file.run, sbi->security.next_off,
				d_security, aligned_sec_size, 0);

	if (err)
		goto out;

	mirr_off = sbi->security.next_off + SecurityDescriptorsBlockSize;
	new_sds_size = mirr_off + aligned_sec_size;

	if (new_sds_size > ni->vfs_inode.i_size) {
		err = attr_set_size(ni, ATTR_DATA, SDS_NAME,
				    ARRAY_SIZE(SDS_NAME), &ni->file.run,
				    new_sds_size, &new_sds_size, false, NULL);
		if (err)
			goto out;
	}

	/* Write copy SDS bucket. */
	err = ntfs_sb_write_run(sbi, &ni->file.run, mirr_off, d_security,
				aligned_sec_size, 0);
	if (err)
		goto out;

	/* Fill SII entry. */
	sii_e.de.view.data_off =
		cpu_to_le16(offsetof(struct NTFS_DE_SII, sec_hdr));
	sii_e.de.view.data_size = cpu_to_le16(SIZEOF_SECURITY_HDR);
	sii_e.de.view.res = 0;
	sii_e.de.size = cpu_to_le16(SIZEOF_SII_DIRENTRY);
	sii_e.de.key_size = cpu_to_le16(sizeof(d_security->key.sec_id));
	sii_e.de.flags = 0;
	sii_e.de.res = 0;
	sii_e.sec_id = d_security->key.sec_id;
	memcpy(&sii_e.sec_hdr, d_security, SIZEOF_SECURITY_HDR);

	err = indx_insert_entry(indx_sii, ni, &sii_e.de, NULL, NULL, 0);
	if (err)
		goto out;

	/* Fill SDH entry. */
	sdh_e.de.view.data_off =
		cpu_to_le16(offsetof(struct NTFS_DE_SDH, sec_hdr));
	sdh_e.de.view.data_size = cpu_to_le16(SIZEOF_SECURITY_HDR);
	sdh_e.de.view.res = 0;
	sdh_e.de.size = cpu_to_le16(SIZEOF_SDH_DIRENTRY);
	sdh_e.de.key_size = cpu_to_le16(sizeof(sdh_e.key));
	sdh_e.de.flags = 0;
	sdh_e.de.res = 0;
	sdh_e.key.hash = d_security->key.hash;
	sdh_e.key.sec_id = d_security->key.sec_id;
	memcpy(&sdh_e.sec_hdr, d_security, SIZEOF_SECURITY_HDR);
	sdh_e.magic[0] = cpu_to_le16('I');
	sdh_e.magic[1] = cpu_to_le16('I');

	fnd_clear(fnd_sdh);
	err = indx_insert_entry(indx_sdh, ni, &sdh_e.de, (void *)(size_t)1,
				fnd_sdh, 0);
	if (err)
		goto out;

	*security_id = d_security->key.sec_id;
	if (inserted)
		*inserted = true;

	/* Update Id and offset for next descriptor. */
	sbi->security.next_id += 1;
	sbi->security.next_off += aligned_sec_size;

out:
	fnd_put(fnd_sdh);
	mark_inode_dirty(&ni->vfs_inode);
	ni_unlock(ni);
	kfree(d_security);

	return err;
}

/*
 * ntfs_reparse_init - Load and parse $Extend/$Reparse.
 */
int ntfs_reparse_init(struct ntfs_sb_info *sbi)
{
	int err;
	struct ntfs_inode *ni = sbi->reparse.ni;
	struct ntfs_index *indx = &sbi->reparse.index_r;
	struct ATTRIB *attr;
	struct ATTR_LIST_ENTRY *le;
	const struct INDEX_ROOT *root_r;

	if (!ni)
		return 0;

	le = NULL;
	attr = ni_find_attr(ni, NULL, &le, ATTR_ROOT, SR_NAME,
			    ARRAY_SIZE(SR_NAME), NULL, NULL);
	if (!attr) {
		err = -EINVAL;
		goto out;
	}

	root_r = resident_data(attr);
	if (root_r->type != ATTR_ZERO ||
	    root_r->rule != NTFS_COLLATION_TYPE_UINTS) {
		err = -EINVAL;
		goto out;
	}

	err = indx_init(indx, sbi, attr, INDEX_MUTEX_SR);
	if (err)
		goto out;

out:
	return err;
}

/*
 * ntfs_objid_init - Load and parse $Extend/$ObjId.
 */
int ntfs_objid_init(struct ntfs_sb_info *sbi)
{
	int err;
	struct ntfs_inode *ni = sbi->objid.ni;
	struct ntfs_index *indx = &sbi->objid.index_o;
	struct ATTRIB *attr;
	struct ATTR_LIST_ENTRY *le;
	const struct INDEX_ROOT *root;

	if (!ni)
		return 0;

	le = NULL;
	attr = ni_find_attr(ni, NULL, &le, ATTR_ROOT, SO_NAME,
			    ARRAY_SIZE(SO_NAME), NULL, NULL);
	if (!attr) {
		err = -EINVAL;
		goto out;
	}

	root = resident_data(attr);
	if (root->type != ATTR_ZERO ||
	    root->rule != NTFS_COLLATION_TYPE_UINTS) {
		err = -EINVAL;
		goto out;
	}

	err = indx_init(indx, sbi, attr, INDEX_MUTEX_SO);
	if (err)
		goto out;

out:
	return err;
}

int ntfs_objid_remove(struct ntfs_sb_info *sbi, struct GUID *guid)
{
	int err;
	struct ntfs_inode *ni = sbi->objid.ni;
	struct ntfs_index *indx = &sbi->objid.index_o;

	if (!ni)
		return -EINVAL;

	mutex_lock_nested(&ni->ni_lock, NTFS_INODE_MUTEX_OBJID);

	err = indx_delete_entry(indx, ni, guid, sizeof(*guid), NULL);

	mark_inode_dirty(&ni->vfs_inode);
	ni_unlock(ni);

	return err;
}

int ntfs_insert_reparse(struct ntfs_sb_info *sbi, __le32 rtag,
			const struct MFT_REF *ref)
{
	int err;
	struct ntfs_inode *ni = sbi->reparse.ni;
	struct ntfs_index *indx = &sbi->reparse.index_r;
	struct NTFS_DE_R re;

	if (!ni)
		return -EINVAL;

	memset(&re, 0, sizeof(re));

	re.de.view.data_off = cpu_to_le16(offsetof(struct NTFS_DE_R, zero));
	re.de.size = cpu_to_le16(sizeof(struct NTFS_DE_R));
	re.de.key_size = cpu_to_le16(sizeof(re.key));

	re.key.ReparseTag = rtag;
	memcpy(&re.key.ref, ref, sizeof(*ref));

	mutex_lock_nested(&ni->ni_lock, NTFS_INODE_MUTEX_REPARSE);

	err = indx_insert_entry(indx, ni, &re.de, NULL, NULL, 0);

	mark_inode_dirty(&ni->vfs_inode);
	ni_unlock(ni);

	return err;
}

int ntfs_remove_reparse(struct ntfs_sb_info *sbi, __le32 rtag,
			const struct MFT_REF *ref)
{
	int err, diff;
	struct ntfs_inode *ni = sbi->reparse.ni;
	struct ntfs_index *indx = &sbi->reparse.index_r;
	struct ntfs_fnd *fnd = NULL;
	struct REPARSE_KEY rkey;
	struct NTFS_DE_R *re;
	struct INDEX_ROOT *root_r;

	if (!ni)
		return -EINVAL;

	rkey.ReparseTag = rtag;
	rkey.ref = *ref;

	mutex_lock_nested(&ni->ni_lock, NTFS_INODE_MUTEX_REPARSE);

	if (rtag) {
		err = indx_delete_entry(indx, ni, &rkey, sizeof(rkey), NULL);
		goto out1;
	}

	fnd = fnd_get();
	if (!fnd) {
		err = -ENOMEM;
		goto out1;
	}

	root_r = indx_get_root(indx, ni, NULL, NULL);
	if (!root_r) {
		err = -EINVAL;
		goto out;
	}

	/* 1 - forces to ignore rkey.ReparseTag when comparing keys. */
	err = indx_find(indx, ni, root_r, &rkey, sizeof(rkey), (void *)1, &diff,
			(struct NTFS_DE **)&re, fnd);
	if (err)
		goto out;

	if (memcmp(&re->key.ref, ref, sizeof(*ref))) {
		/* Impossible. Looks like volume corrupt? */
		goto out;
	}

	memcpy(&rkey, &re->key, sizeof(rkey));

	fnd_put(fnd);
	fnd = NULL;

	err = indx_delete_entry(indx, ni, &rkey, sizeof(rkey), NULL);
	if (err)
		goto out;

out:
	fnd_put(fnd);

out1:
	mark_inode_dirty(&ni->vfs_inode);
	ni_unlock(ni);

	return err;
}

static inline void ntfs_unmap_and_discard(struct ntfs_sb_info *sbi, CLST lcn,
					  CLST len)
{
	ntfs_unmap_meta(sbi->sb, lcn, len);
	ntfs_discard(sbi, lcn, len);
}

void mark_as_free_ex(struct ntfs_sb_info *sbi, CLST lcn, CLST len, bool trim)
{
	CLST end, i, zone_len, zlen;
	struct wnd_bitmap *wnd = &sbi->used.bitmap;

	down_write_nested(&wnd->rw_lock, BITMAP_MUTEX_CLUSTERS);
	if (!wnd_is_used(wnd, lcn, len)) {
		ntfs_set_state(sbi, NTFS_DIRTY_ERROR);

		end = lcn + len;
		len = 0;
		for (i = lcn; i < end; i++) {
			if (wnd_is_used(wnd, i, 1)) {
				if (!len)
					lcn = i;
				len += 1;
				continue;
			}

			if (!len)
				continue;

			if (trim)
				ntfs_unmap_and_discard(sbi, lcn, len);

			wnd_set_free(wnd, lcn, len);
			len = 0;
		}

		if (!len)
			goto out;
	}

	if (trim)
		ntfs_unmap_and_discard(sbi, lcn, len);
	wnd_set_free(wnd, lcn, len);

	/* append to MFT zone, if possible. */
	zone_len = wnd_zone_len(wnd);
	zlen = min(zone_len + len, sbi->zone_max);

	if (zlen == zone_len) {
		/* MFT zone already has maximum size. */
	} else if (!zone_len) {
		/* Create MFT zone only if 'zlen' is large enough. */
		if (zlen == sbi->zone_max)
			wnd_zone_set(wnd, lcn, zlen);
	} else {
		CLST zone_lcn = wnd_zone_bit(wnd);

		if (lcn + len == zone_lcn) {
			/* Append into head MFT zone. */
			wnd_zone_set(wnd, lcn, zlen);
		} else if (zone_lcn + zone_len == lcn) {
			/* Append into tail MFT zone. */
			wnd_zone_set(wnd, zone_lcn, zlen);
		}
	}

out:
	up_write(&wnd->rw_lock);
}

/*
 * run_deallocate - Deallocate clusters.
 */
int run_deallocate(struct ntfs_sb_info *sbi, struct runs_tree *run, bool trim)
{
	CLST lcn, len;
	size_t idx = 0;

	while (run_get_entry(run, idx++, NULL, &lcn, &len)) {
		if (lcn == SPARSE_LCN)
			continue;

		mark_as_free_ex(sbi, lcn, len, trim);
	}

	return 0;
}<|MERGE_RESOLUTION|>--- conflicted
+++ resolved
@@ -823,11 +823,7 @@
 	u32 bytes;
 
 	if (!sb)
-<<<<<<< HEAD
-		return -EINVAL;
-=======
 		return;
->>>>>>> d60c95ef
 
 	blocksize = sb->s_blocksize;
 
