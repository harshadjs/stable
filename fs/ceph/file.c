// SPDX-License-Identifier: GPL-2.0
#include <linux/ceph/ceph_debug.h>
#include <linux/ceph/striper.h>

#include <linux/module.h>
#include <linux/sched.h>
#include <linux/slab.h>
#include <linux/file.h>
#include <linux/mount.h>
#include <linux/namei.h>
#include <linux/writeback.h>
#include <linux/falloc.h>
#include <linux/iversion.h>
#include <linux/ktime.h>

#include "super.h"
#include "mds_client.h"
#include "cache.h"
#include "io.h"
#include "metric.h"

static __le32 ceph_flags_sys2wire(u32 flags)
{
	u32 wire_flags = 0;

	switch (flags & O_ACCMODE) {
	case O_RDONLY:
		wire_flags |= CEPH_O_RDONLY;
		break;
	case O_WRONLY:
		wire_flags |= CEPH_O_WRONLY;
		break;
	case O_RDWR:
		wire_flags |= CEPH_O_RDWR;
		break;
	}

	flags &= ~O_ACCMODE;

#define ceph_sys2wire(a) if (flags & a) { wire_flags |= CEPH_##a; flags &= ~a; }

	ceph_sys2wire(O_CREAT);
	ceph_sys2wire(O_EXCL);
	ceph_sys2wire(O_TRUNC);
	ceph_sys2wire(O_DIRECTORY);
	ceph_sys2wire(O_NOFOLLOW);

#undef ceph_sys2wire

	if (flags)
		dout("unused open flags: %x\n", flags);

	return cpu_to_le32(wire_flags);
}

/*
 * Ceph file operations
 *
 * Implement basic open/close functionality, and implement
 * read/write.
 *
 * We implement three modes of file I/O:
 *  - buffered uses the generic_file_aio_{read,write} helpers
 *
 *  - synchronous is used when there is multi-client read/write
 *    sharing, avoids the page cache, and synchronously waits for an
 *    ack from the OSD.
 *
 *  - direct io takes the variant of the sync path that references
 *    user pages directly.
 *
 * fsync() flushes and waits on dirty pages, but just queues metadata
 * for writeback: since the MDS can recover size and mtime there is no
 * need to wait for MDS acknowledgement.
 */

/*
 * How many pages to get in one call to iov_iter_get_pages().  This
 * determines the size of the on-stack array used as a buffer.
 */
#define ITER_GET_BVECS_PAGES	64

static ssize_t __iter_get_bvecs(struct iov_iter *iter, size_t maxsize,
				struct bio_vec *bvecs)
{
	size_t size = 0;
	int bvec_idx = 0;

	if (maxsize > iov_iter_count(iter))
		maxsize = iov_iter_count(iter);

	while (size < maxsize) {
		struct page *pages[ITER_GET_BVECS_PAGES];
		ssize_t bytes;
		size_t start;
		int idx = 0;

		bytes = iov_iter_get_pages2(iter, pages, maxsize - size,
					   ITER_GET_BVECS_PAGES, &start);
		if (bytes < 0)
			return size ?: bytes;

		size += bytes;

		for ( ; bytes; idx++, bvec_idx++) {
			struct bio_vec bv = {
				.bv_page = pages[idx],
				.bv_len = min_t(int, bytes, PAGE_SIZE - start),
				.bv_offset = start,
			};

			bvecs[bvec_idx] = bv;
			bytes -= bv.bv_len;
			start = 0;
		}
	}

	return size;
}

/*
 * iov_iter_get_pages() only considers one iov_iter segment, no matter
 * what maxsize or maxpages are given.  For ITER_BVEC that is a single
 * page.
 *
 * Attempt to get up to @maxsize bytes worth of pages from @iter.
 * Return the number of bytes in the created bio_vec array, or an error.
 */
static ssize_t iter_get_bvecs_alloc(struct iov_iter *iter, size_t maxsize,
				    struct bio_vec **bvecs, int *num_bvecs)
{
	struct bio_vec *bv;
	size_t orig_count = iov_iter_count(iter);
	ssize_t bytes;
	int npages;

	iov_iter_truncate(iter, maxsize);
	npages = iov_iter_npages(iter, INT_MAX);
	iov_iter_reexpand(iter, orig_count);

	/*
	 * __iter_get_bvecs() may populate only part of the array -- zero it
	 * out.
	 */
	bv = kvmalloc_array(npages, sizeof(*bv), GFP_KERNEL | __GFP_ZERO);
	if (!bv)
		return -ENOMEM;

	bytes = __iter_get_bvecs(iter, maxsize, bv);
	if (bytes < 0) {
		/*
		 * No pages were pinned -- just free the array.
		 */
		kvfree(bv);
		return bytes;
	}

	*bvecs = bv;
	*num_bvecs = npages;
	return bytes;
}

static void put_bvecs(struct bio_vec *bvecs, int num_bvecs, bool should_dirty)
{
	int i;

	for (i = 0; i < num_bvecs; i++) {
		if (bvecs[i].bv_page) {
			if (should_dirty)
				set_page_dirty_lock(bvecs[i].bv_page);
			put_page(bvecs[i].bv_page);
		}
	}
	kvfree(bvecs);
}

/*
 * Prepare an open request.  Preallocate ceph_cap to avoid an
 * inopportune ENOMEM later.
 */
static struct ceph_mds_request *
prepare_open_request(struct super_block *sb, int flags, int create_mode)
{
	struct ceph_mds_client *mdsc = ceph_sb_to_mdsc(sb);
	struct ceph_mds_request *req;
	int want_auth = USE_ANY_MDS;
	int op = (flags & O_CREAT) ? CEPH_MDS_OP_CREATE : CEPH_MDS_OP_OPEN;

	if (flags & (O_WRONLY|O_RDWR|O_CREAT|O_TRUNC))
		want_auth = USE_AUTH_MDS;

	req = ceph_mdsc_create_request(mdsc, op, want_auth);
	if (IS_ERR(req))
		goto out;
	req->r_fmode = ceph_flags_to_mode(flags);
	req->r_args.open.flags = ceph_flags_sys2wire(flags);
	req->r_args.open.mode = cpu_to_le32(create_mode);
out:
	return req;
}

static int ceph_init_file_info(struct inode *inode, struct file *file,
					int fmode, bool isdir)
{
	struct ceph_inode_info *ci = ceph_inode(inode);
	struct ceph_mount_options *opt =
		ceph_inode_to_client(&ci->netfs.inode)->mount_options;
	struct ceph_file_info *fi;
	int ret;

	dout("%s %p %p 0%o (%s)\n", __func__, inode, file,
			inode->i_mode, isdir ? "dir" : "regular");
	BUG_ON(inode->i_fop->release != ceph_release);

	if (isdir) {
		struct ceph_dir_file_info *dfi =
			kmem_cache_zalloc(ceph_dir_file_cachep, GFP_KERNEL);
		if (!dfi)
			return -ENOMEM;

		file->private_data = dfi;
		fi = &dfi->file_info;
		dfi->next_offset = 2;
		dfi->readdir_cache_idx = -1;
	} else {
		fi = kmem_cache_zalloc(ceph_file_cachep, GFP_KERNEL);
		if (!fi)
			return -ENOMEM;

		if (opt->flags & CEPH_MOUNT_OPT_NOPAGECACHE)
			fi->flags |= CEPH_F_SYNC;

		file->private_data = fi;
	}

	ceph_get_fmode(ci, fmode, 1);
	fi->fmode = fmode;

	spin_lock_init(&fi->rw_contexts_lock);
	INIT_LIST_HEAD(&fi->rw_contexts);
	fi->filp_gen = READ_ONCE(ceph_inode_to_client(inode)->filp_gen);

	if ((file->f_mode & FMODE_WRITE) && ceph_has_inline_data(ci)) {
		ret = ceph_uninline_data(file);
		if (ret < 0)
			goto error;
	}

	return 0;

error:
	ceph_fscache_unuse_cookie(inode, file->f_mode & FMODE_WRITE);
	ceph_put_fmode(ci, fi->fmode, 1);
	kmem_cache_free(ceph_file_cachep, fi);
	/* wake up anyone waiting for caps on this inode */
	wake_up_all(&ci->i_cap_wq);
	return ret;
}

/*
 * initialize private struct file data.
 * if we fail, clean up by dropping fmode reference on the ceph_inode
 */
static int ceph_init_file(struct inode *inode, struct file *file, int fmode)
{
	int ret = 0;

	switch (inode->i_mode & S_IFMT) {
	case S_IFREG:
		ceph_fscache_use_cookie(inode, file->f_mode & FMODE_WRITE);
		fallthrough;
	case S_IFDIR:
		ret = ceph_init_file_info(inode, file, fmode,
						S_ISDIR(inode->i_mode));
		break;

	case S_IFLNK:
		dout("init_file %p %p 0%o (symlink)\n", inode, file,
		     inode->i_mode);
		break;

	default:
		dout("init_file %p %p 0%o (special)\n", inode, file,
		     inode->i_mode);
		/*
		 * we need to drop the open ref now, since we don't
		 * have .release set to ceph_release.
		 */
		BUG_ON(inode->i_fop->release == ceph_release);

		/* call the proper open fop */
		ret = inode->i_fop->open(inode, file);
	}
	return ret;
}

/*
 * try renew caps after session gets killed.
 */
int ceph_renew_caps(struct inode *inode, int fmode)
{
	struct ceph_mds_client *mdsc = ceph_sb_to_mdsc(inode->i_sb);
	struct ceph_inode_info *ci = ceph_inode(inode);
	struct ceph_mds_request *req;
	int err, flags, wanted;

	spin_lock(&ci->i_ceph_lock);
	__ceph_touch_fmode(ci, mdsc, fmode);
	wanted = __ceph_caps_file_wanted(ci);
	if (__ceph_is_any_real_caps(ci) &&
	    (!(wanted & CEPH_CAP_ANY_WR) || ci->i_auth_cap)) {
		int issued = __ceph_caps_issued(ci, NULL);
		spin_unlock(&ci->i_ceph_lock);
		dout("renew caps %p want %s issued %s updating mds_wanted\n",
		     inode, ceph_cap_string(wanted), ceph_cap_string(issued));
		ceph_check_caps(ci, 0, NULL);
		return 0;
	}
	spin_unlock(&ci->i_ceph_lock);

	flags = 0;
	if ((wanted & CEPH_CAP_FILE_RD) && (wanted & CEPH_CAP_FILE_WR))
		flags = O_RDWR;
	else if (wanted & CEPH_CAP_FILE_RD)
		flags = O_RDONLY;
	else if (wanted & CEPH_CAP_FILE_WR)
		flags = O_WRONLY;
#ifdef O_LAZY
	if (wanted & CEPH_CAP_FILE_LAZYIO)
		flags |= O_LAZY;
#endif

	req = prepare_open_request(inode->i_sb, flags, 0);
	if (IS_ERR(req)) {
		err = PTR_ERR(req);
		goto out;
	}

	req->r_inode = inode;
	ihold(inode);
	req->r_num_caps = 1;

	err = ceph_mdsc_do_request(mdsc, NULL, req);
	ceph_mdsc_put_request(req);
out:
	dout("renew caps %p open result=%d\n", inode, err);
	return err < 0 ? err : 0;
}

/*
 * If we already have the requisite capabilities, we can satisfy
 * the open request locally (no need to request new caps from the
 * MDS).  We do, however, need to inform the MDS (asynchronously)
 * if our wanted caps set expands.
 */
int ceph_open(struct inode *inode, struct file *file)
{
	struct ceph_inode_info *ci = ceph_inode(inode);
	struct ceph_fs_client *fsc = ceph_sb_to_client(inode->i_sb);
	struct ceph_mds_client *mdsc = fsc->mdsc;
	struct ceph_mds_request *req;
	struct ceph_file_info *fi = file->private_data;
	int err;
	int flags, fmode, wanted;

	if (fi) {
		dout("open file %p is already opened\n", file);
		return 0;
	}

	/* filter out O_CREAT|O_EXCL; vfs did that already.  yuck. */
	flags = file->f_flags & ~(O_CREAT|O_EXCL);
	if (S_ISDIR(inode->i_mode))
		flags = O_DIRECTORY;  /* mds likes to know */

	dout("open inode %p ino %llx.%llx file %p flags %d (%d)\n", inode,
	     ceph_vinop(inode), file, flags, file->f_flags);
	fmode = ceph_flags_to_mode(flags);
	wanted = ceph_caps_for_mode(fmode);

	/* snapped files are read-only */
	if (ceph_snap(inode) != CEPH_NOSNAP && (file->f_mode & FMODE_WRITE))
		return -EROFS;

	/* trivially open snapdir */
	if (ceph_snap(inode) == CEPH_SNAPDIR) {
		return ceph_init_file(inode, file, fmode);
	}

	/*
	 * No need to block if we have caps on the auth MDS (for
	 * write) or any MDS (for read).  Update wanted set
	 * asynchronously.
	 */
	spin_lock(&ci->i_ceph_lock);
	if (__ceph_is_any_real_caps(ci) &&
	    (((fmode & CEPH_FILE_MODE_WR) == 0) || ci->i_auth_cap)) {
		int mds_wanted = __ceph_caps_mds_wanted(ci, true);
		int issued = __ceph_caps_issued(ci, NULL);

		dout("open %p fmode %d want %s issued %s using existing\n",
		     inode, fmode, ceph_cap_string(wanted),
		     ceph_cap_string(issued));
		__ceph_touch_fmode(ci, mdsc, fmode);
		spin_unlock(&ci->i_ceph_lock);

		/* adjust wanted? */
		if ((issued & wanted) != wanted &&
		    (mds_wanted & wanted) != wanted &&
		    ceph_snap(inode) != CEPH_SNAPDIR)
			ceph_check_caps(ci, 0, NULL);

		return ceph_init_file(inode, file, fmode);
	} else if (ceph_snap(inode) != CEPH_NOSNAP &&
		   (ci->i_snap_caps & wanted) == wanted) {
		__ceph_touch_fmode(ci, mdsc, fmode);
		spin_unlock(&ci->i_ceph_lock);
		return ceph_init_file(inode, file, fmode);
	}

	spin_unlock(&ci->i_ceph_lock);

	dout("open fmode %d wants %s\n", fmode, ceph_cap_string(wanted));
	req = prepare_open_request(inode->i_sb, flags, 0);
	if (IS_ERR(req)) {
		err = PTR_ERR(req);
		goto out;
	}
	req->r_inode = inode;
	ihold(inode);

	req->r_num_caps = 1;
	err = ceph_mdsc_do_request(mdsc, NULL, req);
	if (!err)
		err = ceph_init_file(inode, file, req->r_fmode);
	ceph_mdsc_put_request(req);
	dout("open result=%d on %llx.%llx\n", err, ceph_vinop(inode));
out:
	return err;
}

/* Clone the layout from a synchronous create, if the dir now has Dc caps */
static void
cache_file_layout(struct inode *dst, struct inode *src)
{
	struct ceph_inode_info *cdst = ceph_inode(dst);
	struct ceph_inode_info *csrc = ceph_inode(src);

	spin_lock(&cdst->i_ceph_lock);
	if ((__ceph_caps_issued(cdst, NULL) & CEPH_CAP_DIR_CREATE) &&
	    !ceph_file_layout_is_valid(&cdst->i_cached_layout)) {
		memcpy(&cdst->i_cached_layout, &csrc->i_layout,
			sizeof(cdst->i_cached_layout));
		rcu_assign_pointer(cdst->i_cached_layout.pool_ns,
				   ceph_try_get_string(csrc->i_layout.pool_ns));
	}
	spin_unlock(&cdst->i_ceph_lock);
}

/*
 * Try to set up an async create. We need caps, a file layout, and inode number,
 * and either a lease on the dentry or complete dir info. If any of those
 * criteria are not satisfied, then return false and the caller can go
 * synchronous.
 */
static int try_prep_async_create(struct inode *dir, struct dentry *dentry,
				 struct ceph_file_layout *lo, u64 *pino)
{
	struct ceph_inode_info *ci = ceph_inode(dir);
	struct ceph_dentry_info *di = ceph_dentry(dentry);
	int got = 0, want = CEPH_CAP_FILE_EXCL | CEPH_CAP_DIR_CREATE;
	u64 ino;

	spin_lock(&ci->i_ceph_lock);
	/* No auth cap means no chance for Dc caps */
	if (!ci->i_auth_cap)
		goto no_async;

	/* Any delegated inos? */
	if (xa_empty(&ci->i_auth_cap->session->s_delegated_inos))
		goto no_async;

	if (!ceph_file_layout_is_valid(&ci->i_cached_layout))
		goto no_async;

	if ((__ceph_caps_issued(ci, NULL) & want) != want)
		goto no_async;

	if (d_in_lookup(dentry)) {
		if (!__ceph_dir_is_complete(ci))
			goto no_async;
		spin_lock(&dentry->d_lock);
		di->lease_shared_gen = atomic_read(&ci->i_shared_gen);
		spin_unlock(&dentry->d_lock);
	} else if (atomic_read(&ci->i_shared_gen) !=
		   READ_ONCE(di->lease_shared_gen)) {
		goto no_async;
	}

	ino = ceph_get_deleg_ino(ci->i_auth_cap->session);
	if (!ino)
		goto no_async;

	*pino = ino;
	ceph_take_cap_refs(ci, want, false);
	memcpy(lo, &ci->i_cached_layout, sizeof(*lo));
	rcu_assign_pointer(lo->pool_ns,
			   ceph_try_get_string(ci->i_cached_layout.pool_ns));
	got = want;
no_async:
	spin_unlock(&ci->i_ceph_lock);
	return got;
}

static void restore_deleg_ino(struct inode *dir, u64 ino)
{
	struct ceph_inode_info *ci = ceph_inode(dir);
	struct ceph_mds_session *s = NULL;

	spin_lock(&ci->i_ceph_lock);
	if (ci->i_auth_cap)
		s = ceph_get_mds_session(ci->i_auth_cap->session);
	spin_unlock(&ci->i_ceph_lock);
	if (s) {
		int err = ceph_restore_deleg_ino(s, ino);
		if (err)
			pr_warn("ceph: unable to restore delegated ino 0x%llx to session: %d\n",
				ino, err);
		ceph_put_mds_session(s);
	}
}

static void wake_async_create_waiters(struct inode *inode,
				      struct ceph_mds_session *session)
{
	struct ceph_inode_info *ci = ceph_inode(inode);

	spin_lock(&ci->i_ceph_lock);
	if (ci->i_ceph_flags & CEPH_I_ASYNC_CREATE) {
		ci->i_ceph_flags &= ~CEPH_I_ASYNC_CREATE;
		wake_up_bit(&ci->i_ceph_flags, CEPH_ASYNC_CREATE_BIT);
	}
	ceph_kick_flushing_inode_caps(session, ci);
	spin_unlock(&ci->i_ceph_lock);
}

static void ceph_async_create_cb(struct ceph_mds_client *mdsc,
                                 struct ceph_mds_request *req)
{
	struct dentry *dentry = req->r_dentry;
	struct inode *dinode = d_inode(dentry);
	struct inode *tinode = req->r_target_inode;
	int result = req->r_err ? req->r_err :
			le32_to_cpu(req->r_reply_info.head->result);

	WARN_ON_ONCE(dinode && tinode && dinode != tinode);

	/* MDS changed -- caller must resubmit */
	if (result == -EJUKEBOX)
		goto out;

	mapping_set_error(req->r_parent->i_mapping, result);

	if (result) {
		int pathlen = 0;
		u64 base = 0;
		char *path = ceph_mdsc_build_path(req->r_dentry, &pathlen,
						  &base, 0);

		pr_warn("async create failure path=(%llx)%s result=%d!\n",
			base, IS_ERR(path) ? "<<bad>>" : path, result);
		ceph_mdsc_free_path(path, pathlen);

		ceph_dir_clear_complete(req->r_parent);
		if (!d_unhashed(dentry))
			d_drop(dentry);

		if (dinode) {
			mapping_set_error(dinode->i_mapping, result);
			ceph_inode_shutdown(dinode);
			wake_async_create_waiters(dinode, req->r_session);
		}
	}

	if (tinode) {
		u64 ino = ceph_vino(tinode).ino;

		if (req->r_deleg_ino != ino)
			pr_warn("%s: inode number mismatch! err=%d deleg_ino=0x%llx target=0x%llx\n",
				__func__, req->r_err, req->r_deleg_ino, ino);

		mapping_set_error(tinode->i_mapping, result);
		wake_async_create_waiters(tinode, req->r_session);
	} else if (!result) {
		pr_warn("%s: no req->r_target_inode for 0x%llx\n", __func__,
			req->r_deleg_ino);
	}
out:
	ceph_mdsc_release_dir_caps(req);
}

static int ceph_finish_async_create(struct inode *dir, struct dentry *dentry,
				    struct file *file, umode_t mode,
				    struct ceph_mds_request *req,
				    struct ceph_acl_sec_ctx *as_ctx,
				    struct ceph_file_layout *lo)
{
	int ret;
	char xattr_buf[4];
	struct ceph_mds_reply_inode in = { };
	struct ceph_mds_reply_info_in iinfo = { .in = &in };
	struct ceph_inode_info *ci = ceph_inode(dir);
	struct ceph_dentry_info *di = ceph_dentry(dentry);
	struct inode *inode;
	struct timespec64 now;
	struct ceph_string *pool_ns;
	struct ceph_mds_client *mdsc = ceph_sb_to_mdsc(dir->i_sb);
	struct ceph_vino vino = { .ino = req->r_deleg_ino,
				  .snap = CEPH_NOSNAP };

	ktime_get_real_ts64(&now);

	inode = ceph_get_inode(dentry->d_sb, vino);
	if (IS_ERR(inode))
		return PTR_ERR(inode);

	iinfo.inline_version = CEPH_INLINE_NONE;
	iinfo.change_attr = 1;
	ceph_encode_timespec64(&iinfo.btime, &now);

	if (req->r_pagelist) {
		iinfo.xattr_len = req->r_pagelist->length;
		iinfo.xattr_data = req->r_pagelist->mapped_tail;
	} else {
		/* fake it */
		iinfo.xattr_len = ARRAY_SIZE(xattr_buf);
		iinfo.xattr_data = xattr_buf;
		memset(iinfo.xattr_data, 0, iinfo.xattr_len);
	}

	in.ino = cpu_to_le64(vino.ino);
	in.snapid = cpu_to_le64(CEPH_NOSNAP);
	in.version = cpu_to_le64(1);	// ???
	in.cap.caps = in.cap.wanted = cpu_to_le32(CEPH_CAP_ALL_FILE);
	in.cap.cap_id = cpu_to_le64(1);
	in.cap.realm = cpu_to_le64(ci->i_snap_realm->ino);
	in.cap.flags = CEPH_CAP_FLAG_AUTH;
	in.ctime = in.mtime = in.atime = iinfo.btime;
	in.truncate_seq = cpu_to_le32(1);
	in.truncate_size = cpu_to_le64(-1ULL);
	in.xattr_version = cpu_to_le64(1);
	in.uid = cpu_to_le32(from_kuid(&init_user_ns, current_fsuid()));
	if (dir->i_mode & S_ISGID) {
		in.gid = cpu_to_le32(from_kgid(&init_user_ns, dir->i_gid));

		/* Directories always inherit the setgid bit. */
		if (S_ISDIR(mode))
			mode |= S_ISGID;
<<<<<<< HEAD
		else if ((mode & (S_ISGID | S_IXGRP)) == (S_ISGID | S_IXGRP) &&
			 !in_group_p(dir->i_gid) &&
			 !capable_wrt_inode_uidgid(&init_user_ns, dir, CAP_FSETID))
			mode &= ~S_ISGID;
=======
>>>>>>> d60c95ef
	} else {
		in.gid = cpu_to_le32(from_kgid(&init_user_ns, current_fsgid()));
	}
	in.mode = cpu_to_le32((u32)mode);

	in.nlink = cpu_to_le32(1);
	in.max_size = cpu_to_le64(lo->stripe_unit);

	ceph_file_layout_to_legacy(lo, &in.layout);
	/* lo is private, so pool_ns can't change */
	pool_ns = rcu_dereference_raw(lo->pool_ns);
	if (pool_ns) {
		iinfo.pool_ns_len = pool_ns->len;
		iinfo.pool_ns_data = pool_ns->str;
	}

	down_read(&mdsc->snap_rwsem);
	ret = ceph_fill_inode(inode, NULL, &iinfo, NULL, req->r_session,
			      req->r_fmode, NULL);
	up_read(&mdsc->snap_rwsem);
	if (ret) {
		dout("%s failed to fill inode: %d\n", __func__, ret);
		ceph_dir_clear_complete(dir);
		if (!d_unhashed(dentry))
			d_drop(dentry);
		if (inode->i_state & I_NEW)
			discard_new_inode(inode);
	} else {
		struct dentry *dn;

		dout("%s d_adding new inode 0x%llx to 0x%llx/%s\n", __func__,
			vino.ino, ceph_ino(dir), dentry->d_name.name);
		ceph_dir_clear_ordered(dir);
		ceph_init_inode_acls(inode, as_ctx);
		if (inode->i_state & I_NEW) {
			/*
			 * If it's not I_NEW, then someone created this before
			 * we got here. Assume the server is aware of it at
			 * that point and don't worry about setting
			 * CEPH_I_ASYNC_CREATE.
			 */
			ceph_inode(inode)->i_ceph_flags = CEPH_I_ASYNC_CREATE;
			unlock_new_inode(inode);
		}
		if (d_in_lookup(dentry) || d_really_is_negative(dentry)) {
			if (!d_unhashed(dentry))
				d_drop(dentry);
			dn = d_splice_alias(inode, dentry);
			WARN_ON_ONCE(dn && dn != dentry);
		}
		file->f_mode |= FMODE_CREATED;
		ret = finish_open(file, dentry, ceph_open);
	}

	spin_lock(&dentry->d_lock);
	di->flags &= ~CEPH_DENTRY_ASYNC_CREATE;
	wake_up_bit(&di->flags, CEPH_DENTRY_ASYNC_CREATE_BIT);
	spin_unlock(&dentry->d_lock);

	return ret;
}

/*
 * Do a lookup + open with a single request.  If we get a non-existent
 * file or symlink, return 1 so the VFS can retry.
 */
int ceph_atomic_open(struct inode *dir, struct dentry *dentry,
		     struct file *file, unsigned flags, umode_t mode)
{
	struct ceph_fs_client *fsc = ceph_sb_to_client(dir->i_sb);
	struct ceph_mds_client *mdsc = fsc->mdsc;
	struct ceph_mds_request *req;
	struct dentry *dn;
	struct ceph_acl_sec_ctx as_ctx = {};
	bool try_async = ceph_test_mount_opt(fsc, ASYNC_DIROPS);
	int mask;
	int err;

	dout("atomic_open %p dentry %p '%pd' %s flags %d mode 0%o\n",
	     dir, dentry, dentry,
	     d_unhashed(dentry) ? "unhashed" : "hashed", flags, mode);

	if (dentry->d_name.len > NAME_MAX)
		return -ENAMETOOLONG;

<<<<<<< HEAD
=======
	err = ceph_wait_on_conflict_unlink(dentry);
	if (err)
		return err;
>>>>>>> d60c95ef
	/*
	 * Do not truncate the file, since atomic_open is called before the
	 * permission check. The caller will do the truncation afterward.
	 */
	flags &= ~O_TRUNC;

	if (flags & O_CREAT) {
		if (ceph_quota_is_max_files_exceeded(dir))
			return -EDQUOT;
		err = ceph_pre_init_acls(dir, &mode, &as_ctx);
		if (err < 0)
			return err;
		err = ceph_security_init_secctx(dentry, mode, &as_ctx);
		if (err < 0)
			goto out_ctx;
		/* Async create can't handle more than a page of xattrs */
		if (as_ctx.pagelist &&
		    !list_is_singular(&as_ctx.pagelist->head))
			try_async = false;
	} else if (!d_in_lookup(dentry)) {
		/* If it's not being looked up, it's negative */
		return -ENOENT;
	}
retry:
	/* do the open */
	req = prepare_open_request(dir->i_sb, flags, mode);
	if (IS_ERR(req)) {
		err = PTR_ERR(req);
		goto out_ctx;
	}
	req->r_dentry = dget(dentry);
	req->r_num_caps = 2;
	mask = CEPH_STAT_CAP_INODE | CEPH_CAP_AUTH_SHARED;
	if (ceph_security_xattr_wanted(dir))
		mask |= CEPH_CAP_XATTR_SHARED;
	req->r_args.open.mask = cpu_to_le32(mask);
	req->r_parent = dir;
	ihold(dir);

	if (flags & O_CREAT) {
		struct ceph_file_layout lo;

		req->r_dentry_drop = CEPH_CAP_FILE_SHARED | CEPH_CAP_AUTH_EXCL;
		req->r_dentry_unless = CEPH_CAP_FILE_EXCL;
		if (as_ctx.pagelist) {
			req->r_pagelist = as_ctx.pagelist;
			as_ctx.pagelist = NULL;
		}
		if (try_async &&
		    (req->r_dir_caps =
		      try_prep_async_create(dir, dentry, &lo,
					    &req->r_deleg_ino))) {
			struct ceph_dentry_info *di = ceph_dentry(dentry);

			set_bit(CEPH_MDS_R_ASYNC, &req->r_req_flags);
			req->r_args.open.flags |= cpu_to_le32(CEPH_O_EXCL);
			req->r_callback = ceph_async_create_cb;

			spin_lock(&dentry->d_lock);
			di->flags |= CEPH_DENTRY_ASYNC_CREATE;
			spin_unlock(&dentry->d_lock);

			err = ceph_mdsc_submit_request(mdsc, dir, req);
			if (!err) {
				err = ceph_finish_async_create(dir, dentry,
							file, mode, req,
							&as_ctx, &lo);
			} else if (err == -EJUKEBOX) {
				restore_deleg_ino(dir, req->r_deleg_ino);
				ceph_mdsc_put_request(req);
				try_async = false;
				ceph_put_string(rcu_dereference_raw(lo.pool_ns));
				goto retry;
			}
			ceph_put_string(rcu_dereference_raw(lo.pool_ns));
			goto out_req;
		}
	}

	set_bit(CEPH_MDS_R_PARENT_LOCKED, &req->r_req_flags);
	err = ceph_mdsc_do_request(mdsc, (flags & O_CREAT) ? dir : NULL, req);
	if (err == -ENOENT) {
		dentry = ceph_handle_snapdir(req, dentry);
		if (IS_ERR(dentry)) {
			err = PTR_ERR(dentry);
			goto out_req;
		}
		err = 0;
	}

	if (!err && (flags & O_CREAT) && !req->r_reply_info.head->is_dentry)
		err = ceph_handle_notrace_create(dir, dentry);

	if (d_in_lookup(dentry)) {
		dn = ceph_finish_lookup(req, dentry, err);
		if (IS_ERR(dn))
			err = PTR_ERR(dn);
	} else {
		/* we were given a hashed negative dentry */
		dn = NULL;
	}
	if (err)
		goto out_req;
	if (dn || d_really_is_negative(dentry) || d_is_symlink(dentry)) {
		/* make vfs retry on splice, ENOENT, or symlink */
		dout("atomic_open finish_no_open on dn %p\n", dn);
		err = finish_no_open(file, dn);
	} else {
		dout("atomic_open finish_open on dn %p\n", dn);
		if (req->r_op == CEPH_MDS_OP_CREATE && req->r_reply_info.has_create_ino) {
			struct inode *newino = d_inode(dentry);

			cache_file_layout(dir, newino);
			ceph_init_inode_acls(newino, &as_ctx);
			file->f_mode |= FMODE_CREATED;
		}
		err = finish_open(file, dentry, ceph_open);
	}
out_req:
	ceph_mdsc_put_request(req);
out_ctx:
	ceph_release_acl_sec_ctx(&as_ctx);
	dout("atomic_open result=%d\n", err);
	return err;
}

int ceph_release(struct inode *inode, struct file *file)
{
	struct ceph_inode_info *ci = ceph_inode(inode);

	if (S_ISDIR(inode->i_mode)) {
		struct ceph_dir_file_info *dfi = file->private_data;
		dout("release inode %p dir file %p\n", inode, file);
		WARN_ON(!list_empty(&dfi->file_info.rw_contexts));

		ceph_put_fmode(ci, dfi->file_info.fmode, 1);

		if (dfi->last_readdir)
			ceph_mdsc_put_request(dfi->last_readdir);
		kfree(dfi->last_name);
		kfree(dfi->dir_info);
		kmem_cache_free(ceph_dir_file_cachep, dfi);
	} else {
		struct ceph_file_info *fi = file->private_data;
		dout("release inode %p regular file %p\n", inode, file);
		WARN_ON(!list_empty(&fi->rw_contexts));

		ceph_fscache_unuse_cookie(inode, file->f_mode & FMODE_WRITE);
		ceph_put_fmode(ci, fi->fmode, 1);

		kmem_cache_free(ceph_file_cachep, fi);
	}

	/* wake up anyone waiting for caps on this inode */
	wake_up_all(&ci->i_cap_wq);
	return 0;
}

enum {
	HAVE_RETRIED = 1,
	CHECK_EOF =    2,
	READ_INLINE =  3,
};

/*
 * Completely synchronous read and write methods.  Direct from __user
 * buffer to osd, or directly to user pages (if O_DIRECT).
 *
 * If the read spans object boundary, just do multiple reads.  (That's not
 * atomic, but good enough for now.)
 *
 * If we get a short result from the OSD, check against i_size; we need to
 * only return a short read to the caller if we hit EOF.
 */
static ssize_t ceph_sync_read(struct kiocb *iocb, struct iov_iter *to,
			      int *retry_op)
{
	struct file *file = iocb->ki_filp;
	struct inode *inode = file_inode(file);
	struct ceph_inode_info *ci = ceph_inode(inode);
	struct ceph_fs_client *fsc = ceph_inode_to_client(inode);
	struct ceph_osd_client *osdc = &fsc->client->osdc;
	ssize_t ret;
	u64 off = iocb->ki_pos;
	u64 len = iov_iter_count(to);
	u64 i_size = i_size_read(inode);

	dout("sync_read on file %p %llu~%u %s\n", file, off, (unsigned)len,
	     (file->f_flags & O_DIRECT) ? "O_DIRECT" : "");

	if (!len)
		return 0;
	/*
	 * flush any page cache pages in this range.  this
	 * will make concurrent normal and sync io slow,
	 * but it will at least behave sensibly when they are
	 * in sequence.
	 */
	ret = filemap_write_and_wait_range(inode->i_mapping,
					   off, off + len - 1);
	if (ret < 0)
		return ret;

	ret = 0;
	while ((len = iov_iter_count(to)) > 0) {
		struct ceph_osd_request *req;
		struct page **pages;
		int num_pages;
		size_t page_off;
		bool more;
		int idx;
		size_t left;

		req = ceph_osdc_new_request(osdc, &ci->i_layout,
					ci->i_vino, off, &len, 0, 1,
					CEPH_OSD_OP_READ, CEPH_OSD_FLAG_READ,
					NULL, ci->i_truncate_seq,
					ci->i_truncate_size, false);
		if (IS_ERR(req)) {
			ret = PTR_ERR(req);
			break;
		}

		more = len < iov_iter_count(to);

		num_pages = calc_pages_for(off, len);
		page_off = off & ~PAGE_MASK;
		pages = ceph_alloc_page_vector(num_pages, GFP_KERNEL);
		if (IS_ERR(pages)) {
			ceph_osdc_put_request(req);
			ret = PTR_ERR(pages);
			break;
		}

		osd_req_op_extent_osd_data_pages(req, 0, pages, len, page_off,
						 false, false);
		ceph_osdc_start_request(osdc, req);
		ret = ceph_osdc_wait_request(osdc, req);

		ceph_update_read_metrics(&fsc->mdsc->metric,
					 req->r_start_latency,
					 req->r_end_latency,
					 len, ret);

		ceph_osdc_put_request(req);

		i_size = i_size_read(inode);
		dout("sync_read %llu~%llu got %zd i_size %llu%s\n",
		     off, len, ret, i_size, (more ? " MORE" : ""));

		if (ret == -ENOENT)
			ret = 0;
		if (ret >= 0 && ret < len && (off + ret < i_size)) {
			int zlen = min(len - ret, i_size - off - ret);
			int zoff = page_off + ret;
			dout("sync_read zero gap %llu~%llu\n",
                             off + ret, off + ret + zlen);
			ceph_zero_page_vector_range(zoff, zlen, pages);
			ret += zlen;
		}

		idx = 0;
		left = ret > 0 ? ret : 0;
		while (left > 0) {
			size_t len, copied;
			page_off = off & ~PAGE_MASK;
			len = min_t(size_t, left, PAGE_SIZE - page_off);
			SetPageUptodate(pages[idx]);
			copied = copy_page_to_iter(pages[idx++],
						   page_off, len, to);
			off += copied;
			left -= copied;
			if (copied < len) {
				ret = -EFAULT;
				break;
			}
		}
		ceph_release_page_vector(pages, num_pages);

		if (ret < 0) {
			if (ret == -EBLOCKLISTED)
				fsc->blocklisted = true;
			break;
		}

		if (off >= i_size || !more)
			break;
	}

	if (off > iocb->ki_pos) {
		if (off >= i_size) {
			*retry_op = CHECK_EOF;
			ret = i_size - iocb->ki_pos;
			iocb->ki_pos = i_size;
		} else {
			ret = off - iocb->ki_pos;
			iocb->ki_pos = off;
		}
	}

	dout("sync_read result %zd retry_op %d\n", ret, *retry_op);
	return ret;
}

struct ceph_aio_request {
	struct kiocb *iocb;
	size_t total_len;
	bool write;
	bool should_dirty;
	int error;
	struct list_head osd_reqs;
	unsigned num_reqs;
	atomic_t pending_reqs;
	struct timespec64 mtime;
	struct ceph_cap_flush *prealloc_cf;
};

struct ceph_aio_work {
	struct work_struct work;
	struct ceph_osd_request *req;
};

static void ceph_aio_retry_work(struct work_struct *work);

static void ceph_aio_complete(struct inode *inode,
			      struct ceph_aio_request *aio_req)
{
	struct ceph_inode_info *ci = ceph_inode(inode);
	int ret;

	if (!atomic_dec_and_test(&aio_req->pending_reqs))
		return;

	if (aio_req->iocb->ki_flags & IOCB_DIRECT)
		inode_dio_end(inode);

	ret = aio_req->error;
	if (!ret)
		ret = aio_req->total_len;

	dout("ceph_aio_complete %p rc %d\n", inode, ret);

	if (ret >= 0 && aio_req->write) {
		int dirty;

		loff_t endoff = aio_req->iocb->ki_pos + aio_req->total_len;
		if (endoff > i_size_read(inode)) {
			if (ceph_inode_set_size(inode, endoff))
				ceph_check_caps(ci, CHECK_CAPS_AUTHONLY, NULL);
		}

		spin_lock(&ci->i_ceph_lock);
		dirty = __ceph_mark_dirty_caps(ci, CEPH_CAP_FILE_WR,
					       &aio_req->prealloc_cf);
		spin_unlock(&ci->i_ceph_lock);
		if (dirty)
			__mark_inode_dirty(inode, dirty);

	}

	ceph_put_cap_refs(ci, (aio_req->write ? CEPH_CAP_FILE_WR :
						CEPH_CAP_FILE_RD));

	aio_req->iocb->ki_complete(aio_req->iocb, ret);

	ceph_free_cap_flush(aio_req->prealloc_cf);
	kfree(aio_req);
}

static void ceph_aio_complete_req(struct ceph_osd_request *req)
{
	int rc = req->r_result;
	struct inode *inode = req->r_inode;
	struct ceph_aio_request *aio_req = req->r_priv;
	struct ceph_osd_data *osd_data = osd_req_op_extent_osd_data(req, 0);
	struct ceph_client_metric *metric = &ceph_sb_to_mdsc(inode->i_sb)->metric;
	unsigned int len = osd_data->bvec_pos.iter.bi_size;

	BUG_ON(osd_data->type != CEPH_OSD_DATA_TYPE_BVECS);
	BUG_ON(!osd_data->num_bvecs);

	dout("ceph_aio_complete_req %p rc %d bytes %u\n", inode, rc, len);

	if (rc == -EOLDSNAPC) {
		struct ceph_aio_work *aio_work;
		BUG_ON(!aio_req->write);

		aio_work = kmalloc(sizeof(*aio_work), GFP_NOFS);
		if (aio_work) {
			INIT_WORK(&aio_work->work, ceph_aio_retry_work);
			aio_work->req = req;
			queue_work(ceph_inode_to_client(inode)->inode_wq,
				   &aio_work->work);
			return;
		}
		rc = -ENOMEM;
	} else if (!aio_req->write) {
		if (rc == -ENOENT)
			rc = 0;
		if (rc >= 0 && len > rc) {
			struct iov_iter i;
			int zlen = len - rc;

			/*
			 * If read is satisfied by single OSD request,
			 * it can pass EOF. Otherwise read is within
			 * i_size.
			 */
			if (aio_req->num_reqs == 1) {
				loff_t i_size = i_size_read(inode);
				loff_t endoff = aio_req->iocb->ki_pos + rc;
				if (endoff < i_size)
					zlen = min_t(size_t, zlen,
						     i_size - endoff);
				aio_req->total_len = rc + zlen;
			}

			iov_iter_bvec(&i, ITER_DEST, osd_data->bvec_pos.bvecs,
				      osd_data->num_bvecs, len);
			iov_iter_advance(&i, rc);
			iov_iter_zero(zlen, &i);
		}
	}

	/* r_start_latency == 0 means the request was not submitted */
	if (req->r_start_latency) {
		if (aio_req->write)
			ceph_update_write_metrics(metric, req->r_start_latency,
						  req->r_end_latency, len, rc);
		else
			ceph_update_read_metrics(metric, req->r_start_latency,
						 req->r_end_latency, len, rc);
	}

	put_bvecs(osd_data->bvec_pos.bvecs, osd_data->num_bvecs,
		  aio_req->should_dirty);
	ceph_osdc_put_request(req);

	if (rc < 0)
		cmpxchg(&aio_req->error, 0, rc);

	ceph_aio_complete(inode, aio_req);
	return;
}

static void ceph_aio_retry_work(struct work_struct *work)
{
	struct ceph_aio_work *aio_work =
		container_of(work, struct ceph_aio_work, work);
	struct ceph_osd_request *orig_req = aio_work->req;
	struct ceph_aio_request *aio_req = orig_req->r_priv;
	struct inode *inode = orig_req->r_inode;
	struct ceph_inode_info *ci = ceph_inode(inode);
	struct ceph_snap_context *snapc;
	struct ceph_osd_request *req;
	int ret;

	spin_lock(&ci->i_ceph_lock);
	if (__ceph_have_pending_cap_snap(ci)) {
		struct ceph_cap_snap *capsnap =
			list_last_entry(&ci->i_cap_snaps,
					struct ceph_cap_snap,
					ci_item);
		snapc = ceph_get_snap_context(capsnap->context);
	} else {
		BUG_ON(!ci->i_head_snapc);
		snapc = ceph_get_snap_context(ci->i_head_snapc);
	}
	spin_unlock(&ci->i_ceph_lock);

	req = ceph_osdc_alloc_request(orig_req->r_osdc, snapc, 1,
			false, GFP_NOFS);
	if (!req) {
		ret = -ENOMEM;
		req = orig_req;
		goto out;
	}

	req->r_flags = /* CEPH_OSD_FLAG_ORDERSNAP | */ CEPH_OSD_FLAG_WRITE;
	ceph_oloc_copy(&req->r_base_oloc, &orig_req->r_base_oloc);
	ceph_oid_copy(&req->r_base_oid, &orig_req->r_base_oid);

	req->r_ops[0] = orig_req->r_ops[0];

	req->r_mtime = aio_req->mtime;
	req->r_data_offset = req->r_ops[0].extent.offset;

	ret = ceph_osdc_alloc_messages(req, GFP_NOFS);
	if (ret) {
		ceph_osdc_put_request(req);
		req = orig_req;
		goto out;
	}

	ceph_osdc_put_request(orig_req);

	req->r_callback = ceph_aio_complete_req;
	req->r_inode = inode;
	req->r_priv = aio_req;

	ceph_osdc_start_request(req->r_osdc, req);
out:
	if (ret < 0) {
		req->r_result = ret;
		ceph_aio_complete_req(req);
	}

	ceph_put_snap_context(snapc);
	kfree(aio_work);
}

static ssize_t
ceph_direct_read_write(struct kiocb *iocb, struct iov_iter *iter,
		       struct ceph_snap_context *snapc,
		       struct ceph_cap_flush **pcf)
{
	struct file *file = iocb->ki_filp;
	struct inode *inode = file_inode(file);
	struct ceph_inode_info *ci = ceph_inode(inode);
	struct ceph_fs_client *fsc = ceph_inode_to_client(inode);
	struct ceph_client_metric *metric = &fsc->mdsc->metric;
	struct ceph_vino vino;
	struct ceph_osd_request *req;
	struct bio_vec *bvecs;
	struct ceph_aio_request *aio_req = NULL;
	int num_pages = 0;
	int flags;
	int ret = 0;
	struct timespec64 mtime = current_time(inode);
	size_t count = iov_iter_count(iter);
	loff_t pos = iocb->ki_pos;
	bool write = iov_iter_rw(iter) == WRITE;
	bool should_dirty = !write && user_backed_iter(iter);

	if (write && ceph_snap(file_inode(file)) != CEPH_NOSNAP)
		return -EROFS;

	dout("sync_direct_%s on file %p %lld~%u snapc %p seq %lld\n",
	     (write ? "write" : "read"), file, pos, (unsigned)count,
	     snapc, snapc ? snapc->seq : 0);

	if (write) {
		int ret2;

		ceph_fscache_invalidate(inode, true);

		ret2 = invalidate_inode_pages2_range(inode->i_mapping,
					pos >> PAGE_SHIFT,
					(pos + count - 1) >> PAGE_SHIFT);
		if (ret2 < 0)
			dout("invalidate_inode_pages2_range returned %d\n", ret2);

		flags = /* CEPH_OSD_FLAG_ORDERSNAP | */ CEPH_OSD_FLAG_WRITE;
	} else {
		flags = CEPH_OSD_FLAG_READ;
	}

	while (iov_iter_count(iter) > 0) {
		u64 size = iov_iter_count(iter);
		ssize_t len;

		if (write)
			size = min_t(u64, size, fsc->mount_options->wsize);
		else
			size = min_t(u64, size, fsc->mount_options->rsize);

		vino = ceph_vino(inode);
		req = ceph_osdc_new_request(&fsc->client->osdc, &ci->i_layout,
					    vino, pos, &size, 0,
					    1,
					    write ? CEPH_OSD_OP_WRITE :
						    CEPH_OSD_OP_READ,
					    flags, snapc,
					    ci->i_truncate_seq,
					    ci->i_truncate_size,
					    false);
		if (IS_ERR(req)) {
			ret = PTR_ERR(req);
			break;
		}

		len = iter_get_bvecs_alloc(iter, size, &bvecs, &num_pages);
		if (len < 0) {
			ceph_osdc_put_request(req);
			ret = len;
			break;
		}
		if (len != size)
			osd_req_op_extent_update(req, 0, len);

		/*
		 * To simplify error handling, allow AIO when IO within i_size
		 * or IO can be satisfied by single OSD request.
		 */
		if (pos == iocb->ki_pos && !is_sync_kiocb(iocb) &&
		    (len == count || pos + count <= i_size_read(inode))) {
			aio_req = kzalloc(sizeof(*aio_req), GFP_KERNEL);
			if (aio_req) {
				aio_req->iocb = iocb;
				aio_req->write = write;
				aio_req->should_dirty = should_dirty;
				INIT_LIST_HEAD(&aio_req->osd_reqs);
				if (write) {
					aio_req->mtime = mtime;
					swap(aio_req->prealloc_cf, *pcf);
				}
			}
			/* ignore error */
		}

		if (write) {
			/*
			 * throw out any page cache pages in this range. this
			 * may block.
			 */
			truncate_inode_pages_range(inode->i_mapping, pos,
						   PAGE_ALIGN(pos + len) - 1);

			req->r_mtime = mtime;
		}

		osd_req_op_extent_osd_data_bvecs(req, 0, bvecs, num_pages, len);

		if (aio_req) {
			aio_req->total_len += len;
			aio_req->num_reqs++;
			atomic_inc(&aio_req->pending_reqs);

			req->r_callback = ceph_aio_complete_req;
			req->r_inode = inode;
			req->r_priv = aio_req;
			list_add_tail(&req->r_private_item, &aio_req->osd_reqs);

			pos += len;
			continue;
		}

		ceph_osdc_start_request(req->r_osdc, req);
		ret = ceph_osdc_wait_request(&fsc->client->osdc, req);

		if (write)
			ceph_update_write_metrics(metric, req->r_start_latency,
						  req->r_end_latency, len, ret);
		else
			ceph_update_read_metrics(metric, req->r_start_latency,
						 req->r_end_latency, len, ret);

		size = i_size_read(inode);
		if (!write) {
			if (ret == -ENOENT)
				ret = 0;
			if (ret >= 0 && ret < len && pos + ret < size) {
				struct iov_iter i;
				int zlen = min_t(size_t, len - ret,
						 size - pos - ret);

				iov_iter_bvec(&i, ITER_DEST, bvecs, num_pages, len);
				iov_iter_advance(&i, ret);
				iov_iter_zero(zlen, &i);
				ret += zlen;
			}
			if (ret >= 0)
				len = ret;
		}

		put_bvecs(bvecs, num_pages, should_dirty);
		ceph_osdc_put_request(req);
		if (ret < 0)
			break;

		pos += len;
		if (!write && pos >= size)
			break;

		if (write && pos > size) {
			if (ceph_inode_set_size(inode, pos))
				ceph_check_caps(ceph_inode(inode),
						CHECK_CAPS_AUTHONLY,
						NULL);
		}
	}

	if (aio_req) {
		LIST_HEAD(osd_reqs);

		if (aio_req->num_reqs == 0) {
			kfree(aio_req);
			return ret;
		}

		ceph_get_cap_refs(ci, write ? CEPH_CAP_FILE_WR :
					      CEPH_CAP_FILE_RD);

		list_splice(&aio_req->osd_reqs, &osd_reqs);
		inode_dio_begin(inode);
		while (!list_empty(&osd_reqs)) {
			req = list_first_entry(&osd_reqs,
					       struct ceph_osd_request,
					       r_private_item);
			list_del_init(&req->r_private_item);
			if (ret >= 0)
				ceph_osdc_start_request(req->r_osdc, req);
			if (ret < 0) {
				req->r_result = ret;
				ceph_aio_complete_req(req);
			}
		}
		return -EIOCBQUEUED;
	}

	if (ret != -EOLDSNAPC && pos > iocb->ki_pos) {
		ret = pos - iocb->ki_pos;
		iocb->ki_pos = pos;
	}
	return ret;
}

/*
 * Synchronous write, straight from __user pointer or user pages.
 *
 * If write spans object boundary, just do multiple writes.  (For a
 * correct atomic write, we should e.g. take write locks on all
 * objects, rollback on failure, etc.)
 */
static ssize_t
ceph_sync_write(struct kiocb *iocb, struct iov_iter *from, loff_t pos,
		struct ceph_snap_context *snapc)
{
	struct file *file = iocb->ki_filp;
	struct inode *inode = file_inode(file);
	struct ceph_inode_info *ci = ceph_inode(inode);
	struct ceph_fs_client *fsc = ceph_inode_to_client(inode);
	struct ceph_vino vino;
	struct ceph_osd_request *req;
	struct page **pages;
	u64 len;
	int num_pages;
	int written = 0;
	int flags;
	int ret;
	bool check_caps = false;
	struct timespec64 mtime = current_time(inode);
	size_t count = iov_iter_count(from);

	if (ceph_snap(file_inode(file)) != CEPH_NOSNAP)
		return -EROFS;

	dout("sync_write on file %p %lld~%u snapc %p seq %lld\n",
	     file, pos, (unsigned)count, snapc, snapc->seq);

	ret = filemap_write_and_wait_range(inode->i_mapping,
					   pos, pos + count - 1);
	if (ret < 0)
		return ret;

	ceph_fscache_invalidate(inode, false);
	ret = invalidate_inode_pages2_range(inode->i_mapping,
					    pos >> PAGE_SHIFT,
					    (pos + count - 1) >> PAGE_SHIFT);
	if (ret < 0)
		dout("invalidate_inode_pages2_range returned %d\n", ret);

	flags = /* CEPH_OSD_FLAG_ORDERSNAP | */ CEPH_OSD_FLAG_WRITE;

	while ((len = iov_iter_count(from)) > 0) {
		size_t left;
		int n;

		vino = ceph_vino(inode);
		req = ceph_osdc_new_request(&fsc->client->osdc, &ci->i_layout,
					    vino, pos, &len, 0, 1,
					    CEPH_OSD_OP_WRITE, flags, snapc,
					    ci->i_truncate_seq,
					    ci->i_truncate_size,
					    false);
		if (IS_ERR(req)) {
			ret = PTR_ERR(req);
			break;
		}

		/*
		 * write from beginning of first page,
		 * regardless of io alignment
		 */
		num_pages = (len + PAGE_SIZE - 1) >> PAGE_SHIFT;

		pages = ceph_alloc_page_vector(num_pages, GFP_KERNEL);
		if (IS_ERR(pages)) {
			ret = PTR_ERR(pages);
			goto out;
		}

		left = len;
		for (n = 0; n < num_pages; n++) {
			size_t plen = min_t(size_t, left, PAGE_SIZE);
			ret = copy_page_from_iter(pages[n], 0, plen, from);
			if (ret != plen) {
				ret = -EFAULT;
				break;
			}
			left -= ret;
		}

		if (ret < 0) {
			ceph_release_page_vector(pages, num_pages);
			goto out;
		}

		req->r_inode = inode;

		osd_req_op_extent_osd_data_pages(req, 0, pages, len, 0,
						false, true);

		req->r_mtime = mtime;
		ceph_osdc_start_request(&fsc->client->osdc, req);
		ret = ceph_osdc_wait_request(&fsc->client->osdc, req);

		ceph_update_write_metrics(&fsc->mdsc->metric, req->r_start_latency,
					  req->r_end_latency, len, ret);
out:
		ceph_osdc_put_request(req);
		if (ret != 0) {
			ceph_set_error_write(ci);
			break;
		}

		ceph_clear_error_write(ci);
		pos += len;
		written += len;
		if (pos > i_size_read(inode)) {
			check_caps = ceph_inode_set_size(inode, pos);
			if (check_caps)
				ceph_check_caps(ceph_inode(inode),
						CHECK_CAPS_AUTHONLY,
						NULL);
		}

	}

	if (ret != -EOLDSNAPC && written > 0) {
		ret = written;
		iocb->ki_pos = pos;
	}
	return ret;
}

/*
 * Wrap generic_file_aio_read with checks for cap bits on the inode.
 * Atomically grab references, so that those bits are not released
 * back to the MDS mid-read.
 *
 * Hmm, the sync read case isn't actually async... should it be?
 */
static ssize_t ceph_read_iter(struct kiocb *iocb, struct iov_iter *to)
{
	struct file *filp = iocb->ki_filp;
	struct ceph_file_info *fi = filp->private_data;
	size_t len = iov_iter_count(to);
	struct inode *inode = file_inode(filp);
	struct ceph_inode_info *ci = ceph_inode(inode);
	bool direct_lock = iocb->ki_flags & IOCB_DIRECT;
	ssize_t ret;
	int want = 0, got = 0;
	int retry_op = 0, read = 0;

again:
	dout("aio_read %p %llx.%llx %llu~%u trying to get caps on %p\n",
	     inode, ceph_vinop(inode), iocb->ki_pos, (unsigned)len, inode);

	if (ceph_inode_is_shutdown(inode))
		return -ESTALE;

	if (direct_lock)
		ceph_start_io_direct(inode);
	else
		ceph_start_io_read(inode);

	if (!(fi->flags & CEPH_F_SYNC) && !direct_lock)
		want |= CEPH_CAP_FILE_CACHE;
	if (fi->fmode & CEPH_FILE_MODE_LAZY)
		want |= CEPH_CAP_FILE_LAZYIO;

	ret = ceph_get_caps(filp, CEPH_CAP_FILE_RD, want, -1, &got);
	if (ret < 0) {
		if (direct_lock)
			ceph_end_io_direct(inode);
		else
			ceph_end_io_read(inode);
		return ret;
	}

	if ((got & (CEPH_CAP_FILE_CACHE|CEPH_CAP_FILE_LAZYIO)) == 0 ||
	    (iocb->ki_flags & IOCB_DIRECT) ||
	    (fi->flags & CEPH_F_SYNC)) {

		dout("aio_sync_read %p %llx.%llx %llu~%u got cap refs on %s\n",
		     inode, ceph_vinop(inode), iocb->ki_pos, (unsigned)len,
		     ceph_cap_string(got));

		if (!ceph_has_inline_data(ci)) {
			if (!retry_op && (iocb->ki_flags & IOCB_DIRECT)) {
				ret = ceph_direct_read_write(iocb, to,
							     NULL, NULL);
				if (ret >= 0 && ret < len)
					retry_op = CHECK_EOF;
			} else {
				ret = ceph_sync_read(iocb, to, &retry_op);
			}
		} else {
			retry_op = READ_INLINE;
		}
	} else {
		CEPH_DEFINE_RW_CONTEXT(rw_ctx, got);
		dout("aio_read %p %llx.%llx %llu~%u got cap refs on %s\n",
		     inode, ceph_vinop(inode), iocb->ki_pos, (unsigned)len,
		     ceph_cap_string(got));
		ceph_add_rw_context(fi, &rw_ctx);
		ret = generic_file_read_iter(iocb, to);
		ceph_del_rw_context(fi, &rw_ctx);
	}

	dout("aio_read %p %llx.%llx dropping cap refs on %s = %d\n",
	     inode, ceph_vinop(inode), ceph_cap_string(got), (int)ret);
	ceph_put_cap_refs(ci, got);

	if (direct_lock)
		ceph_end_io_direct(inode);
	else
		ceph_end_io_read(inode);

	if (retry_op > HAVE_RETRIED && ret >= 0) {
		int statret;
		struct page *page = NULL;
		loff_t i_size;
		if (retry_op == READ_INLINE) {
			page = __page_cache_alloc(GFP_KERNEL);
			if (!page)
				return -ENOMEM;
		}

		statret = __ceph_do_getattr(inode, page,
					    CEPH_STAT_CAP_INLINE_DATA, !!page);
		if (statret < 0) {
			if (page)
				__free_page(page);
			if (statret == -ENODATA) {
				BUG_ON(retry_op != READ_INLINE);
				goto again;
			}
			return statret;
		}

		i_size = i_size_read(inode);
		if (retry_op == READ_INLINE) {
			BUG_ON(ret > 0 || read > 0);
			if (iocb->ki_pos < i_size &&
			    iocb->ki_pos < PAGE_SIZE) {
				loff_t end = min_t(loff_t, i_size,
						   iocb->ki_pos + len);
				end = min_t(loff_t, end, PAGE_SIZE);
				if (statret < end)
					zero_user_segment(page, statret, end);
				ret = copy_page_to_iter(page,
						iocb->ki_pos & ~PAGE_MASK,
						end - iocb->ki_pos, to);
				iocb->ki_pos += ret;
				read += ret;
			}
			if (iocb->ki_pos < i_size && read < len) {
				size_t zlen = min_t(size_t, len - read,
						    i_size - iocb->ki_pos);
				ret = iov_iter_zero(zlen, to);
				iocb->ki_pos += ret;
				read += ret;
			}
			__free_pages(page, 0);
			return read;
		}

		/* hit EOF or hole? */
		if (retry_op == CHECK_EOF && iocb->ki_pos < i_size &&
		    ret < len) {
			dout("sync_read hit hole, ppos %lld < size %lld"
			     ", reading more\n", iocb->ki_pos, i_size);

			read += ret;
			len -= ret;
			retry_op = HAVE_RETRIED;
			goto again;
		}
	}

	if (ret >= 0)
		ret += read;

	return ret;
}

/*
 * Take cap references to avoid releasing caps to MDS mid-write.
 *
 * If we are synchronous, and write with an old snap context, the OSD
 * may return EOLDSNAPC.  In that case, retry the write.. _after_
 * dropping our cap refs and allowing the pending snap to logically
 * complete _before_ this write occurs.
 *
 * If we are near ENOSPC, write synchronously.
 */
static ssize_t ceph_write_iter(struct kiocb *iocb, struct iov_iter *from)
{
	struct file *file = iocb->ki_filp;
	struct ceph_file_info *fi = file->private_data;
	struct inode *inode = file_inode(file);
	struct ceph_inode_info *ci = ceph_inode(inode);
	struct ceph_fs_client *fsc = ceph_inode_to_client(inode);
	struct ceph_osd_client *osdc = &fsc->client->osdc;
	struct ceph_cap_flush *prealloc_cf;
	ssize_t count, written = 0;
	int err, want = 0, got;
	bool direct_lock = false;
	u32 map_flags;
	u64 pool_flags;
	loff_t pos;
	loff_t limit = max(i_size_read(inode), fsc->max_file_size);

	if (ceph_inode_is_shutdown(inode))
		return -ESTALE;

	if (ceph_snap(inode) != CEPH_NOSNAP)
		return -EROFS;

	prealloc_cf = ceph_alloc_cap_flush();
	if (!prealloc_cf)
		return -ENOMEM;

	if ((iocb->ki_flags & (IOCB_DIRECT | IOCB_APPEND)) == IOCB_DIRECT)
		direct_lock = true;

retry_snap:
	if (direct_lock)
		ceph_start_io_direct(inode);
	else
		ceph_start_io_write(inode);

	/* We can write back this queue in page reclaim */
	current->backing_dev_info = inode_to_bdi(inode);

	if (iocb->ki_flags & IOCB_APPEND) {
		err = ceph_do_getattr(inode, CEPH_STAT_CAP_SIZE, false);
		if (err < 0)
			goto out;
	}

	err = generic_write_checks(iocb, from);
	if (err <= 0)
		goto out;

	pos = iocb->ki_pos;
	if (unlikely(pos >= limit)) {
		err = -EFBIG;
		goto out;
	} else {
		iov_iter_truncate(from, limit - pos);
	}

	count = iov_iter_count(from);
	if (ceph_quota_is_max_bytes_exceeded(inode, pos + count)) {
		err = -EDQUOT;
		goto out;
	}

	down_read(&osdc->lock);
	map_flags = osdc->osdmap->flags;
	pool_flags = ceph_pg_pool_flags(osdc->osdmap, ci->i_layout.pool_id);
	up_read(&osdc->lock);
	if ((map_flags & CEPH_OSDMAP_FULL) ||
	    (pool_flags & CEPH_POOL_FLAG_FULL)) {
		err = -ENOSPC;
		goto out;
	}

	err = file_remove_privs(file);
	if (err)
		goto out;

	dout("aio_write %p %llx.%llx %llu~%zd getting caps. i_size %llu\n",
	     inode, ceph_vinop(inode), pos, count, i_size_read(inode));
	if (!(fi->flags & CEPH_F_SYNC) && !direct_lock)
		want |= CEPH_CAP_FILE_BUFFER;
	if (fi->fmode & CEPH_FILE_MODE_LAZY)
		want |= CEPH_CAP_FILE_LAZYIO;
	got = 0;
	err = ceph_get_caps(file, CEPH_CAP_FILE_WR, want, pos + count, &got);
	if (err < 0)
		goto out;

	err = file_update_time(file);
	if (err)
		goto out_caps;

	inode_inc_iversion_raw(inode);

	dout("aio_write %p %llx.%llx %llu~%zd got cap refs on %s\n",
	     inode, ceph_vinop(inode), pos, count, ceph_cap_string(got));

	if ((got & (CEPH_CAP_FILE_BUFFER|CEPH_CAP_FILE_LAZYIO)) == 0 ||
	    (iocb->ki_flags & IOCB_DIRECT) || (fi->flags & CEPH_F_SYNC) ||
	    (ci->i_ceph_flags & CEPH_I_ERROR_WRITE)) {
		struct ceph_snap_context *snapc;
		struct iov_iter data;

		spin_lock(&ci->i_ceph_lock);
		if (__ceph_have_pending_cap_snap(ci)) {
			struct ceph_cap_snap *capsnap =
					list_last_entry(&ci->i_cap_snaps,
							struct ceph_cap_snap,
							ci_item);
			snapc = ceph_get_snap_context(capsnap->context);
		} else {
			BUG_ON(!ci->i_head_snapc);
			snapc = ceph_get_snap_context(ci->i_head_snapc);
		}
		spin_unlock(&ci->i_ceph_lock);

		/* we might need to revert back to that point */
		data = *from;
		if (iocb->ki_flags & IOCB_DIRECT)
			written = ceph_direct_read_write(iocb, &data, snapc,
							 &prealloc_cf);
		else
			written = ceph_sync_write(iocb, &data, pos, snapc);
		if (direct_lock)
			ceph_end_io_direct(inode);
		else
			ceph_end_io_write(inode);
		if (written > 0)
			iov_iter_advance(from, written);
		ceph_put_snap_context(snapc);
	} else {
		/*
		 * No need to acquire the i_truncate_mutex. Because
		 * the MDS revokes Fwb caps before sending truncate
		 * message to us. We can't get Fwb cap while there
		 * are pending vmtruncate. So write and vmtruncate
		 * can not run at the same time
		 */
		written = generic_perform_write(iocb, from);
		if (likely(written >= 0))
			iocb->ki_pos = pos + written;
		ceph_end_io_write(inode);
	}

	if (written >= 0) {
		int dirty;

		spin_lock(&ci->i_ceph_lock);
		dirty = __ceph_mark_dirty_caps(ci, CEPH_CAP_FILE_WR,
					       &prealloc_cf);
		spin_unlock(&ci->i_ceph_lock);
		if (dirty)
			__mark_inode_dirty(inode, dirty);
		if (ceph_quota_is_max_bytes_approaching(inode, iocb->ki_pos))
			ceph_check_caps(ci, CHECK_CAPS_FLUSH, NULL);
	}

	dout("aio_write %p %llx.%llx %llu~%u  dropping cap refs on %s\n",
	     inode, ceph_vinop(inode), pos, (unsigned)count,
	     ceph_cap_string(got));
	ceph_put_cap_refs(ci, got);

	if (written == -EOLDSNAPC) {
		dout("aio_write %p %llx.%llx %llu~%u" "got EOLDSNAPC, retrying\n",
		     inode, ceph_vinop(inode), pos, (unsigned)count);
		goto retry_snap;
	}

	if (written >= 0) {
		if ((map_flags & CEPH_OSDMAP_NEARFULL) ||
		    (pool_flags & CEPH_POOL_FLAG_NEARFULL))
			iocb->ki_flags |= IOCB_DSYNC;
		written = generic_write_sync(iocb, written);
	}

	goto out_unlocked;
out_caps:
	ceph_put_cap_refs(ci, got);
out:
	if (direct_lock)
		ceph_end_io_direct(inode);
	else
		ceph_end_io_write(inode);
out_unlocked:
	ceph_free_cap_flush(prealloc_cf);
	current->backing_dev_info = NULL;
	return written ? written : err;
}

/*
 * llseek.  be sure to verify file size on SEEK_END.
 */
static loff_t ceph_llseek(struct file *file, loff_t offset, int whence)
{
	if (whence == SEEK_END || whence == SEEK_DATA || whence == SEEK_HOLE) {
		struct inode *inode = file_inode(file);
		int ret;

		ret = ceph_do_getattr(inode, CEPH_STAT_CAP_SIZE, false);
		if (ret < 0)
			return ret;
	}
	return generic_file_llseek(file, offset, whence);
}

static inline void ceph_zero_partial_page(
	struct inode *inode, loff_t offset, unsigned size)
{
	struct page *page;
	pgoff_t index = offset >> PAGE_SHIFT;

	page = find_lock_page(inode->i_mapping, index);
	if (page) {
		wait_on_page_writeback(page);
		zero_user(page, offset & (PAGE_SIZE - 1), size);
		unlock_page(page);
		put_page(page);
	}
}

static void ceph_zero_pagecache_range(struct inode *inode, loff_t offset,
				      loff_t length)
{
	loff_t nearly = round_up(offset, PAGE_SIZE);
	if (offset < nearly) {
		loff_t size = nearly - offset;
		if (length < size)
			size = length;
		ceph_zero_partial_page(inode, offset, size);
		offset += size;
		length -= size;
	}
	if (length >= PAGE_SIZE) {
		loff_t size = round_down(length, PAGE_SIZE);
		truncate_pagecache_range(inode, offset, offset + size - 1);
		offset += size;
		length -= size;
	}
	if (length)
		ceph_zero_partial_page(inode, offset, length);
}

static int ceph_zero_partial_object(struct inode *inode,
				    loff_t offset, loff_t *length)
{
	struct ceph_inode_info *ci = ceph_inode(inode);
	struct ceph_fs_client *fsc = ceph_inode_to_client(inode);
	struct ceph_osd_request *req;
	int ret = 0;
	loff_t zero = 0;
	int op;

	if (!length) {
		op = offset ? CEPH_OSD_OP_DELETE : CEPH_OSD_OP_TRUNCATE;
		length = &zero;
	} else {
		op = CEPH_OSD_OP_ZERO;
	}

	req = ceph_osdc_new_request(&fsc->client->osdc, &ci->i_layout,
					ceph_vino(inode),
					offset, length,
					0, 1, op,
					CEPH_OSD_FLAG_WRITE,
					NULL, 0, 0, false);
	if (IS_ERR(req)) {
		ret = PTR_ERR(req);
		goto out;
	}

	req->r_mtime = inode->i_mtime;
	ceph_osdc_start_request(&fsc->client->osdc, req);
	ret = ceph_osdc_wait_request(&fsc->client->osdc, req);
	if (ret == -ENOENT)
		ret = 0;
	ceph_osdc_put_request(req);

out:
	return ret;
}

static int ceph_zero_objects(struct inode *inode, loff_t offset, loff_t length)
{
	int ret = 0;
	struct ceph_inode_info *ci = ceph_inode(inode);
	s32 stripe_unit = ci->i_layout.stripe_unit;
	s32 stripe_count = ci->i_layout.stripe_count;
	s32 object_size = ci->i_layout.object_size;
	u64 object_set_size = object_size * stripe_count;
	u64 nearly, t;

	/* round offset up to next period boundary */
	nearly = offset + object_set_size - 1;
	t = nearly;
	nearly -= do_div(t, object_set_size);

	while (length && offset < nearly) {
		loff_t size = length;
		ret = ceph_zero_partial_object(inode, offset, &size);
		if (ret < 0)
			return ret;
		offset += size;
		length -= size;
	}
	while (length >= object_set_size) {
		int i;
		loff_t pos = offset;
		for (i = 0; i < stripe_count; ++i) {
			ret = ceph_zero_partial_object(inode, pos, NULL);
			if (ret < 0)
				return ret;
			pos += stripe_unit;
		}
		offset += object_set_size;
		length -= object_set_size;
	}
	while (length) {
		loff_t size = length;
		ret = ceph_zero_partial_object(inode, offset, &size);
		if (ret < 0)
			return ret;
		offset += size;
		length -= size;
	}
	return ret;
}

static long ceph_fallocate(struct file *file, int mode,
				loff_t offset, loff_t length)
{
	struct ceph_file_info *fi = file->private_data;
	struct inode *inode = file_inode(file);
	struct ceph_inode_info *ci = ceph_inode(inode);
	struct ceph_cap_flush *prealloc_cf;
	int want, got = 0;
	int dirty;
	int ret = 0;
	loff_t endoff = 0;
	loff_t size;

	if (mode != (FALLOC_FL_KEEP_SIZE | FALLOC_FL_PUNCH_HOLE))
		return -EOPNOTSUPP;

	if (!S_ISREG(inode->i_mode))
		return -EOPNOTSUPP;

	prealloc_cf = ceph_alloc_cap_flush();
	if (!prealloc_cf)
		return -ENOMEM;

	inode_lock(inode);

	if (ceph_snap(inode) != CEPH_NOSNAP) {
		ret = -EROFS;
		goto unlock;
	}

	size = i_size_read(inode);

	/* Are we punching a hole beyond EOF? */
	if (offset >= size)
		goto unlock;
	if ((offset + length) > size)
		length = size - offset;

	if (fi->fmode & CEPH_FILE_MODE_LAZY)
		want = CEPH_CAP_FILE_BUFFER | CEPH_CAP_FILE_LAZYIO;
	else
		want = CEPH_CAP_FILE_BUFFER;

	ret = ceph_get_caps(file, CEPH_CAP_FILE_WR, want, endoff, &got);
	if (ret < 0)
		goto unlock;

	filemap_invalidate_lock(inode->i_mapping);
	ceph_fscache_invalidate(inode, false);
	ceph_zero_pagecache_range(inode, offset, length);
	ret = ceph_zero_objects(inode, offset, length);

	if (!ret) {
		spin_lock(&ci->i_ceph_lock);
		dirty = __ceph_mark_dirty_caps(ci, CEPH_CAP_FILE_WR,
					       &prealloc_cf);
		spin_unlock(&ci->i_ceph_lock);
		if (dirty)
			__mark_inode_dirty(inode, dirty);
	}
	filemap_invalidate_unlock(inode->i_mapping);

	ceph_put_cap_refs(ci, got);
unlock:
	inode_unlock(inode);
	ceph_free_cap_flush(prealloc_cf);
	return ret;
}

/*
 * This function tries to get FILE_WR capabilities for dst_ci and FILE_RD for
 * src_ci.  Two attempts are made to obtain both caps, and an error is return if
 * this fails; zero is returned on success.
 */
static int get_rd_wr_caps(struct file *src_filp, int *src_got,
			  struct file *dst_filp,
			  loff_t dst_endoff, int *dst_got)
{
	int ret = 0;
	bool retrying = false;

retry_caps:
	ret = ceph_get_caps(dst_filp, CEPH_CAP_FILE_WR, CEPH_CAP_FILE_BUFFER,
			    dst_endoff, dst_got);
	if (ret < 0)
		return ret;

	/*
	 * Since we're already holding the FILE_WR capability for the dst file,
	 * we would risk a deadlock by using ceph_get_caps.  Thus, we'll do some
	 * retry dance instead to try to get both capabilities.
	 */
	ret = ceph_try_get_caps(file_inode(src_filp),
				CEPH_CAP_FILE_RD, CEPH_CAP_FILE_SHARED,
				false, src_got);
	if (ret <= 0) {
		/* Start by dropping dst_ci caps and getting src_ci caps */
		ceph_put_cap_refs(ceph_inode(file_inode(dst_filp)), *dst_got);
		if (retrying) {
			if (!ret)
				/* ceph_try_get_caps masks EAGAIN */
				ret = -EAGAIN;
			return ret;
		}
		ret = ceph_get_caps(src_filp, CEPH_CAP_FILE_RD,
				    CEPH_CAP_FILE_SHARED, -1, src_got);
		if (ret < 0)
			return ret;
		/*... drop src_ci caps too, and retry */
		ceph_put_cap_refs(ceph_inode(file_inode(src_filp)), *src_got);
		retrying = true;
		goto retry_caps;
	}
	return ret;
}

static void put_rd_wr_caps(struct ceph_inode_info *src_ci, int src_got,
			   struct ceph_inode_info *dst_ci, int dst_got)
{
	ceph_put_cap_refs(src_ci, src_got);
	ceph_put_cap_refs(dst_ci, dst_got);
}

/*
 * This function does several size-related checks, returning an error if:
 *  - source file is smaller than off+len
 *  - destination file size is not OK (inode_newsize_ok())
 *  - max bytes quotas is exceeded
 */
static int is_file_size_ok(struct inode *src_inode, struct inode *dst_inode,
			   loff_t src_off, loff_t dst_off, size_t len)
{
	loff_t size, endoff;

	size = i_size_read(src_inode);
	/*
	 * Don't copy beyond source file EOF.  Instead of simply setting length
	 * to (size - src_off), just drop to VFS default implementation, as the
	 * local i_size may be stale due to other clients writing to the source
	 * inode.
	 */
	if (src_off + len > size) {
		dout("Copy beyond EOF (%llu + %zu > %llu)\n",
		     src_off, len, size);
		return -EOPNOTSUPP;
	}
	size = i_size_read(dst_inode);

	endoff = dst_off + len;
	if (inode_newsize_ok(dst_inode, endoff))
		return -EOPNOTSUPP;

	if (ceph_quota_is_max_bytes_exceeded(dst_inode, endoff))
		return -EDQUOT;

	return 0;
}

static struct ceph_osd_request *
ceph_alloc_copyfrom_request(struct ceph_osd_client *osdc,
			    u64 src_snapid,
			    struct ceph_object_id *src_oid,
			    struct ceph_object_locator *src_oloc,
			    struct ceph_object_id *dst_oid,
			    struct ceph_object_locator *dst_oloc,
			    u32 truncate_seq, u64 truncate_size)
{
	struct ceph_osd_request *req;
	int ret;
	u32 src_fadvise_flags =
		CEPH_OSD_OP_FLAG_FADVISE_SEQUENTIAL |
		CEPH_OSD_OP_FLAG_FADVISE_NOCACHE;
	u32 dst_fadvise_flags =
		CEPH_OSD_OP_FLAG_FADVISE_SEQUENTIAL |
		CEPH_OSD_OP_FLAG_FADVISE_DONTNEED;

	req = ceph_osdc_alloc_request(osdc, NULL, 1, false, GFP_KERNEL);
	if (!req)
		return ERR_PTR(-ENOMEM);

	req->r_flags = CEPH_OSD_FLAG_WRITE;

	ceph_oloc_copy(&req->r_t.base_oloc, dst_oloc);
	ceph_oid_copy(&req->r_t.base_oid, dst_oid);

	ret = osd_req_op_copy_from_init(req, src_snapid, 0,
					src_oid, src_oloc,
					src_fadvise_flags,
					dst_fadvise_flags,
					truncate_seq,
					truncate_size,
					CEPH_OSD_COPY_FROM_FLAG_TRUNCATE_SEQ);
	if (ret)
		goto out;

	ret = ceph_osdc_alloc_messages(req, GFP_KERNEL);
	if (ret)
		goto out;

	return req;

out:
	ceph_osdc_put_request(req);
	return ERR_PTR(ret);
}

static ssize_t ceph_do_objects_copy(struct ceph_inode_info *src_ci, u64 *src_off,
				    struct ceph_inode_info *dst_ci, u64 *dst_off,
				    struct ceph_fs_client *fsc,
				    size_t len, unsigned int flags)
{
	struct ceph_object_locator src_oloc, dst_oloc;
	struct ceph_object_id src_oid, dst_oid;
	struct ceph_osd_client *osdc;
	struct ceph_osd_request *req;
	size_t bytes = 0;
	u64 src_objnum, src_objoff, dst_objnum, dst_objoff;
	u32 src_objlen, dst_objlen;
	u32 object_size = src_ci->i_layout.object_size;
	int ret;

	src_oloc.pool = src_ci->i_layout.pool_id;
	src_oloc.pool_ns = ceph_try_get_string(src_ci->i_layout.pool_ns);
	dst_oloc.pool = dst_ci->i_layout.pool_id;
	dst_oloc.pool_ns = ceph_try_get_string(dst_ci->i_layout.pool_ns);
	osdc = &fsc->client->osdc;

	while (len >= object_size) {
		ceph_calc_file_object_mapping(&src_ci->i_layout, *src_off,
					      object_size, &src_objnum,
					      &src_objoff, &src_objlen);
		ceph_calc_file_object_mapping(&dst_ci->i_layout, *dst_off,
					      object_size, &dst_objnum,
					      &dst_objoff, &dst_objlen);
		ceph_oid_init(&src_oid);
		ceph_oid_printf(&src_oid, "%llx.%08llx",
				src_ci->i_vino.ino, src_objnum);
		ceph_oid_init(&dst_oid);
		ceph_oid_printf(&dst_oid, "%llx.%08llx",
				dst_ci->i_vino.ino, dst_objnum);
		/* Do an object remote copy */
		req = ceph_alloc_copyfrom_request(osdc, src_ci->i_vino.snap,
						  &src_oid, &src_oloc,
						  &dst_oid, &dst_oloc,
						  dst_ci->i_truncate_seq,
						  dst_ci->i_truncate_size);
		if (IS_ERR(req))
			ret = PTR_ERR(req);
		else {
			ceph_osdc_start_request(osdc, req);
			ret = ceph_osdc_wait_request(osdc, req);
			ceph_update_copyfrom_metrics(&fsc->mdsc->metric,
						     req->r_start_latency,
						     req->r_end_latency,
						     object_size, ret);
			ceph_osdc_put_request(req);
		}
		if (ret) {
			if (ret == -EOPNOTSUPP) {
				fsc->have_copy_from2 = false;
				pr_notice("OSDs don't support copy-from2; disabling copy offload\n");
			}
			dout("ceph_osdc_copy_from returned %d\n", ret);
			if (!bytes)
				bytes = ret;
			goto out;
		}
		len -= object_size;
		bytes += object_size;
		*src_off += object_size;
		*dst_off += object_size;
	}

out:
	ceph_oloc_destroy(&src_oloc);
	ceph_oloc_destroy(&dst_oloc);
	return bytes;
}

static ssize_t __ceph_copy_file_range(struct file *src_file, loff_t src_off,
				      struct file *dst_file, loff_t dst_off,
				      size_t len, unsigned int flags)
{
	struct inode *src_inode = file_inode(src_file);
	struct inode *dst_inode = file_inode(dst_file);
	struct ceph_inode_info *src_ci = ceph_inode(src_inode);
	struct ceph_inode_info *dst_ci = ceph_inode(dst_inode);
	struct ceph_cap_flush *prealloc_cf;
	struct ceph_fs_client *src_fsc = ceph_inode_to_client(src_inode);
	loff_t size;
	ssize_t ret = -EIO, bytes;
	u64 src_objnum, dst_objnum, src_objoff, dst_objoff;
	u32 src_objlen, dst_objlen;
	int src_got = 0, dst_got = 0, err, dirty;

	if (src_inode->i_sb != dst_inode->i_sb) {
		struct ceph_fs_client *dst_fsc = ceph_inode_to_client(dst_inode);

		if (ceph_fsid_compare(&src_fsc->client->fsid,
				      &dst_fsc->client->fsid)) {
			dout("Copying files across clusters: src: %pU dst: %pU\n",
			     &src_fsc->client->fsid, &dst_fsc->client->fsid);
			return -EXDEV;
		}
	}
	if (ceph_snap(dst_inode) != CEPH_NOSNAP)
		return -EROFS;

	/*
	 * Some of the checks below will return -EOPNOTSUPP, which will force a
	 * fallback to the default VFS copy_file_range implementation.  This is
	 * desirable in several cases (for ex, the 'len' is smaller than the
	 * size of the objects, or in cases where that would be more
	 * efficient).
	 */

	if (ceph_test_mount_opt(src_fsc, NOCOPYFROM))
		return -EOPNOTSUPP;

	if (!src_fsc->have_copy_from2)
		return -EOPNOTSUPP;

	/*
	 * Striped file layouts require that we copy partial objects, but the
	 * OSD copy-from operation only supports full-object copies.  Limit
	 * this to non-striped file layouts for now.
	 */
	if ((src_ci->i_layout.stripe_unit != dst_ci->i_layout.stripe_unit) ||
	    (src_ci->i_layout.stripe_count != 1) ||
	    (dst_ci->i_layout.stripe_count != 1) ||
	    (src_ci->i_layout.object_size != dst_ci->i_layout.object_size)) {
		dout("Invalid src/dst files layout\n");
		return -EOPNOTSUPP;
	}

	if (len < src_ci->i_layout.object_size)
		return -EOPNOTSUPP; /* no remote copy will be done */

	prealloc_cf = ceph_alloc_cap_flush();
	if (!prealloc_cf)
		return -ENOMEM;

	/* Start by sync'ing the source and destination files */
	ret = file_write_and_wait_range(src_file, src_off, (src_off + len));
	if (ret < 0) {
		dout("failed to write src file (%zd)\n", ret);
		goto out;
	}
	ret = file_write_and_wait_range(dst_file, dst_off, (dst_off + len));
	if (ret < 0) {
		dout("failed to write dst file (%zd)\n", ret);
		goto out;
	}

	/*
	 * We need FILE_WR caps for dst_ci and FILE_RD for src_ci as other
	 * clients may have dirty data in their caches.  And OSDs know nothing
	 * about caps, so they can't safely do the remote object copies.
	 */
	err = get_rd_wr_caps(src_file, &src_got,
			     dst_file, (dst_off + len), &dst_got);
	if (err < 0) {
		dout("get_rd_wr_caps returned %d\n", err);
		ret = -EOPNOTSUPP;
		goto out;
	}

	ret = is_file_size_ok(src_inode, dst_inode, src_off, dst_off, len);
	if (ret < 0)
		goto out_caps;

	/* Drop dst file cached pages */
	ceph_fscache_invalidate(dst_inode, false);
	ret = invalidate_inode_pages2_range(dst_inode->i_mapping,
					    dst_off >> PAGE_SHIFT,
					    (dst_off + len) >> PAGE_SHIFT);
	if (ret < 0) {
		dout("Failed to invalidate inode pages (%zd)\n", ret);
		ret = 0; /* XXX */
	}
	ceph_calc_file_object_mapping(&src_ci->i_layout, src_off,
				      src_ci->i_layout.object_size,
				      &src_objnum, &src_objoff, &src_objlen);
	ceph_calc_file_object_mapping(&dst_ci->i_layout, dst_off,
				      dst_ci->i_layout.object_size,
				      &dst_objnum, &dst_objoff, &dst_objlen);
	/* object-level offsets need to the same */
	if (src_objoff != dst_objoff) {
		ret = -EOPNOTSUPP;
		goto out_caps;
	}

	/*
	 * Do a manual copy if the object offset isn't object aligned.
	 * 'src_objlen' contains the bytes left until the end of the object,
	 * starting at the src_off
	 */
	if (src_objoff) {
		dout("Initial partial copy of %u bytes\n", src_objlen);

		/*
		 * we need to temporarily drop all caps as we'll be calling
		 * {read,write}_iter, which will get caps again.
		 */
		put_rd_wr_caps(src_ci, src_got, dst_ci, dst_got);
		ret = do_splice_direct(src_file, &src_off, dst_file,
				       &dst_off, src_objlen, flags);
		/* Abort on short copies or on error */
		if (ret < src_objlen) {
			dout("Failed partial copy (%zd)\n", ret);
			goto out;
		}
		len -= ret;
		err = get_rd_wr_caps(src_file, &src_got,
				     dst_file, (dst_off + len), &dst_got);
		if (err < 0)
			goto out;
		err = is_file_size_ok(src_inode, dst_inode,
				      src_off, dst_off, len);
		if (err < 0)
			goto out_caps;
	}

	size = i_size_read(dst_inode);
	bytes = ceph_do_objects_copy(src_ci, &src_off, dst_ci, &dst_off,
				     src_fsc, len, flags);
	if (bytes <= 0) {
		if (!ret)
			ret = bytes;
		goto out_caps;
	}
	dout("Copied %zu bytes out of %zu\n", bytes, len);
	len -= bytes;
	ret += bytes;

	file_update_time(dst_file);
	inode_inc_iversion_raw(dst_inode);

	if (dst_off > size) {
		/* Let the MDS know about dst file size change */
		if (ceph_inode_set_size(dst_inode, dst_off) ||
		    ceph_quota_is_max_bytes_approaching(dst_inode, dst_off))
			ceph_check_caps(dst_ci, CHECK_CAPS_AUTHONLY | CHECK_CAPS_FLUSH,
					NULL);
	}
	/* Mark Fw dirty */
	spin_lock(&dst_ci->i_ceph_lock);
	dirty = __ceph_mark_dirty_caps(dst_ci, CEPH_CAP_FILE_WR, &prealloc_cf);
	spin_unlock(&dst_ci->i_ceph_lock);
	if (dirty)
		__mark_inode_dirty(dst_inode, dirty);

out_caps:
	put_rd_wr_caps(src_ci, src_got, dst_ci, dst_got);

	/*
	 * Do the final manual copy if we still have some bytes left, unless
	 * there were errors in remote object copies (len >= object_size).
	 */
	if (len && (len < src_ci->i_layout.object_size)) {
		dout("Final partial copy of %zu bytes\n", len);
		bytes = do_splice_direct(src_file, &src_off, dst_file,
					 &dst_off, len, flags);
		if (bytes > 0)
			ret += bytes;
		else
			dout("Failed partial copy (%zd)\n", bytes);
	}

out:
	ceph_free_cap_flush(prealloc_cf);

	return ret;
}

static ssize_t ceph_copy_file_range(struct file *src_file, loff_t src_off,
				    struct file *dst_file, loff_t dst_off,
				    size_t len, unsigned int flags)
{
	ssize_t ret;

	ret = __ceph_copy_file_range(src_file, src_off, dst_file, dst_off,
				     len, flags);

	if (ret == -EOPNOTSUPP || ret == -EXDEV)
		ret = generic_copy_file_range(src_file, src_off, dst_file,
					      dst_off, len, flags);
	return ret;
}

const struct file_operations ceph_file_fops = {
	.open = ceph_open,
	.release = ceph_release,
	.llseek = ceph_llseek,
	.read_iter = ceph_read_iter,
	.write_iter = ceph_write_iter,
	.mmap = ceph_mmap,
	.fsync = ceph_fsync,
	.lock = ceph_lock,
	.setlease = simple_nosetlease,
	.flock = ceph_flock,
	.splice_read = generic_file_splice_read,
	.splice_write = iter_file_splice_write,
	.unlocked_ioctl = ceph_ioctl,
	.compat_ioctl = compat_ptr_ioctl,
	.fallocate	= ceph_fallocate,
	.copy_file_range = ceph_copy_file_range,
};<|MERGE_RESOLUTION|>--- conflicted
+++ resolved
@@ -656,13 +656,6 @@
 		/* Directories always inherit the setgid bit. */
 		if (S_ISDIR(mode))
 			mode |= S_ISGID;
-<<<<<<< HEAD
-		else if ((mode & (S_ISGID | S_IXGRP)) == (S_ISGID | S_IXGRP) &&
-			 !in_group_p(dir->i_gid) &&
-			 !capable_wrt_inode_uidgid(&init_user_ns, dir, CAP_FSETID))
-			mode &= ~S_ISGID;
-=======
->>>>>>> d60c95ef
 	} else {
 		in.gid = cpu_to_le32(from_kgid(&init_user_ns, current_fsgid()));
 	}
@@ -748,12 +741,9 @@
 	if (dentry->d_name.len > NAME_MAX)
 		return -ENAMETOOLONG;
 
-<<<<<<< HEAD
-=======
 	err = ceph_wait_on_conflict_unlink(dentry);
 	if (err)
 		return err;
->>>>>>> d60c95ef
 	/*
 	 * Do not truncate the file, since atomic_open is called before the
 	 * permission check. The caller will do the truncation afterward.
