--- conflicted
+++ resolved
@@ -2044,10 +2044,7 @@
 	if (ofs->config.upperdir) {
 		struct super_block *upper_sb;
 
-<<<<<<< HEAD
-=======
 		err = -EINVAL;
->>>>>>> 3b17187f
 		if (!ofs->config.workdir) {
 			pr_err("missing 'workdir'\n");
 			goto out_err;
