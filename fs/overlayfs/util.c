--- conflicted
+++ resolved
@@ -642,8 +642,6 @@
 	return err;
 }
 
-<<<<<<< HEAD
-=======
 
 #define OVL_PROTATTR_MAX 32 /* Reserved for future flags */
 
@@ -726,7 +724,6 @@
 	return 0;
 }
 
->>>>>>> 3b17187f
 /**
  * Caller must hold a reference to inode to prevent it from being freed while
  * it is marked inuse.
