--- conflicted
+++ resolved
@@ -122,45 +122,20 @@
 	return oe;
 }
 
-<<<<<<< HEAD
-=======
 void ovl_free_entry(struct ovl_entry *oe)
 {
 	ovl_stack_put(ovl_lowerstack(oe), ovl_numlower(oe));
 	kfree(oe);
 }
 
->>>>>>> 238589d0
 #define OVL_D_REVALIDATE (DCACHE_OP_REVALIDATE | DCACHE_OP_WEAK_REVALIDATE)
 
 bool ovl_dentry_remote(struct dentry *dentry)
 {
 	return dentry->d_flags & OVL_D_REVALIDATE;
-<<<<<<< HEAD
 }
 
 void ovl_dentry_update_reval(struct dentry *dentry, struct dentry *realdentry)
-{
-	if (!ovl_dentry_remote(realdentry))
-		return;
-
-	spin_lock(&dentry->d_lock);
-	dentry->d_flags |= realdentry->d_flags & OVL_D_REVALIDATE;
-	spin_unlock(&dentry->d_lock);
-}
-
-void ovl_dentry_init_reval(struct dentry *dentry, struct dentry *upperdentry)
-{
-	return ovl_dentry_init_flags(dentry, upperdentry, OVL_D_REVALIDATE);
-}
-
-void ovl_dentry_init_flags(struct dentry *dentry, struct dentry *upperdentry,
-			   unsigned int mask)
-=======
-}
-
-void ovl_dentry_update_reval(struct dentry *dentry, struct dentry *realdentry)
->>>>>>> 238589d0
 {
 	if (!ovl_dentry_remote(realdentry))
 		return;
