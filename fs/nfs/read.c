// SPDX-License-Identifier: GPL-2.0-only
/*
 * linux/fs/nfs/read.c
 *
 * Block I/O for NFS
 *
 * Partial copy of Linus' read cache modifications to fs/nfs/file.c
 * modified for async RPC by okir@monad.swb.de
 */

#include <linux/time.h>
#include <linux/kernel.h>
#include <linux/errno.h>
#include <linux/fcntl.h>
#include <linux/stat.h>
#include <linux/mm.h>
#include <linux/slab.h>
#include <linux/pagemap.h>
#include <linux/sunrpc/clnt.h>
#include <linux/nfs_fs.h>
#include <linux/nfs_page.h>
#include <linux/module.h>

#include "nfs4_fs.h"
#include "internal.h"
#include "iostat.h"
#include "fscache.h"
#include "pnfs.h"
#include "nfstrace.h"

#define NFSDBG_FACILITY		NFSDBG_PAGECACHE

static const struct nfs_pgio_completion_ops nfs_async_read_completion_ops;
static const struct nfs_rw_ops nfs_rw_read_ops;

static struct kmem_cache *nfs_rdata_cachep;

static struct nfs_pgio_header *nfs_readhdr_alloc(void)
{
	struct nfs_pgio_header *p = kmem_cache_zalloc(nfs_rdata_cachep, GFP_KERNEL);

	if (p)
		p->rw_mode = FMODE_READ;
	return p;
}

static void nfs_readhdr_free(struct nfs_pgio_header *rhdr)
{
	kmem_cache_free(nfs_rdata_cachep, rhdr);
}

static
int nfs_return_empty_page(struct page *page)
{
	zero_user(page, 0, PAGE_SIZE);
	SetPageUptodate(page);
	unlock_page(page);
	return 0;
}

void nfs_pageio_init_read(struct nfs_pageio_descriptor *pgio,
			      struct inode *inode, bool force_mds,
			      const struct nfs_pgio_completion_ops *compl_ops)
{
	struct nfs_server *server = NFS_SERVER(inode);
	const struct nfs_pageio_ops *pg_ops = &nfs_pgio_rw_ops;

#ifdef CONFIG_NFS_V4_1
	if (server->pnfs_curr_ld && !force_mds)
		pg_ops = server->pnfs_curr_ld->pg_read_ops;
#endif
	nfs_pageio_init(pgio, inode, pg_ops, compl_ops, &nfs_rw_read_ops,
			server->rsize, 0);
}
EXPORT_SYMBOL_GPL(nfs_pageio_init_read);

static void nfs_pageio_complete_read(struct nfs_pageio_descriptor *pgio)
{
	struct nfs_pgio_mirror *pgm;
	unsigned long npages;

	nfs_pageio_complete(pgio);

	/* It doesn't make sense to do mirrored reads! */
	WARN_ON_ONCE(pgio->pg_mirror_count != 1);

	pgm = &pgio->pg_mirrors[0];
	NFS_I(pgio->pg_inode)->read_io += pgm->pg_bytes_written;
	npages = (pgm->pg_bytes_written + PAGE_SIZE - 1) >> PAGE_SHIFT;
	nfs_add_stats(pgio->pg_inode, NFSIOS_READPAGES, npages);
}


void nfs_pageio_reset_read_mds(struct nfs_pageio_descriptor *pgio)
{
	struct nfs_pgio_mirror *mirror;

	if (pgio->pg_ops && pgio->pg_ops->pg_cleanup)
		pgio->pg_ops->pg_cleanup(pgio);

	pgio->pg_ops = &nfs_pgio_rw_ops;

	/* read path should never have more than one mirror */
	WARN_ON_ONCE(pgio->pg_mirror_count != 1);

	mirror = &pgio->pg_mirrors[0];
	mirror->pg_bsize = NFS_SERVER(pgio->pg_inode)->rsize;
}
EXPORT_SYMBOL_GPL(nfs_pageio_reset_read_mds);

static void nfs_readpage_release(struct nfs_page *req, int error)
{
	struct inode *inode = d_inode(nfs_req_openctx(req)->dentry);
	struct page *page = req->wb_page;

	dprintk("NFS: read done (%s/%llu %d@%lld)\n", inode->i_sb->s_id,
		(unsigned long long)NFS_FILEID(inode), req->wb_bytes,
		(long long)req_offset(req));

	if (nfs_error_is_fatal_on_server(error) && error != -ETIMEDOUT)
		SetPageError(page);
	if (nfs_page_group_sync_on_bit(req, PG_UNLOCKPAGE)) {
		struct address_space *mapping = page_file_mapping(page);

		if (PageUptodate(page))
			nfs_readpage_to_fscache(inode, page, 0);
		else if (!PageError(page) && !PagePrivate(page))
			generic_error_remove_page(mapping, page);
		unlock_page(page);
	}
	nfs_release_request(req);
}

struct nfs_readdesc {
	struct nfs_pageio_descriptor pgio;
	struct nfs_open_context *ctx;
};

static void nfs_page_group_set_uptodate(struct nfs_page *req)
{
	if (nfs_page_group_sync_on_bit(req, PG_UPTODATE))
		SetPageUptodate(req->wb_page);
}

static void nfs_read_completion(struct nfs_pgio_header *hdr)
{
	unsigned long bytes = 0;
	int error;

	if (test_bit(NFS_IOHDR_REDO, &hdr->flags))
		goto out;
	while (!list_empty(&hdr->pages)) {
		struct nfs_page *req = nfs_list_entry(hdr->pages.next);
		struct page *page = req->wb_page;
		unsigned long start = req->wb_pgbase;
		unsigned long end = req->wb_pgbase + req->wb_bytes;

		if (test_bit(NFS_IOHDR_EOF, &hdr->flags)) {
			/* note: regions of the page not covered by a
			 * request are zeroed in readpage_async_filler */
			if (bytes > hdr->good_bytes) {
				/* nothing in this request was good, so zero
				 * the full extent of the request */
				zero_user_segment(page, start, end);

			} else if (hdr->good_bytes - bytes < req->wb_bytes) {
				/* part of this request has good bytes, but
				 * not all. zero the bad bytes */
				start += hdr->good_bytes - bytes;
				WARN_ON(start < req->wb_pgbase);
				zero_user_segment(page, start, end);
			}
		}
		error = 0;
		bytes += req->wb_bytes;
		if (test_bit(NFS_IOHDR_ERROR, &hdr->flags)) {
			if (bytes <= hdr->good_bytes)
				nfs_page_group_set_uptodate(req);
			else {
				error = hdr->error;
				xchg(&nfs_req_openctx(req)->error, error);
			}
		} else
			nfs_page_group_set_uptodate(req);
		nfs_list_remove_request(req);
		nfs_readpage_release(req, error);
	}
out:
	hdr->release(hdr);
}

static void nfs_initiate_read(struct nfs_pgio_header *hdr,
			      struct rpc_message *msg,
			      const struct nfs_rpc_ops *rpc_ops,
			      struct rpc_task_setup *task_setup_data, int how)
{
	struct inode *inode = hdr->inode;
	int swap_flags = IS_SWAPFILE(inode) ? NFS_RPC_SWAPFLAGS : 0;

	task_setup_data->flags |= swap_flags;
	rpc_ops->read_setup(hdr, msg);
	trace_nfs_initiate_read(hdr);
}

static void
nfs_async_read_error(struct list_head *head, int error)
{
	struct nfs_page	*req;

	while (!list_empty(head)) {
		req = nfs_list_entry(head->next);
		nfs_list_remove_request(req);
		nfs_readpage_release(req, error);
	}
}

static const struct nfs_pgio_completion_ops nfs_async_read_completion_ops = {
	.error_cleanup = nfs_async_read_error,
	.completion = nfs_read_completion,
};

/*
 * This is the callback from RPC telling us whether a reply was
 * received or some error occurred (timeout or socket shutdown).
 */
static int nfs_readpage_done(struct rpc_task *task,
			     struct nfs_pgio_header *hdr,
			     struct inode *inode)
{
	int status = NFS_PROTO(inode)->read_done(task, hdr);
	if (status != 0)
		return status;

	nfs_add_stats(inode, NFSIOS_SERVERREADBYTES, hdr->res.count);
	trace_nfs_readpage_done(task, hdr);

	if (task->tk_status == -ESTALE) {
		nfs_set_inode_stale(inode);
		nfs_mark_for_revalidate(inode);
	}
	return 0;
}

static void nfs_readpage_retry(struct rpc_task *task,
			       struct nfs_pgio_header *hdr)
{
	struct nfs_pgio_args *argp = &hdr->args;
	struct nfs_pgio_res  *resp = &hdr->res;

	/* This is a short read! */
	nfs_inc_stats(hdr->inode, NFSIOS_SHORTREAD);
	trace_nfs_readpage_short(task, hdr);

	/* Has the server at least made some progress? */
	if (resp->count == 0) {
		nfs_set_pgio_error(hdr, -EIO, argp->offset);
		return;
	}

	/* For non rpc-based layout drivers, retry-through-MDS */
	if (!task->tk_ops) {
		hdr->pnfs_error = -EAGAIN;
		return;
	}

	/* Yes, so retry the read at the end of the hdr */
	hdr->mds_offset += resp->count;
	argp->offset += resp->count;
	argp->pgbase += resp->count;
	argp->count -= resp->count;
	resp->count = 0;
	resp->eof = 0;
	rpc_restart_call_prepare(task);
}

static void nfs_readpage_result(struct rpc_task *task,
				struct nfs_pgio_header *hdr)
{
	if (hdr->res.eof) {
		loff_t pos = hdr->args.offset + hdr->res.count;
		unsigned int new = pos - hdr->io_start;

		if (hdr->good_bytes > new) {
			hdr->good_bytes = new;
			set_bit(NFS_IOHDR_EOF, &hdr->flags);
			clear_bit(NFS_IOHDR_ERROR, &hdr->flags);
		}
	} else if (hdr->res.count < hdr->args.count)
		nfs_readpage_retry(task, hdr);
}

static int
readpage_async_filler(void *data, struct page *page)
{
	struct nfs_readdesc *desc = data;
	struct nfs_page *new;
	unsigned int len;
	int error;

	len = nfs_page_length(page);
	if (len == 0)
		return nfs_return_empty_page(page);

	new = nfs_create_request(desc->ctx, page, 0, len);
	if (IS_ERR(new))
		goto out_error;

	if (len < PAGE_SIZE)
		zero_user_segment(page, len, PAGE_SIZE);
	if (!nfs_pageio_add_request(&desc->pgio, new)) {
		nfs_list_remove_request(new);
		error = desc->pgio.pg_error;
		nfs_readpage_release(new, error);
		goto out;
	}
	return 0;
out_error:
	error = PTR_ERR(new);
	unlock_page(page);
out:
	return error;
}

/*
 * Read a page over NFS.
 * We read the page synchronously in the following case:
 *  -	The error flag is set for this page. This happens only when a
 *	previous async read operation failed.
 */
int nfs_readpage(struct file *file, struct page *page)
{
	struct nfs_readdesc desc;
	struct inode *inode = page_file_mapping(page)->host;
	int ret;

	dprintk("NFS: nfs_readpage (%p %ld@%lu)\n",
		page, PAGE_SIZE, page_index(page));
	nfs_inc_stats(inode, NFSIOS_VFSREADPAGE);

	/*
	 * Try to flush any pending writes to the file..
	 *
	 * NOTE! Because we own the page lock, there cannot
	 * be any new pending writes generated at this point
	 * for this page (other pages can be written to).
	 */
	ret = nfs_wb_page(inode, page);
	if (ret)
		goto out_unlock;
	if (PageUptodate(page))
		goto out_unlock;

	ret = -ESTALE;
	if (NFS_STALE(inode))
		goto out_unlock;

	if (file == NULL) {
		ret = -EBADF;
		desc.ctx = nfs_find_open_context(inode, NULL, FMODE_READ);
		if (desc.ctx == NULL)
			goto out_unlock;
	} else
		desc.ctx = get_nfs_open_context(nfs_file_open_context(file));

	xchg(&desc.ctx->error, 0);
	if (!IS_SYNC(inode)) {
		ret = nfs_readpage_from_fscache(desc.ctx, inode, page);
		if (ret == 0)
			goto out_wait;
	}

	nfs_pageio_init_read(&desc.pgio, inode, false,
			     &nfs_async_read_completion_ops);

	ret = readpage_async_filler(&desc, page);
	if (ret)
		goto out;

<<<<<<< HEAD
	nfs_pageio_complete_read(&desc.pgio, inode);
=======
	nfs_pageio_complete_read(&desc.pgio);
>>>>>>> d92805b6
	ret = desc.pgio.pg_error < 0 ? desc.pgio.pg_error : 0;
out_wait:
	if (!ret) {
		ret = wait_on_page_locked_killable(page);
		if (!PageUptodate(page) && !ret)
			ret = xchg(&desc.ctx->error, 0);
	}
out:
	put_nfs_open_context(desc.ctx);
	return ret;
out_unlock:
	unlock_page(page);
	return ret;
}

int nfs_readpages(struct file *file, struct address_space *mapping,
		struct list_head *pages, unsigned nr_pages)
{
	struct nfs_readdesc desc;
	struct inode *inode = mapping->host;
	int ret;

	dprintk("NFS: nfs_readpages (%s/%Lu %d)\n",
			inode->i_sb->s_id,
			(unsigned long long)NFS_FILEID(inode),
			nr_pages);
	nfs_inc_stats(inode, NFSIOS_VFSREADPAGES);

	ret = -ESTALE;
	if (NFS_STALE(inode))
		goto out;

	if (file == NULL) {
		ret = -EBADF;
		desc.ctx = nfs_find_open_context(inode, NULL, FMODE_READ);
		if (desc.ctx == NULL)
			goto out;
	} else
		desc.ctx = get_nfs_open_context(nfs_file_open_context(file));

	/* attempt to read as many of the pages as possible from the cache
	 * - this returns -ENOBUFS immediately if the cookie is negative
	 */
	ret = nfs_readpages_from_fscache(desc.ctx, inode, mapping,
					 pages, &nr_pages);
	if (ret == 0)
		goto read_complete; /* all pages were read */

	nfs_pageio_init_read(&desc.pgio, inode, false,
			     &nfs_async_read_completion_ops);

	ret = read_cache_pages(mapping, pages, readpage_async_filler, &desc);

	nfs_pageio_complete_read(&desc.pgio);

read_complete:
	put_nfs_open_context(desc.ctx);
out:
	return ret;
}

int __init nfs_init_readpagecache(void)
{
	nfs_rdata_cachep = kmem_cache_create("nfs_read_data",
					     sizeof(struct nfs_pgio_header),
					     0, SLAB_HWCACHE_ALIGN,
					     NULL);
	if (nfs_rdata_cachep == NULL)
		return -ENOMEM;

	return 0;
}

void nfs_destroy_readpagecache(void)
{
	kmem_cache_destroy(nfs_rdata_cachep);
}

static const struct nfs_rw_ops nfs_rw_read_ops = {
	.rw_alloc_header	= nfs_readhdr_alloc,
	.rw_free_header		= nfs_readhdr_free,
	.rw_done		= nfs_readpage_done,
	.rw_result		= nfs_readpage_result,
	.rw_initiate		= nfs_initiate_read,
};<|MERGE_RESOLUTION|>--- conflicted
+++ resolved
@@ -376,11 +376,7 @@
 	if (ret)
 		goto out;
 
-<<<<<<< HEAD
-	nfs_pageio_complete_read(&desc.pgio, inode);
-=======
 	nfs_pageio_complete_read(&desc.pgio);
->>>>>>> d92805b6
 	ret = desc.pgio.pg_error < 0 ? desc.pgio.pg_error : 0;
 out_wait:
 	if (!ret) {
