--- conflicted
+++ resolved
@@ -203,13 +203,8 @@
 	if (!nfs_has_xattr_cache(nfsi))
 		flags &= ~NFS_INO_INVALID_XATTR;
 	if (flags & NFS_INO_INVALID_DATA)
-<<<<<<< HEAD
-		nfs_fscache_invalidate(inode);
-	flags &= ~(NFS_INO_REVAL_PAGECACHE | NFS_INO_REVAL_FORCED);
-=======
 		nfs_fscache_invalidate(inode, 0);
 	flags &= ~NFS_INO_REVAL_FORCED;
->>>>>>> d60c95ef
 
 	nfsi->cache_validity |= flags;
 
@@ -218,10 +213,7 @@
 					  NFS_INO_DATA_INVAL_DEFER);
 	else if (nfsi->cache_validity & NFS_INO_INVALID_DATA)
 		nfsi->cache_validity &= ~NFS_INO_DATA_INVAL_DEFER;
-<<<<<<< HEAD
-=======
 	trace_nfs_set_cache_invalid(inode, 0);
->>>>>>> d60c95ef
 }
 EXPORT_SYMBOL_GPL(nfs_set_cache_invalid);
 
