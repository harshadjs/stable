// SPDX-License-Identifier: GPL-2.0
/*
 * Copyright (c) 2019 Hammerspace Inc
 */

#include <linux/module.h>
#include <linux/kobject.h>
#include <linux/sysfs.h>
#include <linux/fs.h>
#include <linux/slab.h>
#include <linux/netdevice.h>
#include <linux/string.h>
#include <linux/nfs_fs.h>
#include <linux/rcupdate.h>
#include <linux/lockd/lockd.h>

#include "nfs4_fs.h"
#include "netns.h"
#include "sysfs.h"

<<<<<<< HEAD
struct kobject *nfs_client_kobj;
=======
>>>>>>> 98817289
static struct kset *nfs_kset;

static void nfs_kset_release(struct kobject *kobj)
{
	struct kset *kset = container_of(kobj, struct kset, kobj);
	kfree(kset);
}

static const struct kobj_ns_type_operations *nfs_netns_object_child_ns_type(
		const struct kobject *kobj)
{
	return &net_ns_type_operations;
}

static struct kobj_type nfs_kset_type = {
	.release = nfs_kset_release,
	.sysfs_ops = &kobj_sysfs_ops,
	.child_ns_type = nfs_netns_object_child_ns_type,
};

int nfs_sysfs_init(void)
{
	int ret;

	nfs_kset = kzalloc(sizeof(*nfs_kset), GFP_KERNEL);
	if (!nfs_kset)
		return -ENOMEM;

	ret = kobject_set_name(&nfs_kset->kobj, "nfs");
	if (ret) {
		kfree(nfs_kset);
		return ret;
	}

<<<<<<< HEAD
int nfs_sysfs_init(void)
{
	nfs_kset = kset_create_and_add("nfs", NULL, fs_kobj);
	if (!nfs_kset)
		return -ENOMEM;
	nfs_client_kobj = nfs_netns_object_alloc("net", nfs_kset, NULL);
	if  (!nfs_client_kobj) {
		kset_unregister(nfs_kset);
		nfs_kset = NULL;
		return -ENOMEM;
=======
	nfs_kset->kobj.parent = fs_kobj;
	nfs_kset->kobj.ktype = &nfs_kset_type;
	nfs_kset->kobj.kset = NULL;

	ret = kset_register(nfs_kset);
	if (ret) {
		kfree(nfs_kset);
		return ret;
>>>>>>> 98817289
	}

	return 0;
}

void nfs_sysfs_exit(void)
{
<<<<<<< HEAD
	kobject_put(nfs_client_kobj);
=======
>>>>>>> 98817289
	kset_unregister(nfs_kset);
}

static ssize_t nfs_netns_identifier_show(struct kobject *kobj,
		struct kobj_attribute *attr, char *buf)
{
	struct nfs_netns_client *c = container_of(kobj,
			struct nfs_netns_client,
			kobject);
	ssize_t ret;

	rcu_read_lock();
	ret = sysfs_emit(buf, "%s\n", rcu_dereference(c->identifier));
	rcu_read_unlock();
	return ret;
}

/* Strip trailing '\n' */
static size_t nfs_string_strip(const char *c, size_t len)
{
	while (len > 0 && c[len-1] == '\n')
		--len;
	return len;
}

static ssize_t nfs_netns_identifier_store(struct kobject *kobj,
		struct kobj_attribute *attr,
		const char *buf, size_t count)
{
	struct nfs_netns_client *c = container_of(kobj,
			struct nfs_netns_client,
			kobject);
	const char *old;
	char *p;
	size_t len;

	len = nfs_string_strip(buf, min_t(size_t, count, CONTAINER_ID_MAXLEN));
	if (!len)
		return 0;
	p = kmemdup_nul(buf, len, GFP_KERNEL);
	if (!p)
		return -ENOMEM;
	old = rcu_dereference_protected(xchg(&c->identifier, (char __rcu *)p), 1);
	if (old) {
		synchronize_rcu();
		kfree(old);
	}
	return count;
}

static void nfs_netns_client_release(struct kobject *kobj)
{
	struct nfs_netns_client *c = container_of(kobj,
			struct nfs_netns_client,
			kobject);

	kfree(rcu_dereference_raw(c->identifier));
}

static const void *nfs_netns_client_namespace(const struct kobject *kobj)
{
	return container_of(kobj, struct nfs_netns_client, kobject)->net;
}

static struct kobj_attribute nfs_netns_client_id = __ATTR(identifier,
		0644, nfs_netns_identifier_show, nfs_netns_identifier_store);

static struct attribute *nfs_netns_client_attrs[] = {
	&nfs_netns_client_id.attr,
	NULL,
};
ATTRIBUTE_GROUPS(nfs_netns_client);

static struct kobj_type nfs_netns_client_type = {
	.release = nfs_netns_client_release,
	.default_groups = nfs_netns_client_groups,
	.sysfs_ops = &kobj_sysfs_ops,
	.namespace = nfs_netns_client_namespace,
};

static void nfs_netns_object_release(struct kobject *kobj)
{
	struct nfs_netns_client *c = container_of(kobj,
			struct nfs_netns_client,
			nfs_net_kobj);
	kfree(c);
}

static const void *nfs_netns_namespace(const struct kobject *kobj)
{
	return container_of(kobj, struct nfs_netns_client, nfs_net_kobj)->net;
}

static struct kobj_type nfs_netns_object_type = {
	.release = nfs_netns_object_release,
	.sysfs_ops = &kobj_sysfs_ops,
	.namespace =  nfs_netns_namespace,
};

static struct nfs_netns_client *nfs_netns_client_alloc(struct kobject *parent,
		struct net *net)
{
	struct nfs_netns_client *p;

	p = kzalloc(sizeof(*p), GFP_KERNEL);
	if (p) {
		p->net = net;
		p->kobject.kset = nfs_kset;
<<<<<<< HEAD
=======
		p->nfs_net_kobj.kset = nfs_kset;

		if (kobject_init_and_add(&p->nfs_net_kobj, &nfs_netns_object_type,
					parent, "net") != 0) {
			kobject_put(&p->nfs_net_kobj);
			return NULL;
		}

>>>>>>> 98817289
		if (kobject_init_and_add(&p->kobject, &nfs_netns_client_type,
					&p->nfs_net_kobj, "nfs_client") == 0)
			return p;

		kobject_put(&p->kobject);
	}
	return NULL;
}

void nfs_netns_sysfs_setup(struct nfs_net *netns, struct net *net)
{
	struct nfs_netns_client *clp;

	clp = nfs_netns_client_alloc(&nfs_kset->kobj, net);
	if (clp) {
		netns->nfs_client = clp;
		kobject_uevent(&clp->kobject, KOBJ_ADD);
	}
}

void nfs_netns_sysfs_destroy(struct nfs_net *netns)
{
	struct nfs_netns_client *clp = netns->nfs_client;

	if (clp) {
		kobject_uevent(&clp->kobject, KOBJ_REMOVE);
		kobject_del(&clp->kobject);
		kobject_put(&clp->kobject);
		kobject_del(&clp->nfs_net_kobj);
		kobject_put(&clp->nfs_net_kobj);
		netns->nfs_client = NULL;
	}
}

static bool shutdown_match_client(const struct rpc_task *task, const void *data)
{
	return true;
}

static void shutdown_client(struct rpc_clnt *clnt)
{
	clnt->cl_shutdown = 1;
	rpc_cancel_tasks(clnt, -EIO, shutdown_match_client, NULL);
}

static ssize_t
shutdown_show(struct kobject *kobj, struct kobj_attribute *attr,
				char *buf)
{
	struct nfs_server *server = container_of(kobj, struct nfs_server, kobj);
	bool shutdown = server->flags & NFS_MOUNT_SHUTDOWN;
	return sysfs_emit(buf, "%d\n", shutdown);
}

static ssize_t
shutdown_store(struct kobject *kobj, struct kobj_attribute *attr,
				const char *buf, size_t count)
{
	struct nfs_server *server;
	int ret, val;

	server = container_of(kobj, struct nfs_server, kobj);

	ret = kstrtoint(buf, 0, &val);
	if (ret)
		return ret;

	if (val != 1)
		return -EINVAL;

	/* already shut down? */
	if (server->flags & NFS_MOUNT_SHUTDOWN)
		goto out;

	server->flags |= NFS_MOUNT_SHUTDOWN;
	shutdown_client(server->client);
	shutdown_client(server->nfs_client->cl_rpcclient);

	if (!IS_ERR(server->client_acl))
		shutdown_client(server->client_acl);

	if (server->nlm_host)
		shutdown_client(server->nlm_host->h_rpcclnt);
out:
	return count;
}

static struct kobj_attribute nfs_sysfs_attr_shutdown = __ATTR_RW(shutdown);

#define RPC_CLIENT_NAME_SIZE 64

void nfs_sysfs_link_rpc_client(struct nfs_server *server,
			struct rpc_clnt *clnt, const char *uniq)
{
	char name[RPC_CLIENT_NAME_SIZE];
	int ret;

	strcpy(name, clnt->cl_program->name);
	strcat(name, uniq ? uniq : "");
	strcat(name, "_client");

	ret = sysfs_create_link_nowarn(&server->kobj,
						&clnt->cl_sysfs->kobject, name);
	if (ret < 0)
		pr_warn("NFS: can't create link to %s in sysfs (%d)\n",
			name, ret);
}
EXPORT_SYMBOL_GPL(nfs_sysfs_link_rpc_client);

static void nfs_sysfs_sb_release(struct kobject *kobj)
{
	/* no-op: why? see lib/kobject.c kobject_cleanup() */
}

static const void *nfs_netns_server_namespace(const struct kobject *kobj)
{
	return container_of(kobj, struct nfs_server, kobj)->nfs_client->cl_net;
}

static struct kobj_type nfs_sb_ktype = {
	.release = nfs_sysfs_sb_release,
	.sysfs_ops = &kobj_sysfs_ops,
	.namespace = nfs_netns_server_namespace,
	.child_ns_type = nfs_netns_object_child_ns_type,
};

void nfs_sysfs_add_server(struct nfs_server *server)
{
	int ret;

	ret = kobject_init_and_add(&server->kobj, &nfs_sb_ktype,
				&nfs_kset->kobj, "server-%d", server->s_sysfs_id);
	if (ret < 0) {
		pr_warn("NFS: nfs sysfs add server-%d failed (%d)\n",
					server->s_sysfs_id, ret);
		return;
	}
	ret = sysfs_create_file_ns(&server->kobj, &nfs_sysfs_attr_shutdown.attr,
				nfs_netns_server_namespace(&server->kobj));
	if (ret < 0)
		pr_warn("NFS: sysfs_create_file_ns for server-%d failed (%d)\n",
			server->s_sysfs_id, ret);
}
EXPORT_SYMBOL_GPL(nfs_sysfs_add_server);

void nfs_sysfs_move_server_to_sb(struct super_block *s)
{
	struct nfs_server *server = s->s_fs_info;
	int ret;

	ret = kobject_rename(&server->kobj, s->s_id);
	if (ret < 0)
		pr_warn("NFS: rename sysfs %s failed (%d)\n",
					server->kobj.name, ret);
}

void nfs_sysfs_move_sb_to_server(struct nfs_server *server)
{
	const char *s;
	int ret = -ENOMEM;

	s = kasprintf(GFP_KERNEL, "server-%d", server->s_sysfs_id);
	if (s) {
		ret = kobject_rename(&server->kobj, s);
		kfree(s);
	}
	if (ret < 0)
		pr_warn("NFS: rename sysfs %s failed (%d)\n",
					server->kobj.name, ret);
}

/* unlink, not dec-ref */
void nfs_sysfs_remove_server(struct nfs_server *server)
{
	kobject_del(&server->kobj);
}<|MERGE_RESOLUTION|>--- conflicted
+++ resolved
@@ -18,10 +18,6 @@
 #include "netns.h"
 #include "sysfs.h"
 
-<<<<<<< HEAD
-struct kobject *nfs_client_kobj;
-=======
->>>>>>> 98817289
 static struct kset *nfs_kset;
 
 static void nfs_kset_release(struct kobject *kobj)
@@ -56,18 +52,6 @@
 		return ret;
 	}
 
-<<<<<<< HEAD
-int nfs_sysfs_init(void)
-{
-	nfs_kset = kset_create_and_add("nfs", NULL, fs_kobj);
-	if (!nfs_kset)
-		return -ENOMEM;
-	nfs_client_kobj = nfs_netns_object_alloc("net", nfs_kset, NULL);
-	if  (!nfs_client_kobj) {
-		kset_unregister(nfs_kset);
-		nfs_kset = NULL;
-		return -ENOMEM;
-=======
 	nfs_kset->kobj.parent = fs_kobj;
 	nfs_kset->kobj.ktype = &nfs_kset_type;
 	nfs_kset->kobj.kset = NULL;
@@ -76,7 +60,6 @@
 	if (ret) {
 		kfree(nfs_kset);
 		return ret;
->>>>>>> 98817289
 	}
 
 	return 0;
@@ -84,10 +67,6 @@
 
 void nfs_sysfs_exit(void)
 {
-<<<<<<< HEAD
-	kobject_put(nfs_client_kobj);
-=======
->>>>>>> 98817289
 	kset_unregister(nfs_kset);
 }
 
@@ -196,8 +175,6 @@
 	if (p) {
 		p->net = net;
 		p->kobject.kset = nfs_kset;
-<<<<<<< HEAD
-=======
 		p->nfs_net_kobj.kset = nfs_kset;
 
 		if (kobject_init_and_add(&p->nfs_net_kobj, &nfs_netns_object_type,
@@ -206,7 +183,6 @@
 			return NULL;
 		}
 
->>>>>>> 98817289
 		if (kobject_init_and_add(&p->kobject, &nfs_netns_client_type,
 					&p->nfs_net_kobj, "nfs_client") == 0)
 			return p;
