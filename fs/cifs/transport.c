--- conflicted
+++ resolved
@@ -982,14 +982,10 @@
 	int i, j, optype, rc = 0;
 	struct mid_q_entry *midQ[MAX_COMPOUND];
 	bool cancelled_mid[MAX_COMPOUND] = {false};
-<<<<<<< HEAD
-	unsigned int credits[MAX_COMPOUND] = {0};
-=======
 	struct cifs_credits credits[MAX_COMPOUND] = {
 		{ .value = 0, .instance = 0 }
 	};
 	unsigned int instance;
->>>>>>> f7688b48
 	char *buf;
 	struct TCP_Server_Info *server;
 
@@ -1008,33 +1004,6 @@
 		return -ENOENT;
 
 	/*
-<<<<<<< HEAD
-	 * Ensure we obtain 1 credit per request in the compound chain.
-	 * It can be optimized further by waiting for all the credits
-	 * at once but this can wait long enough if we don't have enough
-	 * credits due to some heavy operations in progress or the server
-	 * not granting us much, so a fallback to the current approach is
-	 * needed anyway.
-	 */
-	for (i = 0; i < num_rqst; i++) {
-		rc = wait_for_free_request(ses->server, timeout, optype);
-		if (rc) {
-			/*
-			 * We haven't sent an SMB packet to the server yet but
-			 * we already obtained credits for i requests in the
-			 * compound chain - need to return those credits back
-			 * for future use. Note that we need to call add_credits
-			 * multiple times to match the way we obtained credits
-			 * in the first place and to account for in flight
-			 * requests correctly.
-			 */
-			for (j = 0; j < i; j++)
-				add_credits(ses->server, 1, optype);
-			return rc;
-		}
-		credits[i] = 1;
-	}
-=======
 	 * Wait for all the requests to become available.
 	 * This approach still leaves the possibility to be stuck waiting for
 	 * credits if the server doesn't grant credits to the outstanding
@@ -1046,7 +1015,6 @@
 				       &instance);
 	if (rc)
 		return rc;
->>>>>>> f7688b48
 
 	for (i = 0; i < num_rqst; i++) {
 		credits[i].value = 1;
@@ -1078,16 +1046,6 @@
 	for (i = 0; i < num_rqst; i++) {
 		midQ[i] = server->ops->setup_request(ses, &rqst[i]);
 		if (IS_ERR(midQ[i])) {
-<<<<<<< HEAD
-			revert_current_mid(ses->server, i);
-			for (j = 0; j < i; j++)
-				cifs_delete_mid(midQ[j]);
-			mutex_unlock(&ses->server->srv_mutex);
-
-			/* Update # of requests on wire to server */
-			for (j = 0; j < num_rqst; j++)
-				add_credits(ses->server, credits[j], optype);
-=======
 			revert_current_mid(server, i);
 			for (j = 0; j < i; j++)
 				cifs_delete_mid(midQ[j]);
@@ -1096,7 +1054,6 @@
 			/* Update # of requests on wire to server */
 			for (j = 0; j < num_rqst; j++)
 				add_credits(server, &credits[j], optype);
->>>>>>> f7688b48
 			return PTR_ERR(midQ[i]);
 		}
 
@@ -1120,43 +1077,12 @@
 		cifs_save_when_sent(midQ[i]);
 
 	if (rc < 0) {
-<<<<<<< HEAD
-		revert_current_mid(ses->server, num_rqst);
-		ses->server->sequence_number -= 2;
-=======
 		revert_current_mid(server, num_rqst);
 		server->sequence_number -= 2;
->>>>>>> f7688b48
 	}
 
 	mutex_unlock(&server->srv_mutex);
 
-<<<<<<< HEAD
-	if (rc < 0)
-		goto out;
-
-	/*
-	 * Compounding is never used during session establish.
-	 */
-	if ((ses->status == CifsNew) || (optype & CIFS_NEG_OP))
-		smb311_update_preauth_hash(ses, rqst[0].rq_iov,
-					   rqst[0].rq_nvec);
-
-	if (timeout == CIFS_ASYNC_OP)
-		goto out;
-
-	for (i = 0; i < num_rqst; i++) {
-		rc = wait_for_response(ses->server, midQ[i]);
-		if (rc != 0) {
-			cifs_dbg(FYI, "Cancelling wait for mid %llu\n",
-				 midQ[i]->mid);
-			send_cancel(ses->server, &rqst[i], midQ[i]);
-			spin_lock(&GlobalMid_Lock);
-			if (midQ[i]->mid_state == MID_REQUEST_SUBMITTED) {
-				midQ[i]->mid_flags |= MID_WAIT_CANCELLED;
-				midQ[i]->callback = DeleteMidQEntry;
-				cancelled_mid[i] = true;
-=======
 	/*
 	 * If sending failed for some reason or it is an oplock break that we
 	 * will not receive a response to - return credits back
@@ -1198,23 +1124,10 @@
 				midQ[i]->callback = cifs_cancelled_callback;
 				cancelled_mid[i] = true;
 				credits[i].value = 0;
->>>>>>> f7688b48
 			}
 			spin_unlock(&GlobalMid_Lock);
 		}
 	}
-<<<<<<< HEAD
-
-	for (i = 0; i < num_rqst; i++)
-		if (!cancelled_mid[i] && midQ[i]->resp_buf
-		    && (midQ[i]->mid_state == MID_RESPONSE_RECEIVED))
-			credits[i] = ses->server->ops->get_credits(midQ[i]);
-
-	for (i = 0; i < num_rqst; i++) {
-		if (rc < 0)
-			goto out;
-=======
->>>>>>> f7688b48
 
 	for (i = 0; i < num_rqst; i++) {
 		if (rc < 0)
@@ -1244,11 +1157,7 @@
 		else
 			resp_buf_type[i] = CIFS_SMALL_BUFFER;
 
-<<<<<<< HEAD
-		rc = ses->server->ops->check_receive(midQ[i], ses->server,
-=======
 		rc = server->ops->check_receive(midQ[i], server,
->>>>>>> f7688b48
 						     flags & CIFS_LOG_ERROR);
 
 		/* mark it so buf will not be freed by cifs_delete_mid */
@@ -1278,10 +1187,6 @@
 	for (i = 0; i < num_rqst; i++) {
 		if (!cancelled_mid[i])
 			cifs_delete_mid(midQ[i]);
-<<<<<<< HEAD
-		add_credits(ses->server, credits[i], optype);
-=======
->>>>>>> f7688b48
 	}
 
 	return rc;
