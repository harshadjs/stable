// SPDX-License-Identifier: LGPL-2.1
/*
 *
 *   Copyright (C) International Business Machines  Corp., 2002, 2011
 *                 Etersoft, 2012
 *   Author(s): Pavel Shilovsky (pshilovsky@samba.org),
 *              Steve French (sfrench@us.ibm.com)
 *
 */
#include <linux/fs.h>
#include <linux/stat.h>
#include <linux/slab.h>
#include <linux/pagemap.h>
#include <asm/div64.h>
#include "cifsfs.h"
#include "cifspdu.h"
#include "cifsglob.h"
#include "cifsproto.h"
#include "cifs_debug.h"
#include "cifs_fs_sb.h"
#include "cifs_unicode.h"
#include "fscache.h"
#include "smb2glob.h"
#include "smb2pdu.h"
#include "smb2proto.h"
#include "cached_dir.h"
#include "smb2status.h"

static void
free_set_inf_compound(struct smb_rqst *rqst)
{
	if (rqst[1].rq_iov)
		SMB2_set_info_free(&rqst[1]);
	if (rqst[2].rq_iov)
		SMB2_close_free(&rqst[2]);
}


struct cop_vars {
	struct cifs_open_parms oparms;
	struct kvec rsp_iov[3];
	struct smb_rqst rqst[3];
	struct kvec open_iov[SMB2_CREATE_IOV_SIZE];
	struct kvec qi_iov[1];
	struct kvec si_iov[SMB2_SET_INFO_IOV_SIZE];
	struct kvec close_iov[1];
	struct smb2_file_rename_info rename_info;
	struct smb2_file_link_info link_info;
};

/*
 * note: If cfile is passed, the reference to it is dropped here.
 * So make sure that you do not reuse cfile after return from this func.
 *
 * If passing @err_iov and @err_buftype, ensure to make them both large enough (>= 3) to hold all
 * error responses.  Caller is also responsible for freeing them up.
 */
static int smb2_compound_op(const unsigned int xid, struct cifs_tcon *tcon,
			    struct cifs_sb_info *cifs_sb, const char *full_path,
			    __u32 desired_access, __u32 create_disposition, __u32 create_options,
			    umode_t mode, void *ptr, int command, struct cifsFileInfo *cfile,
			    __u8 **extbuf, size_t *extbuflen,
			    struct kvec *err_iov, int *err_buftype)
{
	struct cop_vars *vars = NULL;
	struct kvec *rsp_iov;
	struct smb_rqst *rqst;
	int rc;
	__le16 *utf16_path = NULL;
	__u8 oplock = SMB2_OPLOCK_LEVEL_NONE;
	struct cifs_fid fid;
	struct cifs_ses *ses = tcon->ses;
	struct TCP_Server_Info *server;
	int num_rqst = 0;
	int resp_buftype[3];
	struct smb2_query_info_rsp *qi_rsp = NULL;
	struct cifs_open_info_data *idata;
	int flags = 0;
	__u8 delete_pending[8] = {1, 0, 0, 0, 0, 0, 0, 0};
	unsigned int size[2];
	void *data[2];
	int len;

	vars = kzalloc(sizeof(*vars), GFP_ATOMIC);
	if (vars == NULL)
		return -ENOMEM;
	rqst = &vars->rqst[0];
	rsp_iov = &vars->rsp_iov[0];

	server = cifs_pick_channel(ses);

	if (smb3_encryption_required(tcon))
		flags |= CIFS_TRANSFORM_REQ;

	resp_buftype[0] = resp_buftype[1] = resp_buftype[2] = CIFS_NO_BUFFER;

	/* We already have a handle so we can skip the open */
	if (cfile)
		goto after_open;

	/* Open */
	utf16_path = cifs_convert_path_to_utf16(full_path, cifs_sb);
	if (!utf16_path) {
		rc = -ENOMEM;
		goto finished;
	}

	vars->oparms.tcon = tcon;
	vars->oparms.desired_access = desired_access;
	vars->oparms.disposition = create_disposition;
	vars->oparms.create_options = cifs_create_options(cifs_sb, create_options);
	vars->oparms.fid = &fid;
	vars->oparms.reconnect = false;
	vars->oparms.mode = mode;
	vars->oparms.cifs_sb = cifs_sb;

	rqst[num_rqst].rq_iov = &vars->open_iov[0];
	rqst[num_rqst].rq_nvec = SMB2_CREATE_IOV_SIZE;
	rc = SMB2_open_init(tcon, server,
			    &rqst[num_rqst], &oplock, &vars->oparms,
			    utf16_path);
	kfree(utf16_path);
	if (rc)
		goto finished;

	smb2_set_next_command(tcon, &rqst[num_rqst]);
 after_open:
	num_rqst++;
	rc = 0;

	/* Operation */
	switch (command) {
	case SMB2_OP_QUERY_INFO:
		rqst[num_rqst].rq_iov = &vars->qi_iov[0];
		rqst[num_rqst].rq_nvec = 1;

		if (cfile)
			rc = SMB2_query_info_init(tcon, server,
				&rqst[num_rqst],
				cfile->fid.persistent_fid,
				cfile->fid.volatile_fid,
				FILE_ALL_INFORMATION,
				SMB2_O_INFO_FILE, 0,
				sizeof(struct smb2_file_all_info) +
					  PATH_MAX * 2, 0, NULL);
		else {
			rc = SMB2_query_info_init(tcon, server,
				&rqst[num_rqst],
				COMPOUND_FID,
				COMPOUND_FID,
				FILE_ALL_INFORMATION,
				SMB2_O_INFO_FILE, 0,
				sizeof(struct smb2_file_all_info) +
					  PATH_MAX * 2, 0, NULL);
			if (!rc) {
				smb2_set_next_command(tcon, &rqst[num_rqst]);
				smb2_set_related(&rqst[num_rqst]);
			}
		}

		if (rc)
			goto finished;
		num_rqst++;
		trace_smb3_query_info_compound_enter(xid, ses->Suid, tcon->tid,
						     full_path);
		break;
	case SMB2_OP_POSIX_QUERY_INFO:
		rqst[num_rqst].rq_iov = &vars->qi_iov[0];
		rqst[num_rqst].rq_nvec = 1;

		if (cfile)
			rc = SMB2_query_info_init(tcon, server,
				&rqst[num_rqst],
				cfile->fid.persistent_fid,
				cfile->fid.volatile_fid,
				SMB_FIND_FILE_POSIX_INFO,
				SMB2_O_INFO_FILE, 0,
				/* TBD: fix following to allow for longer SIDs */
				sizeof(struct smb311_posix_qinfo *) + (PATH_MAX * 2) +
				(sizeof(struct cifs_sid) * 2), 0, NULL);
		else {
			rc = SMB2_query_info_init(tcon, server,
				&rqst[num_rqst],
				COMPOUND_FID,
				COMPOUND_FID,
				SMB_FIND_FILE_POSIX_INFO,
				SMB2_O_INFO_FILE, 0,
				sizeof(struct smb311_posix_qinfo *) + (PATH_MAX * 2) +
				(sizeof(struct cifs_sid) * 2), 0, NULL);
			if (!rc) {
				smb2_set_next_command(tcon, &rqst[num_rqst]);
				smb2_set_related(&rqst[num_rqst]);
			}
		}

		if (rc)
			goto finished;
		num_rqst++;
		trace_smb3_posix_query_info_compound_enter(xid, ses->Suid, tcon->tid, full_path);
		break;
	case SMB2_OP_DELETE:
		trace_smb3_delete_enter(xid, ses->Suid, tcon->tid, full_path);
		break;
	case SMB2_OP_MKDIR:
		/*
		 * Directories are created through parameters in the
		 * SMB2_open() call.
		 */
		trace_smb3_mkdir_enter(xid, ses->Suid, tcon->tid, full_path);
		break;
	case SMB2_OP_RMDIR:
		rqst[num_rqst].rq_iov = &vars->si_iov[0];
		rqst[num_rqst].rq_nvec = 1;

		size[0] = 1; /* sizeof __u8 See MS-FSCC section 2.4.11 */
		data[0] = &delete_pending[0];

		rc = SMB2_set_info_init(tcon, server,
					&rqst[num_rqst], COMPOUND_FID,
					COMPOUND_FID, current->tgid,
					FILE_DISPOSITION_INFORMATION,
					SMB2_O_INFO_FILE, 0, data, size);
		if (rc)
			goto finished;
		smb2_set_next_command(tcon, &rqst[num_rqst]);
		smb2_set_related(&rqst[num_rqst++]);
		trace_smb3_rmdir_enter(xid, ses->Suid, tcon->tid, full_path);
		break;
	case SMB2_OP_SET_EOF:
		rqst[num_rqst].rq_iov = &vars->si_iov[0];
		rqst[num_rqst].rq_nvec = 1;

		size[0] = 8; /* sizeof __le64 */
		data[0] = ptr;

		rc = SMB2_set_info_init(tcon, server,
					&rqst[num_rqst], COMPOUND_FID,
					COMPOUND_FID, current->tgid,
					FILE_END_OF_FILE_INFORMATION,
					SMB2_O_INFO_FILE, 0, data, size);
		if (rc)
			goto finished;
		smb2_set_next_command(tcon, &rqst[num_rqst]);
		smb2_set_related(&rqst[num_rqst++]);
		trace_smb3_set_eof_enter(xid, ses->Suid, tcon->tid, full_path);
		break;
	case SMB2_OP_SET_INFO:
		rqst[num_rqst].rq_iov = &vars->si_iov[0];
		rqst[num_rqst].rq_nvec = 1;


		size[0] = sizeof(FILE_BASIC_INFO);
		data[0] = ptr;

		if (cfile)
			rc = SMB2_set_info_init(tcon, server,
				&rqst[num_rqst],
				cfile->fid.persistent_fid,
				cfile->fid.volatile_fid, current->tgid,
				FILE_BASIC_INFORMATION,
				SMB2_O_INFO_FILE, 0, data, size);
		else {
			rc = SMB2_set_info_init(tcon, server,
				&rqst[num_rqst],
				COMPOUND_FID,
				COMPOUND_FID, current->tgid,
				FILE_BASIC_INFORMATION,
				SMB2_O_INFO_FILE, 0, data, size);
			if (!rc) {
				smb2_set_next_command(tcon, &rqst[num_rqst]);
				smb2_set_related(&rqst[num_rqst]);
			}
		}

		if (rc)
			goto finished;
		num_rqst++;
		trace_smb3_set_info_compound_enter(xid, ses->Suid, tcon->tid,
						   full_path);
		break;
	case SMB2_OP_RENAME:
		rqst[num_rqst].rq_iov = &vars->si_iov[0];
		rqst[num_rqst].rq_nvec = 2;

		len = (2 * UniStrnlen((wchar_t *)ptr, PATH_MAX));

		vars->rename_info.ReplaceIfExists = 1;
		vars->rename_info.RootDirectory = 0;
		vars->rename_info.FileNameLength = cpu_to_le32(len);

		size[0] = sizeof(struct smb2_file_rename_info);
		data[0] = &vars->rename_info;

		size[1] = len + 2 /* null */;
		data[1] = (__le16 *)ptr;

		if (cfile)
			rc = SMB2_set_info_init(tcon, server,
						&rqst[num_rqst],
						cfile->fid.persistent_fid,
						cfile->fid.volatile_fid,
					current->tgid, FILE_RENAME_INFORMATION,
					SMB2_O_INFO_FILE, 0, data, size);
		else {
			rc = SMB2_set_info_init(tcon, server,
					&rqst[num_rqst],
					COMPOUND_FID, COMPOUND_FID,
					current->tgid, FILE_RENAME_INFORMATION,
					SMB2_O_INFO_FILE, 0, data, size);
			if (!rc) {
				smb2_set_next_command(tcon, &rqst[num_rqst]);
				smb2_set_related(&rqst[num_rqst]);
			}
		}
		if (rc)
			goto finished;
		num_rqst++;
		trace_smb3_rename_enter(xid, ses->Suid, tcon->tid, full_path);
		break;
	case SMB2_OP_HARDLINK:
		rqst[num_rqst].rq_iov = &vars->si_iov[0];
		rqst[num_rqst].rq_nvec = 2;

		len = (2 * UniStrnlen((wchar_t *)ptr, PATH_MAX));

		vars->link_info.ReplaceIfExists = 0;
		vars->link_info.RootDirectory = 0;
		vars->link_info.FileNameLength = cpu_to_le32(len);

		size[0] = sizeof(struct smb2_file_link_info);
		data[0] = &vars->link_info;

		size[1] = len + 2 /* null */;
		data[1] = (__le16 *)ptr;

		rc = SMB2_set_info_init(tcon, server,
					&rqst[num_rqst], COMPOUND_FID,
					COMPOUND_FID, current->tgid,
					FILE_LINK_INFORMATION,
					SMB2_O_INFO_FILE, 0, data, size);
		if (rc)
			goto finished;
		smb2_set_next_command(tcon, &rqst[num_rqst]);
		smb2_set_related(&rqst[num_rqst++]);
		trace_smb3_hardlink_enter(xid, ses->Suid, tcon->tid, full_path);
		break;
	default:
		cifs_dbg(VFS, "Invalid command\n");
		rc = -EINVAL;
	}
	if (rc)
		goto finished;

	/* We already have a handle so we can skip the close */
	if (cfile)
		goto after_close;
	/* Close */
	flags |= CIFS_CP_CREATE_CLOSE_OP;
	rqst[num_rqst].rq_iov = &vars->close_iov[0];
	rqst[num_rqst].rq_nvec = 1;
	rc = SMB2_close_init(tcon, server,
			     &rqst[num_rqst], COMPOUND_FID,
			     COMPOUND_FID, false);
	smb2_set_related(&rqst[num_rqst]);
	if (rc)
		goto finished;
 after_close:
	num_rqst++;

	if (cfile) {
		rc = compound_send_recv(xid, ses, server,
					flags, num_rqst - 2,
					&rqst[1], &resp_buftype[1],
					&rsp_iov[1]);
	} else
		rc = compound_send_recv(xid, ses, server,
					flags, num_rqst,
					rqst, resp_buftype,
					rsp_iov);

 finished:
	if (cfile)
		cifsFileInfo_put(cfile);

	SMB2_open_free(&rqst[0]);
	if (rc == -EREMCHG) {
		pr_warn_once("server share %s deleted\n", tcon->tree_name);
		tcon->need_reconnect = true;
	}

	switch (command) {
	case SMB2_OP_QUERY_INFO:
		idata = ptr;
		if (rc == 0 && cfile && cfile->symlink_target) {
			idata->symlink_target = kstrdup(cfile->symlink_target, GFP_KERNEL);
			if (!idata->symlink_target)
				rc = -ENOMEM;
		}
		if (rc == 0) {
			qi_rsp = (struct smb2_query_info_rsp *)
				rsp_iov[1].iov_base;
			rc = smb2_validate_and_copy_iov(
				le16_to_cpu(qi_rsp->OutputBufferOffset),
				le32_to_cpu(qi_rsp->OutputBufferLength),
				&rsp_iov[1], sizeof(idata->fi), (char *)&idata->fi);
		}
		if (rqst[1].rq_iov)
			SMB2_query_info_free(&rqst[1]);
		if (rqst[2].rq_iov)
			SMB2_close_free(&rqst[2]);
		if (rc)
			trace_smb3_query_info_compound_err(xid,  ses->Suid,
						tcon->tid, rc);
		else
			trace_smb3_query_info_compound_done(xid, ses->Suid,
						tcon->tid);
		break;
	case SMB2_OP_POSIX_QUERY_INFO:
		idata = ptr;
		if (rc == 0 && cfile && cfile->symlink_target) {
			idata->symlink_target = kstrdup(cfile->symlink_target, GFP_KERNEL);
			if (!idata->symlink_target)
				rc = -ENOMEM;
		}
		if (rc == 0) {
			qi_rsp = (struct smb2_query_info_rsp *)
				rsp_iov[1].iov_base;
			rc = smb2_validate_and_copy_iov(
				le16_to_cpu(qi_rsp->OutputBufferOffset),
				le32_to_cpu(qi_rsp->OutputBufferLength),
				&rsp_iov[1], sizeof(idata->posix_fi) /* add SIDs */,
				(char *)&idata->posix_fi);
		}
		if (rc == 0) {
			unsigned int length = le32_to_cpu(qi_rsp->OutputBufferLength);

			if (length > sizeof(idata->posix_fi)) {
				char *base = (char *)rsp_iov[1].iov_base +
					le16_to_cpu(qi_rsp->OutputBufferOffset) +
					sizeof(idata->posix_fi);
				*extbuflen = length - sizeof(idata->posix_fi);
				*extbuf = kmemdup(base, *extbuflen, GFP_KERNEL);
				if (!*extbuf)
					rc = -ENOMEM;
			} else {
				rc = -EINVAL;
			}
		}
		if (rqst[1].rq_iov)
			SMB2_query_info_free(&rqst[1]);
		if (rqst[2].rq_iov)
			SMB2_close_free(&rqst[2]);
		if (rc)
			trace_smb3_posix_query_info_compound_err(xid,  ses->Suid, tcon->tid, rc);
		else
			trace_smb3_posix_query_info_compound_done(xid, ses->Suid, tcon->tid);
		break;
	case SMB2_OP_DELETE:
		if (rc)
			trace_smb3_delete_err(xid,  ses->Suid, tcon->tid, rc);
		else
			trace_smb3_delete_done(xid, ses->Suid, tcon->tid);
		if (rqst[1].rq_iov)
			SMB2_close_free(&rqst[1]);
		break;
	case SMB2_OP_MKDIR:
		if (rc)
			trace_smb3_mkdir_err(xid,  ses->Suid, tcon->tid, rc);
		else
			trace_smb3_mkdir_done(xid, ses->Suid, tcon->tid);
		if (rqst[1].rq_iov)
			SMB2_close_free(&rqst[1]);
		break;
	case SMB2_OP_HARDLINK:
		if (rc)
			trace_smb3_hardlink_err(xid,  ses->Suid, tcon->tid, rc);
		else
			trace_smb3_hardlink_done(xid, ses->Suid, tcon->tid);
		free_set_inf_compound(rqst);
		break;
	case SMB2_OP_RENAME:
		if (rc)
			trace_smb3_rename_err(xid,  ses->Suid, tcon->tid, rc);
		else
			trace_smb3_rename_done(xid, ses->Suid, tcon->tid);
		free_set_inf_compound(rqst);
		break;
	case SMB2_OP_RMDIR:
		if (rc)
			trace_smb3_rmdir_err(xid,  ses->Suid, tcon->tid, rc);
		else
			trace_smb3_rmdir_done(xid, ses->Suid, tcon->tid);
		free_set_inf_compound(rqst);
		break;
	case SMB2_OP_SET_EOF:
		if (rc)
			trace_smb3_set_eof_err(xid,  ses->Suid, tcon->tid, rc);
		else
			trace_smb3_set_eof_done(xid, ses->Suid, tcon->tid);
		free_set_inf_compound(rqst);
		break;
	case SMB2_OP_SET_INFO:
		if (rc)
			trace_smb3_set_info_compound_err(xid,  ses->Suid,
						tcon->tid, rc);
		else
			trace_smb3_set_info_compound_done(xid, ses->Suid,
						tcon->tid);
		free_set_inf_compound(rqst);
		break;
	}

	if (rc && err_iov && err_buftype) {
		memcpy(err_iov, rsp_iov, 3 * sizeof(*err_iov));
		memcpy(err_buftype, resp_buftype, 3 * sizeof(*err_buftype));
	} else {
		free_rsp_buf(resp_buftype[0], rsp_iov[0].iov_base);
		free_rsp_buf(resp_buftype[1], rsp_iov[1].iov_base);
		free_rsp_buf(resp_buftype[2], rsp_iov[2].iov_base);
	}
	kfree(vars);
	return rc;
}

int smb2_query_path_info(const unsigned int xid, struct cifs_tcon *tcon,
			 struct cifs_sb_info *cifs_sb, const char *full_path,
			 struct cifs_open_info_data *data, bool *adjust_tz, bool *reparse)
{
	int rc;
	__u32 create_options = 0;
	struct cifsFileInfo *cfile;
	struct cached_fid *cfid = NULL;
	struct kvec err_iov[3] = {};
	int err_buftype[3] = {};

	*adjust_tz = false;
	*reparse = false;

	if (strcmp(full_path, ""))
		rc = -ENOENT;
	else
		rc = open_cached_dir(xid, tcon, full_path, cifs_sb, false, &cfid);
	/* If it is a root and its handle is cached then use it */
	if (!rc) {
		if (cfid->file_all_info_is_valid) {
			memcpy(&data->fi, &cfid->file_all_info, sizeof(data->fi));
		} else {
			rc = SMB2_query_info(xid, tcon, cfid->fid.persistent_fid,
					     cfid->fid.volatile_fid, &data->fi);
		}
		close_cached_dir(cfid);
		return rc;
	}

	cifs_get_readable_path(tcon, full_path, &cfile);
	rc = smb2_compound_op(xid, tcon, cifs_sb, full_path, FILE_READ_ATTRIBUTES, FILE_OPEN,
			      create_options, ACL_NO_MODE, data, SMB2_OP_QUERY_INFO, cfile,
<<<<<<< HEAD
			      err_iov, err_buftype);
=======
			      NULL, NULL, err_iov, err_buftype);
>>>>>>> 6ab3eda1
	if (rc) {
		struct smb2_hdr *hdr = err_iov[0].iov_base;

		if (unlikely(!hdr || err_buftype[0] == CIFS_NO_BUFFER))
			goto out;
		if (rc == -EOPNOTSUPP && hdr->Command == SMB2_CREATE &&
		    hdr->Status == STATUS_STOPPED_ON_SYMLINK) {
			rc = smb2_parse_symlink_response(cifs_sb, err_iov,
							 &data->symlink_target);
			if (rc)
				goto out;

			*reparse = true;
			create_options |= OPEN_REPARSE_POINT;

			/* Failed on a symbolic link - query a reparse point info */
			cifs_get_readable_path(tcon, full_path, &cfile);
			rc = smb2_compound_op(xid, tcon, cifs_sb, full_path,
					      FILE_READ_ATTRIBUTES, FILE_OPEN,
					      create_options, ACL_NO_MODE, data,
<<<<<<< HEAD
					      SMB2_OP_QUERY_INFO, cfile, NULL, NULL);
=======
					      SMB2_OP_QUERY_INFO, cfile, NULL, NULL,
					      NULL, NULL);
>>>>>>> 6ab3eda1
			goto out;
		} else if (rc != -EREMOTE && IS_ENABLED(CONFIG_CIFS_DFS_UPCALL) &&
			   hdr->Status == STATUS_OBJECT_NAME_INVALID) {
			/*
			 * Handle weird Windows SMB server behaviour. It responds with
			 * STATUS_OBJECT_NAME_INVALID code to SMB2 QUERY_INFO request
			 * for "\<server>\<dfsname>\<linkpath>" DFS reference,
			 * where <dfsname> contains non-ASCII unicode symbols.
			 */
			rc = -EREMOTE;
		}
		if (rc == -EREMOTE && IS_ENABLED(CONFIG_CIFS_DFS_UPCALL) && cifs_sb &&
		    (cifs_sb->mnt_cifs_flags & CIFS_MOUNT_NO_DFS))
			rc = -EOPNOTSUPP;
	}

out:
	free_rsp_buf(err_buftype[0], err_iov[0].iov_base);
	free_rsp_buf(err_buftype[1], err_iov[1].iov_base);
	free_rsp_buf(err_buftype[2], err_iov[2].iov_base);
	return rc;
}


int smb311_posix_query_path_info(const unsigned int xid, struct cifs_tcon *tcon,
				 struct cifs_sb_info *cifs_sb, const char *full_path,
				 struct cifs_open_info_data *data,
				 struct cifs_sid *owner,
				 struct cifs_sid *group,
				 bool *adjust_tz, bool *reparse)
{
	int rc;
	__u32 create_options = 0;
	struct cifsFileInfo *cfile;
	struct kvec err_iov[3] = {};
	int err_buftype[3] = {};
	__u8 *sidsbuf = NULL;
	__u8 *sidsbuf_end = NULL;
	size_t sidsbuflen = 0;
	size_t owner_len, group_len;

	*adjust_tz = false;
	*reparse = false;

	/*
	 * BB TODO: Add support for using the cached root handle.
	 * Create SMB2_query_posix_info worker function to do non-compounded query
	 * when we already have an open file handle for this. For now this is fast enough
	 * (always using the compounded version).
	 */

	cifs_get_readable_path(tcon, full_path, &cfile);
	rc = smb2_compound_op(xid, tcon, cifs_sb, full_path, FILE_READ_ATTRIBUTES, FILE_OPEN,
			      create_options, ACL_NO_MODE, data, SMB2_OP_POSIX_QUERY_INFO, cfile,
			      &sidsbuf, &sidsbuflen, err_iov, err_buftype);
	if (rc == -EOPNOTSUPP) {
		/* BB TODO: When support for special files added to Samba re-verify this path */
		if (err_iov[0].iov_base && err_buftype[0] != CIFS_NO_BUFFER &&
		    ((struct smb2_hdr *)err_iov[0].iov_base)->Command == SMB2_CREATE &&
		    ((struct smb2_hdr *)err_iov[0].iov_base)->Status == STATUS_STOPPED_ON_SYMLINK) {
			rc = smb2_parse_symlink_response(cifs_sb, err_iov, &data->symlink_target);
			if (rc)
				goto out;
		}
		*reparse = true;
		create_options |= OPEN_REPARSE_POINT;

		/* Failed on a symbolic link - query a reparse point info */
		cifs_get_readable_path(tcon, full_path, &cfile);
		rc = smb2_compound_op(xid, tcon, cifs_sb, full_path, FILE_READ_ATTRIBUTES,
				      FILE_OPEN, create_options, ACL_NO_MODE, data,
				      SMB2_OP_POSIX_QUERY_INFO, cfile,
				      &sidsbuf, &sidsbuflen, NULL, NULL);
	}

	if (rc == 0) {
		sidsbuf_end = sidsbuf + sidsbuflen;

		owner_len = posix_info_sid_size(sidsbuf, sidsbuf_end);
		if (owner_len == -1) {
			rc = -EINVAL;
			goto out;
		}
		memcpy(owner, sidsbuf, owner_len);

		group_len = posix_info_sid_size(
			sidsbuf + owner_len, sidsbuf_end);
		if (group_len == -1) {
			rc = -EINVAL;
			goto out;
		}
		memcpy(group, sidsbuf + owner_len, group_len);
	}

out:
	kfree(sidsbuf);
	free_rsp_buf(err_buftype[0], err_iov[0].iov_base);
	free_rsp_buf(err_buftype[1], err_iov[1].iov_base);
	free_rsp_buf(err_buftype[2], err_iov[2].iov_base);
	return rc;
}

int
smb2_mkdir(const unsigned int xid, struct inode *parent_inode, umode_t mode,
	   struct cifs_tcon *tcon, const char *name,
	   struct cifs_sb_info *cifs_sb)
{
	return smb2_compound_op(xid, tcon, cifs_sb, name,
				FILE_WRITE_ATTRIBUTES, FILE_CREATE,
				CREATE_NOT_FILE, mode, NULL, SMB2_OP_MKDIR,
				NULL, NULL, NULL, NULL, NULL);
}

void
smb2_mkdir_setinfo(struct inode *inode, const char *name,
		   struct cifs_sb_info *cifs_sb, struct cifs_tcon *tcon,
		   const unsigned int xid)
{
	FILE_BASIC_INFO data;
	struct cifsInodeInfo *cifs_i;
	struct cifsFileInfo *cfile;
	u32 dosattrs;
	int tmprc;

	memset(&data, 0, sizeof(data));
	cifs_i = CIFS_I(inode);
	dosattrs = cifs_i->cifsAttrs | ATTR_READONLY;
	data.Attributes = cpu_to_le32(dosattrs);
	cifs_get_writable_path(tcon, name, FIND_WR_ANY, &cfile);
	tmprc = smb2_compound_op(xid, tcon, cifs_sb, name,
				 FILE_WRITE_ATTRIBUTES, FILE_CREATE,
				 CREATE_NOT_FILE, ACL_NO_MODE,
				 &data, SMB2_OP_SET_INFO, cfile, NULL, NULL, NULL, NULL);
	if (tmprc == 0)
		cifs_i->cifsAttrs = dosattrs;
}

int
smb2_rmdir(const unsigned int xid, struct cifs_tcon *tcon, const char *name,
	   struct cifs_sb_info *cifs_sb)
{
	drop_cached_dir_by_name(xid, tcon, name, cifs_sb);
	return smb2_compound_op(xid, tcon, cifs_sb, name, DELETE, FILE_OPEN,
				CREATE_NOT_FILE, ACL_NO_MODE,
				NULL, SMB2_OP_RMDIR, NULL, NULL, NULL, NULL, NULL);
}

int
smb2_unlink(const unsigned int xid, struct cifs_tcon *tcon, const char *name,
	    struct cifs_sb_info *cifs_sb)
{
	return smb2_compound_op(xid, tcon, cifs_sb, name, DELETE, FILE_OPEN,
				CREATE_DELETE_ON_CLOSE | OPEN_REPARSE_POINT,
				ACL_NO_MODE, NULL, SMB2_OP_DELETE, NULL, NULL, NULL, NULL, NULL);
}

static int
smb2_set_path_attr(const unsigned int xid, struct cifs_tcon *tcon,
		   const char *from_name, const char *to_name,
		   struct cifs_sb_info *cifs_sb, __u32 access, int command,
		   struct cifsFileInfo *cfile)
{
	__le16 *smb2_to_name = NULL;
	int rc;

	smb2_to_name = cifs_convert_path_to_utf16(to_name, cifs_sb);
	if (smb2_to_name == NULL) {
		rc = -ENOMEM;
		goto smb2_rename_path;
	}
	rc = smb2_compound_op(xid, tcon, cifs_sb, from_name, access,
			      FILE_OPEN, 0, ACL_NO_MODE, smb2_to_name,
			      command, cfile, NULL, NULL, NULL, NULL);
smb2_rename_path:
	kfree(smb2_to_name);
	return rc;
}

int
smb2_rename_path(const unsigned int xid, struct cifs_tcon *tcon,
		 const char *from_name, const char *to_name,
		 struct cifs_sb_info *cifs_sb)
{
	struct cifsFileInfo *cfile;

	drop_cached_dir_by_name(xid, tcon, from_name, cifs_sb);
	cifs_get_writable_path(tcon, from_name, FIND_WR_WITH_DELETE, &cfile);

	return smb2_set_path_attr(xid, tcon, from_name, to_name,
				  cifs_sb, DELETE, SMB2_OP_RENAME, cfile);
}

int
smb2_create_hardlink(const unsigned int xid, struct cifs_tcon *tcon,
		     const char *from_name, const char *to_name,
		     struct cifs_sb_info *cifs_sb)
{
	return smb2_set_path_attr(xid, tcon, from_name, to_name, cifs_sb,
				  FILE_READ_ATTRIBUTES, SMB2_OP_HARDLINK,
				  NULL);
}

int
smb2_set_path_size(const unsigned int xid, struct cifs_tcon *tcon,
		   const char *full_path, __u64 size,
		   struct cifs_sb_info *cifs_sb, bool set_alloc)
{
	__le64 eof = cpu_to_le64(size);
	struct cifsFileInfo *cfile;

	cifs_get_writable_path(tcon, full_path, FIND_WR_ANY, &cfile);
	return smb2_compound_op(xid, tcon, cifs_sb, full_path,
				FILE_WRITE_DATA, FILE_OPEN, 0, ACL_NO_MODE,
				&eof, SMB2_OP_SET_EOF, cfile, NULL, NULL, NULL, NULL);
}

int
smb2_set_file_info(struct inode *inode, const char *full_path,
		   FILE_BASIC_INFO *buf, const unsigned int xid)
{
	struct cifs_sb_info *cifs_sb = CIFS_SB(inode->i_sb);
	struct tcon_link *tlink;
	struct cifs_tcon *tcon;
	struct cifsFileInfo *cfile;
	int rc;

	if ((buf->CreationTime == 0) && (buf->LastAccessTime == 0) &&
	    (buf->LastWriteTime == 0) && (buf->ChangeTime == 0) &&
	    (buf->Attributes == 0))
		return 0; /* would be a no op, no sense sending this */

	tlink = cifs_sb_tlink(cifs_sb);
	if (IS_ERR(tlink))
		return PTR_ERR(tlink);
	tcon = tlink_tcon(tlink);

	cifs_get_writable_path(tcon, full_path, FIND_WR_ANY, &cfile);
	rc = smb2_compound_op(xid, tcon, cifs_sb, full_path,
			      FILE_WRITE_ATTRIBUTES, FILE_OPEN,
			      0, ACL_NO_MODE, buf, SMB2_OP_SET_INFO, cfile,
			      NULL, NULL, NULL, NULL);
	cifs_put_tlink(tlink);
	return rc;
}<|MERGE_RESOLUTION|>--- conflicted
+++ resolved
@@ -555,11 +555,7 @@
 	cifs_get_readable_path(tcon, full_path, &cfile);
 	rc = smb2_compound_op(xid, tcon, cifs_sb, full_path, FILE_READ_ATTRIBUTES, FILE_OPEN,
 			      create_options, ACL_NO_MODE, data, SMB2_OP_QUERY_INFO, cfile,
-<<<<<<< HEAD
-			      err_iov, err_buftype);
-=======
 			      NULL, NULL, err_iov, err_buftype);
->>>>>>> 6ab3eda1
 	if (rc) {
 		struct smb2_hdr *hdr = err_iov[0].iov_base;
 
@@ -580,12 +576,8 @@
 			rc = smb2_compound_op(xid, tcon, cifs_sb, full_path,
 					      FILE_READ_ATTRIBUTES, FILE_OPEN,
 					      create_options, ACL_NO_MODE, data,
-<<<<<<< HEAD
-					      SMB2_OP_QUERY_INFO, cfile, NULL, NULL);
-=======
 					      SMB2_OP_QUERY_INFO, cfile, NULL, NULL,
 					      NULL, NULL);
->>>>>>> 6ab3eda1
 			goto out;
 		} else if (rc != -EREMOTE && IS_ENABLED(CONFIG_CIFS_DFS_UPCALL) &&
 			   hdr->Status == STATUS_OBJECT_NAME_INVALID) {
