--- conflicted
+++ resolved
@@ -223,11 +223,7 @@
 	struct shash_desc *shash = NULL;
 	struct smb_rqst drqst;
 
-<<<<<<< HEAD
-	ses = smb2_find_smb_ses(server, shdr->SessionId);
-=======
 	ses = smb2_find_smb_ses(server, le64_to_cpu(shdr->SessionId));
->>>>>>> d60c95ef
 	if (unlikely(!ses)) {
 		cifs_server_dbg(VFS, "%s: Could not find session\n", __func__);
 		return -ENOENT;
@@ -548,11 +544,7 @@
 	struct smb_rqst drqst;
 	u8 key[SMB3_SIGN_KEY_SIZE];
 
-<<<<<<< HEAD
-	rc = smb2_get_sign_key(shdr->SessionId, server, key);
-=======
 	rc = smb2_get_sign_key(le64_to_cpu(shdr->SessionId), server, key);
->>>>>>> d60c95ef
 	if (unlikely(rc)) {
 		cifs_server_dbg(VFS, "%s: Could not get signing key\n", __func__);
 		return rc;
