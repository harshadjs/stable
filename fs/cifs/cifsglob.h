--- conflicted
+++ resolved
@@ -1800,12 +1800,8 @@
  *	list operations on pending_mid_q and oplockQ
  *      updates to XID counters, multiplex id  and SMB sequence numbers
  *      list operations on global DnotifyReqList
-<<<<<<< HEAD
- *      updates to ses->status
-=======
  *      updates to ses->status and TCP_Server_Info->tcpStatus
  *      updates to server->CurrentMid
->>>>>>> d92805b6
  *  tcp_ses_lock protects:
  *	list operations on tcp and SMB session lists
  *  tcon->open_file_lock protects the list of open files hanging off the tcon
