/*
*  Copyright (c) 2001 The Regents of the University of Michigan.
*  All rights reserved.
*
*  Kendrick Smith <kmsmith@umich.edu>
*  Andy Adamson <kandros@umich.edu>
*
*  Redistribution and use in source and binary forms, with or without
*  modification, are permitted provided that the following conditions
*  are met:
*
*  1. Redistributions of source code must retain the above copyright
*     notice, this list of conditions and the following disclaimer.
*  2. Redistributions in binary form must reproduce the above copyright
*     notice, this list of conditions and the following disclaimer in the
*     documentation and/or other materials provided with the distribution.
*  3. Neither the name of the University nor the names of its
*     contributors may be used to endorse or promote products derived
*     from this software without specific prior written permission.
*
*  THIS SOFTWARE IS PROVIDED ``AS IS'' AND ANY EXPRESS OR IMPLIED
*  WARRANTIES, INCLUDING, BUT NOT LIMITED TO, THE IMPLIED WARRANTIES OF
*  MERCHANTABILITY AND FITNESS FOR A PARTICULAR PURPOSE ARE
*  DISCLAIMED. IN NO EVENT SHALL THE REGENTS OR CONTRIBUTORS BE LIABLE
*  FOR ANY DIRECT, INDIRECT, INCIDENTAL, SPECIAL, EXEMPLARY, OR
*  CONSEQUENTIAL DAMAGES (INCLUDING, BUT NOT LIMITED TO, PROCUREMENT OF
*  SUBSTITUTE GOODS OR SERVICES; LOSS OF USE, DATA, OR PROFITS; OR
*  BUSINESS INTERRUPTION) HOWEVER CAUSED AND ON ANY THEORY OF
*  LIABILITY, WHETHER IN CONTRACT, STRICT LIABILITY, OR TORT (INCLUDING
*  NEGLIGENCE OR OTHERWISE) ARISING IN ANY WAY OUT OF THE USE OF THIS
*  SOFTWARE, EVEN IF ADVISED OF THE POSSIBILITY OF SUCH DAMAGE.
*
*/

#include <linux/file.h>
#include <linux/fs.h>
#include <linux/slab.h>
#include <linux/namei.h>
#include <linux/swap.h>
#include <linux/pagemap.h>
#include <linux/ratelimit.h>
#include <linux/sunrpc/svcauth_gss.h>
#include <linux/sunrpc/addr.h>
#include <linux/jhash.h>
#include <linux/string_helpers.h>
#include <linux/fsnotify.h>
#include <linux/rhashtable.h>
#include <linux/nfs_ssc.h>

#include "xdr4.h"
#include "xdr4cb.h"
#include "vfs.h"
#include "current_stateid.h"

#include "netns.h"
#include "pnfs.h"
#include "filecache.h"
#include "trace.h"

#define NFSDDBG_FACILITY                NFSDDBG_PROC

#define all_ones {{~0,~0},~0}
static const stateid_t one_stateid = {
	.si_generation = ~0,
	.si_opaque = all_ones,
};
static const stateid_t zero_stateid = {
	/* all fields zero */
};
static const stateid_t currentstateid = {
	.si_generation = 1,
};
static const stateid_t close_stateid = {
	.si_generation = 0xffffffffU,
};

static u64 current_sessionid = 1;

#define ZERO_STATEID(stateid) (!memcmp((stateid), &zero_stateid, sizeof(stateid_t)))
#define ONE_STATEID(stateid)  (!memcmp((stateid), &one_stateid, sizeof(stateid_t)))
#define CURRENT_STATEID(stateid) (!memcmp((stateid), &currentstateid, sizeof(stateid_t)))
#define CLOSE_STATEID(stateid)  (!memcmp((stateid), &close_stateid, sizeof(stateid_t)))

/* forward declarations */
static bool check_for_locks(struct nfs4_file *fp, struct nfs4_lockowner *lowner);
static void nfs4_free_ol_stateid(struct nfs4_stid *stid);
void nfsd4_end_grace(struct nfsd_net *nn);
static void _free_cpntf_state_locked(struct nfsd_net *nn, struct nfs4_cpntf_state *cps);
static void nfsd4_file_hash_remove(struct nfs4_file *fi);

/* Locking: */

/*
 * Currently used for the del_recall_lru and file hash table.  In an
 * effort to decrease the scope of the client_mutex, this spinlock may
 * eventually cover more:
 */
static DEFINE_SPINLOCK(state_lock);

enum nfsd4_st_mutex_lock_subclass {
	OPEN_STATEID_MUTEX = 0,
	LOCK_STATEID_MUTEX = 1,
};

/*
 * A waitqueue for all in-progress 4.0 CLOSE operations that are waiting for
 * the refcount on the open stateid to drop.
 */
static DECLARE_WAIT_QUEUE_HEAD(close_wq);

/*
 * A waitqueue where a writer to clients/#/ctl destroying a client can
 * wait for cl_rpc_users to drop to 0 and then for the client to be
 * unhashed.
 */
static DECLARE_WAIT_QUEUE_HEAD(expiry_wq);

static struct kmem_cache *client_slab;
static struct kmem_cache *openowner_slab;
static struct kmem_cache *lockowner_slab;
static struct kmem_cache *file_slab;
static struct kmem_cache *stateid_slab;
static struct kmem_cache *deleg_slab;
static struct kmem_cache *odstate_slab;

static void free_session(struct nfsd4_session *);

static const struct nfsd4_callback_ops nfsd4_cb_recall_ops;
static const struct nfsd4_callback_ops nfsd4_cb_notify_lock_ops;

static struct workqueue_struct *laundry_wq;

int nfsd4_create_laundry_wq(void)
{
	int rc = 0;

	laundry_wq = alloc_workqueue("%s", WQ_UNBOUND, 0, "nfsd4");
	if (laundry_wq == NULL)
		rc = -ENOMEM;
	return rc;
}

void nfsd4_destroy_laundry_wq(void)
{
	destroy_workqueue(laundry_wq);
}

static bool is_session_dead(struct nfsd4_session *ses)
{
	return ses->se_flags & NFS4_SESSION_DEAD;
}

static __be32 mark_session_dead_locked(struct nfsd4_session *ses, int ref_held_by_me)
{
	if (atomic_read(&ses->se_ref) > ref_held_by_me)
		return nfserr_jukebox;
	ses->se_flags |= NFS4_SESSION_DEAD;
	return nfs_ok;
}

static bool is_client_expired(struct nfs4_client *clp)
{
	return clp->cl_time == 0;
}

static void nfsd4_dec_courtesy_client_count(struct nfsd_net *nn,
					struct nfs4_client *clp)
{
	if (clp->cl_state != NFSD4_ACTIVE)
		atomic_add_unless(&nn->nfsd_courtesy_clients, -1, 0);
}

static __be32 get_client_locked(struct nfs4_client *clp)
{
	struct nfsd_net *nn = net_generic(clp->net, nfsd_net_id);

	lockdep_assert_held(&nn->client_lock);

	if (is_client_expired(clp))
		return nfserr_expired;
	atomic_inc(&clp->cl_rpc_users);
	nfsd4_dec_courtesy_client_count(nn, clp);
	clp->cl_state = NFSD4_ACTIVE;
	return nfs_ok;
}

/* must be called under the client_lock */
static inline void
renew_client_locked(struct nfs4_client *clp)
{
	struct nfsd_net *nn = net_generic(clp->net, nfsd_net_id);

	if (is_client_expired(clp)) {
		WARN_ON(1);
		printk("%s: client (clientid %08x/%08x) already expired\n",
			__func__,
			clp->cl_clientid.cl_boot,
			clp->cl_clientid.cl_id);
		return;
	}

	list_move_tail(&clp->cl_lru, &nn->client_lru);
	clp->cl_time = ktime_get_boottime_seconds();
	nfsd4_dec_courtesy_client_count(nn, clp);
	clp->cl_state = NFSD4_ACTIVE;
}

static void put_client_renew_locked(struct nfs4_client *clp)
{
	struct nfsd_net *nn = net_generic(clp->net, nfsd_net_id);

	lockdep_assert_held(&nn->client_lock);

	if (!atomic_dec_and_test(&clp->cl_rpc_users))
		return;
	if (!is_client_expired(clp))
		renew_client_locked(clp);
	else
		wake_up_all(&expiry_wq);
}

static void put_client_renew(struct nfs4_client *clp)
{
	struct nfsd_net *nn = net_generic(clp->net, nfsd_net_id);

	if (!atomic_dec_and_lock(&clp->cl_rpc_users, &nn->client_lock))
		return;
	if (!is_client_expired(clp))
		renew_client_locked(clp);
	else
		wake_up_all(&expiry_wq);
	spin_unlock(&nn->client_lock);
}

static __be32 nfsd4_get_session_locked(struct nfsd4_session *ses)
{
	__be32 status;

	if (is_session_dead(ses))
		return nfserr_badsession;
	status = get_client_locked(ses->se_client);
	if (status)
		return status;
	atomic_inc(&ses->se_ref);
	return nfs_ok;
}

static void nfsd4_put_session_locked(struct nfsd4_session *ses)
{
	struct nfs4_client *clp = ses->se_client;
	struct nfsd_net *nn = net_generic(clp->net, nfsd_net_id);

	lockdep_assert_held(&nn->client_lock);

	if (atomic_dec_and_test(&ses->se_ref) && is_session_dead(ses))
		free_session(ses);
	put_client_renew_locked(clp);
}

static void nfsd4_put_session(struct nfsd4_session *ses)
{
	struct nfs4_client *clp = ses->se_client;
	struct nfsd_net *nn = net_generic(clp->net, nfsd_net_id);

	spin_lock(&nn->client_lock);
	nfsd4_put_session_locked(ses);
	spin_unlock(&nn->client_lock);
}

static struct nfsd4_blocked_lock *
find_blocked_lock(struct nfs4_lockowner *lo, struct knfsd_fh *fh,
			struct nfsd_net *nn)
{
	struct nfsd4_blocked_lock *cur, *found = NULL;

	spin_lock(&nn->blocked_locks_lock);
	list_for_each_entry(cur, &lo->lo_blocked, nbl_list) {
		if (fh_match(fh, &cur->nbl_fh)) {
			list_del_init(&cur->nbl_list);
			WARN_ON(list_empty(&cur->nbl_lru));
			list_del_init(&cur->nbl_lru);
			found = cur;
			break;
		}
	}
	spin_unlock(&nn->blocked_locks_lock);
	if (found)
		locks_delete_block(&found->nbl_lock);
	return found;
}

static struct nfsd4_blocked_lock *
find_or_allocate_block(struct nfs4_lockowner *lo, struct knfsd_fh *fh,
			struct nfsd_net *nn)
{
	struct nfsd4_blocked_lock *nbl;

	nbl = find_blocked_lock(lo, fh, nn);
	if (!nbl) {
		nbl= kmalloc(sizeof(*nbl), GFP_KERNEL);
		if (nbl) {
			INIT_LIST_HEAD(&nbl->nbl_list);
			INIT_LIST_HEAD(&nbl->nbl_lru);
			fh_copy_shallow(&nbl->nbl_fh, fh);
			locks_init_lock(&nbl->nbl_lock);
			kref_init(&nbl->nbl_kref);
			nfsd4_init_cb(&nbl->nbl_cb, lo->lo_owner.so_client,
					&nfsd4_cb_notify_lock_ops,
					NFSPROC4_CLNT_CB_NOTIFY_LOCK);
		}
	}
	return nbl;
}

static void
free_nbl(struct kref *kref)
{
	struct nfsd4_blocked_lock *nbl;

	nbl = container_of(kref, struct nfsd4_blocked_lock, nbl_kref);
	kfree(nbl);
}

static void
free_blocked_lock(struct nfsd4_blocked_lock *nbl)
{
	locks_delete_block(&nbl->nbl_lock);
	locks_release_private(&nbl->nbl_lock);
	kref_put(&nbl->nbl_kref, free_nbl);
}

static void
remove_blocked_locks(struct nfs4_lockowner *lo)
{
	struct nfs4_client *clp = lo->lo_owner.so_client;
	struct nfsd_net *nn = net_generic(clp->net, nfsd_net_id);
	struct nfsd4_blocked_lock *nbl;
	LIST_HEAD(reaplist);

	/* Dequeue all blocked locks */
	spin_lock(&nn->blocked_locks_lock);
	while (!list_empty(&lo->lo_blocked)) {
		nbl = list_first_entry(&lo->lo_blocked,
					struct nfsd4_blocked_lock,
					nbl_list);
		list_del_init(&nbl->nbl_list);
		WARN_ON(list_empty(&nbl->nbl_lru));
		list_move(&nbl->nbl_lru, &reaplist);
	}
	spin_unlock(&nn->blocked_locks_lock);

	/* Now free them */
	while (!list_empty(&reaplist)) {
		nbl = list_first_entry(&reaplist, struct nfsd4_blocked_lock,
					nbl_lru);
		list_del_init(&nbl->nbl_lru);
		free_blocked_lock(nbl);
	}
}

static void
nfsd4_cb_notify_lock_prepare(struct nfsd4_callback *cb)
{
	struct nfsd4_blocked_lock	*nbl = container_of(cb,
						struct nfsd4_blocked_lock, nbl_cb);
	locks_delete_block(&nbl->nbl_lock);
}

static int
nfsd4_cb_notify_lock_done(struct nfsd4_callback *cb, struct rpc_task *task)
{
	trace_nfsd_cb_notify_lock_done(&zero_stateid, task);

	/*
	 * Since this is just an optimization, we don't try very hard if it
	 * turns out not to succeed. We'll requeue it on NFS4ERR_DELAY, and
	 * just quit trying on anything else.
	 */
	switch (task->tk_status) {
	case -NFS4ERR_DELAY:
		rpc_delay(task, 1 * HZ);
		return 0;
	default:
		return 1;
	}
}

static void
nfsd4_cb_notify_lock_release(struct nfsd4_callback *cb)
{
	struct nfsd4_blocked_lock	*nbl = container_of(cb,
						struct nfsd4_blocked_lock, nbl_cb);

	free_blocked_lock(nbl);
}

static const struct nfsd4_callback_ops nfsd4_cb_notify_lock_ops = {
	.prepare	= nfsd4_cb_notify_lock_prepare,
	.done		= nfsd4_cb_notify_lock_done,
	.release	= nfsd4_cb_notify_lock_release,
};

/*
 * We store the NONE, READ, WRITE, and BOTH bits separately in the
 * st_{access,deny}_bmap field of the stateid, in order to track not
 * only what share bits are currently in force, but also what
 * combinations of share bits previous opens have used.  This allows us
 * to enforce the recommendation in
 * https://datatracker.ietf.org/doc/html/rfc7530#section-16.19.4 that
 * the server return an error if the client attempt to downgrade to a
 * combination of share bits not explicable by closing some of its
 * previous opens.
 *
 * This enforcement is arguably incomplete, since we don't keep
 * track of access/deny bit combinations; so, e.g., we allow:
 *
 *	OPEN allow read, deny write
 *	OPEN allow both, deny none
 *	DOWNGRADE allow read, deny none
 *
 * which we should reject.
 *
 * But you could also argue that our current code is already overkill,
 * since it only exists to return NFS4ERR_INVAL on incorrect client
 * behavior.
 */
static unsigned int
bmap_to_share_mode(unsigned long bmap)
{
	int i;
	unsigned int access = 0;

	for (i = 1; i < 4; i++) {
		if (test_bit(i, &bmap))
			access |= i;
	}
	return access;
}

/* set share access for a given stateid */
static inline void
set_access(u32 access, struct nfs4_ol_stateid *stp)
{
	unsigned char mask = 1 << access;

	WARN_ON_ONCE(access > NFS4_SHARE_ACCESS_BOTH);
	stp->st_access_bmap |= mask;
}

/* clear share access for a given stateid */
static inline void
clear_access(u32 access, struct nfs4_ol_stateid *stp)
{
	unsigned char mask = 1 << access;

	WARN_ON_ONCE(access > NFS4_SHARE_ACCESS_BOTH);
	stp->st_access_bmap &= ~mask;
}

/* test whether a given stateid has access */
static inline bool
test_access(u32 access, struct nfs4_ol_stateid *stp)
{
	unsigned char mask = 1 << access;

	return (bool)(stp->st_access_bmap & mask);
}

/* set share deny for a given stateid */
static inline void
set_deny(u32 deny, struct nfs4_ol_stateid *stp)
{
	unsigned char mask = 1 << deny;

	WARN_ON_ONCE(deny > NFS4_SHARE_DENY_BOTH);
	stp->st_deny_bmap |= mask;
}

/* clear share deny for a given stateid */
static inline void
clear_deny(u32 deny, struct nfs4_ol_stateid *stp)
{
	unsigned char mask = 1 << deny;

	WARN_ON_ONCE(deny > NFS4_SHARE_DENY_BOTH);
	stp->st_deny_bmap &= ~mask;
}

/* test whether a given stateid is denying specific access */
static inline bool
test_deny(u32 deny, struct nfs4_ol_stateid *stp)
{
	unsigned char mask = 1 << deny;

	return (bool)(stp->st_deny_bmap & mask);
}

static int nfs4_access_to_omode(u32 access)
{
	switch (access & NFS4_SHARE_ACCESS_BOTH) {
	case NFS4_SHARE_ACCESS_READ:
		return O_RDONLY;
	case NFS4_SHARE_ACCESS_WRITE:
		return O_WRONLY;
	case NFS4_SHARE_ACCESS_BOTH:
		return O_RDWR;
	}
	WARN_ON_ONCE(1);
	return O_RDONLY;
}

static inline int
access_permit_read(struct nfs4_ol_stateid *stp)
{
	return test_access(NFS4_SHARE_ACCESS_READ, stp) ||
		test_access(NFS4_SHARE_ACCESS_BOTH, stp) ||
		test_access(NFS4_SHARE_ACCESS_WRITE, stp);
}

static inline int
access_permit_write(struct nfs4_ol_stateid *stp)
{
	return test_access(NFS4_SHARE_ACCESS_WRITE, stp) ||
		test_access(NFS4_SHARE_ACCESS_BOTH, stp);
}

static inline struct nfs4_stateowner *
nfs4_get_stateowner(struct nfs4_stateowner *sop)
{
	atomic_inc(&sop->so_count);
	return sop;
}

static int
same_owner_str(struct nfs4_stateowner *sop, struct xdr_netobj *owner)
{
	return (sop->so_owner.len == owner->len) &&
		0 == memcmp(sop->so_owner.data, owner->data, owner->len);
}

static struct nfs4_openowner *
find_openstateowner_str_locked(unsigned int hashval, struct nfsd4_open *open,
			struct nfs4_client *clp)
{
	struct nfs4_stateowner *so;

	lockdep_assert_held(&clp->cl_lock);

	list_for_each_entry(so, &clp->cl_ownerstr_hashtbl[hashval],
			    so_strhash) {
		if (!so->so_is_open_owner)
			continue;
		if (same_owner_str(so, &open->op_owner))
			return openowner(nfs4_get_stateowner(so));
	}
	return NULL;
}

static struct nfs4_openowner *
find_openstateowner_str(unsigned int hashval, struct nfsd4_open *open,
			struct nfs4_client *clp)
{
	struct nfs4_openowner *oo;

	spin_lock(&clp->cl_lock);
	oo = find_openstateowner_str_locked(hashval, open, clp);
	spin_unlock(&clp->cl_lock);
	return oo;
}

static inline u32
opaque_hashval(const void *ptr, int nbytes)
{
	unsigned char *cptr = (unsigned char *) ptr;

	u32 x = 0;
	while (nbytes--) {
		x *= 37;
		x += *cptr++;
	}
	return x;
}

static void nfsd4_free_file_rcu(struct rcu_head *rcu)
{
	struct nfs4_file *fp = container_of(rcu, struct nfs4_file, fi_rcu);

	kmem_cache_free(file_slab, fp);
}

void
put_nfs4_file(struct nfs4_file *fi)
{
	if (refcount_dec_and_test(&fi->fi_ref)) {
		nfsd4_file_hash_remove(fi);
		WARN_ON_ONCE(!list_empty(&fi->fi_clnt_odstate));
		WARN_ON_ONCE(!list_empty(&fi->fi_delegations));
		call_rcu(&fi->fi_rcu, nfsd4_free_file_rcu);
	}
}

static struct nfsd_file *
find_writeable_file_locked(struct nfs4_file *f)
{
	struct nfsd_file *ret;

	lockdep_assert_held(&f->fi_lock);

	ret = nfsd_file_get(f->fi_fds[O_WRONLY]);
	if (!ret)
		ret = nfsd_file_get(f->fi_fds[O_RDWR]);
	return ret;
}

static struct nfsd_file *
find_writeable_file(struct nfs4_file *f)
{
	struct nfsd_file *ret;

	spin_lock(&f->fi_lock);
	ret = find_writeable_file_locked(f);
	spin_unlock(&f->fi_lock);

	return ret;
}

static struct nfsd_file *
find_readable_file_locked(struct nfs4_file *f)
{
	struct nfsd_file *ret;

	lockdep_assert_held(&f->fi_lock);

	ret = nfsd_file_get(f->fi_fds[O_RDONLY]);
	if (!ret)
		ret = nfsd_file_get(f->fi_fds[O_RDWR]);
	return ret;
}

static struct nfsd_file *
find_readable_file(struct nfs4_file *f)
{
	struct nfsd_file *ret;

	spin_lock(&f->fi_lock);
	ret = find_readable_file_locked(f);
	spin_unlock(&f->fi_lock);

	return ret;
}

static struct nfsd_file *
find_rw_file(struct nfs4_file *f)
{
	struct nfsd_file *ret;

	spin_lock(&f->fi_lock);
	ret = nfsd_file_get(f->fi_fds[O_RDWR]);
	spin_unlock(&f->fi_lock);

	return ret;
}

struct nfsd_file *
find_any_file(struct nfs4_file *f)
{
	struct nfsd_file *ret;

	if (!f)
		return NULL;
	spin_lock(&f->fi_lock);
	ret = nfsd_file_get(f->fi_fds[O_RDWR]);
	if (!ret) {
		ret = nfsd_file_get(f->fi_fds[O_WRONLY]);
		if (!ret)
			ret = nfsd_file_get(f->fi_fds[O_RDONLY]);
	}
	spin_unlock(&f->fi_lock);
	return ret;
}

static struct nfsd_file *find_any_file_locked(struct nfs4_file *f)
{
	lockdep_assert_held(&f->fi_lock);
<<<<<<< HEAD

	if (f->fi_fds[O_RDWR])
		return f->fi_fds[O_RDWR];
	if (f->fi_fds[O_WRONLY])
		return f->fi_fds[O_WRONLY];
	if (f->fi_fds[O_RDONLY])
		return f->fi_fds[O_RDONLY];
	return NULL;
}

static struct nfsd_file *find_deleg_file_locked(struct nfs4_file *f)
{
	lockdep_assert_held(&f->fi_lock);

	if (f->fi_deleg_file)
		return f->fi_deleg_file;
=======

	if (f->fi_fds[O_RDWR])
		return f->fi_fds[O_RDWR];
	if (f->fi_fds[O_WRONLY])
		return f->fi_fds[O_WRONLY];
	if (f->fi_fds[O_RDONLY])
		return f->fi_fds[O_RDONLY];
>>>>>>> 98817289
	return NULL;
}

static atomic_long_t num_delegations;
unsigned long max_delegations;

/*
 * Open owner state (share locks)
 */

/* hash tables for lock and open owners */
#define OWNER_HASH_BITS              8
#define OWNER_HASH_SIZE             (1 << OWNER_HASH_BITS)
#define OWNER_HASH_MASK             (OWNER_HASH_SIZE - 1)

static unsigned int ownerstr_hashval(struct xdr_netobj *ownername)
{
	unsigned int ret;

	ret = opaque_hashval(ownername->data, ownername->len);
	return ret & OWNER_HASH_MASK;
}

static struct rhltable nfs4_file_rhltable ____cacheline_aligned_in_smp;

static const struct rhashtable_params nfs4_file_rhash_params = {
	.key_len		= sizeof_field(struct nfs4_file, fi_inode),
	.key_offset		= offsetof(struct nfs4_file, fi_inode),
	.head_offset		= offsetof(struct nfs4_file, fi_rlist),

	/*
	 * Start with a single page hash table to reduce resizing churn
	 * on light workloads.
	 */
	.min_size		= 256,
	.automatic_shrinking	= true,
};

/*
 * Check if courtesy clients have conflicting access and resolve it if possible
 *
 * access:  is op_share_access if share_access is true.
 *	    Check if access mode, op_share_access, would conflict with
 *	    the current deny mode of the file 'fp'.
 * access:  is op_share_deny if share_access is false.
 *	    Check if the deny mode, op_share_deny, would conflict with
 *	    current access of the file 'fp'.
 * stp:     skip checking this entry.
 * new_stp: normal open, not open upgrade.
 *
 * Function returns:
 *	false - access/deny mode conflict with normal client.
 *	true  - no conflict or conflict with courtesy client(s) is resolved.
 */
static bool
nfs4_resolve_deny_conflicts_locked(struct nfs4_file *fp, bool new_stp,
		struct nfs4_ol_stateid *stp, u32 access, bool share_access)
{
	struct nfs4_ol_stateid *st;
	bool resolvable = true;
	unsigned char bmap;
	struct nfsd_net *nn;
	struct nfs4_client *clp;

	lockdep_assert_held(&fp->fi_lock);
	list_for_each_entry(st, &fp->fi_stateids, st_perfile) {
		/* ignore lock stateid */
		if (st->st_openstp)
			continue;
		if (st == stp && new_stp)
			continue;
		/* check file access against deny mode or vice versa */
		bmap = share_access ? st->st_deny_bmap : st->st_access_bmap;
		if (!(access & bmap_to_share_mode(bmap)))
			continue;
		clp = st->st_stid.sc_client;
		if (try_to_expire_client(clp))
			continue;
		resolvable = false;
		break;
	}
	if (resolvable) {
		clp = stp->st_stid.sc_client;
		nn = net_generic(clp->net, nfsd_net_id);
		mod_delayed_work(laundry_wq, &nn->laundromat_work, 0);
	}
	return resolvable;
}

static void
__nfs4_file_get_access(struct nfs4_file *fp, u32 access)
{
	lockdep_assert_held(&fp->fi_lock);

	if (access & NFS4_SHARE_ACCESS_WRITE)
		atomic_inc(&fp->fi_access[O_WRONLY]);
	if (access & NFS4_SHARE_ACCESS_READ)
		atomic_inc(&fp->fi_access[O_RDONLY]);
}

static __be32
nfs4_file_get_access(struct nfs4_file *fp, u32 access)
{
	lockdep_assert_held(&fp->fi_lock);

	/* Does this access mode make sense? */
	if (access & ~NFS4_SHARE_ACCESS_BOTH)
		return nfserr_inval;

	/* Does it conflict with a deny mode already set? */
	if ((access & fp->fi_share_deny) != 0)
		return nfserr_share_denied;

	__nfs4_file_get_access(fp, access);
	return nfs_ok;
}

static __be32 nfs4_file_check_deny(struct nfs4_file *fp, u32 deny)
{
	/* Common case is that there is no deny mode. */
	if (deny) {
		/* Does this deny mode make sense? */
		if (deny & ~NFS4_SHARE_DENY_BOTH)
			return nfserr_inval;

		if ((deny & NFS4_SHARE_DENY_READ) &&
		    atomic_read(&fp->fi_access[O_RDONLY]))
			return nfserr_share_denied;

		if ((deny & NFS4_SHARE_DENY_WRITE) &&
		    atomic_read(&fp->fi_access[O_WRONLY]))
			return nfserr_share_denied;
	}
	return nfs_ok;
}

static void __nfs4_file_put_access(struct nfs4_file *fp, int oflag)
{
	might_lock(&fp->fi_lock);

	if (atomic_dec_and_lock(&fp->fi_access[oflag], &fp->fi_lock)) {
		struct nfsd_file *f1 = NULL;
		struct nfsd_file *f2 = NULL;

		swap(f1, fp->fi_fds[oflag]);
		if (atomic_read(&fp->fi_access[1 - oflag]) == 0)
			swap(f2, fp->fi_fds[O_RDWR]);
		spin_unlock(&fp->fi_lock);
		if (f1)
			nfsd_file_put(f1);
		if (f2)
			nfsd_file_put(f2);
	}
}

static void nfs4_file_put_access(struct nfs4_file *fp, u32 access)
{
	WARN_ON_ONCE(access & ~NFS4_SHARE_ACCESS_BOTH);

	if (access & NFS4_SHARE_ACCESS_WRITE)
		__nfs4_file_put_access(fp, O_WRONLY);
	if (access & NFS4_SHARE_ACCESS_READ)
		__nfs4_file_put_access(fp, O_RDONLY);
}

/*
 * Allocate a new open/delegation state counter. This is needed for
 * pNFS for proper return on close semantics.
 *
 * Note that we only allocate it for pNFS-enabled exports, otherwise
 * all pointers to struct nfs4_clnt_odstate are always NULL.
 */
static struct nfs4_clnt_odstate *
alloc_clnt_odstate(struct nfs4_client *clp)
{
	struct nfs4_clnt_odstate *co;

	co = kmem_cache_zalloc(odstate_slab, GFP_KERNEL);
	if (co) {
		co->co_client = clp;
		refcount_set(&co->co_odcount, 1);
	}
	return co;
}

static void
hash_clnt_odstate_locked(struct nfs4_clnt_odstate *co)
{
	struct nfs4_file *fp = co->co_file;

	lockdep_assert_held(&fp->fi_lock);
	list_add(&co->co_perfile, &fp->fi_clnt_odstate);
}

static inline void
get_clnt_odstate(struct nfs4_clnt_odstate *co)
{
	if (co)
		refcount_inc(&co->co_odcount);
}

static void
put_clnt_odstate(struct nfs4_clnt_odstate *co)
{
	struct nfs4_file *fp;

	if (!co)
		return;

	fp = co->co_file;
	if (refcount_dec_and_lock(&co->co_odcount, &fp->fi_lock)) {
		list_del(&co->co_perfile);
		spin_unlock(&fp->fi_lock);

		nfsd4_return_all_file_layouts(co->co_client, fp);
		kmem_cache_free(odstate_slab, co);
	}
}

static struct nfs4_clnt_odstate *
find_or_hash_clnt_odstate(struct nfs4_file *fp, struct nfs4_clnt_odstate *new)
{
	struct nfs4_clnt_odstate *co;
	struct nfs4_client *cl;

	if (!new)
		return NULL;

	cl = new->co_client;

	spin_lock(&fp->fi_lock);
	list_for_each_entry(co, &fp->fi_clnt_odstate, co_perfile) {
		if (co->co_client == cl) {
			get_clnt_odstate(co);
			goto out;
		}
	}
	co = new;
	co->co_file = fp;
	hash_clnt_odstate_locked(new);
out:
	spin_unlock(&fp->fi_lock);
	return co;
}

struct nfs4_stid *nfs4_alloc_stid(struct nfs4_client *cl, struct kmem_cache *slab,
				  void (*sc_free)(struct nfs4_stid *))
{
	struct nfs4_stid *stid;
	int new_id;

	stid = kmem_cache_zalloc(slab, GFP_KERNEL);
	if (!stid)
		return NULL;

	idr_preload(GFP_KERNEL);
	spin_lock(&cl->cl_lock);
	/* Reserving 0 for start of file in nfsdfs "states" file: */
	new_id = idr_alloc_cyclic(&cl->cl_stateids, stid, 1, 0, GFP_NOWAIT);
	spin_unlock(&cl->cl_lock);
	idr_preload_end();
	if (new_id < 0)
		goto out_free;

	stid->sc_free = sc_free;
	stid->sc_client = cl;
	stid->sc_stateid.si_opaque.so_id = new_id;
	stid->sc_stateid.si_opaque.so_clid = cl->cl_clientid;
	/* Will be incremented before return to client: */
	refcount_set(&stid->sc_count, 1);
	spin_lock_init(&stid->sc_lock);
	INIT_LIST_HEAD(&stid->sc_cp_list);

	/*
	 * It shouldn't be a problem to reuse an opaque stateid value.
	 * I don't think it is for 4.1.  But with 4.0 I worry that, for
	 * example, a stray write retransmission could be accepted by
	 * the server when it should have been rejected.  Therefore,
	 * adopt a trick from the sctp code to attempt to maximize the
	 * amount of time until an id is reused, by ensuring they always
	 * "increase" (mod INT_MAX):
	 */
	return stid;
out_free:
	kmem_cache_free(slab, stid);
	return NULL;
}

/*
 * Create a unique stateid_t to represent each COPY.
 */
static int nfs4_init_cp_state(struct nfsd_net *nn, copy_stateid_t *stid,
			      unsigned char cs_type)
{
	int new_id;

	stid->cs_stid.si_opaque.so_clid.cl_boot = (u32)nn->boot_time;
	stid->cs_stid.si_opaque.so_clid.cl_id = nn->s2s_cp_cl_id;

	idr_preload(GFP_KERNEL);
	spin_lock(&nn->s2s_cp_lock);
	new_id = idr_alloc_cyclic(&nn->s2s_cp_stateids, stid, 0, 0, GFP_NOWAIT);
	stid->cs_stid.si_opaque.so_id = new_id;
	stid->cs_stid.si_generation = 1;
	spin_unlock(&nn->s2s_cp_lock);
	idr_preload_end();
	if (new_id < 0)
		return 0;
	stid->cs_type = cs_type;
	return 1;
}

int nfs4_init_copy_state(struct nfsd_net *nn, struct nfsd4_copy *copy)
{
	return nfs4_init_cp_state(nn, &copy->cp_stateid, NFS4_COPY_STID);
}

struct nfs4_cpntf_state *nfs4_alloc_init_cpntf_state(struct nfsd_net *nn,
						     struct nfs4_stid *p_stid)
{
	struct nfs4_cpntf_state *cps;

	cps = kzalloc(sizeof(struct nfs4_cpntf_state), GFP_KERNEL);
	if (!cps)
		return NULL;
	cps->cpntf_time = ktime_get_boottime_seconds();
	refcount_set(&cps->cp_stateid.cs_count, 1);
	if (!nfs4_init_cp_state(nn, &cps->cp_stateid, NFS4_COPYNOTIFY_STID))
		goto out_free;
	spin_lock(&nn->s2s_cp_lock);
	list_add(&cps->cp_list, &p_stid->sc_cp_list);
	spin_unlock(&nn->s2s_cp_lock);
	return cps;
out_free:
	kfree(cps);
	return NULL;
}

void nfs4_free_copy_state(struct nfsd4_copy *copy)
{
	struct nfsd_net *nn;

	if (copy->cp_stateid.cs_type != NFS4_COPY_STID)
		return;
	nn = net_generic(copy->cp_clp->net, nfsd_net_id);
	spin_lock(&nn->s2s_cp_lock);
	idr_remove(&nn->s2s_cp_stateids,
		   copy->cp_stateid.cs_stid.si_opaque.so_id);
	spin_unlock(&nn->s2s_cp_lock);
}

static void nfs4_free_cpntf_statelist(struct net *net, struct nfs4_stid *stid)
{
	struct nfs4_cpntf_state *cps;
	struct nfsd_net *nn;

	nn = net_generic(net, nfsd_net_id);
	spin_lock(&nn->s2s_cp_lock);
	while (!list_empty(&stid->sc_cp_list)) {
		cps = list_first_entry(&stid->sc_cp_list,
				       struct nfs4_cpntf_state, cp_list);
		_free_cpntf_state_locked(nn, cps);
	}
	spin_unlock(&nn->s2s_cp_lock);
}

static struct nfs4_ol_stateid * nfs4_alloc_open_stateid(struct nfs4_client *clp)
{
	struct nfs4_stid *stid;

	stid = nfs4_alloc_stid(clp, stateid_slab, nfs4_free_ol_stateid);
	if (!stid)
		return NULL;

	return openlockstateid(stid);
}

static void nfs4_free_deleg(struct nfs4_stid *stid)
{
	struct nfs4_delegation *dp = delegstateid(stid);

	WARN_ON_ONCE(!list_empty(&stid->sc_cp_list));
	WARN_ON_ONCE(!list_empty(&dp->dl_perfile));
	WARN_ON_ONCE(!list_empty(&dp->dl_perclnt));
	WARN_ON_ONCE(!list_empty(&dp->dl_recall_lru));
	kmem_cache_free(deleg_slab, stid);
	atomic_long_dec(&num_delegations);
}

/*
 * When we recall a delegation, we should be careful not to hand it
 * out again straight away.
 * To ensure this we keep a pair of bloom filters ('new' and 'old')
 * in which the filehandles of recalled delegations are "stored".
 * If a filehandle appear in either filter, a delegation is blocked.
 * When a delegation is recalled, the filehandle is stored in the "new"
 * filter.
 * Every 30 seconds we swap the filters and clear the "new" one,
 * unless both are empty of course.
 *
 * Each filter is 256 bits.  We hash the filehandle to 32bit and use the
 * low 3 bytes as hash-table indices.
 *
 * 'blocked_delegations_lock', which is always taken in block_delegations(),
 * is used to manage concurrent access.  Testing does not need the lock
 * except when swapping the two filters.
 */
static DEFINE_SPINLOCK(blocked_delegations_lock);
static struct bloom_pair {
	int	entries, old_entries;
	time64_t swap_time;
	int	new; /* index into 'set' */
	DECLARE_BITMAP(set[2], 256);
} blocked_delegations;

static int delegation_blocked(struct knfsd_fh *fh)
{
	u32 hash;
	struct bloom_pair *bd = &blocked_delegations;

	if (bd->entries == 0)
		return 0;
	if (ktime_get_seconds() - bd->swap_time > 30) {
		spin_lock(&blocked_delegations_lock);
		if (ktime_get_seconds() - bd->swap_time > 30) {
			bd->entries -= bd->old_entries;
			bd->old_entries = bd->entries;
			memset(bd->set[bd->new], 0,
			       sizeof(bd->set[0]));
			bd->new = 1-bd->new;
			bd->swap_time = ktime_get_seconds();
		}
		spin_unlock(&blocked_delegations_lock);
	}
	hash = jhash(&fh->fh_raw, fh->fh_size, 0);
	if (test_bit(hash&255, bd->set[0]) &&
	    test_bit((hash>>8)&255, bd->set[0]) &&
	    test_bit((hash>>16)&255, bd->set[0]))
		return 1;

	if (test_bit(hash&255, bd->set[1]) &&
	    test_bit((hash>>8)&255, bd->set[1]) &&
	    test_bit((hash>>16)&255, bd->set[1]))
		return 1;

	return 0;
}

static void block_delegations(struct knfsd_fh *fh)
{
	u32 hash;
	struct bloom_pair *bd = &blocked_delegations;

	hash = jhash(&fh->fh_raw, fh->fh_size, 0);

	spin_lock(&blocked_delegations_lock);
	__set_bit(hash&255, bd->set[bd->new]);
	__set_bit((hash>>8)&255, bd->set[bd->new]);
	__set_bit((hash>>16)&255, bd->set[bd->new]);
	if (bd->entries == 0)
		bd->swap_time = ktime_get_seconds();
	bd->entries += 1;
	spin_unlock(&blocked_delegations_lock);
}

static struct nfs4_delegation *
alloc_init_deleg(struct nfs4_client *clp, struct nfs4_file *fp,
		 struct nfs4_clnt_odstate *odstate, u32 dl_type)
{
	struct nfs4_delegation *dp;
	long n;

	dprintk("NFSD alloc_init_deleg\n");
	n = atomic_long_inc_return(&num_delegations);
	if (n < 0 || n > max_delegations)
		goto out_dec;
	if (delegation_blocked(&fp->fi_fhandle))
		goto out_dec;
	dp = delegstateid(nfs4_alloc_stid(clp, deleg_slab, nfs4_free_deleg));
	if (dp == NULL)
		goto out_dec;

	/*
	 * delegation seqid's are never incremented.  The 4.1 special
	 * meaning of seqid 0 isn't meaningful, really, but let's avoid
	 * 0 anyway just for consistency and use 1:
	 */
	dp->dl_stid.sc_stateid.si_generation = 1;
	INIT_LIST_HEAD(&dp->dl_perfile);
	INIT_LIST_HEAD(&dp->dl_perclnt);
	INIT_LIST_HEAD(&dp->dl_recall_lru);
	dp->dl_clnt_odstate = odstate;
	get_clnt_odstate(odstate);
	dp->dl_type = dl_type;
	dp->dl_retries = 1;
	dp->dl_recalled = false;
	nfsd4_init_cb(&dp->dl_recall, dp->dl_stid.sc_client,
		      &nfsd4_cb_recall_ops, NFSPROC4_CLNT_CB_RECALL);
	get_nfs4_file(fp);
	dp->dl_stid.sc_file = fp;
	return dp;
out_dec:
	atomic_long_dec(&num_delegations);
	return NULL;
}

void
nfs4_put_stid(struct nfs4_stid *s)
{
	struct nfs4_file *fp = s->sc_file;
	struct nfs4_client *clp = s->sc_client;

	might_lock(&clp->cl_lock);

	if (!refcount_dec_and_lock(&s->sc_count, &clp->cl_lock)) {
		wake_up_all(&close_wq);
		return;
	}
	idr_remove(&clp->cl_stateids, s->sc_stateid.si_opaque.so_id);
	nfs4_free_cpntf_statelist(clp->net, s);
	spin_unlock(&clp->cl_lock);
	s->sc_free(s);
	if (fp)
		put_nfs4_file(fp);
}

void
nfs4_inc_and_copy_stateid(stateid_t *dst, struct nfs4_stid *stid)
{
	stateid_t *src = &stid->sc_stateid;

	spin_lock(&stid->sc_lock);
	if (unlikely(++src->si_generation == 0))
		src->si_generation = 1;
	memcpy(dst, src, sizeof(*dst));
	spin_unlock(&stid->sc_lock);
}

static void put_deleg_file(struct nfs4_file *fp)
{
	struct nfsd_file *nf = NULL;

	spin_lock(&fp->fi_lock);
	if (--fp->fi_delegees == 0)
		swap(nf, fp->fi_deleg_file);
	spin_unlock(&fp->fi_lock);

	if (nf)
		nfsd_file_put(nf);
}

static void nfs4_unlock_deleg_lease(struct nfs4_delegation *dp)
{
	struct nfs4_file *fp = dp->dl_stid.sc_file;
	struct nfsd_file *nf = fp->fi_deleg_file;

	WARN_ON_ONCE(!fp->fi_delegees);

	vfs_setlease(nf->nf_file, F_UNLCK, NULL, (void **)&dp);
	put_deleg_file(fp);
}

static void destroy_unhashed_deleg(struct nfs4_delegation *dp)
{
	put_clnt_odstate(dp->dl_clnt_odstate);
	nfs4_unlock_deleg_lease(dp);
	nfs4_put_stid(&dp->dl_stid);
}

void nfs4_unhash_stid(struct nfs4_stid *s)
{
	s->sc_type = 0;
}

/**
 * nfs4_delegation_exists - Discover if this delegation already exists
 * @clp:     a pointer to the nfs4_client we're granting a delegation to
 * @fp:      a pointer to the nfs4_file we're granting a delegation on
 *
 * Return:
 *      On success: true iff an existing delegation is found
 */

static bool
nfs4_delegation_exists(struct nfs4_client *clp, struct nfs4_file *fp)
{
	struct nfs4_delegation *searchdp = NULL;
	struct nfs4_client *searchclp = NULL;

	lockdep_assert_held(&state_lock);
	lockdep_assert_held(&fp->fi_lock);

	list_for_each_entry(searchdp, &fp->fi_delegations, dl_perfile) {
		searchclp = searchdp->dl_stid.sc_client;
		if (clp == searchclp) {
			return true;
		}
	}
	return false;
}

/**
 * hash_delegation_locked - Add a delegation to the appropriate lists
 * @dp:     a pointer to the nfs4_delegation we are adding.
 * @fp:     a pointer to the nfs4_file we're granting a delegation on
 *
 * Return:
 *      On success: NULL if the delegation was successfully hashed.
 *
 *      On error: -EAGAIN if one was previously granted to this
 *                 nfs4_client for this nfs4_file. Delegation is not hashed.
 *
 */

static int
hash_delegation_locked(struct nfs4_delegation *dp, struct nfs4_file *fp)
{
	struct nfs4_client *clp = dp->dl_stid.sc_client;

	lockdep_assert_held(&state_lock);
	lockdep_assert_held(&fp->fi_lock);

	if (nfs4_delegation_exists(clp, fp))
		return -EAGAIN;
	refcount_inc(&dp->dl_stid.sc_count);
	dp->dl_stid.sc_type = NFS4_DELEG_STID;
	list_add(&dp->dl_perfile, &fp->fi_delegations);
	list_add(&dp->dl_perclnt, &clp->cl_delegations);
	return 0;
}

static bool delegation_hashed(struct nfs4_delegation *dp)
{
	return !(list_empty(&dp->dl_perfile));
}

static bool
unhash_delegation_locked(struct nfs4_delegation *dp)
{
	struct nfs4_file *fp = dp->dl_stid.sc_file;

	lockdep_assert_held(&state_lock);

	if (!delegation_hashed(dp))
		return false;

	dp->dl_stid.sc_type = NFS4_CLOSED_DELEG_STID;
	/* Ensure that deleg break won't try to requeue it */
	++dp->dl_time;
	spin_lock(&fp->fi_lock);
	list_del_init(&dp->dl_perclnt);
	list_del_init(&dp->dl_recall_lru);
	list_del_init(&dp->dl_perfile);
	spin_unlock(&fp->fi_lock);
	return true;
}

static void destroy_delegation(struct nfs4_delegation *dp)
{
	bool unhashed;

	spin_lock(&state_lock);
	unhashed = unhash_delegation_locked(dp);
	spin_unlock(&state_lock);
	if (unhashed)
		destroy_unhashed_deleg(dp);
}

static void revoke_delegation(struct nfs4_delegation *dp)
{
	struct nfs4_client *clp = dp->dl_stid.sc_client;

	WARN_ON(!list_empty(&dp->dl_recall_lru));

	trace_nfsd_stid_revoke(&dp->dl_stid);

	if (clp->cl_minorversion) {
		spin_lock(&clp->cl_lock);
		dp->dl_stid.sc_type = NFS4_REVOKED_DELEG_STID;
		refcount_inc(&dp->dl_stid.sc_count);
		list_add(&dp->dl_recall_lru, &clp->cl_revoked);
		spin_unlock(&clp->cl_lock);
	}
	destroy_unhashed_deleg(dp);
}

/* 
 * SETCLIENTID state 
 */

static unsigned int clientid_hashval(u32 id)
{
	return id & CLIENT_HASH_MASK;
}

static unsigned int clientstr_hashval(struct xdr_netobj name)
{
	return opaque_hashval(name.data, 8) & CLIENT_HASH_MASK;
}

/*
 * A stateid that had a deny mode associated with it is being released
 * or downgraded. Recalculate the deny mode on the file.
 */
static void
recalculate_deny_mode(struct nfs4_file *fp)
{
	struct nfs4_ol_stateid *stp;

	spin_lock(&fp->fi_lock);
	fp->fi_share_deny = 0;
	list_for_each_entry(stp, &fp->fi_stateids, st_perfile)
		fp->fi_share_deny |= bmap_to_share_mode(stp->st_deny_bmap);
	spin_unlock(&fp->fi_lock);
}

static void
reset_union_bmap_deny(u32 deny, struct nfs4_ol_stateid *stp)
{
	int i;
	bool change = false;

	for (i = 1; i < 4; i++) {
		if ((i & deny) != i) {
			change = true;
			clear_deny(i, stp);
		}
	}

	/* Recalculate per-file deny mode if there was a change */
	if (change)
		recalculate_deny_mode(stp->st_stid.sc_file);
}

/* release all access and file references for a given stateid */
static void
release_all_access(struct nfs4_ol_stateid *stp)
{
	int i;
	struct nfs4_file *fp = stp->st_stid.sc_file;

	if (fp && stp->st_deny_bmap != 0)
		recalculate_deny_mode(fp);

	for (i = 1; i < 4; i++) {
		if (test_access(i, stp))
			nfs4_file_put_access(stp->st_stid.sc_file, i);
		clear_access(i, stp);
	}
}

static inline void nfs4_free_stateowner(struct nfs4_stateowner *sop)
{
	kfree(sop->so_owner.data);
	sop->so_ops->so_free(sop);
}

static void nfs4_put_stateowner(struct nfs4_stateowner *sop)
{
	struct nfs4_client *clp = sop->so_client;

	might_lock(&clp->cl_lock);

	if (!atomic_dec_and_lock(&sop->so_count, &clp->cl_lock))
		return;
	sop->so_ops->so_unhash(sop);
	spin_unlock(&clp->cl_lock);
	nfs4_free_stateowner(sop);
}

static bool
nfs4_ol_stateid_unhashed(const struct nfs4_ol_stateid *stp)
{
	return list_empty(&stp->st_perfile);
}

static bool unhash_ol_stateid(struct nfs4_ol_stateid *stp)
{
	struct nfs4_file *fp = stp->st_stid.sc_file;

	lockdep_assert_held(&stp->st_stateowner->so_client->cl_lock);

	if (list_empty(&stp->st_perfile))
		return false;

	spin_lock(&fp->fi_lock);
	list_del_init(&stp->st_perfile);
	spin_unlock(&fp->fi_lock);
	list_del(&stp->st_perstateowner);
	return true;
}

static void nfs4_free_ol_stateid(struct nfs4_stid *stid)
{
	struct nfs4_ol_stateid *stp = openlockstateid(stid);

	put_clnt_odstate(stp->st_clnt_odstate);
	release_all_access(stp);
	if (stp->st_stateowner)
		nfs4_put_stateowner(stp->st_stateowner);
	WARN_ON(!list_empty(&stid->sc_cp_list));
	kmem_cache_free(stateid_slab, stid);
}

static void nfs4_free_lock_stateid(struct nfs4_stid *stid)
{
	struct nfs4_ol_stateid *stp = openlockstateid(stid);
	struct nfs4_lockowner *lo = lockowner(stp->st_stateowner);
	struct nfsd_file *nf;

	nf = find_any_file(stp->st_stid.sc_file);
	if (nf) {
		get_file(nf->nf_file);
		filp_close(nf->nf_file, (fl_owner_t)lo);
		nfsd_file_put(nf);
	}
	nfs4_free_ol_stateid(stid);
}

/*
 * Put the persistent reference to an already unhashed generic stateid, while
 * holding the cl_lock. If it's the last reference, then put it onto the
 * reaplist for later destruction.
 */
static void put_ol_stateid_locked(struct nfs4_ol_stateid *stp,
				       struct list_head *reaplist)
{
	struct nfs4_stid *s = &stp->st_stid;
	struct nfs4_client *clp = s->sc_client;

	lockdep_assert_held(&clp->cl_lock);

	WARN_ON_ONCE(!list_empty(&stp->st_locks));

	if (!refcount_dec_and_test(&s->sc_count)) {
		wake_up_all(&close_wq);
		return;
	}

	idr_remove(&clp->cl_stateids, s->sc_stateid.si_opaque.so_id);
	list_add(&stp->st_locks, reaplist);
}

static bool unhash_lock_stateid(struct nfs4_ol_stateid *stp)
{
	lockdep_assert_held(&stp->st_stid.sc_client->cl_lock);

	if (!unhash_ol_stateid(stp))
		return false;
	list_del_init(&stp->st_locks);
	nfs4_unhash_stid(&stp->st_stid);
	return true;
}

static void release_lock_stateid(struct nfs4_ol_stateid *stp)
{
	struct nfs4_client *clp = stp->st_stid.sc_client;
	bool unhashed;

	spin_lock(&clp->cl_lock);
	unhashed = unhash_lock_stateid(stp);
	spin_unlock(&clp->cl_lock);
	if (unhashed)
		nfs4_put_stid(&stp->st_stid);
}

static void unhash_lockowner_locked(struct nfs4_lockowner *lo)
{
	struct nfs4_client *clp = lo->lo_owner.so_client;

	lockdep_assert_held(&clp->cl_lock);

	list_del_init(&lo->lo_owner.so_strhash);
}

/*
 * Free a list of generic stateids that were collected earlier after being
 * fully unhashed.
 */
static void
free_ol_stateid_reaplist(struct list_head *reaplist)
{
	struct nfs4_ol_stateid *stp;
	struct nfs4_file *fp;

	might_sleep();

	while (!list_empty(reaplist)) {
		stp = list_first_entry(reaplist, struct nfs4_ol_stateid,
				       st_locks);
		list_del(&stp->st_locks);
		fp = stp->st_stid.sc_file;
		stp->st_stid.sc_free(&stp->st_stid);
		if (fp)
			put_nfs4_file(fp);
	}
}

static void release_open_stateid_locks(struct nfs4_ol_stateid *open_stp,
				       struct list_head *reaplist)
{
	struct nfs4_ol_stateid *stp;

	lockdep_assert_held(&open_stp->st_stid.sc_client->cl_lock);

	while (!list_empty(&open_stp->st_locks)) {
		stp = list_entry(open_stp->st_locks.next,
				struct nfs4_ol_stateid, st_locks);
		WARN_ON(!unhash_lock_stateid(stp));
		put_ol_stateid_locked(stp, reaplist);
	}
}

static bool unhash_open_stateid(struct nfs4_ol_stateid *stp,
				struct list_head *reaplist)
{
	lockdep_assert_held(&stp->st_stid.sc_client->cl_lock);

	if (!unhash_ol_stateid(stp))
		return false;
	release_open_stateid_locks(stp, reaplist);
	return true;
}

static void release_open_stateid(struct nfs4_ol_stateid *stp)
{
	LIST_HEAD(reaplist);

	spin_lock(&stp->st_stid.sc_client->cl_lock);
	if (unhash_open_stateid(stp, &reaplist))
		put_ol_stateid_locked(stp, &reaplist);
	spin_unlock(&stp->st_stid.sc_client->cl_lock);
	free_ol_stateid_reaplist(&reaplist);
}

static void unhash_openowner_locked(struct nfs4_openowner *oo)
{
	struct nfs4_client *clp = oo->oo_owner.so_client;

	lockdep_assert_held(&clp->cl_lock);

	list_del_init(&oo->oo_owner.so_strhash);
	list_del_init(&oo->oo_perclient);
}

static void release_last_closed_stateid(struct nfs4_openowner *oo)
{
	struct nfsd_net *nn = net_generic(oo->oo_owner.so_client->net,
					  nfsd_net_id);
	struct nfs4_ol_stateid *s;

	spin_lock(&nn->client_lock);
	s = oo->oo_last_closed_stid;
	if (s) {
		list_del_init(&oo->oo_close_lru);
		oo->oo_last_closed_stid = NULL;
	}
	spin_unlock(&nn->client_lock);
	if (s)
		nfs4_put_stid(&s->st_stid);
}

static void release_openowner(struct nfs4_openowner *oo)
{
	struct nfs4_ol_stateid *stp;
	struct nfs4_client *clp = oo->oo_owner.so_client;
	struct list_head reaplist;

	INIT_LIST_HEAD(&reaplist);

	spin_lock(&clp->cl_lock);
	unhash_openowner_locked(oo);
	while (!list_empty(&oo->oo_owner.so_stateids)) {
		stp = list_first_entry(&oo->oo_owner.so_stateids,
				struct nfs4_ol_stateid, st_perstateowner);
		if (unhash_open_stateid(stp, &reaplist))
			put_ol_stateid_locked(stp, &reaplist);
	}
	spin_unlock(&clp->cl_lock);
	free_ol_stateid_reaplist(&reaplist);
	release_last_closed_stateid(oo);
	nfs4_put_stateowner(&oo->oo_owner);
}

static inline int
hash_sessionid(struct nfs4_sessionid *sessionid)
{
	struct nfsd4_sessionid *sid = (struct nfsd4_sessionid *)sessionid;

	return sid->sequence % SESSION_HASH_SIZE;
}

#ifdef CONFIG_SUNRPC_DEBUG
static inline void
dump_sessionid(const char *fn, struct nfs4_sessionid *sessionid)
{
	u32 *ptr = (u32 *)(&sessionid->data[0]);
	dprintk("%s: %u:%u:%u:%u\n", fn, ptr[0], ptr[1], ptr[2], ptr[3]);
}
#else
static inline void
dump_sessionid(const char *fn, struct nfs4_sessionid *sessionid)
{
}
#endif

/*
 * Bump the seqid on cstate->replay_owner, and clear replay_owner if it
 * won't be used for replay.
 */
void nfsd4_bump_seqid(struct nfsd4_compound_state *cstate, __be32 nfserr)
{
	struct nfs4_stateowner *so = cstate->replay_owner;

	if (nfserr == nfserr_replay_me)
		return;

	if (!seqid_mutating_err(ntohl(nfserr))) {
		nfsd4_cstate_clear_replay(cstate);
		return;
	}
	if (!so)
		return;
	if (so->so_is_open_owner)
		release_last_closed_stateid(openowner(so));
	so->so_seqid++;
	return;
}

static void
gen_sessionid(struct nfsd4_session *ses)
{
	struct nfs4_client *clp = ses->se_client;
	struct nfsd4_sessionid *sid;

	sid = (struct nfsd4_sessionid *)ses->se_sessionid.data;
	sid->clientid = clp->cl_clientid;
	sid->sequence = current_sessionid++;
	sid->reserved = 0;
}

/*
 * The protocol defines ca_maxresponssize_cached to include the size of
 * the rpc header, but all we need to cache is the data starting after
 * the end of the initial SEQUENCE operation--the rest we regenerate
 * each time.  Therefore we can advertise a ca_maxresponssize_cached
 * value that is the number of bytes in our cache plus a few additional
 * bytes.  In order to stay on the safe side, and not promise more than
 * we can cache, those additional bytes must be the minimum possible: 24
 * bytes of rpc header (xid through accept state, with AUTH_NULL
 * verifier), 12 for the compound header (with zero-length tag), and 44
 * for the SEQUENCE op response:
 */
#define NFSD_MIN_HDR_SEQ_SZ  (24 + 12 + 44)

static void
free_session_slots(struct nfsd4_session *ses)
{
	int i;

	for (i = 0; i < ses->se_fchannel.maxreqs; i++) {
		free_svc_cred(&ses->se_slots[i]->sl_cred);
		kfree(ses->se_slots[i]);
	}
}

/*
 * We don't actually need to cache the rpc and session headers, so we
 * can allocate a little less for each slot:
 */
static inline u32 slot_bytes(struct nfsd4_channel_attrs *ca)
{
	u32 size;

	if (ca->maxresp_cached < NFSD_MIN_HDR_SEQ_SZ)
		size = 0;
	else
		size = ca->maxresp_cached - NFSD_MIN_HDR_SEQ_SZ;
	return size + sizeof(struct nfsd4_slot);
}

/*
 * XXX: If we run out of reserved DRC memory we could (up to a point)
 * re-negotiate active sessions and reduce their slot usage to make
 * room for new connections. For now we just fail the create session.
 */
static u32 nfsd4_get_drc_mem(struct nfsd4_channel_attrs *ca, struct nfsd_net *nn)
{
	u32 slotsize = slot_bytes(ca);
	u32 num = ca->maxreqs;
	unsigned long avail, total_avail;
	unsigned int scale_factor;

	spin_lock(&nfsd_drc_lock);
	if (nfsd_drc_max_mem > nfsd_drc_mem_used)
		total_avail = nfsd_drc_max_mem - nfsd_drc_mem_used;
	else
		/* We have handed out more space than we chose in
		 * set_max_drc() to allow.  That isn't really a
		 * problem as long as that doesn't make us think we
		 * have lots more due to integer overflow.
		 */
		total_avail = 0;
	avail = min((unsigned long)NFSD_MAX_MEM_PER_SESSION, total_avail);
	/*
	 * Never use more than a fraction of the remaining memory,
	 * unless it's the only way to give this client a slot.
	 * The chosen fraction is either 1/8 or 1/number of threads,
	 * whichever is smaller.  This ensures there are adequate
	 * slots to support multiple clients per thread.
	 * Give the client one slot even if that would require
	 * over-allocation--it is better than failure.
	 */
	scale_factor = max_t(unsigned int, 8, nn->nfsd_serv->sv_nrthreads);

	avail = clamp_t(unsigned long, avail, slotsize,
			total_avail/scale_factor);
	num = min_t(int, num, avail / slotsize);
	num = max_t(int, num, 1);
	nfsd_drc_mem_used += num * slotsize;
	spin_unlock(&nfsd_drc_lock);

	return num;
}

static void nfsd4_put_drc_mem(struct nfsd4_channel_attrs *ca)
{
	int slotsize = slot_bytes(ca);

	spin_lock(&nfsd_drc_lock);
	nfsd_drc_mem_used -= slotsize * ca->maxreqs;
	spin_unlock(&nfsd_drc_lock);
}

static struct nfsd4_session *alloc_session(struct nfsd4_channel_attrs *fattrs,
					   struct nfsd4_channel_attrs *battrs)
{
	int numslots = fattrs->maxreqs;
	int slotsize = slot_bytes(fattrs);
	struct nfsd4_session *new;
	int i;

	BUILD_BUG_ON(struct_size(new, se_slots, NFSD_MAX_SLOTS_PER_SESSION)
		     > PAGE_SIZE);

	new = kzalloc(struct_size(new, se_slots, numslots), GFP_KERNEL);
	if (!new)
		return NULL;
	/* allocate each struct nfsd4_slot and data cache in one piece */
	for (i = 0; i < numslots; i++) {
		new->se_slots[i] = kzalloc(slotsize, GFP_KERNEL);
		if (!new->se_slots[i])
			goto out_free;
	}

	memcpy(&new->se_fchannel, fattrs, sizeof(struct nfsd4_channel_attrs));
	memcpy(&new->se_bchannel, battrs, sizeof(struct nfsd4_channel_attrs));

	return new;
out_free:
	while (i--)
		kfree(new->se_slots[i]);
	kfree(new);
	return NULL;
}

static void free_conn(struct nfsd4_conn *c)
{
	svc_xprt_put(c->cn_xprt);
	kfree(c);
}

static void nfsd4_conn_lost(struct svc_xpt_user *u)
{
	struct nfsd4_conn *c = container_of(u, struct nfsd4_conn, cn_xpt_user);
	struct nfs4_client *clp = c->cn_session->se_client;

	trace_nfsd_cb_lost(clp);

	spin_lock(&clp->cl_lock);
	if (!list_empty(&c->cn_persession)) {
		list_del(&c->cn_persession);
		free_conn(c);
	}
	nfsd4_probe_callback(clp);
	spin_unlock(&clp->cl_lock);
}

static struct nfsd4_conn *alloc_conn(struct svc_rqst *rqstp, u32 flags)
{
	struct nfsd4_conn *conn;

	conn = kmalloc(sizeof(struct nfsd4_conn), GFP_KERNEL);
	if (!conn)
		return NULL;
	svc_xprt_get(rqstp->rq_xprt);
	conn->cn_xprt = rqstp->rq_xprt;
	conn->cn_flags = flags;
	INIT_LIST_HEAD(&conn->cn_xpt_user.list);
	return conn;
}

static void __nfsd4_hash_conn(struct nfsd4_conn *conn, struct nfsd4_session *ses)
{
	conn->cn_session = ses;
	list_add(&conn->cn_persession, &ses->se_conns);
}

static void nfsd4_hash_conn(struct nfsd4_conn *conn, struct nfsd4_session *ses)
{
	struct nfs4_client *clp = ses->se_client;

	spin_lock(&clp->cl_lock);
	__nfsd4_hash_conn(conn, ses);
	spin_unlock(&clp->cl_lock);
}

static int nfsd4_register_conn(struct nfsd4_conn *conn)
{
	conn->cn_xpt_user.callback = nfsd4_conn_lost;
	return register_xpt_user(conn->cn_xprt, &conn->cn_xpt_user);
}

static void nfsd4_init_conn(struct svc_rqst *rqstp, struct nfsd4_conn *conn, struct nfsd4_session *ses)
{
	int ret;

	nfsd4_hash_conn(conn, ses);
	ret = nfsd4_register_conn(conn);
	if (ret)
		/* oops; xprt is already down: */
		nfsd4_conn_lost(&conn->cn_xpt_user);
	/* We may have gained or lost a callback channel: */
	nfsd4_probe_callback_sync(ses->se_client);
}

static struct nfsd4_conn *alloc_conn_from_crses(struct svc_rqst *rqstp, struct nfsd4_create_session *cses)
{
	u32 dir = NFS4_CDFC4_FORE;

	if (cses->flags & SESSION4_BACK_CHAN)
		dir |= NFS4_CDFC4_BACK;
	return alloc_conn(rqstp, dir);
}

/* must be called under client_lock */
static void nfsd4_del_conns(struct nfsd4_session *s)
{
	struct nfs4_client *clp = s->se_client;
	struct nfsd4_conn *c;

	spin_lock(&clp->cl_lock);
	while (!list_empty(&s->se_conns)) {
		c = list_first_entry(&s->se_conns, struct nfsd4_conn, cn_persession);
		list_del_init(&c->cn_persession);
		spin_unlock(&clp->cl_lock);

		unregister_xpt_user(c->cn_xprt, &c->cn_xpt_user);
		free_conn(c);

		spin_lock(&clp->cl_lock);
	}
	spin_unlock(&clp->cl_lock);
}

static void __free_session(struct nfsd4_session *ses)
{
	free_session_slots(ses);
	kfree(ses);
}

static void free_session(struct nfsd4_session *ses)
{
	nfsd4_del_conns(ses);
	nfsd4_put_drc_mem(&ses->se_fchannel);
	__free_session(ses);
}

static void init_session(struct svc_rqst *rqstp, struct nfsd4_session *new, struct nfs4_client *clp, struct nfsd4_create_session *cses)
{
	int idx;
	struct nfsd_net *nn = net_generic(SVC_NET(rqstp), nfsd_net_id);

	new->se_client = clp;
	gen_sessionid(new);

	INIT_LIST_HEAD(&new->se_conns);

	new->se_cb_seq_nr = 1;
	new->se_flags = cses->flags;
	new->se_cb_prog = cses->callback_prog;
	new->se_cb_sec = cses->cb_sec;
	atomic_set(&new->se_ref, 0);
	idx = hash_sessionid(&new->se_sessionid);
	list_add(&new->se_hash, &nn->sessionid_hashtbl[idx]);
	spin_lock(&clp->cl_lock);
	list_add(&new->se_perclnt, &clp->cl_sessions);
	spin_unlock(&clp->cl_lock);

	{
		struct sockaddr *sa = svc_addr(rqstp);
		/*
		 * This is a little silly; with sessions there's no real
		 * use for the callback address.  Use the peer address
		 * as a reasonable default for now, but consider fixing
		 * the rpc client not to require an address in the
		 * future:
		 */
		rpc_copy_addr((struct sockaddr *)&clp->cl_cb_conn.cb_addr, sa);
		clp->cl_cb_conn.cb_addrlen = svc_addr_len(sa);
	}
}

/* caller must hold client_lock */
static struct nfsd4_session *
__find_in_sessionid_hashtbl(struct nfs4_sessionid *sessionid, struct net *net)
{
	struct nfsd4_session *elem;
	int idx;
	struct nfsd_net *nn = net_generic(net, nfsd_net_id);

	lockdep_assert_held(&nn->client_lock);

	dump_sessionid(__func__, sessionid);
	idx = hash_sessionid(sessionid);
	/* Search in the appropriate list */
	list_for_each_entry(elem, &nn->sessionid_hashtbl[idx], se_hash) {
		if (!memcmp(elem->se_sessionid.data, sessionid->data,
			    NFS4_MAX_SESSIONID_LEN)) {
			return elem;
		}
	}

	dprintk("%s: session not found\n", __func__);
	return NULL;
}

static struct nfsd4_session *
find_in_sessionid_hashtbl(struct nfs4_sessionid *sessionid, struct net *net,
		__be32 *ret)
{
	struct nfsd4_session *session;
	__be32 status = nfserr_badsession;

	session = __find_in_sessionid_hashtbl(sessionid, net);
	if (!session)
		goto out;
	status = nfsd4_get_session_locked(session);
	if (status)
		session = NULL;
out:
	*ret = status;
	return session;
}

/* caller must hold client_lock */
static void
unhash_session(struct nfsd4_session *ses)
{
	struct nfs4_client *clp = ses->se_client;
	struct nfsd_net *nn = net_generic(clp->net, nfsd_net_id);

	lockdep_assert_held(&nn->client_lock);

	list_del(&ses->se_hash);
	spin_lock(&ses->se_client->cl_lock);
	list_del(&ses->se_perclnt);
	spin_unlock(&ses->se_client->cl_lock);
}

/* SETCLIENTID and SETCLIENTID_CONFIRM Helper functions */
static int
STALE_CLIENTID(clientid_t *clid, struct nfsd_net *nn)
{
	/*
	 * We're assuming the clid was not given out from a boot
	 * precisely 2^32 (about 136 years) before this one.  That seems
	 * a safe assumption:
	 */
	if (clid->cl_boot == (u32)nn->boot_time)
		return 0;
	trace_nfsd_clid_stale(clid);
	return 1;
}

/* 
 * XXX Should we use a slab cache ?
 * This type of memory management is somewhat inefficient, but we use it
 * anyway since SETCLIENTID is not a common operation.
 */
static struct nfs4_client *alloc_client(struct xdr_netobj name,
				struct nfsd_net *nn)
{
	struct nfs4_client *clp;
	int i;

	if (atomic_read(&nn->nfs4_client_count) >= nn->nfs4_max_clients) {
		mod_delayed_work(laundry_wq, &nn->laundromat_work, 0);
		return NULL;
	}
	clp = kmem_cache_zalloc(client_slab, GFP_KERNEL);
	if (clp == NULL)
		return NULL;
	xdr_netobj_dup(&clp->cl_name, &name, GFP_KERNEL);
	if (clp->cl_name.data == NULL)
		goto err_no_name;
	clp->cl_ownerstr_hashtbl = kmalloc_array(OWNER_HASH_SIZE,
						 sizeof(struct list_head),
						 GFP_KERNEL);
	if (!clp->cl_ownerstr_hashtbl)
		goto err_no_hashtbl;
	for (i = 0; i < OWNER_HASH_SIZE; i++)
		INIT_LIST_HEAD(&clp->cl_ownerstr_hashtbl[i]);
	INIT_LIST_HEAD(&clp->cl_sessions);
	idr_init(&clp->cl_stateids);
	atomic_set(&clp->cl_rpc_users, 0);
	clp->cl_cb_state = NFSD4_CB_UNKNOWN;
	clp->cl_state = NFSD4_ACTIVE;
	atomic_inc(&nn->nfs4_client_count);
	atomic_set(&clp->cl_delegs_in_recall, 0);
	INIT_LIST_HEAD(&clp->cl_idhash);
	INIT_LIST_HEAD(&clp->cl_openowners);
	INIT_LIST_HEAD(&clp->cl_delegations);
	INIT_LIST_HEAD(&clp->cl_lru);
	INIT_LIST_HEAD(&clp->cl_revoked);
#ifdef CONFIG_NFSD_PNFS
	INIT_LIST_HEAD(&clp->cl_lo_states);
#endif
	INIT_LIST_HEAD(&clp->async_copies);
	spin_lock_init(&clp->async_lock);
	spin_lock_init(&clp->cl_lock);
	rpc_init_wait_queue(&clp->cl_cb_waitq, "Backchannel slot table");
	return clp;
err_no_hashtbl:
	kfree(clp->cl_name.data);
err_no_name:
	kmem_cache_free(client_slab, clp);
	return NULL;
}

static void __free_client(struct kref *k)
{
	struct nfsdfs_client *c = container_of(k, struct nfsdfs_client, cl_ref);
	struct nfs4_client *clp = container_of(c, struct nfs4_client, cl_nfsdfs);

	free_svc_cred(&clp->cl_cred);
	kfree(clp->cl_ownerstr_hashtbl);
	kfree(clp->cl_name.data);
	kfree(clp->cl_nii_domain.data);
	kfree(clp->cl_nii_name.data);
	idr_destroy(&clp->cl_stateids);
	kfree(clp->cl_ra);
	kmem_cache_free(client_slab, clp);
}

static void drop_client(struct nfs4_client *clp)
{
	kref_put(&clp->cl_nfsdfs.cl_ref, __free_client);
}

static void
free_client(struct nfs4_client *clp)
{
	while (!list_empty(&clp->cl_sessions)) {
		struct nfsd4_session *ses;
		ses = list_entry(clp->cl_sessions.next, struct nfsd4_session,
				se_perclnt);
		list_del(&ses->se_perclnt);
		WARN_ON_ONCE(atomic_read(&ses->se_ref));
		free_session(ses);
	}
	rpc_destroy_wait_queue(&clp->cl_cb_waitq);
	if (clp->cl_nfsd_dentry) {
		nfsd_client_rmdir(clp->cl_nfsd_dentry);
		clp->cl_nfsd_dentry = NULL;
		wake_up_all(&expiry_wq);
	}
	drop_client(clp);
}

/* must be called under the client_lock */
static void
unhash_client_locked(struct nfs4_client *clp)
{
	struct nfsd_net *nn = net_generic(clp->net, nfsd_net_id);
	struct nfsd4_session *ses;

	lockdep_assert_held(&nn->client_lock);

	/* Mark the client as expired! */
	clp->cl_time = 0;
	/* Make it invisible */
	if (!list_empty(&clp->cl_idhash)) {
		list_del_init(&clp->cl_idhash);
		if (test_bit(NFSD4_CLIENT_CONFIRMED, &clp->cl_flags))
			rb_erase(&clp->cl_namenode, &nn->conf_name_tree);
		else
			rb_erase(&clp->cl_namenode, &nn->unconf_name_tree);
	}
	list_del_init(&clp->cl_lru);
	spin_lock(&clp->cl_lock);
	list_for_each_entry(ses, &clp->cl_sessions, se_perclnt)
		list_del_init(&ses->se_hash);
	spin_unlock(&clp->cl_lock);
}

static void
unhash_client(struct nfs4_client *clp)
{
	struct nfsd_net *nn = net_generic(clp->net, nfsd_net_id);

	spin_lock(&nn->client_lock);
	unhash_client_locked(clp);
	spin_unlock(&nn->client_lock);
}

static __be32 mark_client_expired_locked(struct nfs4_client *clp)
{
	if (atomic_read(&clp->cl_rpc_users))
		return nfserr_jukebox;
	unhash_client_locked(clp);
	return nfs_ok;
}

static void
__destroy_client(struct nfs4_client *clp)
{
	struct nfsd_net *nn = net_generic(clp->net, nfsd_net_id);
	int i;
	struct nfs4_openowner *oo;
	struct nfs4_delegation *dp;
	struct list_head reaplist;

	INIT_LIST_HEAD(&reaplist);
	spin_lock(&state_lock);
	while (!list_empty(&clp->cl_delegations)) {
		dp = list_entry(clp->cl_delegations.next, struct nfs4_delegation, dl_perclnt);
		WARN_ON(!unhash_delegation_locked(dp));
		list_add(&dp->dl_recall_lru, &reaplist);
	}
	spin_unlock(&state_lock);
	while (!list_empty(&reaplist)) {
		dp = list_entry(reaplist.next, struct nfs4_delegation, dl_recall_lru);
		list_del_init(&dp->dl_recall_lru);
		destroy_unhashed_deleg(dp);
	}
	while (!list_empty(&clp->cl_revoked)) {
		dp = list_entry(clp->cl_revoked.next, struct nfs4_delegation, dl_recall_lru);
		list_del_init(&dp->dl_recall_lru);
		nfs4_put_stid(&dp->dl_stid);
	}
	while (!list_empty(&clp->cl_openowners)) {
		oo = list_entry(clp->cl_openowners.next, struct nfs4_openowner, oo_perclient);
		nfs4_get_stateowner(&oo->oo_owner);
		release_openowner(oo);
	}
	for (i = 0; i < OWNER_HASH_SIZE; i++) {
		struct nfs4_stateowner *so, *tmp;

		list_for_each_entry_safe(so, tmp, &clp->cl_ownerstr_hashtbl[i],
					 so_strhash) {
			/* Should be no openowners at this point */
			WARN_ON_ONCE(so->so_is_open_owner);
			remove_blocked_locks(lockowner(so));
		}
	}
	nfsd4_return_all_client_layouts(clp);
	nfsd4_shutdown_copy(clp);
	nfsd4_shutdown_callback(clp);
	if (clp->cl_cb_conn.cb_xprt)
		svc_xprt_put(clp->cl_cb_conn.cb_xprt);
	atomic_add_unless(&nn->nfs4_client_count, -1, 0);
	nfsd4_dec_courtesy_client_count(nn, clp);
	free_client(clp);
	wake_up_all(&expiry_wq);
}

static void
destroy_client(struct nfs4_client *clp)
{
	unhash_client(clp);
	__destroy_client(clp);
}

static void inc_reclaim_complete(struct nfs4_client *clp)
{
	struct nfsd_net *nn = net_generic(clp->net, nfsd_net_id);

	if (!nn->track_reclaim_completes)
		return;
	if (!nfsd4_find_reclaim_client(clp->cl_name, nn))
		return;
	if (atomic_inc_return(&nn->nr_reclaim_complete) ==
			nn->reclaim_str_hashtbl_size) {
		printk(KERN_INFO "NFSD: all clients done reclaiming, ending NFSv4 grace period (net %x)\n",
				clp->net->ns.inum);
		nfsd4_end_grace(nn);
	}
}

static void expire_client(struct nfs4_client *clp)
{
	unhash_client(clp);
	nfsd4_client_record_remove(clp);
	__destroy_client(clp);
}

static void copy_verf(struct nfs4_client *target, nfs4_verifier *source)
{
	memcpy(target->cl_verifier.data, source->data,
			sizeof(target->cl_verifier.data));
}

static void copy_clid(struct nfs4_client *target, struct nfs4_client *source)
{
	target->cl_clientid.cl_boot = source->cl_clientid.cl_boot; 
	target->cl_clientid.cl_id = source->cl_clientid.cl_id; 
}

static int copy_cred(struct svc_cred *target, struct svc_cred *source)
{
	target->cr_principal = kstrdup(source->cr_principal, GFP_KERNEL);
	target->cr_raw_principal = kstrdup(source->cr_raw_principal,
								GFP_KERNEL);
	target->cr_targ_princ = kstrdup(source->cr_targ_princ, GFP_KERNEL);
	if ((source->cr_principal && !target->cr_principal) ||
	    (source->cr_raw_principal && !target->cr_raw_principal) ||
	    (source->cr_targ_princ && !target->cr_targ_princ))
		return -ENOMEM;

	target->cr_flavor = source->cr_flavor;
	target->cr_uid = source->cr_uid;
	target->cr_gid = source->cr_gid;
	target->cr_group_info = source->cr_group_info;
	get_group_info(target->cr_group_info);
	target->cr_gss_mech = source->cr_gss_mech;
	if (source->cr_gss_mech)
		gss_mech_get(source->cr_gss_mech);
	return 0;
}

static int
compare_blob(const struct xdr_netobj *o1, const struct xdr_netobj *o2)
{
	if (o1->len < o2->len)
		return -1;
	if (o1->len > o2->len)
		return 1;
	return memcmp(o1->data, o2->data, o1->len);
}

static int
same_verf(nfs4_verifier *v1, nfs4_verifier *v2)
{
	return 0 == memcmp(v1->data, v2->data, sizeof(v1->data));
}

static int
same_clid(clientid_t *cl1, clientid_t *cl2)
{
	return (cl1->cl_boot == cl2->cl_boot) && (cl1->cl_id == cl2->cl_id);
}

static bool groups_equal(struct group_info *g1, struct group_info *g2)
{
	int i;

	if (g1->ngroups != g2->ngroups)
		return false;
	for (i=0; i<g1->ngroups; i++)
		if (!gid_eq(g1->gid[i], g2->gid[i]))
			return false;
	return true;
}

/*
 * RFC 3530 language requires clid_inuse be returned when the
 * "principal" associated with a requests differs from that previously
 * used.  We use uid, gid's, and gss principal string as our best
 * approximation.  We also don't want to allow non-gss use of a client
 * established using gss: in theory cr_principal should catch that
 * change, but in practice cr_principal can be null even in the gss case
 * since gssd doesn't always pass down a principal string.
 */
static bool is_gss_cred(struct svc_cred *cr)
{
	/* Is cr_flavor one of the gss "pseudoflavors"?: */
	return (cr->cr_flavor > RPC_AUTH_MAXFLAVOR);
}


static bool
same_creds(struct svc_cred *cr1, struct svc_cred *cr2)
{
	if ((is_gss_cred(cr1) != is_gss_cred(cr2))
		|| (!uid_eq(cr1->cr_uid, cr2->cr_uid))
		|| (!gid_eq(cr1->cr_gid, cr2->cr_gid))
		|| !groups_equal(cr1->cr_group_info, cr2->cr_group_info))
		return false;
	/* XXX: check that cr_targ_princ fields match ? */
	if (cr1->cr_principal == cr2->cr_principal)
		return true;
	if (!cr1->cr_principal || !cr2->cr_principal)
		return false;
	return 0 == strcmp(cr1->cr_principal, cr2->cr_principal);
}

static bool svc_rqst_integrity_protected(struct svc_rqst *rqstp)
{
	struct svc_cred *cr = &rqstp->rq_cred;
	u32 service;

	if (!cr->cr_gss_mech)
		return false;
	service = gss_pseudoflavor_to_service(cr->cr_gss_mech, cr->cr_flavor);
	return service == RPC_GSS_SVC_INTEGRITY ||
	       service == RPC_GSS_SVC_PRIVACY;
}

bool nfsd4_mach_creds_match(struct nfs4_client *cl, struct svc_rqst *rqstp)
{
	struct svc_cred *cr = &rqstp->rq_cred;

	if (!cl->cl_mach_cred)
		return true;
	if (cl->cl_cred.cr_gss_mech != cr->cr_gss_mech)
		return false;
	if (!svc_rqst_integrity_protected(rqstp))
		return false;
	if (cl->cl_cred.cr_raw_principal)
		return 0 == strcmp(cl->cl_cred.cr_raw_principal,
						cr->cr_raw_principal);
	if (!cr->cr_principal)
		return false;
	return 0 == strcmp(cl->cl_cred.cr_principal, cr->cr_principal);
}

static void gen_confirm(struct nfs4_client *clp, struct nfsd_net *nn)
{
	__be32 verf[2];

	/*
	 * This is opaque to client, so no need to byte-swap. Use
	 * __force to keep sparse happy
	 */
	verf[0] = (__force __be32)(u32)ktime_get_real_seconds();
	verf[1] = (__force __be32)nn->clverifier_counter++;
	memcpy(clp->cl_confirm.data, verf, sizeof(clp->cl_confirm.data));
}

static void gen_clid(struct nfs4_client *clp, struct nfsd_net *nn)
{
	clp->cl_clientid.cl_boot = (u32)nn->boot_time;
	clp->cl_clientid.cl_id = nn->clientid_counter++;
	gen_confirm(clp, nn);
}

static struct nfs4_stid *
find_stateid_locked(struct nfs4_client *cl, stateid_t *t)
{
	struct nfs4_stid *ret;

	ret = idr_find(&cl->cl_stateids, t->si_opaque.so_id);
	if (!ret || !ret->sc_type)
		return NULL;
	return ret;
}

static struct nfs4_stid *
find_stateid_by_type(struct nfs4_client *cl, stateid_t *t, char typemask)
{
	struct nfs4_stid *s;

	spin_lock(&cl->cl_lock);
	s = find_stateid_locked(cl, t);
	if (s != NULL) {
		if (typemask & s->sc_type)
			refcount_inc(&s->sc_count);
		else
			s = NULL;
	}
	spin_unlock(&cl->cl_lock);
	return s;
}

static struct nfs4_client *get_nfsdfs_clp(struct inode *inode)
{
	struct nfsdfs_client *nc;
	nc = get_nfsdfs_client(inode);
	if (!nc)
		return NULL;
	return container_of(nc, struct nfs4_client, cl_nfsdfs);
}

static void seq_quote_mem(struct seq_file *m, char *data, int len)
{
	seq_printf(m, "\"");
	seq_escape_mem(m, data, len, ESCAPE_HEX | ESCAPE_NAP | ESCAPE_APPEND, "\"\\");
	seq_printf(m, "\"");
}

static const char *cb_state2str(int state)
{
	switch (state) {
	case NFSD4_CB_UP:
		return "UP";
	case NFSD4_CB_UNKNOWN:
		return "UNKNOWN";
	case NFSD4_CB_DOWN:
		return "DOWN";
	case NFSD4_CB_FAULT:
		return "FAULT";
	}
	return "UNDEFINED";
}

static int client_info_show(struct seq_file *m, void *v)
{
	struct inode *inode = file_inode(m->file);
	struct nfs4_client *clp;
	u64 clid;

	clp = get_nfsdfs_clp(inode);
	if (!clp)
		return -ENXIO;
	memcpy(&clid, &clp->cl_clientid, sizeof(clid));
	seq_printf(m, "clientid: 0x%llx\n", clid);
	seq_printf(m, "address: \"%pISpc\"\n", (struct sockaddr *)&clp->cl_addr);

	if (clp->cl_state == NFSD4_COURTESY)
		seq_puts(m, "status: courtesy\n");
	else if (clp->cl_state == NFSD4_EXPIRABLE)
		seq_puts(m, "status: expirable\n");
	else if (test_bit(NFSD4_CLIENT_CONFIRMED, &clp->cl_flags))
		seq_puts(m, "status: confirmed\n");
	else
		seq_puts(m, "status: unconfirmed\n");
	seq_printf(m, "seconds from last renew: %lld\n",
		ktime_get_boottime_seconds() - clp->cl_time);
	seq_printf(m, "name: ");
	seq_quote_mem(m, clp->cl_name.data, clp->cl_name.len);
	seq_printf(m, "\nminor version: %d\n", clp->cl_minorversion);
	if (clp->cl_nii_domain.data) {
		seq_printf(m, "Implementation domain: ");
		seq_quote_mem(m, clp->cl_nii_domain.data,
					clp->cl_nii_domain.len);
		seq_printf(m, "\nImplementation name: ");
		seq_quote_mem(m, clp->cl_nii_name.data, clp->cl_nii_name.len);
		seq_printf(m, "\nImplementation time: [%lld, %ld]\n",
			clp->cl_nii_time.tv_sec, clp->cl_nii_time.tv_nsec);
	}
	seq_printf(m, "callback state: %s\n", cb_state2str(clp->cl_cb_state));
	seq_printf(m, "callback address: %pISpc\n", &clp->cl_cb_conn.cb_addr);
	drop_client(clp);

	return 0;
}

DEFINE_SHOW_ATTRIBUTE(client_info);

static void *states_start(struct seq_file *s, loff_t *pos)
	__acquires(&clp->cl_lock)
{
	struct nfs4_client *clp = s->private;
	unsigned long id = *pos;
	void *ret;

	spin_lock(&clp->cl_lock);
	ret = idr_get_next_ul(&clp->cl_stateids, &id);
	*pos = id;
	return ret;
}

static void *states_next(struct seq_file *s, void *v, loff_t *pos)
{
	struct nfs4_client *clp = s->private;
	unsigned long id = *pos;
	void *ret;

	id = *pos;
	id++;
	ret = idr_get_next_ul(&clp->cl_stateids, &id);
	*pos = id;
	return ret;
}

static void states_stop(struct seq_file *s, void *v)
	__releases(&clp->cl_lock)
{
	struct nfs4_client *clp = s->private;

	spin_unlock(&clp->cl_lock);
}

static void nfs4_show_fname(struct seq_file *s, struct nfsd_file *f)
{
         seq_printf(s, "filename: \"%pD2\"", f->nf_file);
}

static void nfs4_show_superblock(struct seq_file *s, struct nfsd_file *f)
{
	struct inode *inode = file_inode(f->nf_file);

	seq_printf(s, "superblock: \"%02x:%02x:%ld\"",
					MAJOR(inode->i_sb->s_dev),
					 MINOR(inode->i_sb->s_dev),
					 inode->i_ino);
}

static void nfs4_show_owner(struct seq_file *s, struct nfs4_stateowner *oo)
{
	seq_printf(s, "owner: ");
	seq_quote_mem(s, oo->so_owner.data, oo->so_owner.len);
}

static void nfs4_show_stateid(struct seq_file *s, stateid_t *stid)
{
	seq_printf(s, "0x%.8x", stid->si_generation);
	seq_printf(s, "%12phN", &stid->si_opaque);
}

static int nfs4_show_open(struct seq_file *s, struct nfs4_stid *st)
{
	struct nfs4_ol_stateid *ols;
	struct nfs4_file *nf;
	struct nfsd_file *file;
	struct nfs4_stateowner *oo;
	unsigned int access, deny;

	if (st->sc_type != NFS4_OPEN_STID && st->sc_type != NFS4_LOCK_STID)
		return 0; /* XXX: or SEQ_SKIP? */
	ols = openlockstateid(st);
	oo = ols->st_stateowner;
	nf = st->sc_file;

	spin_lock(&nf->fi_lock);
	file = find_any_file_locked(nf);
	if (!file)
		goto out;

	seq_printf(s, "- ");
	nfs4_show_stateid(s, &st->sc_stateid);
	seq_printf(s, ": { type: open, ");

	access = bmap_to_share_mode(ols->st_access_bmap);
	deny   = bmap_to_share_mode(ols->st_deny_bmap);

	seq_printf(s, "access: %s%s, ",
		access & NFS4_SHARE_ACCESS_READ ? "r" : "-",
		access & NFS4_SHARE_ACCESS_WRITE ? "w" : "-");
	seq_printf(s, "deny: %s%s, ",
		deny & NFS4_SHARE_ACCESS_READ ? "r" : "-",
		deny & NFS4_SHARE_ACCESS_WRITE ? "w" : "-");

	nfs4_show_superblock(s, file);
	seq_printf(s, ", ");
	nfs4_show_fname(s, file);
	seq_printf(s, ", ");
	nfs4_show_owner(s, oo);
	seq_printf(s, " }\n");
out:
	spin_unlock(&nf->fi_lock);
	return 0;
}

static int nfs4_show_lock(struct seq_file *s, struct nfs4_stid *st)
{
	struct nfs4_ol_stateid *ols;
	struct nfs4_file *nf;
	struct nfsd_file *file;
	struct nfs4_stateowner *oo;

	ols = openlockstateid(st);
	oo = ols->st_stateowner;
	nf = st->sc_file;
	spin_lock(&nf->fi_lock);
	file = find_any_file_locked(nf);
	if (!file)
		goto out;

	seq_printf(s, "- ");
	nfs4_show_stateid(s, &st->sc_stateid);
	seq_printf(s, ": { type: lock, ");

	/*
	 * Note: a lock stateid isn't really the same thing as a lock,
	 * it's the locking state held by one owner on a file, and there
	 * may be multiple (or no) lock ranges associated with it.
	 * (Same for the matter is true of open stateids.)
	 */

	nfs4_show_superblock(s, file);
	/* XXX: open stateid? */
	seq_printf(s, ", ");
	nfs4_show_fname(s, file);
	seq_printf(s, ", ");
	nfs4_show_owner(s, oo);
	seq_printf(s, " }\n");
out:
	spin_unlock(&nf->fi_lock);
	return 0;
}

static int nfs4_show_deleg(struct seq_file *s, struct nfs4_stid *st)
{
	struct nfs4_delegation *ds;
	struct nfs4_file *nf;
	struct nfsd_file *file;

	ds = delegstateid(st);
	nf = st->sc_file;
	spin_lock(&nf->fi_lock);
<<<<<<< HEAD
	file = find_deleg_file_locked(nf);
=======
	file = nf->fi_deleg_file;
>>>>>>> 98817289
	if (!file)
		goto out;

	seq_printf(s, "- ");
	nfs4_show_stateid(s, &st->sc_stateid);
	seq_printf(s, ": { type: deleg, ");

	/* Kinda dead code as long as we only support read delegs: */
	seq_printf(s, "access: %s, ",
		ds->dl_type == NFS4_OPEN_DELEGATE_READ ? "r" : "w");

	/* XXX: lease time, whether it's being recalled. */

	nfs4_show_superblock(s, file);
	seq_printf(s, ", ");
	nfs4_show_fname(s, file);
	seq_printf(s, " }\n");
out:
	spin_unlock(&nf->fi_lock);
	return 0;
}

static int nfs4_show_layout(struct seq_file *s, struct nfs4_stid *st)
{
	struct nfs4_layout_stateid *ls;
	struct nfsd_file *file;

	ls = container_of(st, struct nfs4_layout_stateid, ls_stid);
	file = ls->ls_file;

	seq_printf(s, "- ");
	nfs4_show_stateid(s, &st->sc_stateid);
	seq_printf(s, ": { type: layout, ");

	/* XXX: What else would be useful? */

	nfs4_show_superblock(s, file);
	seq_printf(s, ", ");
	nfs4_show_fname(s, file);
	seq_printf(s, " }\n");

	return 0;
}

static int states_show(struct seq_file *s, void *v)
{
	struct nfs4_stid *st = v;

	switch (st->sc_type) {
	case NFS4_OPEN_STID:
		return nfs4_show_open(s, st);
	case NFS4_LOCK_STID:
		return nfs4_show_lock(s, st);
	case NFS4_DELEG_STID:
		return nfs4_show_deleg(s, st);
	case NFS4_LAYOUT_STID:
		return nfs4_show_layout(s, st);
	default:
		return 0; /* XXX: or SEQ_SKIP? */
	}
	/* XXX: copy stateids? */
}

static struct seq_operations states_seq_ops = {
	.start = states_start,
	.next = states_next,
	.stop = states_stop,
	.show = states_show
};

static int client_states_open(struct inode *inode, struct file *file)
{
	struct seq_file *s;
	struct nfs4_client *clp;
	int ret;

	clp = get_nfsdfs_clp(inode);
	if (!clp)
		return -ENXIO;

	ret = seq_open(file, &states_seq_ops);
	if (ret)
		return ret;
	s = file->private_data;
	s->private = clp;
	return 0;
}

static int client_opens_release(struct inode *inode, struct file *file)
{
	struct seq_file *m = file->private_data;
	struct nfs4_client *clp = m->private;

	/* XXX: alternatively, we could get/drop in seq start/stop */
	drop_client(clp);
	return seq_release(inode, file);
}

static const struct file_operations client_states_fops = {
	.open		= client_states_open,
	.read		= seq_read,
	.llseek		= seq_lseek,
	.release	= client_opens_release,
};

/*
 * Normally we refuse to destroy clients that are in use, but here the
 * administrator is telling us to just do it.  We also want to wait
 * so the caller has a guarantee that the client's locks are gone by
 * the time the write returns:
 */
static void force_expire_client(struct nfs4_client *clp)
{
	struct nfsd_net *nn = net_generic(clp->net, nfsd_net_id);
	bool already_expired;

	trace_nfsd_clid_admin_expired(&clp->cl_clientid);

	spin_lock(&nn->client_lock);
	clp->cl_time = 0;
	spin_unlock(&nn->client_lock);

	wait_event(expiry_wq, atomic_read(&clp->cl_rpc_users) == 0);
	spin_lock(&nn->client_lock);
	already_expired = list_empty(&clp->cl_lru);
	if (!already_expired)
		unhash_client_locked(clp);
	spin_unlock(&nn->client_lock);

	if (!already_expired)
		expire_client(clp);
	else
		wait_event(expiry_wq, clp->cl_nfsd_dentry == NULL);
}

static ssize_t client_ctl_write(struct file *file, const char __user *buf,
				   size_t size, loff_t *pos)
{
	char *data;
	struct nfs4_client *clp;

	data = simple_transaction_get(file, buf, size);
	if (IS_ERR(data))
		return PTR_ERR(data);
	if (size != 7 || 0 != memcmp(data, "expire\n", 7))
		return -EINVAL;
	clp = get_nfsdfs_clp(file_inode(file));
	if (!clp)
		return -ENXIO;
	force_expire_client(clp);
	drop_client(clp);
	return 7;
}

static const struct file_operations client_ctl_fops = {
	.write		= client_ctl_write,
	.release	= simple_transaction_release,
};

static const struct tree_descr client_files[] = {
	[0] = {"info", &client_info_fops, S_IRUSR},
	[1] = {"states", &client_states_fops, S_IRUSR},
	[2] = {"ctl", &client_ctl_fops, S_IWUSR},
	[3] = {""},
};

static int
nfsd4_cb_recall_any_done(struct nfsd4_callback *cb,
				struct rpc_task *task)
{
	trace_nfsd_cb_recall_any_done(cb, task);
	switch (task->tk_status) {
	case -NFS4ERR_DELAY:
		rpc_delay(task, 2 * HZ);
		return 0;
	default:
		return 1;
	}
}

static void
nfsd4_cb_recall_any_release(struct nfsd4_callback *cb)
{
	struct nfs4_client *clp = cb->cb_clp;
	struct nfsd_net *nn = net_generic(clp->net, nfsd_net_id);

	spin_lock(&nn->client_lock);
	clear_bit(NFSD4_CLIENT_CB_RECALL_ANY, &clp->cl_flags);
	put_client_renew_locked(clp);
	spin_unlock(&nn->client_lock);
}

static const struct nfsd4_callback_ops nfsd4_cb_recall_any_ops = {
	.done		= nfsd4_cb_recall_any_done,
	.release	= nfsd4_cb_recall_any_release,
};

static struct nfs4_client *create_client(struct xdr_netobj name,
		struct svc_rqst *rqstp, nfs4_verifier *verf)
{
	struct nfs4_client *clp;
	struct sockaddr *sa = svc_addr(rqstp);
	int ret;
	struct net *net = SVC_NET(rqstp);
	struct nfsd_net *nn = net_generic(net, nfsd_net_id);
	struct dentry *dentries[ARRAY_SIZE(client_files)];

	clp = alloc_client(name, nn);
	if (clp == NULL)
		return NULL;

	ret = copy_cred(&clp->cl_cred, &rqstp->rq_cred);
	if (ret) {
		free_client(clp);
		return NULL;
	}
	gen_clid(clp, nn);
	kref_init(&clp->cl_nfsdfs.cl_ref);
	nfsd4_init_cb(&clp->cl_cb_null, clp, NULL, NFSPROC4_CLNT_CB_NULL);
	clp->cl_time = ktime_get_boottime_seconds();
	clear_bit(0, &clp->cl_cb_slot_busy);
	copy_verf(clp, verf);
	memcpy(&clp->cl_addr, sa, sizeof(struct sockaddr_storage));
	clp->cl_cb_session = NULL;
	clp->net = net;
	clp->cl_nfsd_dentry = nfsd_client_mkdir(
		nn, &clp->cl_nfsdfs,
		clp->cl_clientid.cl_id - nn->clientid_base,
		client_files, dentries);
	clp->cl_nfsd_info_dentry = dentries[0];
	if (!clp->cl_nfsd_dentry) {
		free_client(clp);
		return NULL;
	}
	clp->cl_ra = kzalloc(sizeof(*clp->cl_ra), GFP_KERNEL);
	if (!clp->cl_ra) {
		free_client(clp);
		return NULL;
	}
	clp->cl_ra_time = 0;
	nfsd4_init_cb(&clp->cl_ra->ra_cb, clp, &nfsd4_cb_recall_any_ops,
			NFSPROC4_CLNT_CB_RECALL_ANY);
	return clp;
}

static void
add_clp_to_name_tree(struct nfs4_client *new_clp, struct rb_root *root)
{
	struct rb_node **new = &(root->rb_node), *parent = NULL;
	struct nfs4_client *clp;

	while (*new) {
		clp = rb_entry(*new, struct nfs4_client, cl_namenode);
		parent = *new;

		if (compare_blob(&clp->cl_name, &new_clp->cl_name) > 0)
			new = &((*new)->rb_left);
		else
			new = &((*new)->rb_right);
	}

	rb_link_node(&new_clp->cl_namenode, parent, new);
	rb_insert_color(&new_clp->cl_namenode, root);
}

static struct nfs4_client *
find_clp_in_name_tree(struct xdr_netobj *name, struct rb_root *root)
{
	int cmp;
	struct rb_node *node = root->rb_node;
	struct nfs4_client *clp;

	while (node) {
		clp = rb_entry(node, struct nfs4_client, cl_namenode);
		cmp = compare_blob(&clp->cl_name, name);
		if (cmp > 0)
			node = node->rb_left;
		else if (cmp < 0)
			node = node->rb_right;
		else
			return clp;
	}
	return NULL;
}

static void
add_to_unconfirmed(struct nfs4_client *clp)
{
	unsigned int idhashval;
	struct nfsd_net *nn = net_generic(clp->net, nfsd_net_id);

	lockdep_assert_held(&nn->client_lock);

	clear_bit(NFSD4_CLIENT_CONFIRMED, &clp->cl_flags);
	add_clp_to_name_tree(clp, &nn->unconf_name_tree);
	idhashval = clientid_hashval(clp->cl_clientid.cl_id);
	list_add(&clp->cl_idhash, &nn->unconf_id_hashtbl[idhashval]);
	renew_client_locked(clp);
}

static void
move_to_confirmed(struct nfs4_client *clp)
{
	unsigned int idhashval = clientid_hashval(clp->cl_clientid.cl_id);
	struct nfsd_net *nn = net_generic(clp->net, nfsd_net_id);

	lockdep_assert_held(&nn->client_lock);

	list_move(&clp->cl_idhash, &nn->conf_id_hashtbl[idhashval]);
	rb_erase(&clp->cl_namenode, &nn->unconf_name_tree);
	add_clp_to_name_tree(clp, &nn->conf_name_tree);
	set_bit(NFSD4_CLIENT_CONFIRMED, &clp->cl_flags);
	trace_nfsd_clid_confirmed(&clp->cl_clientid);
	renew_client_locked(clp);
}

static struct nfs4_client *
find_client_in_id_table(struct list_head *tbl, clientid_t *clid, bool sessions)
{
	struct nfs4_client *clp;
	unsigned int idhashval = clientid_hashval(clid->cl_id);

	list_for_each_entry(clp, &tbl[idhashval], cl_idhash) {
		if (same_clid(&clp->cl_clientid, clid)) {
			if ((bool)clp->cl_minorversion != sessions)
				return NULL;
			renew_client_locked(clp);
			return clp;
		}
	}
	return NULL;
}

static struct nfs4_client *
find_confirmed_client(clientid_t *clid, bool sessions, struct nfsd_net *nn)
{
	struct list_head *tbl = nn->conf_id_hashtbl;

	lockdep_assert_held(&nn->client_lock);
	return find_client_in_id_table(tbl, clid, sessions);
}

static struct nfs4_client *
find_unconfirmed_client(clientid_t *clid, bool sessions, struct nfsd_net *nn)
{
	struct list_head *tbl = nn->unconf_id_hashtbl;

	lockdep_assert_held(&nn->client_lock);
	return find_client_in_id_table(tbl, clid, sessions);
}

static bool clp_used_exchangeid(struct nfs4_client *clp)
{
	return clp->cl_exchange_flags != 0;
} 

static struct nfs4_client *
find_confirmed_client_by_name(struct xdr_netobj *name, struct nfsd_net *nn)
{
	lockdep_assert_held(&nn->client_lock);
	return find_clp_in_name_tree(name, &nn->conf_name_tree);
}

static struct nfs4_client *
find_unconfirmed_client_by_name(struct xdr_netobj *name, struct nfsd_net *nn)
{
	lockdep_assert_held(&nn->client_lock);
	return find_clp_in_name_tree(name, &nn->unconf_name_tree);
}

static void
gen_callback(struct nfs4_client *clp, struct nfsd4_setclientid *se, struct svc_rqst *rqstp)
{
	struct nfs4_cb_conn *conn = &clp->cl_cb_conn;
	struct sockaddr	*sa = svc_addr(rqstp);
	u32 scopeid = rpc_get_scope_id(sa);
	unsigned short expected_family;

	/* Currently, we only support tcp and tcp6 for the callback channel */
	if (se->se_callback_netid_len == 3 &&
	    !memcmp(se->se_callback_netid_val, "tcp", 3))
		expected_family = AF_INET;
	else if (se->se_callback_netid_len == 4 &&
		 !memcmp(se->se_callback_netid_val, "tcp6", 4))
		expected_family = AF_INET6;
	else
		goto out_err;

	conn->cb_addrlen = rpc_uaddr2sockaddr(clp->net, se->se_callback_addr_val,
					    se->se_callback_addr_len,
					    (struct sockaddr *)&conn->cb_addr,
					    sizeof(conn->cb_addr));

	if (!conn->cb_addrlen || conn->cb_addr.ss_family != expected_family)
		goto out_err;

	if (conn->cb_addr.ss_family == AF_INET6)
		((struct sockaddr_in6 *)&conn->cb_addr)->sin6_scope_id = scopeid;

	conn->cb_prog = se->se_callback_prog;
	conn->cb_ident = se->se_callback_ident;
	memcpy(&conn->cb_saddr, &rqstp->rq_daddr, rqstp->rq_daddrlen);
	trace_nfsd_cb_args(clp, conn);
	return;
out_err:
	conn->cb_addr.ss_family = AF_UNSPEC;
	conn->cb_addrlen = 0;
	trace_nfsd_cb_nodelegs(clp);
	return;
}

/*
 * Cache a reply. nfsd4_check_resp_size() has bounded the cache size.
 */
static void
nfsd4_store_cache_entry(struct nfsd4_compoundres *resp)
{
	struct xdr_buf *buf = resp->xdr->buf;
	struct nfsd4_slot *slot = resp->cstate.slot;
	unsigned int base;

	dprintk("--> %s slot %p\n", __func__, slot);

	slot->sl_flags |= NFSD4_SLOT_INITIALIZED;
	slot->sl_opcnt = resp->opcnt;
	slot->sl_status = resp->cstate.status;
	free_svc_cred(&slot->sl_cred);
	copy_cred(&slot->sl_cred, &resp->rqstp->rq_cred);

	if (!nfsd4_cache_this(resp)) {
		slot->sl_flags &= ~NFSD4_SLOT_CACHED;
		return;
	}
	slot->sl_flags |= NFSD4_SLOT_CACHED;

	base = resp->cstate.data_offset;
	slot->sl_datalen = buf->len - base;
	if (read_bytes_from_xdr_buf(buf, base, slot->sl_data, slot->sl_datalen))
		WARN(1, "%s: sessions DRC could not cache compound\n",
		     __func__);
	return;
}

/*
 * Encode the replay sequence operation from the slot values.
 * If cachethis is FALSE encode the uncached rep error on the next
 * operation which sets resp->p and increments resp->opcnt for
 * nfs4svc_encode_compoundres.
 *
 */
static __be32
nfsd4_enc_sequence_replay(struct nfsd4_compoundargs *args,
			  struct nfsd4_compoundres *resp)
{
	struct nfsd4_op *op;
	struct nfsd4_slot *slot = resp->cstate.slot;

	/* Encode the replayed sequence operation */
	op = &args->ops[resp->opcnt - 1];
	nfsd4_encode_operation(resp, op);

	if (slot->sl_flags & NFSD4_SLOT_CACHED)
		return op->status;
	if (args->opcnt == 1) {
		/*
		 * The original operation wasn't a solo sequence--we
		 * always cache those--so this retry must not match the
		 * original:
		 */
		op->status = nfserr_seq_false_retry;
	} else {
		op = &args->ops[resp->opcnt++];
		op->status = nfserr_retry_uncached_rep;
		nfsd4_encode_operation(resp, op);
	}
	return op->status;
}

/*
 * The sequence operation is not cached because we can use the slot and
 * session values.
 */
static __be32
nfsd4_replay_cache_entry(struct nfsd4_compoundres *resp,
			 struct nfsd4_sequence *seq)
{
	struct nfsd4_slot *slot = resp->cstate.slot;
	struct xdr_stream *xdr = resp->xdr;
	__be32 *p;
	__be32 status;

	dprintk("--> %s slot %p\n", __func__, slot);

	status = nfsd4_enc_sequence_replay(resp->rqstp->rq_argp, resp);
	if (status)
		return status;

	p = xdr_reserve_space(xdr, slot->sl_datalen);
	if (!p) {
		WARN_ON_ONCE(1);
		return nfserr_serverfault;
	}
	xdr_encode_opaque_fixed(p, slot->sl_data, slot->sl_datalen);
	xdr_commit_encode(xdr);

	resp->opcnt = slot->sl_opcnt;
	return slot->sl_status;
}

/*
 * Set the exchange_id flags returned by the server.
 */
static void
nfsd4_set_ex_flags(struct nfs4_client *new, struct nfsd4_exchange_id *clid)
{
#ifdef CONFIG_NFSD_PNFS
	new->cl_exchange_flags |= EXCHGID4_FLAG_USE_PNFS_MDS;
#else
	new->cl_exchange_flags |= EXCHGID4_FLAG_USE_NON_PNFS;
#endif

	/* Referrals are supported, Migration is not. */
	new->cl_exchange_flags |= EXCHGID4_FLAG_SUPP_MOVED_REFER;

	/* set the wire flags to return to client. */
	clid->flags = new->cl_exchange_flags;
}

static bool client_has_openowners(struct nfs4_client *clp)
{
	struct nfs4_openowner *oo;

	list_for_each_entry(oo, &clp->cl_openowners, oo_perclient) {
		if (!list_empty(&oo->oo_owner.so_stateids))
			return true;
	}
	return false;
}

static bool client_has_state(struct nfs4_client *clp)
{
	return client_has_openowners(clp)
#ifdef CONFIG_NFSD_PNFS
		|| !list_empty(&clp->cl_lo_states)
#endif
		|| !list_empty(&clp->cl_delegations)
		|| !list_empty(&clp->cl_sessions)
		|| !list_empty(&clp->async_copies);
}

static __be32 copy_impl_id(struct nfs4_client *clp,
				struct nfsd4_exchange_id *exid)
{
	if (!exid->nii_domain.data)
		return 0;
	xdr_netobj_dup(&clp->cl_nii_domain, &exid->nii_domain, GFP_KERNEL);
	if (!clp->cl_nii_domain.data)
		return nfserr_jukebox;
	xdr_netobj_dup(&clp->cl_nii_name, &exid->nii_name, GFP_KERNEL);
	if (!clp->cl_nii_name.data)
		return nfserr_jukebox;
	clp->cl_nii_time = exid->nii_time;
	return 0;
}

__be32
nfsd4_exchange_id(struct svc_rqst *rqstp, struct nfsd4_compound_state *cstate,
		union nfsd4_op_u *u)
{
	struct nfsd4_exchange_id *exid = &u->exchange_id;
	struct nfs4_client *conf, *new;
	struct nfs4_client *unconf = NULL;
	__be32 status;
	char			addr_str[INET6_ADDRSTRLEN];
	nfs4_verifier		verf = exid->verifier;
	struct sockaddr		*sa = svc_addr(rqstp);
	bool	update = exid->flags & EXCHGID4_FLAG_UPD_CONFIRMED_REC_A;
	struct nfsd_net		*nn = net_generic(SVC_NET(rqstp), nfsd_net_id);

	rpc_ntop(sa, addr_str, sizeof(addr_str));
	dprintk("%s rqstp=%p exid=%p clname.len=%u clname.data=%p "
		"ip_addr=%s flags %x, spa_how %u\n",
		__func__, rqstp, exid, exid->clname.len, exid->clname.data,
		addr_str, exid->flags, exid->spa_how);

	if (exid->flags & ~EXCHGID4_FLAG_MASK_A)
		return nfserr_inval;

	new = create_client(exid->clname, rqstp, &verf);
	if (new == NULL)
		return nfserr_jukebox;
	status = copy_impl_id(new, exid);
	if (status)
		goto out_nolock;

	switch (exid->spa_how) {
	case SP4_MACH_CRED:
		exid->spo_must_enforce[0] = 0;
		exid->spo_must_enforce[1] = (
			1 << (OP_BIND_CONN_TO_SESSION - 32) |
			1 << (OP_EXCHANGE_ID - 32) |
			1 << (OP_CREATE_SESSION - 32) |
			1 << (OP_DESTROY_SESSION - 32) |
			1 << (OP_DESTROY_CLIENTID - 32));

		exid->spo_must_allow[0] &= (1 << (OP_CLOSE) |
					1 << (OP_OPEN_DOWNGRADE) |
					1 << (OP_LOCKU) |
					1 << (OP_DELEGRETURN));

		exid->spo_must_allow[1] &= (
					1 << (OP_TEST_STATEID - 32) |
					1 << (OP_FREE_STATEID - 32));
		if (!svc_rqst_integrity_protected(rqstp)) {
			status = nfserr_inval;
			goto out_nolock;
		}
		/*
		 * Sometimes userspace doesn't give us a principal.
		 * Which is a bug, really.  Anyway, we can't enforce
		 * MACH_CRED in that case, better to give up now:
		 */
		if (!new->cl_cred.cr_principal &&
					!new->cl_cred.cr_raw_principal) {
			status = nfserr_serverfault;
			goto out_nolock;
		}
		new->cl_mach_cred = true;
		break;
	case SP4_NONE:
		break;
	default:				/* checked by xdr code */
		WARN_ON_ONCE(1);
		fallthrough;
	case SP4_SSV:
		status = nfserr_encr_alg_unsupp;
		goto out_nolock;
	}

	/* Cases below refer to rfc 5661 section 18.35.4: */
	spin_lock(&nn->client_lock);
	conf = find_confirmed_client_by_name(&exid->clname, nn);
	if (conf) {
		bool creds_match = same_creds(&conf->cl_cred, &rqstp->rq_cred);
		bool verfs_match = same_verf(&verf, &conf->cl_verifier);

		if (update) {
			if (!clp_used_exchangeid(conf)) { /* buggy client */
				status = nfserr_inval;
				goto out;
			}
			if (!nfsd4_mach_creds_match(conf, rqstp)) {
				status = nfserr_wrong_cred;
				goto out;
			}
			if (!creds_match) { /* case 9 */
				status = nfserr_perm;
				goto out;
			}
			if (!verfs_match) { /* case 8 */
				status = nfserr_not_same;
				goto out;
			}
			/* case 6 */
			exid->flags |= EXCHGID4_FLAG_CONFIRMED_R;
			trace_nfsd_clid_confirmed_r(conf);
			goto out_copy;
		}
		if (!creds_match) { /* case 3 */
			if (client_has_state(conf)) {
				status = nfserr_clid_inuse;
				trace_nfsd_clid_cred_mismatch(conf, rqstp);
				goto out;
			}
			goto out_new;
		}
		if (verfs_match) { /* case 2 */
			conf->cl_exchange_flags |= EXCHGID4_FLAG_CONFIRMED_R;
			trace_nfsd_clid_confirmed_r(conf);
			goto out_copy;
		}
		/* case 5, client reboot */
		trace_nfsd_clid_verf_mismatch(conf, rqstp, &verf);
		conf = NULL;
		goto out_new;
	}

	if (update) { /* case 7 */
		status = nfserr_noent;
		goto out;
	}

	unconf = find_unconfirmed_client_by_name(&exid->clname, nn);
	if (unconf) /* case 4, possible retry or client restart */
		unhash_client_locked(unconf);

	/* case 1, new owner ID */
	trace_nfsd_clid_fresh(new);

out_new:
	if (conf) {
		status = mark_client_expired_locked(conf);
		if (status)
			goto out;
		trace_nfsd_clid_replaced(&conf->cl_clientid);
	}
	new->cl_minorversion = cstate->minorversion;
	new->cl_spo_must_allow.u.words[0] = exid->spo_must_allow[0];
	new->cl_spo_must_allow.u.words[1] = exid->spo_must_allow[1];

	add_to_unconfirmed(new);
	swap(new, conf);
out_copy:
	exid->clientid.cl_boot = conf->cl_clientid.cl_boot;
	exid->clientid.cl_id = conf->cl_clientid.cl_id;

	exid->seqid = conf->cl_cs_slot.sl_seqid + 1;
	nfsd4_set_ex_flags(conf, exid);

	dprintk("nfsd4_exchange_id seqid %d flags %x\n",
		conf->cl_cs_slot.sl_seqid, conf->cl_exchange_flags);
	status = nfs_ok;

out:
	spin_unlock(&nn->client_lock);
out_nolock:
	if (new)
		expire_client(new);
	if (unconf) {
		trace_nfsd_clid_expire_unconf(&unconf->cl_clientid);
		expire_client(unconf);
	}
	return status;
}

static __be32
check_slot_seqid(u32 seqid, u32 slot_seqid, int slot_inuse)
{
	dprintk("%s enter. seqid %d slot_seqid %d\n", __func__, seqid,
		slot_seqid);

	/* The slot is in use, and no response has been sent. */
	if (slot_inuse) {
		if (seqid == slot_seqid)
			return nfserr_jukebox;
		else
			return nfserr_seq_misordered;
	}
	/* Note unsigned 32-bit arithmetic handles wraparound: */
	if (likely(seqid == slot_seqid + 1))
		return nfs_ok;
	if (seqid == slot_seqid)
		return nfserr_replay_cache;
	return nfserr_seq_misordered;
}

/*
 * Cache the create session result into the create session single DRC
 * slot cache by saving the xdr structure. sl_seqid has been set.
 * Do this for solo or embedded create session operations.
 */
static void
nfsd4_cache_create_session(struct nfsd4_create_session *cr_ses,
			   struct nfsd4_clid_slot *slot, __be32 nfserr)
{
	slot->sl_status = nfserr;
	memcpy(&slot->sl_cr_ses, cr_ses, sizeof(*cr_ses));
}

static __be32
nfsd4_replay_create_session(struct nfsd4_create_session *cr_ses,
			    struct nfsd4_clid_slot *slot)
{
	memcpy(cr_ses, &slot->sl_cr_ses, sizeof(*cr_ses));
	return slot->sl_status;
}

#define NFSD_MIN_REQ_HDR_SEQ_SZ	((\
			2 * 2 + /* credential,verifier: AUTH_NULL, length 0 */ \
			1 +	/* MIN tag is length with zero, only length */ \
			3 +	/* version, opcount, opcode */ \
			XDR_QUADLEN(NFS4_MAX_SESSIONID_LEN) + \
				/* seqid, slotID, slotID, cache */ \
			4 ) * sizeof(__be32))

#define NFSD_MIN_RESP_HDR_SEQ_SZ ((\
			2 +	/* verifier: AUTH_NULL, length 0 */\
			1 +	/* status */ \
			1 +	/* MIN tag is length with zero, only length */ \
			3 +	/* opcount, opcode, opstatus*/ \
			XDR_QUADLEN(NFS4_MAX_SESSIONID_LEN) + \
				/* seqid, slotID, slotID, slotID, status */ \
			5 ) * sizeof(__be32))

static __be32 check_forechannel_attrs(struct nfsd4_channel_attrs *ca, struct nfsd_net *nn)
{
	u32 maxrpc = nn->nfsd_serv->sv_max_mesg;

	if (ca->maxreq_sz < NFSD_MIN_REQ_HDR_SEQ_SZ)
		return nfserr_toosmall;
	if (ca->maxresp_sz < NFSD_MIN_RESP_HDR_SEQ_SZ)
		return nfserr_toosmall;
	ca->headerpadsz = 0;
	ca->maxreq_sz = min_t(u32, ca->maxreq_sz, maxrpc);
	ca->maxresp_sz = min_t(u32, ca->maxresp_sz, maxrpc);
	ca->maxops = min_t(u32, ca->maxops, NFSD_MAX_OPS_PER_COMPOUND);
	ca->maxresp_cached = min_t(u32, ca->maxresp_cached,
			NFSD_SLOT_CACHE_SIZE + NFSD_MIN_HDR_SEQ_SZ);
	ca->maxreqs = min_t(u32, ca->maxreqs, NFSD_MAX_SLOTS_PER_SESSION);
	/*
	 * Note decreasing slot size below client's request may make it
	 * difficult for client to function correctly, whereas
	 * decreasing the number of slots will (just?) affect
	 * performance.  When short on memory we therefore prefer to
	 * decrease number of slots instead of their size.  Clients that
	 * request larger slots than they need will get poor results:
	 * Note that we always allow at least one slot, because our
	 * accounting is soft and provides no guarantees either way.
	 */
	ca->maxreqs = nfsd4_get_drc_mem(ca, nn);

	return nfs_ok;
}

/*
 * Server's NFSv4.1 backchannel support is AUTH_SYS-only for now.
 * These are based on similar macros in linux/sunrpc/msg_prot.h .
 */
#define RPC_MAX_HEADER_WITH_AUTH_SYS \
	(RPC_CALLHDRSIZE + 2 * (2 + UNX_CALLSLACK))

#define RPC_MAX_REPHEADER_WITH_AUTH_SYS \
	(RPC_REPHDRSIZE + (2 + NUL_REPLYSLACK))

#define NFSD_CB_MAX_REQ_SZ	((NFS4_enc_cb_recall_sz + \
				 RPC_MAX_HEADER_WITH_AUTH_SYS) * sizeof(__be32))
#define NFSD_CB_MAX_RESP_SZ	((NFS4_dec_cb_recall_sz + \
				 RPC_MAX_REPHEADER_WITH_AUTH_SYS) * \
				 sizeof(__be32))

static __be32 check_backchannel_attrs(struct nfsd4_channel_attrs *ca)
{
	ca->headerpadsz = 0;

	if (ca->maxreq_sz < NFSD_CB_MAX_REQ_SZ)
		return nfserr_toosmall;
	if (ca->maxresp_sz < NFSD_CB_MAX_RESP_SZ)
		return nfserr_toosmall;
	ca->maxresp_cached = 0;
	if (ca->maxops < 2)
		return nfserr_toosmall;

	return nfs_ok;
}

static __be32 nfsd4_check_cb_sec(struct nfsd4_cb_sec *cbs)
{
	switch (cbs->flavor) {
	case RPC_AUTH_NULL:
	case RPC_AUTH_UNIX:
		return nfs_ok;
	default:
		/*
		 * GSS case: the spec doesn't allow us to return this
		 * error.  But it also doesn't allow us not to support
		 * GSS.
		 * I'd rather this fail hard than return some error the
		 * client might think it can already handle:
		 */
		return nfserr_encr_alg_unsupp;
	}
}

__be32
nfsd4_create_session(struct svc_rqst *rqstp,
		struct nfsd4_compound_state *cstate, union nfsd4_op_u *u)
{
	struct nfsd4_create_session *cr_ses = &u->create_session;
	struct sockaddr *sa = svc_addr(rqstp);
	struct nfs4_client *conf, *unconf;
	struct nfs4_client *old = NULL;
	struct nfsd4_session *new;
	struct nfsd4_conn *conn;
	struct nfsd4_clid_slot *cs_slot = NULL;
	__be32 status = 0;
	struct nfsd_net *nn = net_generic(SVC_NET(rqstp), nfsd_net_id);

	if (cr_ses->flags & ~SESSION4_FLAG_MASK_A)
		return nfserr_inval;
	status = nfsd4_check_cb_sec(&cr_ses->cb_sec);
	if (status)
		return status;
	status = check_forechannel_attrs(&cr_ses->fore_channel, nn);
	if (status)
		return status;
	status = check_backchannel_attrs(&cr_ses->back_channel);
	if (status)
		goto out_release_drc_mem;
	status = nfserr_jukebox;
	new = alloc_session(&cr_ses->fore_channel, &cr_ses->back_channel);
	if (!new)
		goto out_release_drc_mem;
	conn = alloc_conn_from_crses(rqstp, cr_ses);
	if (!conn)
		goto out_free_session;

	spin_lock(&nn->client_lock);
	unconf = find_unconfirmed_client(&cr_ses->clientid, true, nn);
	conf = find_confirmed_client(&cr_ses->clientid, true, nn);
	WARN_ON_ONCE(conf && unconf);

	if (conf) {
		status = nfserr_wrong_cred;
		if (!nfsd4_mach_creds_match(conf, rqstp))
			goto out_free_conn;
		cs_slot = &conf->cl_cs_slot;
		status = check_slot_seqid(cr_ses->seqid, cs_slot->sl_seqid, 0);
		if (status) {
			if (status == nfserr_replay_cache)
				status = nfsd4_replay_create_session(cr_ses, cs_slot);
			goto out_free_conn;
		}
	} else if (unconf) {
		status = nfserr_clid_inuse;
		if (!same_creds(&unconf->cl_cred, &rqstp->rq_cred) ||
		    !rpc_cmp_addr(sa, (struct sockaddr *) &unconf->cl_addr)) {
			trace_nfsd_clid_cred_mismatch(unconf, rqstp);
			goto out_free_conn;
		}
		status = nfserr_wrong_cred;
		if (!nfsd4_mach_creds_match(unconf, rqstp))
			goto out_free_conn;
		cs_slot = &unconf->cl_cs_slot;
		status = check_slot_seqid(cr_ses->seqid, cs_slot->sl_seqid, 0);
		if (status) {
			/* an unconfirmed replay returns misordered */
			status = nfserr_seq_misordered;
			goto out_free_conn;
		}
		old = find_confirmed_client_by_name(&unconf->cl_name, nn);
		if (old) {
			status = mark_client_expired_locked(old);
			if (status) {
				old = NULL;
				goto out_free_conn;
			}
			trace_nfsd_clid_replaced(&old->cl_clientid);
		}
		move_to_confirmed(unconf);
		conf = unconf;
	} else {
		status = nfserr_stale_clientid;
		goto out_free_conn;
	}
	status = nfs_ok;
	/* Persistent sessions are not supported */
	cr_ses->flags &= ~SESSION4_PERSIST;
	/* Upshifting from TCP to RDMA is not supported */
	cr_ses->flags &= ~SESSION4_RDMA;

	init_session(rqstp, new, conf, cr_ses);
	nfsd4_get_session_locked(new);

	memcpy(cr_ses->sessionid.data, new->se_sessionid.data,
	       NFS4_MAX_SESSIONID_LEN);
	cs_slot->sl_seqid++;
	cr_ses->seqid = cs_slot->sl_seqid;

	/* cache solo and embedded create sessions under the client_lock */
	nfsd4_cache_create_session(cr_ses, cs_slot, status);
	spin_unlock(&nn->client_lock);
	if (conf == unconf)
		fsnotify_dentry(conf->cl_nfsd_info_dentry, FS_MODIFY);
	/* init connection and backchannel */
	nfsd4_init_conn(rqstp, conn, new);
	nfsd4_put_session(new);
	if (old)
		expire_client(old);
	return status;
out_free_conn:
	spin_unlock(&nn->client_lock);
	free_conn(conn);
	if (old)
		expire_client(old);
out_free_session:
	__free_session(new);
out_release_drc_mem:
	nfsd4_put_drc_mem(&cr_ses->fore_channel);
	return status;
}

static __be32 nfsd4_map_bcts_dir(u32 *dir)
{
	switch (*dir) {
	case NFS4_CDFC4_FORE:
	case NFS4_CDFC4_BACK:
		return nfs_ok;
	case NFS4_CDFC4_FORE_OR_BOTH:
	case NFS4_CDFC4_BACK_OR_BOTH:
		*dir = NFS4_CDFC4_BOTH;
		return nfs_ok;
	}
	return nfserr_inval;
}

__be32 nfsd4_backchannel_ctl(struct svc_rqst *rqstp,
		struct nfsd4_compound_state *cstate,
		union nfsd4_op_u *u)
{
	struct nfsd4_backchannel_ctl *bc = &u->backchannel_ctl;
	struct nfsd4_session *session = cstate->session;
	struct nfsd_net *nn = net_generic(SVC_NET(rqstp), nfsd_net_id);
	__be32 status;

	status = nfsd4_check_cb_sec(&bc->bc_cb_sec);
	if (status)
		return status;
	spin_lock(&nn->client_lock);
	session->se_cb_prog = bc->bc_cb_program;
	session->se_cb_sec = bc->bc_cb_sec;
	spin_unlock(&nn->client_lock);

	nfsd4_probe_callback(session->se_client);

	return nfs_ok;
}

static struct nfsd4_conn *__nfsd4_find_conn(struct svc_xprt *xpt, struct nfsd4_session *s)
{
	struct nfsd4_conn *c;

	list_for_each_entry(c, &s->se_conns, cn_persession) {
		if (c->cn_xprt == xpt) {
			return c;
		}
	}
	return NULL;
}

static __be32 nfsd4_match_existing_connection(struct svc_rqst *rqst,
		struct nfsd4_session *session, u32 req, struct nfsd4_conn **conn)
{
	struct nfs4_client *clp = session->se_client;
	struct svc_xprt *xpt = rqst->rq_xprt;
	struct nfsd4_conn *c;
	__be32 status;

	/* Following the last paragraph of RFC 5661 Section 18.34.3: */
	spin_lock(&clp->cl_lock);
	c = __nfsd4_find_conn(xpt, session);
	if (!c)
		status = nfserr_noent;
	else if (req == c->cn_flags)
		status = nfs_ok;
	else if (req == NFS4_CDFC4_FORE_OR_BOTH &&
				c->cn_flags != NFS4_CDFC4_BACK)
		status = nfs_ok;
	else if (req == NFS4_CDFC4_BACK_OR_BOTH &&
				c->cn_flags != NFS4_CDFC4_FORE)
		status = nfs_ok;
	else
		status = nfserr_inval;
	spin_unlock(&clp->cl_lock);
	if (status == nfs_ok && conn)
		*conn = c;
	return status;
}

__be32 nfsd4_bind_conn_to_session(struct svc_rqst *rqstp,
		     struct nfsd4_compound_state *cstate,
		     union nfsd4_op_u *u)
{
	struct nfsd4_bind_conn_to_session *bcts = &u->bind_conn_to_session;
	__be32 status;
	struct nfsd4_conn *conn;
	struct nfsd4_session *session;
	struct net *net = SVC_NET(rqstp);
	struct nfsd_net *nn = net_generic(net, nfsd_net_id);

	if (!nfsd4_last_compound_op(rqstp))
		return nfserr_not_only_op;
	spin_lock(&nn->client_lock);
	session = find_in_sessionid_hashtbl(&bcts->sessionid, net, &status);
	spin_unlock(&nn->client_lock);
	if (!session)
		goto out_no_session;
	status = nfserr_wrong_cred;
	if (!nfsd4_mach_creds_match(session->se_client, rqstp))
		goto out;
	status = nfsd4_match_existing_connection(rqstp, session,
			bcts->dir, &conn);
	if (status == nfs_ok) {
		if (bcts->dir == NFS4_CDFC4_FORE_OR_BOTH ||
				bcts->dir == NFS4_CDFC4_BACK)
			conn->cn_flags |= NFS4_CDFC4_BACK;
		nfsd4_probe_callback(session->se_client);
		goto out;
	}
	if (status == nfserr_inval)
		goto out;
	status = nfsd4_map_bcts_dir(&bcts->dir);
	if (status)
		goto out;
	conn = alloc_conn(rqstp, bcts->dir);
	status = nfserr_jukebox;
	if (!conn)
		goto out;
	nfsd4_init_conn(rqstp, conn, session);
	status = nfs_ok;
out:
	nfsd4_put_session(session);
out_no_session:
	return status;
}

static bool nfsd4_compound_in_session(struct nfsd4_compound_state *cstate, struct nfs4_sessionid *sid)
{
	if (!cstate->session)
		return false;
	return !memcmp(sid, &cstate->session->se_sessionid, sizeof(*sid));
}

__be32
nfsd4_destroy_session(struct svc_rqst *r, struct nfsd4_compound_state *cstate,
		union nfsd4_op_u *u)
{
	struct nfs4_sessionid *sessionid = &u->destroy_session.sessionid;
	struct nfsd4_session *ses;
	__be32 status;
	int ref_held_by_me = 0;
	struct net *net = SVC_NET(r);
	struct nfsd_net *nn = net_generic(net, nfsd_net_id);

	status = nfserr_not_only_op;
	if (nfsd4_compound_in_session(cstate, sessionid)) {
		if (!nfsd4_last_compound_op(r))
			goto out;
		ref_held_by_me++;
	}
	dump_sessionid(__func__, sessionid);
	spin_lock(&nn->client_lock);
	ses = find_in_sessionid_hashtbl(sessionid, net, &status);
	if (!ses)
		goto out_client_lock;
	status = nfserr_wrong_cred;
	if (!nfsd4_mach_creds_match(ses->se_client, r))
		goto out_put_session;
	status = mark_session_dead_locked(ses, 1 + ref_held_by_me);
	if (status)
		goto out_put_session;
	unhash_session(ses);
	spin_unlock(&nn->client_lock);

	nfsd4_probe_callback_sync(ses->se_client);

	spin_lock(&nn->client_lock);
	status = nfs_ok;
out_put_session:
	nfsd4_put_session_locked(ses);
out_client_lock:
	spin_unlock(&nn->client_lock);
out:
	return status;
}

static __be32 nfsd4_sequence_check_conn(struct nfsd4_conn *new, struct nfsd4_session *ses)
{
	struct nfs4_client *clp = ses->se_client;
	struct nfsd4_conn *c;
	__be32 status = nfs_ok;
	int ret;

	spin_lock(&clp->cl_lock);
	c = __nfsd4_find_conn(new->cn_xprt, ses);
	if (c)
		goto out_free;
	status = nfserr_conn_not_bound_to_session;
	if (clp->cl_mach_cred)
		goto out_free;
	__nfsd4_hash_conn(new, ses);
	spin_unlock(&clp->cl_lock);
	ret = nfsd4_register_conn(new);
	if (ret)
		/* oops; xprt is already down: */
		nfsd4_conn_lost(&new->cn_xpt_user);
	return nfs_ok;
out_free:
	spin_unlock(&clp->cl_lock);
	free_conn(new);
	return status;
}

static bool nfsd4_session_too_many_ops(struct svc_rqst *rqstp, struct nfsd4_session *session)
{
	struct nfsd4_compoundargs *args = rqstp->rq_argp;

	return args->opcnt > session->se_fchannel.maxops;
}

static bool nfsd4_request_too_big(struct svc_rqst *rqstp,
				  struct nfsd4_session *session)
{
	struct xdr_buf *xb = &rqstp->rq_arg;

	return xb->len > session->se_fchannel.maxreq_sz;
}

static bool replay_matches_cache(struct svc_rqst *rqstp,
		 struct nfsd4_sequence *seq, struct nfsd4_slot *slot)
{
	struct nfsd4_compoundargs *argp = rqstp->rq_argp;

	if ((bool)(slot->sl_flags & NFSD4_SLOT_CACHETHIS) !=
	    (bool)seq->cachethis)
		return false;
	/*
	 * If there's an error then the reply can have fewer ops than
	 * the call.
	 */
	if (slot->sl_opcnt < argp->opcnt && !slot->sl_status)
		return false;
	/*
	 * But if we cached a reply with *more* ops than the call you're
	 * sending us now, then this new call is clearly not really a
	 * replay of the old one:
	 */
	if (slot->sl_opcnt > argp->opcnt)
		return false;
	/* This is the only check explicitly called by spec: */
	if (!same_creds(&rqstp->rq_cred, &slot->sl_cred))
		return false;
	/*
	 * There may be more comparisons we could actually do, but the
	 * spec doesn't require us to catch every case where the calls
	 * don't match (that would require caching the call as well as
	 * the reply), so we don't bother.
	 */
	return true;
}

__be32
nfsd4_sequence(struct svc_rqst *rqstp, struct nfsd4_compound_state *cstate,
		union nfsd4_op_u *u)
{
	struct nfsd4_sequence *seq = &u->sequence;
	struct nfsd4_compoundres *resp = rqstp->rq_resp;
	struct xdr_stream *xdr = resp->xdr;
	struct nfsd4_session *session;
	struct nfs4_client *clp;
	struct nfsd4_slot *slot;
	struct nfsd4_conn *conn;
	__be32 status;
	int buflen;
	struct net *net = SVC_NET(rqstp);
	struct nfsd_net *nn = net_generic(net, nfsd_net_id);

	if (resp->opcnt != 1)
		return nfserr_sequence_pos;

	/*
	 * Will be either used or freed by nfsd4_sequence_check_conn
	 * below.
	 */
	conn = alloc_conn(rqstp, NFS4_CDFC4_FORE);
	if (!conn)
		return nfserr_jukebox;

	spin_lock(&nn->client_lock);
	session = find_in_sessionid_hashtbl(&seq->sessionid, net, &status);
	if (!session)
		goto out_no_session;
	clp = session->se_client;

	status = nfserr_too_many_ops;
	if (nfsd4_session_too_many_ops(rqstp, session))
		goto out_put_session;

	status = nfserr_req_too_big;
	if (nfsd4_request_too_big(rqstp, session))
		goto out_put_session;

	status = nfserr_badslot;
	if (seq->slotid >= session->se_fchannel.maxreqs)
		goto out_put_session;

	slot = session->se_slots[seq->slotid];
	dprintk("%s: slotid %d\n", __func__, seq->slotid);

	/* We do not negotiate the number of slots yet, so set the
	 * maxslots to the session maxreqs which is used to encode
	 * sr_highest_slotid and the sr_target_slot id to maxslots */
	seq->maxslots = session->se_fchannel.maxreqs;

	status = check_slot_seqid(seq->seqid, slot->sl_seqid,
					slot->sl_flags & NFSD4_SLOT_INUSE);
	if (status == nfserr_replay_cache) {
		status = nfserr_seq_misordered;
		if (!(slot->sl_flags & NFSD4_SLOT_INITIALIZED))
			goto out_put_session;
		status = nfserr_seq_false_retry;
		if (!replay_matches_cache(rqstp, seq, slot))
			goto out_put_session;
		cstate->slot = slot;
		cstate->session = session;
		cstate->clp = clp;
		/* Return the cached reply status and set cstate->status
		 * for nfsd4_proc_compound processing */
		status = nfsd4_replay_cache_entry(resp, seq);
		cstate->status = nfserr_replay_cache;
		goto out;
	}
	if (status)
		goto out_put_session;

	status = nfsd4_sequence_check_conn(conn, session);
	conn = NULL;
	if (status)
		goto out_put_session;

	buflen = (seq->cachethis) ?
			session->se_fchannel.maxresp_cached :
			session->se_fchannel.maxresp_sz;
	status = (seq->cachethis) ? nfserr_rep_too_big_to_cache :
				    nfserr_rep_too_big;
	if (xdr_restrict_buflen(xdr, buflen - rqstp->rq_auth_slack))
		goto out_put_session;
	svc_reserve(rqstp, buflen);

	status = nfs_ok;
	/* Success! bump slot seqid */
	slot->sl_seqid = seq->seqid;
	slot->sl_flags |= NFSD4_SLOT_INUSE;
	if (seq->cachethis)
		slot->sl_flags |= NFSD4_SLOT_CACHETHIS;
	else
		slot->sl_flags &= ~NFSD4_SLOT_CACHETHIS;

	cstate->slot = slot;
	cstate->session = session;
	cstate->clp = clp;

out:
	switch (clp->cl_cb_state) {
	case NFSD4_CB_DOWN:
		seq->status_flags = SEQ4_STATUS_CB_PATH_DOWN;
		break;
	case NFSD4_CB_FAULT:
		seq->status_flags = SEQ4_STATUS_BACKCHANNEL_FAULT;
		break;
	default:
		seq->status_flags = 0;
	}
	if (!list_empty(&clp->cl_revoked))
		seq->status_flags |= SEQ4_STATUS_RECALLABLE_STATE_REVOKED;
out_no_session:
	if (conn)
		free_conn(conn);
	spin_unlock(&nn->client_lock);
	return status;
out_put_session:
	nfsd4_put_session_locked(session);
	goto out_no_session;
}

void
nfsd4_sequence_done(struct nfsd4_compoundres *resp)
{
	struct nfsd4_compound_state *cs = &resp->cstate;

	if (nfsd4_has_session(cs)) {
		if (cs->status != nfserr_replay_cache) {
			nfsd4_store_cache_entry(resp);
			cs->slot->sl_flags &= ~NFSD4_SLOT_INUSE;
		}
		/* Drop session reference that was taken in nfsd4_sequence() */
		nfsd4_put_session(cs->session);
	} else if (cs->clp)
		put_client_renew(cs->clp);
}

__be32
nfsd4_destroy_clientid(struct svc_rqst *rqstp,
		struct nfsd4_compound_state *cstate,
		union nfsd4_op_u *u)
{
	struct nfsd4_destroy_clientid *dc = &u->destroy_clientid;
	struct nfs4_client *conf, *unconf;
	struct nfs4_client *clp = NULL;
	__be32 status = 0;
	struct nfsd_net *nn = net_generic(SVC_NET(rqstp), nfsd_net_id);

	spin_lock(&nn->client_lock);
	unconf = find_unconfirmed_client(&dc->clientid, true, nn);
	conf = find_confirmed_client(&dc->clientid, true, nn);
	WARN_ON_ONCE(conf && unconf);

	if (conf) {
		if (client_has_state(conf)) {
			status = nfserr_clientid_busy;
			goto out;
		}
		status = mark_client_expired_locked(conf);
		if (status)
			goto out;
		clp = conf;
	} else if (unconf)
		clp = unconf;
	else {
		status = nfserr_stale_clientid;
		goto out;
	}
	if (!nfsd4_mach_creds_match(clp, rqstp)) {
		clp = NULL;
		status = nfserr_wrong_cred;
		goto out;
	}
	trace_nfsd_clid_destroyed(&clp->cl_clientid);
	unhash_client_locked(clp);
out:
	spin_unlock(&nn->client_lock);
	if (clp)
		expire_client(clp);
	return status;
}

__be32
nfsd4_reclaim_complete(struct svc_rqst *rqstp,
		struct nfsd4_compound_state *cstate, union nfsd4_op_u *u)
{
	struct nfsd4_reclaim_complete *rc = &u->reclaim_complete;
	struct nfs4_client *clp = cstate->clp;
	__be32 status = 0;

	if (rc->rca_one_fs) {
		if (!cstate->current_fh.fh_dentry)
			return nfserr_nofilehandle;
		/*
		 * We don't take advantage of the rca_one_fs case.
		 * That's OK, it's optional, we can safely ignore it.
		 */
		return nfs_ok;
	}

	status = nfserr_complete_already;
	if (test_and_set_bit(NFSD4_CLIENT_RECLAIM_COMPLETE, &clp->cl_flags))
		goto out;

	status = nfserr_stale_clientid;
	if (is_client_expired(clp))
		/*
		 * The following error isn't really legal.
		 * But we only get here if the client just explicitly
		 * destroyed the client.  Surely it no longer cares what
		 * error it gets back on an operation for the dead
		 * client.
		 */
		goto out;

	status = nfs_ok;
	trace_nfsd_clid_reclaim_complete(&clp->cl_clientid);
	nfsd4_client_record_create(clp);
	inc_reclaim_complete(clp);
out:
	return status;
}

__be32
nfsd4_setclientid(struct svc_rqst *rqstp, struct nfsd4_compound_state *cstate,
		  union nfsd4_op_u *u)
{
	struct nfsd4_setclientid *setclid = &u->setclientid;
	struct xdr_netobj 	clname = setclid->se_name;
	nfs4_verifier		clverifier = setclid->se_verf;
	struct nfs4_client	*conf, *new;
	struct nfs4_client	*unconf = NULL;
	__be32 			status;
	struct nfsd_net		*nn = net_generic(SVC_NET(rqstp), nfsd_net_id);

	new = create_client(clname, rqstp, &clverifier);
	if (new == NULL)
		return nfserr_jukebox;
	spin_lock(&nn->client_lock);
	conf = find_confirmed_client_by_name(&clname, nn);
	if (conf && client_has_state(conf)) {
		status = nfserr_clid_inuse;
		if (clp_used_exchangeid(conf))
			goto out;
		if (!same_creds(&conf->cl_cred, &rqstp->rq_cred)) {
			trace_nfsd_clid_cred_mismatch(conf, rqstp);
			goto out;
		}
	}
	unconf = find_unconfirmed_client_by_name(&clname, nn);
	if (unconf)
		unhash_client_locked(unconf);
	if (conf) {
		if (same_verf(&conf->cl_verifier, &clverifier)) {
			copy_clid(new, conf);
			gen_confirm(new, nn);
		} else
			trace_nfsd_clid_verf_mismatch(conf, rqstp,
						      &clverifier);
	} else
		trace_nfsd_clid_fresh(new);
	new->cl_minorversion = 0;
	gen_callback(new, setclid, rqstp);
	add_to_unconfirmed(new);
	setclid->se_clientid.cl_boot = new->cl_clientid.cl_boot;
	setclid->se_clientid.cl_id = new->cl_clientid.cl_id;
	memcpy(setclid->se_confirm.data, new->cl_confirm.data, sizeof(setclid->se_confirm.data));
	new = NULL;
	status = nfs_ok;
out:
	spin_unlock(&nn->client_lock);
	if (new)
		free_client(new);
	if (unconf) {
		trace_nfsd_clid_expire_unconf(&unconf->cl_clientid);
		expire_client(unconf);
	}
	return status;
}

__be32
nfsd4_setclientid_confirm(struct svc_rqst *rqstp,
			struct nfsd4_compound_state *cstate,
			union nfsd4_op_u *u)
{
	struct nfsd4_setclientid_confirm *setclientid_confirm =
			&u->setclientid_confirm;
	struct nfs4_client *conf, *unconf;
	struct nfs4_client *old = NULL;
	nfs4_verifier confirm = setclientid_confirm->sc_confirm; 
	clientid_t * clid = &setclientid_confirm->sc_clientid;
	__be32 status;
	struct nfsd_net	*nn = net_generic(SVC_NET(rqstp), nfsd_net_id);

	if (STALE_CLIENTID(clid, nn))
		return nfserr_stale_clientid;

	spin_lock(&nn->client_lock);
	conf = find_confirmed_client(clid, false, nn);
	unconf = find_unconfirmed_client(clid, false, nn);
	/*
	 * We try hard to give out unique clientid's, so if we get an
	 * attempt to confirm the same clientid with a different cred,
	 * the client may be buggy; this should never happen.
	 *
	 * Nevertheless, RFC 7530 recommends INUSE for this case:
	 */
	status = nfserr_clid_inuse;
	if (unconf && !same_creds(&unconf->cl_cred, &rqstp->rq_cred)) {
		trace_nfsd_clid_cred_mismatch(unconf, rqstp);
		goto out;
	}
	if (conf && !same_creds(&conf->cl_cred, &rqstp->rq_cred)) {
		trace_nfsd_clid_cred_mismatch(conf, rqstp);
		goto out;
	}
	if (!unconf || !same_verf(&confirm, &unconf->cl_confirm)) {
		if (conf && same_verf(&confirm, &conf->cl_confirm)) {
			status = nfs_ok;
		} else
			status = nfserr_stale_clientid;
		goto out;
	}
	status = nfs_ok;
	if (conf) {
		old = unconf;
		unhash_client_locked(old);
		nfsd4_change_callback(conf, &unconf->cl_cb_conn);
	} else {
		old = find_confirmed_client_by_name(&unconf->cl_name, nn);
		if (old) {
			status = nfserr_clid_inuse;
			if (client_has_state(old)
					&& !same_creds(&unconf->cl_cred,
							&old->cl_cred)) {
				old = NULL;
				goto out;
			}
			status = mark_client_expired_locked(old);
			if (status) {
				old = NULL;
				goto out;
			}
			trace_nfsd_clid_replaced(&old->cl_clientid);
		}
		move_to_confirmed(unconf);
		conf = unconf;
	}
	get_client_locked(conf);
	spin_unlock(&nn->client_lock);
	if (conf == unconf)
		fsnotify_dentry(conf->cl_nfsd_info_dentry, FS_MODIFY);
	nfsd4_probe_callback(conf);
	spin_lock(&nn->client_lock);
	put_client_renew_locked(conf);
out:
	spin_unlock(&nn->client_lock);
	if (old)
		expire_client(old);
	return status;
}

static struct nfs4_file *nfsd4_alloc_file(void)
{
	return kmem_cache_alloc(file_slab, GFP_KERNEL);
}

/* OPEN Share state helper functions */

static void nfsd4_file_init(const struct svc_fh *fh, struct nfs4_file *fp)
{
	refcount_set(&fp->fi_ref, 1);
	spin_lock_init(&fp->fi_lock);
	INIT_LIST_HEAD(&fp->fi_stateids);
	INIT_LIST_HEAD(&fp->fi_delegations);
	INIT_LIST_HEAD(&fp->fi_clnt_odstate);
	fh_copy_shallow(&fp->fi_fhandle, &fh->fh_handle);
	fp->fi_deleg_file = NULL;
	fp->fi_had_conflict = false;
	fp->fi_share_deny = 0;
	memset(fp->fi_fds, 0, sizeof(fp->fi_fds));
	memset(fp->fi_access, 0, sizeof(fp->fi_access));
	fp->fi_aliased = false;
	fp->fi_inode = d_inode(fh->fh_dentry);
#ifdef CONFIG_NFSD_PNFS
	INIT_LIST_HEAD(&fp->fi_lo_states);
	atomic_set(&fp->fi_lo_recalls, 0);
#endif
}

void
nfsd4_free_slabs(void)
{
	kmem_cache_destroy(client_slab);
	kmem_cache_destroy(openowner_slab);
	kmem_cache_destroy(lockowner_slab);
	kmem_cache_destroy(file_slab);
	kmem_cache_destroy(stateid_slab);
	kmem_cache_destroy(deleg_slab);
	kmem_cache_destroy(odstate_slab);
}

int
nfsd4_init_slabs(void)
{
	client_slab = kmem_cache_create("nfsd4_clients",
			sizeof(struct nfs4_client), 0, 0, NULL);
	if (client_slab == NULL)
		goto out;
	openowner_slab = kmem_cache_create("nfsd4_openowners",
			sizeof(struct nfs4_openowner), 0, 0, NULL);
	if (openowner_slab == NULL)
		goto out_free_client_slab;
	lockowner_slab = kmem_cache_create("nfsd4_lockowners",
			sizeof(struct nfs4_lockowner), 0, 0, NULL);
	if (lockowner_slab == NULL)
		goto out_free_openowner_slab;
	file_slab = kmem_cache_create("nfsd4_files",
			sizeof(struct nfs4_file), 0, 0, NULL);
	if (file_slab == NULL)
		goto out_free_lockowner_slab;
	stateid_slab = kmem_cache_create("nfsd4_stateids",
			sizeof(struct nfs4_ol_stateid), 0, 0, NULL);
	if (stateid_slab == NULL)
		goto out_free_file_slab;
	deleg_slab = kmem_cache_create("nfsd4_delegations",
			sizeof(struct nfs4_delegation), 0, 0, NULL);
	if (deleg_slab == NULL)
		goto out_free_stateid_slab;
	odstate_slab = kmem_cache_create("nfsd4_odstate",
			sizeof(struct nfs4_clnt_odstate), 0, 0, NULL);
	if (odstate_slab == NULL)
		goto out_free_deleg_slab;
	return 0;

out_free_deleg_slab:
	kmem_cache_destroy(deleg_slab);
out_free_stateid_slab:
	kmem_cache_destroy(stateid_slab);
out_free_file_slab:
	kmem_cache_destroy(file_slab);
out_free_lockowner_slab:
	kmem_cache_destroy(lockowner_slab);
out_free_openowner_slab:
	kmem_cache_destroy(openowner_slab);
out_free_client_slab:
	kmem_cache_destroy(client_slab);
out:
	return -ENOMEM;
}

static unsigned long
nfsd4_state_shrinker_count(struct shrinker *shrink, struct shrink_control *sc)
{
	int count;
	struct nfsd_net *nn = container_of(shrink,
			struct nfsd_net, nfsd_client_shrinker);

	count = atomic_read(&nn->nfsd_courtesy_clients);
	if (!count)
		count = atomic_long_read(&num_delegations);
	if (count)
		queue_work(laundry_wq, &nn->nfsd_shrinker_work);
	return (unsigned long)count;
}

static unsigned long
nfsd4_state_shrinker_scan(struct shrinker *shrink, struct shrink_control *sc)
{
	return SHRINK_STOP;
}

void
nfsd4_init_leases_net(struct nfsd_net *nn)
{
	struct sysinfo si;
	u64 max_clients;

	nn->nfsd4_lease = 90;	/* default lease time */
	nn->nfsd4_grace = 90;
	nn->somebody_reclaimed = false;
	nn->track_reclaim_completes = false;
	nn->clverifier_counter = get_random_u32();
	nn->clientid_base = get_random_u32();
	nn->clientid_counter = nn->clientid_base + 1;
	nn->s2s_cp_cl_id = nn->clientid_counter++;

	atomic_set(&nn->nfs4_client_count, 0);
	si_meminfo(&si);
	max_clients = (u64)si.totalram * si.mem_unit / (1024 * 1024 * 1024);
	max_clients *= NFS4_CLIENTS_PER_GB;
	nn->nfs4_max_clients = max_t(int, max_clients, NFS4_CLIENTS_PER_GB);

	atomic_set(&nn->nfsd_courtesy_clients, 0);
}

static void init_nfs4_replay(struct nfs4_replay *rp)
{
	rp->rp_status = nfserr_serverfault;
	rp->rp_buflen = 0;
	rp->rp_buf = rp->rp_ibuf;
	mutex_init(&rp->rp_mutex);
}

static void nfsd4_cstate_assign_replay(struct nfsd4_compound_state *cstate,
		struct nfs4_stateowner *so)
{
	if (!nfsd4_has_session(cstate)) {
		mutex_lock(&so->so_replay.rp_mutex);
		cstate->replay_owner = nfs4_get_stateowner(so);
	}
}

void nfsd4_cstate_clear_replay(struct nfsd4_compound_state *cstate)
{
	struct nfs4_stateowner *so = cstate->replay_owner;

	if (so != NULL) {
		cstate->replay_owner = NULL;
		mutex_unlock(&so->so_replay.rp_mutex);
		nfs4_put_stateowner(so);
	}
}

static inline void *alloc_stateowner(struct kmem_cache *slab, struct xdr_netobj *owner, struct nfs4_client *clp)
{
	struct nfs4_stateowner *sop;

	sop = kmem_cache_alloc(slab, GFP_KERNEL);
	if (!sop)
		return NULL;

	xdr_netobj_dup(&sop->so_owner, owner, GFP_KERNEL);
	if (!sop->so_owner.data) {
		kmem_cache_free(slab, sop);
		return NULL;
	}

	INIT_LIST_HEAD(&sop->so_stateids);
	sop->so_client = clp;
	init_nfs4_replay(&sop->so_replay);
	atomic_set(&sop->so_count, 1);
	return sop;
}

static void hash_openowner(struct nfs4_openowner *oo, struct nfs4_client *clp, unsigned int strhashval)
{
	lockdep_assert_held(&clp->cl_lock);

	list_add(&oo->oo_owner.so_strhash,
		 &clp->cl_ownerstr_hashtbl[strhashval]);
	list_add(&oo->oo_perclient, &clp->cl_openowners);
}

static void nfs4_unhash_openowner(struct nfs4_stateowner *so)
{
	unhash_openowner_locked(openowner(so));
}

static void nfs4_free_openowner(struct nfs4_stateowner *so)
{
	struct nfs4_openowner *oo = openowner(so);

	kmem_cache_free(openowner_slab, oo);
}

static const struct nfs4_stateowner_operations openowner_ops = {
	.so_unhash =	nfs4_unhash_openowner,
	.so_free =	nfs4_free_openowner,
};

static struct nfs4_ol_stateid *
nfsd4_find_existing_open(struct nfs4_file *fp, struct nfsd4_open *open)
{
	struct nfs4_ol_stateid *local, *ret = NULL;
	struct nfs4_openowner *oo = open->op_openowner;

	lockdep_assert_held(&fp->fi_lock);

	list_for_each_entry(local, &fp->fi_stateids, st_perfile) {
		/* ignore lock owners */
		if (local->st_stateowner->so_is_open_owner == 0)
			continue;
		if (local->st_stateowner != &oo->oo_owner)
			continue;
		if (local->st_stid.sc_type == NFS4_OPEN_STID) {
			ret = local;
			refcount_inc(&ret->st_stid.sc_count);
			break;
		}
	}
	return ret;
}

static __be32
nfsd4_verify_open_stid(struct nfs4_stid *s)
{
	__be32 ret = nfs_ok;

	switch (s->sc_type) {
	default:
		break;
	case 0:
	case NFS4_CLOSED_STID:
	case NFS4_CLOSED_DELEG_STID:
		ret = nfserr_bad_stateid;
		break;
	case NFS4_REVOKED_DELEG_STID:
		ret = nfserr_deleg_revoked;
	}
	return ret;
}

/* Lock the stateid st_mutex, and deal with races with CLOSE */
static __be32
nfsd4_lock_ol_stateid(struct nfs4_ol_stateid *stp)
{
	__be32 ret;

	mutex_lock_nested(&stp->st_mutex, LOCK_STATEID_MUTEX);
	ret = nfsd4_verify_open_stid(&stp->st_stid);
	if (ret != nfs_ok)
		mutex_unlock(&stp->st_mutex);
	return ret;
}

static struct nfs4_ol_stateid *
nfsd4_find_and_lock_existing_open(struct nfs4_file *fp, struct nfsd4_open *open)
{
	struct nfs4_ol_stateid *stp;
	for (;;) {
		spin_lock(&fp->fi_lock);
		stp = nfsd4_find_existing_open(fp, open);
		spin_unlock(&fp->fi_lock);
		if (!stp || nfsd4_lock_ol_stateid(stp) == nfs_ok)
			break;
		nfs4_put_stid(&stp->st_stid);
	}
	return stp;
}

static struct nfs4_openowner *
alloc_init_open_stateowner(unsigned int strhashval, struct nfsd4_open *open,
			   struct nfsd4_compound_state *cstate)
{
	struct nfs4_client *clp = cstate->clp;
	struct nfs4_openowner *oo, *ret;

	oo = alloc_stateowner(openowner_slab, &open->op_owner, clp);
	if (!oo)
		return NULL;
	oo->oo_owner.so_ops = &openowner_ops;
	oo->oo_owner.so_is_open_owner = 1;
	oo->oo_owner.so_seqid = open->op_seqid;
	oo->oo_flags = 0;
	if (nfsd4_has_session(cstate))
		oo->oo_flags |= NFS4_OO_CONFIRMED;
	oo->oo_time = 0;
	oo->oo_last_closed_stid = NULL;
	INIT_LIST_HEAD(&oo->oo_close_lru);
	spin_lock(&clp->cl_lock);
	ret = find_openstateowner_str_locked(strhashval, open, clp);
	if (ret == NULL) {
		hash_openowner(oo, clp, strhashval);
		ret = oo;
	} else
		nfs4_free_stateowner(&oo->oo_owner);

	spin_unlock(&clp->cl_lock);
	return ret;
}

static struct nfs4_ol_stateid *
init_open_stateid(struct nfs4_file *fp, struct nfsd4_open *open)
{

	struct nfs4_openowner *oo = open->op_openowner;
	struct nfs4_ol_stateid *retstp = NULL;
	struct nfs4_ol_stateid *stp;

	stp = open->op_stp;
	/* We are moving these outside of the spinlocks to avoid the warnings */
	mutex_init(&stp->st_mutex);
	mutex_lock_nested(&stp->st_mutex, OPEN_STATEID_MUTEX);

retry:
	spin_lock(&oo->oo_owner.so_client->cl_lock);
	spin_lock(&fp->fi_lock);

	retstp = nfsd4_find_existing_open(fp, open);
	if (retstp)
		goto out_unlock;

	open->op_stp = NULL;
	refcount_inc(&stp->st_stid.sc_count);
	stp->st_stid.sc_type = NFS4_OPEN_STID;
	INIT_LIST_HEAD(&stp->st_locks);
	stp->st_stateowner = nfs4_get_stateowner(&oo->oo_owner);
	get_nfs4_file(fp);
	stp->st_stid.sc_file = fp;
	stp->st_access_bmap = 0;
	stp->st_deny_bmap = 0;
	stp->st_openstp = NULL;
	list_add(&stp->st_perstateowner, &oo->oo_owner.so_stateids);
	list_add(&stp->st_perfile, &fp->fi_stateids);

out_unlock:
	spin_unlock(&fp->fi_lock);
	spin_unlock(&oo->oo_owner.so_client->cl_lock);
	if (retstp) {
		/* Handle races with CLOSE */
		if (nfsd4_lock_ol_stateid(retstp) != nfs_ok) {
			nfs4_put_stid(&retstp->st_stid);
			goto retry;
		}
		/* To keep mutex tracking happy */
		mutex_unlock(&stp->st_mutex);
		stp = retstp;
	}
	return stp;
}

/*
 * In the 4.0 case we need to keep the owners around a little while to handle
 * CLOSE replay. We still do need to release any file access that is held by
 * them before returning however.
 */
static void
move_to_close_lru(struct nfs4_ol_stateid *s, struct net *net)
{
	struct nfs4_ol_stateid *last;
	struct nfs4_openowner *oo = openowner(s->st_stateowner);
	struct nfsd_net *nn = net_generic(s->st_stid.sc_client->net,
						nfsd_net_id);

	dprintk("NFSD: move_to_close_lru nfs4_openowner %p\n", oo);

	/*
	 * We know that we hold one reference via nfsd4_close, and another
	 * "persistent" reference for the client. If the refcount is higher
	 * than 2, then there are still calls in progress that are using this
	 * stateid. We can't put the sc_file reference until they are finished.
	 * Wait for the refcount to drop to 2. Since it has been unhashed,
	 * there should be no danger of the refcount going back up again at
	 * this point.
	 */
	wait_event(close_wq, refcount_read(&s->st_stid.sc_count) == 2);

	release_all_access(s);
	if (s->st_stid.sc_file) {
		put_nfs4_file(s->st_stid.sc_file);
		s->st_stid.sc_file = NULL;
	}

	spin_lock(&nn->client_lock);
	last = oo->oo_last_closed_stid;
	oo->oo_last_closed_stid = s;
	list_move_tail(&oo->oo_close_lru, &nn->close_lru);
	oo->oo_time = ktime_get_boottime_seconds();
	spin_unlock(&nn->client_lock);
	if (last)
		nfs4_put_stid(&last->st_stid);
}

static noinline_for_stack struct nfs4_file *
nfsd4_file_hash_lookup(const struct svc_fh *fhp)
{
	struct inode *inode = d_inode(fhp->fh_dentry);
	struct rhlist_head *tmp, *list;
	struct nfs4_file *fi;

	rcu_read_lock();
	list = rhltable_lookup(&nfs4_file_rhltable, &inode,
			       nfs4_file_rhash_params);
	rhl_for_each_entry_rcu(fi, tmp, list, fi_rlist) {
		if (fh_match(&fi->fi_fhandle, &fhp->fh_handle)) {
			if (refcount_inc_not_zero(&fi->fi_ref)) {
				rcu_read_unlock();
				return fi;
			}
		}
	}
	rcu_read_unlock();
	return NULL;
}

/*
 * On hash insertion, identify entries with the same inode but
 * distinct filehandles. They will all be on the list returned
 * by rhltable_lookup().
 *
 * inode->i_lock prevents racing insertions from adding an entry
 * for the same inode/fhp pair twice.
 */
static noinline_for_stack struct nfs4_file *
nfsd4_file_hash_insert(struct nfs4_file *new, const struct svc_fh *fhp)
{
	struct inode *inode = d_inode(fhp->fh_dentry);
	struct rhlist_head *tmp, *list;
	struct nfs4_file *ret = NULL;
	bool alias_found = false;
	struct nfs4_file *fi;
	int err;

	rcu_read_lock();
	spin_lock(&inode->i_lock);

	list = rhltable_lookup(&nfs4_file_rhltable, &inode,
			       nfs4_file_rhash_params);
	rhl_for_each_entry_rcu(fi, tmp, list, fi_rlist) {
		if (fh_match(&fi->fi_fhandle, &fhp->fh_handle)) {
			if (refcount_inc_not_zero(&fi->fi_ref))
				ret = fi;
		} else
			fi->fi_aliased = alias_found = true;
	}
	if (ret)
		goto out_unlock;

	nfsd4_file_init(fhp, new);
	err = rhltable_insert(&nfs4_file_rhltable, &new->fi_rlist,
			      nfs4_file_rhash_params);
	if (err)
		goto out_unlock;

	new->fi_aliased = alias_found;
	ret = new;

out_unlock:
	spin_unlock(&inode->i_lock);
	rcu_read_unlock();
	return ret;
}

static noinline_for_stack void nfsd4_file_hash_remove(struct nfs4_file *fi)
{
	rhltable_remove(&nfs4_file_rhltable, &fi->fi_rlist,
			nfs4_file_rhash_params);
}

/*
 * Called to check deny when READ with all zero stateid or
 * WRITE with all zero or all one stateid
 */
static __be32
nfs4_share_conflict(struct svc_fh *current_fh, unsigned int deny_type)
{
	struct nfs4_file *fp;
	__be32 ret = nfs_ok;

	fp = nfsd4_file_hash_lookup(current_fh);
	if (!fp)
		return ret;

	/* Check for conflicting share reservations */
	spin_lock(&fp->fi_lock);
	if (fp->fi_share_deny & deny_type)
		ret = nfserr_locked;
	spin_unlock(&fp->fi_lock);
	put_nfs4_file(fp);
	return ret;
}

static bool nfsd4_deleg_present(const struct inode *inode)
{
	struct file_lock_context *ctx = locks_inode_context(inode);

	return ctx && !list_empty_careful(&ctx->flc_lease);
}

/**
 * nfsd_wait_for_delegreturn - wait for delegations to be returned
 * @rqstp: the RPC transaction being executed
 * @inode: in-core inode of the file being waited for
 *
 * The timeout prevents deadlock if all nfsd threads happen to be
 * tied up waiting for returning delegations.
 *
 * Return values:
 *   %true: delegation was returned
 *   %false: timed out waiting for delegreturn
 */
bool nfsd_wait_for_delegreturn(struct svc_rqst *rqstp, struct inode *inode)
{
	long __maybe_unused timeo;

	timeo = wait_var_event_timeout(inode, !nfsd4_deleg_present(inode),
				       NFSD_DELEGRETURN_TIMEOUT);
	trace_nfsd_delegret_wakeup(rqstp, inode, timeo);
	return timeo > 0;
}

static void nfsd4_cb_recall_prepare(struct nfsd4_callback *cb)
{
	struct nfs4_delegation *dp = cb_to_delegation(cb);
	struct nfsd_net *nn = net_generic(dp->dl_stid.sc_client->net,
					  nfsd_net_id);

	block_delegations(&dp->dl_stid.sc_file->fi_fhandle);

	/*
	 * We can't do this in nfsd_break_deleg_cb because it is
	 * already holding inode->i_lock.
	 *
	 * If the dl_time != 0, then we know that it has already been
	 * queued for a lease break. Don't queue it again.
	 */
	spin_lock(&state_lock);
	if (delegation_hashed(dp) && dp->dl_time == 0) {
		dp->dl_time = ktime_get_boottime_seconds();
		list_add_tail(&dp->dl_recall_lru, &nn->del_recall_lru);
	}
	spin_unlock(&state_lock);
}

static int nfsd4_cb_recall_done(struct nfsd4_callback *cb,
		struct rpc_task *task)
{
	struct nfs4_delegation *dp = cb_to_delegation(cb);

	trace_nfsd_cb_recall_done(&dp->dl_stid.sc_stateid, task);

	if (dp->dl_stid.sc_type == NFS4_CLOSED_DELEG_STID ||
	    dp->dl_stid.sc_type == NFS4_REVOKED_DELEG_STID)
	        return 1;

	switch (task->tk_status) {
	case 0:
		return 1;
	case -NFS4ERR_DELAY:
		rpc_delay(task, 2 * HZ);
		return 0;
	case -EBADHANDLE:
	case -NFS4ERR_BAD_STATEID:
		/*
		 * Race: client probably got cb_recall before open reply
		 * granting delegation.
		 */
		if (dp->dl_retries--) {
			rpc_delay(task, 2 * HZ);
			return 0;
		}
		fallthrough;
	default:
		return 1;
	}
}

static void nfsd4_cb_recall_release(struct nfsd4_callback *cb)
{
	struct nfs4_delegation *dp = cb_to_delegation(cb);

	nfs4_put_stid(&dp->dl_stid);
}

static const struct nfsd4_callback_ops nfsd4_cb_recall_ops = {
	.prepare	= nfsd4_cb_recall_prepare,
	.done		= nfsd4_cb_recall_done,
	.release	= nfsd4_cb_recall_release,
};

static void nfsd_break_one_deleg(struct nfs4_delegation *dp)
{
	/*
	 * We're assuming the state code never drops its reference
	 * without first removing the lease.  Since we're in this lease
	 * callback (and since the lease code is serialized by the
	 * flc_lock) we know the server hasn't removed the lease yet, and
	 * we know it's safe to take a reference.
	 */
	refcount_inc(&dp->dl_stid.sc_count);
	WARN_ON_ONCE(!nfsd4_run_cb(&dp->dl_recall));
}

/* Called from break_lease() with flc_lock held. */
static bool
nfsd_break_deleg_cb(struct file_lock *fl)
{
	struct nfs4_delegation *dp = (struct nfs4_delegation *)fl->fl_owner;
	struct nfs4_file *fp = dp->dl_stid.sc_file;
	struct nfs4_client *clp = dp->dl_stid.sc_client;
	struct nfsd_net *nn;

	trace_nfsd_cb_recall(&dp->dl_stid);

	dp->dl_recalled = true;
	atomic_inc(&clp->cl_delegs_in_recall);
	if (try_to_expire_client(clp)) {
		nn = net_generic(clp->net, nfsd_net_id);
		mod_delayed_work(laundry_wq, &nn->laundromat_work, 0);
	}

	/*
	 * We don't want the locks code to timeout the lease for us;
	 * we'll remove it ourself if a delegation isn't returned
	 * in time:
	 */
	fl->fl_break_time = 0;

	spin_lock(&fp->fi_lock);
	fp->fi_had_conflict = true;
	nfsd_break_one_deleg(dp);
	spin_unlock(&fp->fi_lock);
	return false;
}

/**
 * nfsd_breaker_owns_lease - Check if lease conflict was resolved
 * @fl: Lock state to check
 *
 * Return values:
 *   %true: Lease conflict was resolved
 *   %false: Lease conflict was not resolved.
 */
static bool nfsd_breaker_owns_lease(struct file_lock *fl)
{
	struct nfs4_delegation *dl = fl->fl_owner;
	struct svc_rqst *rqst;
	struct nfs4_client *clp;

	if (!i_am_nfsd())
		return false;
	rqst = kthread_data(current);
	/* Note rq_prog == NFS_ACL_PROGRAM is also possible: */
	if (rqst->rq_prog != NFS_PROGRAM || rqst->rq_vers < 4)
		return false;
	clp = *(rqst->rq_lease_breaker);
	return dl->dl_stid.sc_client == clp;
}

static int
nfsd_change_deleg_cb(struct file_lock *onlist, int arg,
		     struct list_head *dispose)
{
	struct nfs4_delegation *dp = (struct nfs4_delegation *)onlist->fl_owner;
	struct nfs4_client *clp = dp->dl_stid.sc_client;

	if (arg & F_UNLCK) {
		if (dp->dl_recalled)
			atomic_dec(&clp->cl_delegs_in_recall);
		return lease_modify(onlist, arg, dispose);
	} else
		return -EAGAIN;
}

static const struct lock_manager_operations nfsd_lease_mng_ops = {
	.lm_breaker_owns_lease = nfsd_breaker_owns_lease,
	.lm_break = nfsd_break_deleg_cb,
	.lm_change = nfsd_change_deleg_cb,
};

static __be32 nfsd4_check_seqid(struct nfsd4_compound_state *cstate, struct nfs4_stateowner *so, u32 seqid)
{
	if (nfsd4_has_session(cstate))
		return nfs_ok;
	if (seqid == so->so_seqid - 1)
		return nfserr_replay_me;
	if (seqid == so->so_seqid)
		return nfs_ok;
	return nfserr_bad_seqid;
}

static struct nfs4_client *lookup_clientid(clientid_t *clid, bool sessions,
						struct nfsd_net *nn)
{
	struct nfs4_client *found;

	spin_lock(&nn->client_lock);
	found = find_confirmed_client(clid, sessions, nn);
	if (found)
		atomic_inc(&found->cl_rpc_users);
	spin_unlock(&nn->client_lock);
	return found;
}

static __be32 set_client(clientid_t *clid,
		struct nfsd4_compound_state *cstate,
		struct nfsd_net *nn)
{
	if (cstate->clp) {
		if (!same_clid(&cstate->clp->cl_clientid, clid))
			return nfserr_stale_clientid;
		return nfs_ok;
	}
	if (STALE_CLIENTID(clid, nn))
		return nfserr_stale_clientid;
	/*
	 * We're in the 4.0 case (otherwise the SEQUENCE op would have
	 * set cstate->clp), so session = false:
	 */
	cstate->clp = lookup_clientid(clid, false, nn);
	if (!cstate->clp)
		return nfserr_expired;
	return nfs_ok;
}

__be32
nfsd4_process_open1(struct nfsd4_compound_state *cstate,
		    struct nfsd4_open *open, struct nfsd_net *nn)
{
	clientid_t *clientid = &open->op_clientid;
	struct nfs4_client *clp = NULL;
	unsigned int strhashval;
	struct nfs4_openowner *oo = NULL;
	__be32 status;

	/*
	 * In case we need it later, after we've already created the
	 * file and don't want to risk a further failure:
	 */
	open->op_file = nfsd4_alloc_file();
	if (open->op_file == NULL)
		return nfserr_jukebox;

	status = set_client(clientid, cstate, nn);
	if (status)
		return status;
	clp = cstate->clp;

	strhashval = ownerstr_hashval(&open->op_owner);
	oo = find_openstateowner_str(strhashval, open, clp);
	open->op_openowner = oo;
	if (!oo) {
		goto new_owner;
	}
	if (!(oo->oo_flags & NFS4_OO_CONFIRMED)) {
		/* Replace unconfirmed owners without checking for replay. */
		release_openowner(oo);
		open->op_openowner = NULL;
		goto new_owner;
	}
	status = nfsd4_check_seqid(cstate, &oo->oo_owner, open->op_seqid);
	if (status)
		return status;
	goto alloc_stateid;
new_owner:
	oo = alloc_init_open_stateowner(strhashval, open, cstate);
	if (oo == NULL)
		return nfserr_jukebox;
	open->op_openowner = oo;
alloc_stateid:
	open->op_stp = nfs4_alloc_open_stateid(clp);
	if (!open->op_stp)
		return nfserr_jukebox;

	if (nfsd4_has_session(cstate) &&
	    (cstate->current_fh.fh_export->ex_flags & NFSEXP_PNFS)) {
		open->op_odstate = alloc_clnt_odstate(clp);
		if (!open->op_odstate)
			return nfserr_jukebox;
	}

	return nfs_ok;
}

static inline __be32
nfs4_check_delegmode(struct nfs4_delegation *dp, int flags)
{
	if ((flags & WR_STATE) && (dp->dl_type == NFS4_OPEN_DELEGATE_READ))
		return nfserr_openmode;
	else
		return nfs_ok;
}

static int share_access_to_flags(u32 share_access)
{
	return share_access == NFS4_SHARE_ACCESS_READ ? RD_STATE : WR_STATE;
}

static struct nfs4_delegation *find_deleg_stateid(struct nfs4_client *cl, stateid_t *s)
{
	struct nfs4_stid *ret;

	ret = find_stateid_by_type(cl, s,
				NFS4_DELEG_STID|NFS4_REVOKED_DELEG_STID);
	if (!ret)
		return NULL;
	return delegstateid(ret);
}

static bool nfsd4_is_deleg_cur(struct nfsd4_open *open)
{
	return open->op_claim_type == NFS4_OPEN_CLAIM_DELEGATE_CUR ||
	       open->op_claim_type == NFS4_OPEN_CLAIM_DELEG_CUR_FH;
}

static __be32
nfs4_check_deleg(struct nfs4_client *cl, struct nfsd4_open *open,
		struct nfs4_delegation **dp)
{
	int flags;
	__be32 status = nfserr_bad_stateid;
	struct nfs4_delegation *deleg;

	deleg = find_deleg_stateid(cl, &open->op_delegate_stateid);
	if (deleg == NULL)
		goto out;
	if (deleg->dl_stid.sc_type == NFS4_REVOKED_DELEG_STID) {
		nfs4_put_stid(&deleg->dl_stid);
		if (cl->cl_minorversion)
			status = nfserr_deleg_revoked;
		goto out;
	}
	flags = share_access_to_flags(open->op_share_access);
	status = nfs4_check_delegmode(deleg, flags);
	if (status) {
		nfs4_put_stid(&deleg->dl_stid);
		goto out;
	}
	*dp = deleg;
out:
	if (!nfsd4_is_deleg_cur(open))
		return nfs_ok;
	if (status)
		return status;
	open->op_openowner->oo_flags |= NFS4_OO_CONFIRMED;
	return nfs_ok;
}

static inline int nfs4_access_to_access(u32 nfs4_access)
{
	int flags = 0;

	if (nfs4_access & NFS4_SHARE_ACCESS_READ)
		flags |= NFSD_MAY_READ;
	if (nfs4_access & NFS4_SHARE_ACCESS_WRITE)
		flags |= NFSD_MAY_WRITE;
	return flags;
}

static inline __be32
nfsd4_truncate(struct svc_rqst *rqstp, struct svc_fh *fh,
		struct nfsd4_open *open)
{
	struct iattr iattr = {
		.ia_valid = ATTR_SIZE,
		.ia_size = 0,
	};
	struct nfsd_attrs attrs = {
		.na_iattr	= &iattr,
	};
	if (!open->op_truncate)
		return 0;
	if (!(open->op_share_access & NFS4_SHARE_ACCESS_WRITE))
		return nfserr_inval;
	return nfsd_setattr(rqstp, fh, &attrs, 0, (time64_t)0);
}

static __be32 nfs4_get_vfs_file(struct svc_rqst *rqstp, struct nfs4_file *fp,
		struct svc_fh *cur_fh, struct nfs4_ol_stateid *stp,
		struct nfsd4_open *open, bool new_stp)
{
	struct nfsd_file *nf = NULL;
	__be32 status;
	int oflag = nfs4_access_to_omode(open->op_share_access);
	int access = nfs4_access_to_access(open->op_share_access);
	unsigned char old_access_bmap, old_deny_bmap;

	spin_lock(&fp->fi_lock);

	/*
	 * Are we trying to set a deny mode that would conflict with
	 * current access?
	 */
	status = nfs4_file_check_deny(fp, open->op_share_deny);
	if (status != nfs_ok) {
		if (status != nfserr_share_denied) {
			spin_unlock(&fp->fi_lock);
			goto out;
		}
		if (nfs4_resolve_deny_conflicts_locked(fp, new_stp,
				stp, open->op_share_deny, false))
			status = nfserr_jukebox;
		spin_unlock(&fp->fi_lock);
		goto out;
	}

	/* set access to the file */
	status = nfs4_file_get_access(fp, open->op_share_access);
	if (status != nfs_ok) {
		if (status != nfserr_share_denied) {
			spin_unlock(&fp->fi_lock);
			goto out;
		}
		if (nfs4_resolve_deny_conflicts_locked(fp, new_stp,
				stp, open->op_share_access, true))
			status = nfserr_jukebox;
		spin_unlock(&fp->fi_lock);
		goto out;
	}

	/* Set access bits in stateid */
	old_access_bmap = stp->st_access_bmap;
	set_access(open->op_share_access, stp);

	/* Set new deny mask */
	old_deny_bmap = stp->st_deny_bmap;
	set_deny(open->op_share_deny, stp);
	fp->fi_share_deny |= (open->op_share_deny & NFS4_SHARE_DENY_BOTH);

	if (!fp->fi_fds[oflag]) {
		spin_unlock(&fp->fi_lock);

		status = nfsd_file_acquire_opened(rqstp, cur_fh, access,
						  open->op_filp, &nf);
		if (status != nfs_ok)
			goto out_put_access;

		spin_lock(&fp->fi_lock);
		if (!fp->fi_fds[oflag]) {
			fp->fi_fds[oflag] = nf;
			nf = NULL;
		}
	}
	spin_unlock(&fp->fi_lock);
	if (nf)
		nfsd_file_put(nf);

	status = nfserrno(nfsd_open_break_lease(cur_fh->fh_dentry->d_inode,
								access));
	if (status)
		goto out_put_access;

	status = nfsd4_truncate(rqstp, cur_fh, open);
	if (status)
		goto out_put_access;
out:
	return status;
out_put_access:
	stp->st_access_bmap = old_access_bmap;
	nfs4_file_put_access(fp, open->op_share_access);
	reset_union_bmap_deny(bmap_to_share_mode(old_deny_bmap), stp);
	goto out;
}

static __be32
nfs4_upgrade_open(struct svc_rqst *rqstp, struct nfs4_file *fp,
		struct svc_fh *cur_fh, struct nfs4_ol_stateid *stp,
		struct nfsd4_open *open)
{
	__be32 status;
	unsigned char old_deny_bmap = stp->st_deny_bmap;

	if (!test_access(open->op_share_access, stp))
		return nfs4_get_vfs_file(rqstp, fp, cur_fh, stp, open, false);

	/* test and set deny mode */
	spin_lock(&fp->fi_lock);
	status = nfs4_file_check_deny(fp, open->op_share_deny);
	switch (status) {
	case nfs_ok:
		set_deny(open->op_share_deny, stp);
		fp->fi_share_deny |=
			(open->op_share_deny & NFS4_SHARE_DENY_BOTH);
		break;
	case nfserr_share_denied:
		if (nfs4_resolve_deny_conflicts_locked(fp, false,
				stp, open->op_share_deny, false))
			status = nfserr_jukebox;
		break;
	}
	spin_unlock(&fp->fi_lock);

	if (status != nfs_ok)
		return status;

	status = nfsd4_truncate(rqstp, cur_fh, open);
	if (status != nfs_ok)
		reset_union_bmap_deny(old_deny_bmap, stp);
	return status;
}

/* Should we give out recallable state?: */
static bool nfsd4_cb_channel_good(struct nfs4_client *clp)
{
	if (clp->cl_cb_state == NFSD4_CB_UP)
		return true;
	/*
	 * In the sessions case, since we don't have to establish a
	 * separate connection for callbacks, we assume it's OK
	 * until we hear otherwise:
	 */
	return clp->cl_minorversion && clp->cl_cb_state == NFSD4_CB_UNKNOWN;
}

static struct file_lock *nfs4_alloc_init_lease(struct nfs4_delegation *dp,
						int flag)
{
	struct file_lock *fl;

	fl = locks_alloc_lock();
	if (!fl)
		return NULL;
	fl->fl_lmops = &nfsd_lease_mng_ops;
	fl->fl_flags = FL_DELEG;
	fl->fl_type = flag == NFS4_OPEN_DELEGATE_READ? F_RDLCK: F_WRLCK;
	fl->fl_end = OFFSET_MAX;
	fl->fl_owner = (fl_owner_t)dp;
	fl->fl_pid = current->tgid;
	fl->fl_file = dp->dl_stid.sc_file->fi_deleg_file->nf_file;
	return fl;
}

static int nfsd4_check_conflicting_opens(struct nfs4_client *clp,
					 struct nfs4_file *fp)
{
	struct nfs4_ol_stateid *st;
	struct file *f = fp->fi_deleg_file->nf_file;
	struct inode *ino = file_inode(f);
	int writes;

	writes = atomic_read(&ino->i_writecount);
	if (!writes)
		return 0;
	/*
	 * There could be multiple filehandles (hence multiple
	 * nfs4_files) referencing this file, but that's not too
	 * common; let's just give up in that case rather than
	 * trying to go look up all the clients using that other
	 * nfs4_file as well:
	 */
	if (fp->fi_aliased)
		return -EAGAIN;
	/*
	 * If there's a close in progress, make sure that we see it
	 * clear any fi_fds[] entries before we see it decrement
	 * i_writecount:
	 */
	smp_mb__after_atomic();

	if (fp->fi_fds[O_WRONLY])
		writes--;
	if (fp->fi_fds[O_RDWR])
		writes--;
	if (writes > 0)
		return -EAGAIN; /* There may be non-NFSv4 writers */
	/*
	 * It's possible there are non-NFSv4 write opens in progress,
	 * but if they haven't incremented i_writecount yet then they
	 * also haven't called break lease yet; so, they'll break this
	 * lease soon enough.  So, all that's left to check for is NFSv4
	 * opens:
	 */
	spin_lock(&fp->fi_lock);
	list_for_each_entry(st, &fp->fi_stateids, st_perfile) {
		if (st->st_openstp == NULL /* it's an open */ &&
		    access_permit_write(st) &&
		    st->st_stid.sc_client != clp) {
			spin_unlock(&fp->fi_lock);
			return -EAGAIN;
		}
	}
	spin_unlock(&fp->fi_lock);
	/*
	 * There's a small chance that we could be racing with another
	 * NFSv4 open.  However, any open that hasn't added itself to
	 * the fi_stateids list also hasn't called break_lease yet; so,
	 * they'll break this lease soon enough.
	 */
	return 0;
}

/*
 * It's possible that between opening the dentry and setting the delegation,
 * that it has been renamed or unlinked. Redo the lookup to verify that this
 * hasn't happened.
 */
static int
nfsd4_verify_deleg_dentry(struct nfsd4_open *open, struct nfs4_file *fp,
			  struct svc_fh *parent)
{
	struct svc_export *exp;
	struct dentry *child;
	__be32 err;

	err = nfsd_lookup_dentry(open->op_rqstp, parent,
				 open->op_fname, open->op_fnamelen,
				 &exp, &child);

	if (err)
		return -EAGAIN;

	exp_put(exp);
	dput(child);
	if (child != file_dentry(fp->fi_deleg_file->nf_file))
		return -EAGAIN;

	return 0;
}

/*
 * We avoid breaking delegations held by a client due to its own activity, but
 * clearing setuid/setgid bits on a write is an implicit activity and the client
 * may not notice and continue using the old mode. Avoid giving out a delegation
 * on setuid/setgid files when the client is requesting an open for write.
 */
static int
nfsd4_verify_setuid_write(struct nfsd4_open *open, struct nfsd_file *nf)
{
	struct inode *inode = file_inode(nf->nf_file);

	if ((open->op_share_access & NFS4_SHARE_ACCESS_WRITE) &&
	    (inode->i_mode & (S_ISUID|S_ISGID)))
		return -EAGAIN;
	return 0;
}

static struct nfs4_delegation *
nfs4_set_delegation(struct nfsd4_open *open, struct nfs4_ol_stateid *stp,
		    struct svc_fh *parent)
{
	int status = 0;
	struct nfs4_client *clp = stp->st_stid.sc_client;
	struct nfs4_file *fp = stp->st_stid.sc_file;
	struct nfs4_clnt_odstate *odstate = stp->st_clnt_odstate;
	struct nfs4_delegation *dp;
	struct nfsd_file *nf = NULL;
	struct file_lock *fl;
	u32 dl_type;

	/*
	 * The fi_had_conflict and nfs_get_existing_delegation checks
	 * here are just optimizations; we'll need to recheck them at
	 * the end:
	 */
	if (fp->fi_had_conflict)
		return ERR_PTR(-EAGAIN);

	/*
	 * Try for a write delegation first. RFC8881 section 10.4 says:
	 *
	 *  "An OPEN_DELEGATE_WRITE delegation allows the client to handle,
	 *   on its own, all opens."
	 *
	 * Furthermore the client can use a write delegation for most READ
	 * operations as well, so we require a O_RDWR file here.
	 *
	 * Offer a write delegation in the case of a BOTH open, and ensure
	 * we get the O_RDWR descriptor.
	 */
	if ((open->op_share_access & NFS4_SHARE_ACCESS_BOTH) == NFS4_SHARE_ACCESS_BOTH) {
		nf = find_rw_file(fp);
		dl_type = NFS4_OPEN_DELEGATE_WRITE;
	}

	/*
	 * If the file is being opened O_RDONLY or we couldn't get a O_RDWR
	 * file for some reason, then try for a read delegation instead.
	 */
	if (!nf && (open->op_share_access & NFS4_SHARE_ACCESS_READ)) {
		nf = find_readable_file(fp);
		dl_type = NFS4_OPEN_DELEGATE_READ;
	}

	if (!nf)
		return ERR_PTR(-EAGAIN);

	spin_lock(&state_lock);
	spin_lock(&fp->fi_lock);
	if (nfs4_delegation_exists(clp, fp))
		status = -EAGAIN;
	else if (nfsd4_verify_setuid_write(open, nf))
		status = -EAGAIN;
	else if (!fp->fi_deleg_file) {
		fp->fi_deleg_file = nf;
		/* increment early to prevent fi_deleg_file from being
		 * cleared */
		fp->fi_delegees = 1;
		nf = NULL;
	} else
		fp->fi_delegees++;
	spin_unlock(&fp->fi_lock);
	spin_unlock(&state_lock);
	if (nf)
		nfsd_file_put(nf);
	if (status)
		return ERR_PTR(status);

	status = -ENOMEM;
	dp = alloc_init_deleg(clp, fp, odstate, dl_type);
	if (!dp)
		goto out_delegees;

	fl = nfs4_alloc_init_lease(dp, dl_type);
	if (!fl)
		goto out_clnt_odstate;

	status = vfs_setlease(fp->fi_deleg_file->nf_file, fl->fl_type, &fl, NULL);
	if (fl)
		locks_free_lock(fl);
	if (status)
		goto out_clnt_odstate;

	if (parent) {
		status = nfsd4_verify_deleg_dentry(open, fp, parent);
		if (status)
			goto out_unlock;
	}

	status = nfsd4_check_conflicting_opens(clp, fp);
	if (status)
		goto out_unlock;

	/*
	 * Now that the deleg is set, check again to ensure that nothing
	 * raced in and changed the mode while we weren't lookng.
	 */
	status = nfsd4_verify_setuid_write(open, fp->fi_deleg_file);
	if (status)
		goto out_unlock;

	spin_lock(&state_lock);
	spin_lock(&fp->fi_lock);
	if (fp->fi_had_conflict)
		status = -EAGAIN;
	else
		status = hash_delegation_locked(dp, fp);
	spin_unlock(&fp->fi_lock);
	spin_unlock(&state_lock);

	if (status)
		goto out_unlock;

	return dp;
out_unlock:
	vfs_setlease(fp->fi_deleg_file->nf_file, F_UNLCK, NULL, (void **)&dp);
out_clnt_odstate:
	put_clnt_odstate(dp->dl_clnt_odstate);
	nfs4_put_stid(&dp->dl_stid);
out_delegees:
	put_deleg_file(fp);
	return ERR_PTR(status);
}

static void nfsd4_open_deleg_none_ext(struct nfsd4_open *open, int status)
{
	open->op_delegate_type = NFS4_OPEN_DELEGATE_NONE_EXT;
	if (status == -EAGAIN)
		open->op_why_no_deleg = WND4_CONTENTION;
	else {
		open->op_why_no_deleg = WND4_RESOURCE;
		switch (open->op_deleg_want) {
		case NFS4_SHARE_WANT_READ_DELEG:
		case NFS4_SHARE_WANT_WRITE_DELEG:
		case NFS4_SHARE_WANT_ANY_DELEG:
			break;
		case NFS4_SHARE_WANT_CANCEL:
			open->op_why_no_deleg = WND4_CANCELLED;
			break;
		case NFS4_SHARE_WANT_NO_DELEG:
			WARN_ON_ONCE(1);
		}
	}
}

/*
 * The Linux NFS server does not offer write delegations to NFSv4.0
 * clients in order to avoid conflicts between write delegations and
 * GETATTRs requesting CHANGE or SIZE attributes.
 *
 * With NFSv4.1 and later minorversions, the SEQUENCE operation that
 * begins each COMPOUND contains a client ID. Delegation recall can
 * be avoided when the server recognizes the client sending a
 * GETATTR also holds write delegation it conflicts with.
 *
 * However, the NFSv4.0 protocol does not enable a server to
 * determine that a GETATTR originated from the client holding the
 * conflicting delegation versus coming from some other client. Per
 * RFC 7530 Section 16.7.5, the server must recall or send a
 * CB_GETATTR even when the GETATTR originates from the client that
 * holds the conflicting delegation.
 *
 * An NFSv4.0 client can trigger a pathological situation if it
 * always sends a DELEGRETURN preceded by a conflicting GETATTR in
 * the same COMPOUND. COMPOUND execution will always stop at the
 * GETATTR and the DELEGRETURN will never get executed. The server
 * eventually revokes the delegation, which can result in loss of
 * open or lock state.
 */
static void
nfs4_open_delegation(struct nfsd4_open *open, struct nfs4_ol_stateid *stp,
		     struct svc_fh *currentfh)
{
	struct nfs4_delegation *dp;
	struct nfs4_openowner *oo = openowner(stp->st_stateowner);
	struct nfs4_client *clp = stp->st_stid.sc_client;
	struct svc_fh *parent = NULL;
	int cb_up;
	int status = 0;

	cb_up = nfsd4_cb_channel_good(oo->oo_owner.so_client);
	open->op_recall = 0;
	switch (open->op_claim_type) {
		case NFS4_OPEN_CLAIM_PREVIOUS:
			if (!cb_up)
				open->op_recall = 1;
			break;
		case NFS4_OPEN_CLAIM_NULL:
			parent = currentfh;
			fallthrough;
		case NFS4_OPEN_CLAIM_FH:
			/*
			 * Let's not give out any delegations till everyone's
			 * had the chance to reclaim theirs, *and* until
			 * NLM locks have all been reclaimed:
			 */
			if (locks_in_grace(clp->net))
				goto out_no_deleg;
			if (!cb_up || !(oo->oo_flags & NFS4_OO_CONFIRMED))
				goto out_no_deleg;
			if (open->op_share_access & NFS4_SHARE_ACCESS_WRITE &&
					!clp->cl_minorversion)
				goto out_no_deleg;
			break;
		default:
			goto out_no_deleg;
	}
	dp = nfs4_set_delegation(open, stp, parent);
	if (IS_ERR(dp))
		goto out_no_deleg;

	memcpy(&open->op_delegate_stateid, &dp->dl_stid.sc_stateid, sizeof(dp->dl_stid.sc_stateid));

	if (open->op_share_access & NFS4_SHARE_ACCESS_WRITE) {
		open->op_delegate_type = NFS4_OPEN_DELEGATE_WRITE;
		trace_nfsd_deleg_write(&dp->dl_stid.sc_stateid);
	} else {
		open->op_delegate_type = NFS4_OPEN_DELEGATE_READ;
		trace_nfsd_deleg_read(&dp->dl_stid.sc_stateid);
	}
	nfs4_put_stid(&dp->dl_stid);
	return;
out_no_deleg:
	open->op_delegate_type = NFS4_OPEN_DELEGATE_NONE;
	if (open->op_claim_type == NFS4_OPEN_CLAIM_PREVIOUS &&
	    open->op_delegate_type != NFS4_OPEN_DELEGATE_NONE) {
		dprintk("NFSD: WARNING: refusing delegation reclaim\n");
		open->op_recall = 1;
	}

	/* 4.1 client asking for a delegation? */
	if (open->op_deleg_want)
		nfsd4_open_deleg_none_ext(open, status);
	return;
}

static void nfsd4_deleg_xgrade_none_ext(struct nfsd4_open *open,
					struct nfs4_delegation *dp)
{
	if (open->op_deleg_want == NFS4_SHARE_WANT_READ_DELEG &&
	    dp->dl_type == NFS4_OPEN_DELEGATE_WRITE) {
		open->op_delegate_type = NFS4_OPEN_DELEGATE_NONE_EXT;
		open->op_why_no_deleg = WND4_NOT_SUPP_DOWNGRADE;
	} else if (open->op_deleg_want == NFS4_SHARE_WANT_WRITE_DELEG &&
		   dp->dl_type == NFS4_OPEN_DELEGATE_WRITE) {
		open->op_delegate_type = NFS4_OPEN_DELEGATE_NONE_EXT;
		open->op_why_no_deleg = WND4_NOT_SUPP_UPGRADE;
	}
	/* Otherwise the client must be confused wanting a delegation
	 * it already has, therefore we don't return
	 * NFS4_OPEN_DELEGATE_NONE_EXT and reason.
	 */
}

/**
 * nfsd4_process_open2 - finish open processing
 * @rqstp: the RPC transaction being executed
 * @current_fh: NFSv4 COMPOUND's current filehandle
 * @open: OPEN arguments
 *
 * If successful, (1) truncate the file if open->op_truncate was
 * set, (2) set open->op_stateid, (3) set open->op_delegation.
 *
 * Returns %nfs_ok on success; otherwise an nfs4stat value in
 * network byte order is returned.
 */
__be32
nfsd4_process_open2(struct svc_rqst *rqstp, struct svc_fh *current_fh, struct nfsd4_open *open)
{
	struct nfsd4_compoundres *resp = rqstp->rq_resp;
	struct nfs4_client *cl = open->op_openowner->oo_owner.so_client;
	struct nfs4_file *fp = NULL;
	struct nfs4_ol_stateid *stp = NULL;
	struct nfs4_delegation *dp = NULL;
	__be32 status;
	bool new_stp = false;

	/*
	 * Lookup file; if found, lookup stateid and check open request,
	 * and check for delegations in the process of being recalled.
	 * If not found, create the nfs4_file struct
	 */
	fp = nfsd4_file_hash_insert(open->op_file, current_fh);
	if (unlikely(!fp))
		return nfserr_jukebox;
	if (fp != open->op_file) {
		status = nfs4_check_deleg(cl, open, &dp);
		if (status)
			goto out;
		stp = nfsd4_find_and_lock_existing_open(fp, open);
	} else {
		open->op_file = NULL;
		status = nfserr_bad_stateid;
		if (nfsd4_is_deleg_cur(open))
			goto out;
	}

	if (!stp) {
		stp = init_open_stateid(fp, open);
		if (!open->op_stp)
			new_stp = true;
	}

	/*
	 * OPEN the file, or upgrade an existing OPEN.
	 * If truncate fails, the OPEN fails.
	 *
	 * stp is already locked.
	 */
	if (!new_stp) {
		/* Stateid was found, this is an OPEN upgrade */
		status = nfs4_upgrade_open(rqstp, fp, current_fh, stp, open);
		if (status) {
			mutex_unlock(&stp->st_mutex);
			goto out;
		}
	} else {
		status = nfs4_get_vfs_file(rqstp, fp, current_fh, stp, open, true);
		if (status) {
			stp->st_stid.sc_type = NFS4_CLOSED_STID;
			release_open_stateid(stp);
			mutex_unlock(&stp->st_mutex);
			goto out;
		}

		stp->st_clnt_odstate = find_or_hash_clnt_odstate(fp,
							open->op_odstate);
		if (stp->st_clnt_odstate == open->op_odstate)
			open->op_odstate = NULL;
	}

	nfs4_inc_and_copy_stateid(&open->op_stateid, &stp->st_stid);
	mutex_unlock(&stp->st_mutex);

	if (nfsd4_has_session(&resp->cstate)) {
		if (open->op_deleg_want & NFS4_SHARE_WANT_NO_DELEG) {
			open->op_delegate_type = NFS4_OPEN_DELEGATE_NONE_EXT;
			open->op_why_no_deleg = WND4_NOT_WANTED;
			goto nodeleg;
		}
	}

	/*
	* Attempt to hand out a delegation. No error return, because the
	* OPEN succeeds even if we fail.
	*/
	nfs4_open_delegation(open, stp, &resp->cstate.current_fh);
nodeleg:
	status = nfs_ok;
	trace_nfsd_open(&stp->st_stid.sc_stateid);
out:
	/* 4.1 client trying to upgrade/downgrade delegation? */
	if (open->op_delegate_type == NFS4_OPEN_DELEGATE_NONE && dp &&
	    open->op_deleg_want)
		nfsd4_deleg_xgrade_none_ext(open, dp);

	if (fp)
		put_nfs4_file(fp);
	if (status == 0 && open->op_claim_type == NFS4_OPEN_CLAIM_PREVIOUS)
		open->op_openowner->oo_flags |= NFS4_OO_CONFIRMED;
	/*
	* To finish the open response, we just need to set the rflags.
	*/
	open->op_rflags = NFS4_OPEN_RESULT_LOCKTYPE_POSIX;
	if (nfsd4_has_session(&resp->cstate))
		open->op_rflags |= NFS4_OPEN_RESULT_MAY_NOTIFY_LOCK;
	else if (!(open->op_openowner->oo_flags & NFS4_OO_CONFIRMED))
		open->op_rflags |= NFS4_OPEN_RESULT_CONFIRM;

	if (dp)
		nfs4_put_stid(&dp->dl_stid);
	if (stp)
		nfs4_put_stid(&stp->st_stid);

	return status;
}

void nfsd4_cleanup_open_state(struct nfsd4_compound_state *cstate,
			      struct nfsd4_open *open)
{
	if (open->op_openowner) {
		struct nfs4_stateowner *so = &open->op_openowner->oo_owner;

		nfsd4_cstate_assign_replay(cstate, so);
		nfs4_put_stateowner(so);
	}
	if (open->op_file)
		kmem_cache_free(file_slab, open->op_file);
	if (open->op_stp)
		nfs4_put_stid(&open->op_stp->st_stid);
	if (open->op_odstate)
		kmem_cache_free(odstate_slab, open->op_odstate);
}

__be32
nfsd4_renew(struct svc_rqst *rqstp, struct nfsd4_compound_state *cstate,
	    union nfsd4_op_u *u)
{
	clientid_t *clid = &u->renew;
	struct nfs4_client *clp;
	__be32 status;
	struct nfsd_net *nn = net_generic(SVC_NET(rqstp), nfsd_net_id);

	trace_nfsd_clid_renew(clid);
	status = set_client(clid, cstate, nn);
	if (status)
		return status;
	clp = cstate->clp;
	if (!list_empty(&clp->cl_delegations)
			&& clp->cl_cb_state != NFSD4_CB_UP)
		return nfserr_cb_path_down;
	return nfs_ok;
}

void
nfsd4_end_grace(struct nfsd_net *nn)
{
	/* do nothing if grace period already ended */
	if (nn->grace_ended)
		return;

	trace_nfsd_grace_complete(nn);
	nn->grace_ended = true;
	/*
	 * If the server goes down again right now, an NFSv4
	 * client will still be allowed to reclaim after it comes back up,
	 * even if it hasn't yet had a chance to reclaim state this time.
	 *
	 */
	nfsd4_record_grace_done(nn);
	/*
	 * At this point, NFSv4 clients can still reclaim.  But if the
	 * server crashes, any that have not yet reclaimed will be out
	 * of luck on the next boot.
	 *
	 * (NFSv4.1+ clients are considered to have reclaimed once they
	 * call RECLAIM_COMPLETE.  NFSv4.0 clients are considered to
	 * have reclaimed after their first OPEN.)
	 */
	locks_end_grace(&nn->nfsd4_manager);
	/*
	 * At this point, and once lockd and/or any other containers
	 * exit their grace period, further reclaims will fail and
	 * regular locking can resume.
	 */
}

/*
 * If we've waited a lease period but there are still clients trying to
 * reclaim, wait a little longer to give them a chance to finish.
 */
static bool clients_still_reclaiming(struct nfsd_net *nn)
{
	time64_t double_grace_period_end = nn->boot_time +
					   2 * nn->nfsd4_lease;

	if (nn->track_reclaim_completes &&
			atomic_read(&nn->nr_reclaim_complete) ==
			nn->reclaim_str_hashtbl_size)
		return false;
	if (!nn->somebody_reclaimed)
		return false;
	nn->somebody_reclaimed = false;
	/*
	 * If we've given them *two* lease times to reclaim, and they're
	 * still not done, give up:
	 */
	if (ktime_get_boottime_seconds() > double_grace_period_end)
		return false;
	return true;
}

struct laundry_time {
	time64_t cutoff;
	time64_t new_timeo;
};

static bool state_expired(struct laundry_time *lt, time64_t last_refresh)
{
	time64_t time_remaining;

	if (last_refresh < lt->cutoff)
		return true;
	time_remaining = last_refresh - lt->cutoff;
	lt->new_timeo = min(lt->new_timeo, time_remaining);
	return false;
}

#ifdef CONFIG_NFSD_V4_2_INTER_SSC
void nfsd4_ssc_init_umount_work(struct nfsd_net *nn)
{
	spin_lock_init(&nn->nfsd_ssc_lock);
	INIT_LIST_HEAD(&nn->nfsd_ssc_mount_list);
	init_waitqueue_head(&nn->nfsd_ssc_waitq);
}
EXPORT_SYMBOL_GPL(nfsd4_ssc_init_umount_work);

/*
 * This is called when nfsd is being shutdown, after all inter_ssc
 * cleanup were done, to destroy the ssc delayed unmount list.
 */
static void nfsd4_ssc_shutdown_umount(struct nfsd_net *nn)
{
	struct nfsd4_ssc_umount_item *ni = NULL;
	struct nfsd4_ssc_umount_item *tmp;

	spin_lock(&nn->nfsd_ssc_lock);
	list_for_each_entry_safe(ni, tmp, &nn->nfsd_ssc_mount_list, nsui_list) {
		list_del(&ni->nsui_list);
		spin_unlock(&nn->nfsd_ssc_lock);
		mntput(ni->nsui_vfsmount);
		kfree(ni);
		spin_lock(&nn->nfsd_ssc_lock);
	}
	spin_unlock(&nn->nfsd_ssc_lock);
}

static void nfsd4_ssc_expire_umount(struct nfsd_net *nn)
{
	bool do_wakeup = false;
	struct nfsd4_ssc_umount_item *ni = NULL;
	struct nfsd4_ssc_umount_item *tmp;

	spin_lock(&nn->nfsd_ssc_lock);
	list_for_each_entry_safe(ni, tmp, &nn->nfsd_ssc_mount_list, nsui_list) {
		if (time_after(jiffies, ni->nsui_expire)) {
			if (refcount_read(&ni->nsui_refcnt) > 1)
				continue;

			/* mark being unmount */
			ni->nsui_busy = true;
			spin_unlock(&nn->nfsd_ssc_lock);
			mntput(ni->nsui_vfsmount);
			spin_lock(&nn->nfsd_ssc_lock);

			/* waiters need to start from begin of list */
			list_del(&ni->nsui_list);
			kfree(ni);

			/* wakeup ssc_connect waiters */
			do_wakeup = true;
			continue;
		}
		break;
	}
	if (do_wakeup)
		wake_up_all(&nn->nfsd_ssc_waitq);
	spin_unlock(&nn->nfsd_ssc_lock);
}
#endif

/* Check if any lock belonging to this lockowner has any blockers */
static bool
nfs4_lockowner_has_blockers(struct nfs4_lockowner *lo)
{
	struct file_lock_context *ctx;
	struct nfs4_ol_stateid *stp;
	struct nfs4_file *nf;

	list_for_each_entry(stp, &lo->lo_owner.so_stateids, st_perstateowner) {
		nf = stp->st_stid.sc_file;
		ctx = locks_inode_context(nf->fi_inode);
		if (!ctx)
			continue;
		if (locks_owner_has_blockers(ctx, lo))
			return true;
	}
	return false;
}

static bool
nfs4_anylock_blockers(struct nfs4_client *clp)
{
	int i;
	struct nfs4_stateowner *so;
	struct nfs4_lockowner *lo;

	if (atomic_read(&clp->cl_delegs_in_recall))
		return true;
	spin_lock(&clp->cl_lock);
	for (i = 0; i < OWNER_HASH_SIZE; i++) {
		list_for_each_entry(so, &clp->cl_ownerstr_hashtbl[i],
				so_strhash) {
			if (so->so_is_open_owner)
				continue;
			lo = lockowner(so);
			if (nfs4_lockowner_has_blockers(lo)) {
				spin_unlock(&clp->cl_lock);
				return true;
			}
		}
	}
	spin_unlock(&clp->cl_lock);
	return false;
}

static void
nfs4_get_client_reaplist(struct nfsd_net *nn, struct list_head *reaplist,
				struct laundry_time *lt)
{
	unsigned int maxreap, reapcnt = 0;
	struct list_head *pos, *next;
	struct nfs4_client *clp;

	maxreap = (atomic_read(&nn->nfs4_client_count) >= nn->nfs4_max_clients) ?
			NFSD_CLIENT_MAX_TRIM_PER_RUN : 0;
	INIT_LIST_HEAD(reaplist);
	spin_lock(&nn->client_lock);
	list_for_each_safe(pos, next, &nn->client_lru) {
		clp = list_entry(pos, struct nfs4_client, cl_lru);
		if (clp->cl_state == NFSD4_EXPIRABLE)
			goto exp_client;
		if (!state_expired(lt, clp->cl_time))
			break;
		if (!atomic_read(&clp->cl_rpc_users)) {
			if (clp->cl_state == NFSD4_ACTIVE)
				atomic_inc(&nn->nfsd_courtesy_clients);
			clp->cl_state = NFSD4_COURTESY;
		}
		if (!client_has_state(clp))
			goto exp_client;
		if (!nfs4_anylock_blockers(clp))
			if (reapcnt >= maxreap)
				continue;
exp_client:
		if (!mark_client_expired_locked(clp)) {
			list_add(&clp->cl_lru, reaplist);
			reapcnt++;
		}
	}
	spin_unlock(&nn->client_lock);
}

static void
nfs4_get_courtesy_client_reaplist(struct nfsd_net *nn,
				struct list_head *reaplist)
{
	unsigned int maxreap = 0, reapcnt = 0;
	struct list_head *pos, *next;
	struct nfs4_client *clp;

	maxreap = NFSD_CLIENT_MAX_TRIM_PER_RUN;
	INIT_LIST_HEAD(reaplist);

	spin_lock(&nn->client_lock);
	list_for_each_safe(pos, next, &nn->client_lru) {
		clp = list_entry(pos, struct nfs4_client, cl_lru);
		if (clp->cl_state == NFSD4_ACTIVE)
			break;
		if (reapcnt >= maxreap)
			break;
		if (!mark_client_expired_locked(clp)) {
			list_add(&clp->cl_lru, reaplist);
			reapcnt++;
		}
	}
	spin_unlock(&nn->client_lock);
}

static void
nfs4_process_client_reaplist(struct list_head *reaplist)
{
	struct list_head *pos, *next;
	struct nfs4_client *clp;

	list_for_each_safe(pos, next, reaplist) {
		clp = list_entry(pos, struct nfs4_client, cl_lru);
		trace_nfsd_clid_purged(&clp->cl_clientid);
		list_del_init(&clp->cl_lru);
		expire_client(clp);
	}
}

static time64_t
nfs4_laundromat(struct nfsd_net *nn)
{
	struct nfs4_openowner *oo;
	struct nfs4_delegation *dp;
	struct nfs4_ol_stateid *stp;
	struct nfsd4_blocked_lock *nbl;
	struct list_head *pos, *next, reaplist;
	struct laundry_time lt = {
		.cutoff = ktime_get_boottime_seconds() - nn->nfsd4_lease,
		.new_timeo = nn->nfsd4_lease
	};
	struct nfs4_cpntf_state *cps;
	copy_stateid_t *cps_t;
	int i;

	if (clients_still_reclaiming(nn)) {
		lt.new_timeo = 0;
		goto out;
	}
	nfsd4_end_grace(nn);

	spin_lock(&nn->s2s_cp_lock);
	idr_for_each_entry(&nn->s2s_cp_stateids, cps_t, i) {
		cps = container_of(cps_t, struct nfs4_cpntf_state, cp_stateid);
		if (cps->cp_stateid.cs_type == NFS4_COPYNOTIFY_STID &&
				state_expired(&lt, cps->cpntf_time))
			_free_cpntf_state_locked(nn, cps);
	}
	spin_unlock(&nn->s2s_cp_lock);
	nfs4_get_client_reaplist(nn, &reaplist, &lt);
	nfs4_process_client_reaplist(&reaplist);

	spin_lock(&state_lock);
	list_for_each_safe(pos, next, &nn->del_recall_lru) {
		dp = list_entry (pos, struct nfs4_delegation, dl_recall_lru);
		if (!state_expired(&lt, dp->dl_time))
			break;
		WARN_ON(!unhash_delegation_locked(dp));
		list_add(&dp->dl_recall_lru, &reaplist);
	}
	spin_unlock(&state_lock);
	while (!list_empty(&reaplist)) {
		dp = list_first_entry(&reaplist, struct nfs4_delegation,
					dl_recall_lru);
		list_del_init(&dp->dl_recall_lru);
		revoke_delegation(dp);
	}

	spin_lock(&nn->client_lock);
	while (!list_empty(&nn->close_lru)) {
		oo = list_first_entry(&nn->close_lru, struct nfs4_openowner,
					oo_close_lru);
		if (!state_expired(&lt, oo->oo_time))
			break;
		list_del_init(&oo->oo_close_lru);
		stp = oo->oo_last_closed_stid;
		oo->oo_last_closed_stid = NULL;
		spin_unlock(&nn->client_lock);
		nfs4_put_stid(&stp->st_stid);
		spin_lock(&nn->client_lock);
	}
	spin_unlock(&nn->client_lock);

	/*
	 * It's possible for a client to try and acquire an already held lock
	 * that is being held for a long time, and then lose interest in it.
	 * So, we clean out any un-revisited request after a lease period
	 * under the assumption that the client is no longer interested.
	 *
	 * RFC5661, sec. 9.6 states that the client must not rely on getting
	 * notifications and must continue to poll for locks, even when the
	 * server supports them. Thus this shouldn't lead to clients blocking
	 * indefinitely once the lock does become free.
	 */
	BUG_ON(!list_empty(&reaplist));
	spin_lock(&nn->blocked_locks_lock);
	while (!list_empty(&nn->blocked_locks_lru)) {
		nbl = list_first_entry(&nn->blocked_locks_lru,
					struct nfsd4_blocked_lock, nbl_lru);
		if (!state_expired(&lt, nbl->nbl_time))
			break;
		list_move(&nbl->nbl_lru, &reaplist);
		list_del_init(&nbl->nbl_list);
	}
	spin_unlock(&nn->blocked_locks_lock);

	while (!list_empty(&reaplist)) {
		nbl = list_first_entry(&reaplist,
					struct nfsd4_blocked_lock, nbl_lru);
		list_del_init(&nbl->nbl_lru);
		free_blocked_lock(nbl);
	}
#ifdef CONFIG_NFSD_V4_2_INTER_SSC
	/* service the server-to-server copy delayed unmount list */
	nfsd4_ssc_expire_umount(nn);
#endif
out:
	return max_t(time64_t, lt.new_timeo, NFSD_LAUNDROMAT_MINTIMEOUT);
}

static void laundromat_main(struct work_struct *);

static void
laundromat_main(struct work_struct *laundry)
{
	time64_t t;
	struct delayed_work *dwork = to_delayed_work(laundry);
	struct nfsd_net *nn = container_of(dwork, struct nfsd_net,
					   laundromat_work);

	t = nfs4_laundromat(nn);
	queue_delayed_work(laundry_wq, &nn->laundromat_work, t*HZ);
}

static void
courtesy_client_reaper(struct nfsd_net *nn)
{
	struct list_head reaplist;

	nfs4_get_courtesy_client_reaplist(nn, &reaplist);
	nfs4_process_client_reaplist(&reaplist);
}

static void
deleg_reaper(struct nfsd_net *nn)
{
	struct list_head *pos, *next;
	struct nfs4_client *clp;
	struct list_head cblist;

	INIT_LIST_HEAD(&cblist);
	spin_lock(&nn->client_lock);
	list_for_each_safe(pos, next, &nn->client_lru) {
		clp = list_entry(pos, struct nfs4_client, cl_lru);
		if (clp->cl_state != NFSD4_ACTIVE ||
			list_empty(&clp->cl_delegations) ||
			atomic_read(&clp->cl_delegs_in_recall) ||
			test_bit(NFSD4_CLIENT_CB_RECALL_ANY, &clp->cl_flags) ||
			(ktime_get_boottime_seconds() -
				clp->cl_ra_time < 5)) {
			continue;
		}
		list_add(&clp->cl_ra_cblist, &cblist);

		/* release in nfsd4_cb_recall_any_release */
		atomic_inc(&clp->cl_rpc_users);
		set_bit(NFSD4_CLIENT_CB_RECALL_ANY, &clp->cl_flags);
		clp->cl_ra_time = ktime_get_boottime_seconds();
	}
	spin_unlock(&nn->client_lock);

	while (!list_empty(&cblist)) {
		clp = list_first_entry(&cblist, struct nfs4_client,
					cl_ra_cblist);
		list_del_init(&clp->cl_ra_cblist);
		clp->cl_ra->ra_keep = 0;
		clp->cl_ra->ra_bmval[0] = BIT(RCA4_TYPE_MASK_RDATA_DLG);
		trace_nfsd_cb_recall_any(clp->cl_ra);
		nfsd4_run_cb(&clp->cl_ra->ra_cb);
	}
}

static void
nfsd4_state_shrinker_worker(struct work_struct *work)
{
	struct nfsd_net *nn = container_of(work, struct nfsd_net,
				nfsd_shrinker_work);

	courtesy_client_reaper(nn);
	deleg_reaper(nn);
}

static inline __be32 nfs4_check_fh(struct svc_fh *fhp, struct nfs4_stid *stp)
{
	if (!fh_match(&fhp->fh_handle, &stp->sc_file->fi_fhandle))
		return nfserr_bad_stateid;
	return nfs_ok;
}

static
__be32 nfs4_check_openmode(struct nfs4_ol_stateid *stp, int flags)
{
        __be32 status = nfserr_openmode;

	/* For lock stateid's, we test the parent open, not the lock: */
	if (stp->st_openstp)
		stp = stp->st_openstp;
	if ((flags & WR_STATE) && !access_permit_write(stp))
                goto out;
	if ((flags & RD_STATE) && !access_permit_read(stp))
                goto out;
	status = nfs_ok;
out:
	return status;
}

static inline __be32
check_special_stateids(struct net *net, svc_fh *current_fh, stateid_t *stateid, int flags)
{
	if (ONE_STATEID(stateid) && (flags & RD_STATE))
		return nfs_ok;
	else if (opens_in_grace(net)) {
		/* Answer in remaining cases depends on existence of
		 * conflicting state; so we must wait out the grace period. */
		return nfserr_grace;
	} else if (flags & WR_STATE)
		return nfs4_share_conflict(current_fh,
				NFS4_SHARE_DENY_WRITE);
	else /* (flags & RD_STATE) && ZERO_STATEID(stateid) */
		return nfs4_share_conflict(current_fh,
				NFS4_SHARE_DENY_READ);
}

static __be32 check_stateid_generation(stateid_t *in, stateid_t *ref, bool has_session)
{
	/*
	 * When sessions are used the stateid generation number is ignored
	 * when it is zero.
	 */
	if (has_session && in->si_generation == 0)
		return nfs_ok;

	if (in->si_generation == ref->si_generation)
		return nfs_ok;

	/* If the client sends us a stateid from the future, it's buggy: */
	if (nfsd4_stateid_generation_after(in, ref))
		return nfserr_bad_stateid;
	/*
	 * However, we could see a stateid from the past, even from a
	 * non-buggy client.  For example, if the client sends a lock
	 * while some IO is outstanding, the lock may bump si_generation
	 * while the IO is still in flight.  The client could avoid that
	 * situation by waiting for responses on all the IO requests,
	 * but better performance may result in retrying IO that
	 * receives an old_stateid error if requests are rarely
	 * reordered in flight:
	 */
	return nfserr_old_stateid;
}

static __be32 nfsd4_stid_check_stateid_generation(stateid_t *in, struct nfs4_stid *s, bool has_session)
{
	__be32 ret;

	spin_lock(&s->sc_lock);
	ret = nfsd4_verify_open_stid(s);
	if (ret == nfs_ok)
		ret = check_stateid_generation(in, &s->sc_stateid, has_session);
	spin_unlock(&s->sc_lock);
	return ret;
}

static __be32 nfsd4_check_openowner_confirmed(struct nfs4_ol_stateid *ols)
{
	if (ols->st_stateowner->so_is_open_owner &&
	    !(openowner(ols->st_stateowner)->oo_flags & NFS4_OO_CONFIRMED))
		return nfserr_bad_stateid;
	return nfs_ok;
}

static __be32 nfsd4_validate_stateid(struct nfs4_client *cl, stateid_t *stateid)
{
	struct nfs4_stid *s;
	__be32 status = nfserr_bad_stateid;

	if (ZERO_STATEID(stateid) || ONE_STATEID(stateid) ||
		CLOSE_STATEID(stateid))
		return status;
	spin_lock(&cl->cl_lock);
	s = find_stateid_locked(cl, stateid);
	if (!s)
		goto out_unlock;
	status = nfsd4_stid_check_stateid_generation(stateid, s, 1);
	if (status)
		goto out_unlock;
	switch (s->sc_type) {
	case NFS4_DELEG_STID:
		status = nfs_ok;
		break;
	case NFS4_REVOKED_DELEG_STID:
		status = nfserr_deleg_revoked;
		break;
	case NFS4_OPEN_STID:
	case NFS4_LOCK_STID:
		status = nfsd4_check_openowner_confirmed(openlockstateid(s));
		break;
	default:
		printk("unknown stateid type %x\n", s->sc_type);
		fallthrough;
	case NFS4_CLOSED_STID:
	case NFS4_CLOSED_DELEG_STID:
		status = nfserr_bad_stateid;
	}
out_unlock:
	spin_unlock(&cl->cl_lock);
	return status;
}

__be32
nfsd4_lookup_stateid(struct nfsd4_compound_state *cstate,
		     stateid_t *stateid, unsigned char typemask,
		     struct nfs4_stid **s, struct nfsd_net *nn)
{
	__be32 status;
	struct nfs4_stid *stid;
	bool return_revoked = false;

	/*
	 *  only return revoked delegations if explicitly asked.
	 *  otherwise we report revoked or bad_stateid status.
	 */
	if (typemask & NFS4_REVOKED_DELEG_STID)
		return_revoked = true;
	else if (typemask & NFS4_DELEG_STID)
		typemask |= NFS4_REVOKED_DELEG_STID;

	if (ZERO_STATEID(stateid) || ONE_STATEID(stateid) ||
		CLOSE_STATEID(stateid))
		return nfserr_bad_stateid;
	status = set_client(&stateid->si_opaque.so_clid, cstate, nn);
	if (status == nfserr_stale_clientid) {
		if (cstate->session)
			return nfserr_bad_stateid;
		return nfserr_stale_stateid;
	}
	if (status)
		return status;
	stid = find_stateid_by_type(cstate->clp, stateid, typemask);
	if (!stid)
		return nfserr_bad_stateid;
	if ((stid->sc_type == NFS4_REVOKED_DELEG_STID) && !return_revoked) {
		nfs4_put_stid(stid);
		if (cstate->minorversion)
			return nfserr_deleg_revoked;
		return nfserr_bad_stateid;
	}
	*s = stid;
	return nfs_ok;
}

static struct nfsd_file *
nfs4_find_file(struct nfs4_stid *s, int flags)
{
	struct nfsd_file *ret = NULL;

	if (!s)
		return NULL;

	switch (s->sc_type) {
	case NFS4_DELEG_STID:
		spin_lock(&s->sc_file->fi_lock);
		ret = nfsd_file_get(s->sc_file->fi_deleg_file);
		spin_unlock(&s->sc_file->fi_lock);
		break;
	case NFS4_OPEN_STID:
	case NFS4_LOCK_STID:
		if (flags & RD_STATE)
			ret = find_readable_file(s->sc_file);
		else
			ret = find_writeable_file(s->sc_file);
	}

	return ret;
}

static __be32
nfs4_check_olstateid(struct nfs4_ol_stateid *ols, int flags)
{
	__be32 status;

	status = nfsd4_check_openowner_confirmed(ols);
	if (status)
		return status;
	return nfs4_check_openmode(ols, flags);
}

static __be32
nfs4_check_file(struct svc_rqst *rqstp, struct svc_fh *fhp, struct nfs4_stid *s,
		struct nfsd_file **nfp, int flags)
{
	int acc = (flags & RD_STATE) ? NFSD_MAY_READ : NFSD_MAY_WRITE;
	struct nfsd_file *nf;
	__be32 status;

	nf = nfs4_find_file(s, flags);
	if (nf) {
		status = nfsd_permission(rqstp, fhp->fh_export, fhp->fh_dentry,
				acc | NFSD_MAY_OWNER_OVERRIDE);
		if (status) {
			nfsd_file_put(nf);
			goto out;
		}
	} else {
		status = nfsd_file_acquire(rqstp, fhp, acc, &nf);
		if (status)
			return status;
	}
	*nfp = nf;
out:
	return status;
}
static void
_free_cpntf_state_locked(struct nfsd_net *nn, struct nfs4_cpntf_state *cps)
{
	WARN_ON_ONCE(cps->cp_stateid.cs_type != NFS4_COPYNOTIFY_STID);
	if (!refcount_dec_and_test(&cps->cp_stateid.cs_count))
		return;
	list_del(&cps->cp_list);
	idr_remove(&nn->s2s_cp_stateids,
		   cps->cp_stateid.cs_stid.si_opaque.so_id);
	kfree(cps);
}
/*
 * A READ from an inter server to server COPY will have a
 * copy stateid. Look up the copy notify stateid from the
 * idr structure and take a reference on it.
 */
__be32 manage_cpntf_state(struct nfsd_net *nn, stateid_t *st,
			  struct nfs4_client *clp,
			  struct nfs4_cpntf_state **cps)
{
	copy_stateid_t *cps_t;
	struct nfs4_cpntf_state *state = NULL;

	if (st->si_opaque.so_clid.cl_id != nn->s2s_cp_cl_id)
		return nfserr_bad_stateid;
	spin_lock(&nn->s2s_cp_lock);
	cps_t = idr_find(&nn->s2s_cp_stateids, st->si_opaque.so_id);
	if (cps_t) {
		state = container_of(cps_t, struct nfs4_cpntf_state,
				     cp_stateid);
		if (state->cp_stateid.cs_type != NFS4_COPYNOTIFY_STID) {
			state = NULL;
			goto unlock;
		}
		if (!clp)
			refcount_inc(&state->cp_stateid.cs_count);
		else
			_free_cpntf_state_locked(nn, state);
	}
unlock:
	spin_unlock(&nn->s2s_cp_lock);
	if (!state)
		return nfserr_bad_stateid;
	if (!clp && state)
		*cps = state;
	return 0;
}

static __be32 find_cpntf_state(struct nfsd_net *nn, stateid_t *st,
			       struct nfs4_stid **stid)
{
	__be32 status;
	struct nfs4_cpntf_state *cps = NULL;
	struct nfs4_client *found;

	status = manage_cpntf_state(nn, st, NULL, &cps);
	if (status)
		return status;

	cps->cpntf_time = ktime_get_boottime_seconds();

	status = nfserr_expired;
	found = lookup_clientid(&cps->cp_p_clid, true, nn);
	if (!found)
		goto out;

	*stid = find_stateid_by_type(found, &cps->cp_p_stateid,
			NFS4_DELEG_STID|NFS4_OPEN_STID|NFS4_LOCK_STID);
	if (*stid)
		status = nfs_ok;
	else
		status = nfserr_bad_stateid;

	put_client_renew(found);
out:
	nfs4_put_cpntf_state(nn, cps);
	return status;
}

void nfs4_put_cpntf_state(struct nfsd_net *nn, struct nfs4_cpntf_state *cps)
{
	spin_lock(&nn->s2s_cp_lock);
	_free_cpntf_state_locked(nn, cps);
	spin_unlock(&nn->s2s_cp_lock);
}

/**
 * nfs4_preprocess_stateid_op - find and prep stateid for an operation
 * @rqstp: incoming request from client
 * @cstate: current compound state
 * @fhp: filehandle associated with requested stateid
 * @stateid: stateid (provided by client)
 * @flags: flags describing type of operation to be done
 * @nfp: optional nfsd_file return pointer (may be NULL)
 * @cstid: optional returned nfs4_stid pointer (may be NULL)
 *
 * Given info from the client, look up a nfs4_stid for the operation. On
 * success, it returns a reference to the nfs4_stid and/or the nfsd_file
 * associated with it.
 */
__be32
nfs4_preprocess_stateid_op(struct svc_rqst *rqstp,
		struct nfsd4_compound_state *cstate, struct svc_fh *fhp,
		stateid_t *stateid, int flags, struct nfsd_file **nfp,
		struct nfs4_stid **cstid)
{
	struct net *net = SVC_NET(rqstp);
	struct nfsd_net *nn = net_generic(net, nfsd_net_id);
	struct nfs4_stid *s = NULL;
	__be32 status;

	if (nfp)
		*nfp = NULL;

	if (ZERO_STATEID(stateid) || ONE_STATEID(stateid)) {
		if (cstid)
			status = nfserr_bad_stateid;
		else
			status = check_special_stateids(net, fhp, stateid,
									flags);
		goto done;
	}

	status = nfsd4_lookup_stateid(cstate, stateid,
				NFS4_DELEG_STID|NFS4_OPEN_STID|NFS4_LOCK_STID,
				&s, nn);
	if (status == nfserr_bad_stateid)
		status = find_cpntf_state(nn, stateid, &s);
	if (status)
		return status;
	status = nfsd4_stid_check_stateid_generation(stateid, s,
			nfsd4_has_session(cstate));
	if (status)
		goto out;

	switch (s->sc_type) {
	case NFS4_DELEG_STID:
		status = nfs4_check_delegmode(delegstateid(s), flags);
		break;
	case NFS4_OPEN_STID:
	case NFS4_LOCK_STID:
		status = nfs4_check_olstateid(openlockstateid(s), flags);
		break;
	default:
		status = nfserr_bad_stateid;
		break;
	}
	if (status)
		goto out;
	status = nfs4_check_fh(fhp, s);

done:
	if (status == nfs_ok && nfp)
		status = nfs4_check_file(rqstp, fhp, s, nfp, flags);
out:
	if (s) {
		if (!status && cstid)
			*cstid = s;
		else
			nfs4_put_stid(s);
	}
	return status;
}

/*
 * Test if the stateid is valid
 */
__be32
nfsd4_test_stateid(struct svc_rqst *rqstp, struct nfsd4_compound_state *cstate,
		   union nfsd4_op_u *u)
{
	struct nfsd4_test_stateid *test_stateid = &u->test_stateid;
	struct nfsd4_test_stateid_id *stateid;
	struct nfs4_client *cl = cstate->clp;

	list_for_each_entry(stateid, &test_stateid->ts_stateid_list, ts_id_list)
		stateid->ts_id_status =
			nfsd4_validate_stateid(cl, &stateid->ts_id_stateid);

	return nfs_ok;
}

static __be32
nfsd4_free_lock_stateid(stateid_t *stateid, struct nfs4_stid *s)
{
	struct nfs4_ol_stateid *stp = openlockstateid(s);
	__be32 ret;

	ret = nfsd4_lock_ol_stateid(stp);
	if (ret)
		goto out_put_stid;

	ret = check_stateid_generation(stateid, &s->sc_stateid, 1);
	if (ret)
		goto out;

	ret = nfserr_locks_held;
	if (check_for_locks(stp->st_stid.sc_file,
			    lockowner(stp->st_stateowner)))
		goto out;

	release_lock_stateid(stp);
	ret = nfs_ok;

out:
	mutex_unlock(&stp->st_mutex);
out_put_stid:
	nfs4_put_stid(s);
	return ret;
}

__be32
nfsd4_free_stateid(struct svc_rqst *rqstp, struct nfsd4_compound_state *cstate,
		   union nfsd4_op_u *u)
{
	struct nfsd4_free_stateid *free_stateid = &u->free_stateid;
	stateid_t *stateid = &free_stateid->fr_stateid;
	struct nfs4_stid *s;
	struct nfs4_delegation *dp;
	struct nfs4_client *cl = cstate->clp;
	__be32 ret = nfserr_bad_stateid;

	spin_lock(&cl->cl_lock);
	s = find_stateid_locked(cl, stateid);
	if (!s)
		goto out_unlock;
	spin_lock(&s->sc_lock);
	switch (s->sc_type) {
	case NFS4_DELEG_STID:
		ret = nfserr_locks_held;
		break;
	case NFS4_OPEN_STID:
		ret = check_stateid_generation(stateid, &s->sc_stateid, 1);
		if (ret)
			break;
		ret = nfserr_locks_held;
		break;
	case NFS4_LOCK_STID:
		spin_unlock(&s->sc_lock);
		refcount_inc(&s->sc_count);
		spin_unlock(&cl->cl_lock);
		ret = nfsd4_free_lock_stateid(stateid, s);
		goto out;
	case NFS4_REVOKED_DELEG_STID:
		spin_unlock(&s->sc_lock);
		dp = delegstateid(s);
		list_del_init(&dp->dl_recall_lru);
		spin_unlock(&cl->cl_lock);
		nfs4_put_stid(s);
		ret = nfs_ok;
		goto out;
	/* Default falls through and returns nfserr_bad_stateid */
	}
	spin_unlock(&s->sc_lock);
out_unlock:
	spin_unlock(&cl->cl_lock);
out:
	return ret;
}

static inline int
setlkflg (int type)
{
	return (type == NFS4_READW_LT || type == NFS4_READ_LT) ?
		RD_STATE : WR_STATE;
}

static __be32 nfs4_seqid_op_checks(struct nfsd4_compound_state *cstate, stateid_t *stateid, u32 seqid, struct nfs4_ol_stateid *stp)
{
	struct svc_fh *current_fh = &cstate->current_fh;
	struct nfs4_stateowner *sop = stp->st_stateowner;
	__be32 status;

	status = nfsd4_check_seqid(cstate, sop, seqid);
	if (status)
		return status;
	status = nfsd4_lock_ol_stateid(stp);
	if (status != nfs_ok)
		return status;
	status = check_stateid_generation(stateid, &stp->st_stid.sc_stateid, nfsd4_has_session(cstate));
	if (status == nfs_ok)
		status = nfs4_check_fh(current_fh, &stp->st_stid);
	if (status != nfs_ok)
		mutex_unlock(&stp->st_mutex);
	return status;
}

/**
 * nfs4_preprocess_seqid_op - find and prep an ol_stateid for a seqid-morphing op
 * @cstate: compund state
 * @seqid: seqid (provided by client)
 * @stateid: stateid (provided by client)
 * @typemask: mask of allowable types for this operation
 * @stpp: return pointer for the stateid found
 * @nn: net namespace for request
 *
 * Given a stateid+seqid from a client, look up an nfs4_ol_stateid and
 * return it in @stpp. On a nfs_ok return, the returned stateid will
 * have its st_mutex locked.
 */
static __be32
nfs4_preprocess_seqid_op(struct nfsd4_compound_state *cstate, u32 seqid,
			 stateid_t *stateid, char typemask,
			 struct nfs4_ol_stateid **stpp,
			 struct nfsd_net *nn)
{
	__be32 status;
	struct nfs4_stid *s;
	struct nfs4_ol_stateid *stp = NULL;

	trace_nfsd_preprocess(seqid, stateid);

	*stpp = NULL;
	status = nfsd4_lookup_stateid(cstate, stateid, typemask, &s, nn);
	if (status)
		return status;
	stp = openlockstateid(s);
	nfsd4_cstate_assign_replay(cstate, stp->st_stateowner);

	status = nfs4_seqid_op_checks(cstate, stateid, seqid, stp);
	if (!status)
		*stpp = stp;
	else
		nfs4_put_stid(&stp->st_stid);
	return status;
}

static __be32 nfs4_preprocess_confirmed_seqid_op(struct nfsd4_compound_state *cstate, u32 seqid,
						 stateid_t *stateid, struct nfs4_ol_stateid **stpp, struct nfsd_net *nn)
{
	__be32 status;
	struct nfs4_openowner *oo;
	struct nfs4_ol_stateid *stp;

	status = nfs4_preprocess_seqid_op(cstate, seqid, stateid,
						NFS4_OPEN_STID, &stp, nn);
	if (status)
		return status;
	oo = openowner(stp->st_stateowner);
	if (!(oo->oo_flags & NFS4_OO_CONFIRMED)) {
		mutex_unlock(&stp->st_mutex);
		nfs4_put_stid(&stp->st_stid);
		return nfserr_bad_stateid;
	}
	*stpp = stp;
	return nfs_ok;
}

__be32
nfsd4_open_confirm(struct svc_rqst *rqstp, struct nfsd4_compound_state *cstate,
		   union nfsd4_op_u *u)
{
	struct nfsd4_open_confirm *oc = &u->open_confirm;
	__be32 status;
	struct nfs4_openowner *oo;
	struct nfs4_ol_stateid *stp;
	struct nfsd_net *nn = net_generic(SVC_NET(rqstp), nfsd_net_id);

	dprintk("NFSD: nfsd4_open_confirm on file %pd\n",
			cstate->current_fh.fh_dentry);

	status = fh_verify(rqstp, &cstate->current_fh, S_IFREG, 0);
	if (status)
		return status;

	status = nfs4_preprocess_seqid_op(cstate,
					oc->oc_seqid, &oc->oc_req_stateid,
					NFS4_OPEN_STID, &stp, nn);
	if (status)
		goto out;
	oo = openowner(stp->st_stateowner);
	status = nfserr_bad_stateid;
	if (oo->oo_flags & NFS4_OO_CONFIRMED) {
		mutex_unlock(&stp->st_mutex);
		goto put_stateid;
	}
	oo->oo_flags |= NFS4_OO_CONFIRMED;
	nfs4_inc_and_copy_stateid(&oc->oc_resp_stateid, &stp->st_stid);
	mutex_unlock(&stp->st_mutex);
	trace_nfsd_open_confirm(oc->oc_seqid, &stp->st_stid.sc_stateid);
	nfsd4_client_record_create(oo->oo_owner.so_client);
	status = nfs_ok;
put_stateid:
	nfs4_put_stid(&stp->st_stid);
out:
	nfsd4_bump_seqid(cstate, status);
	return status;
}

static inline void nfs4_stateid_downgrade_bit(struct nfs4_ol_stateid *stp, u32 access)
{
	if (!test_access(access, stp))
		return;
	nfs4_file_put_access(stp->st_stid.sc_file, access);
	clear_access(access, stp);
}

static inline void nfs4_stateid_downgrade(struct nfs4_ol_stateid *stp, u32 to_access)
{
	switch (to_access) {
	case NFS4_SHARE_ACCESS_READ:
		nfs4_stateid_downgrade_bit(stp, NFS4_SHARE_ACCESS_WRITE);
		nfs4_stateid_downgrade_bit(stp, NFS4_SHARE_ACCESS_BOTH);
		break;
	case NFS4_SHARE_ACCESS_WRITE:
		nfs4_stateid_downgrade_bit(stp, NFS4_SHARE_ACCESS_READ);
		nfs4_stateid_downgrade_bit(stp, NFS4_SHARE_ACCESS_BOTH);
		break;
	case NFS4_SHARE_ACCESS_BOTH:
		break;
	default:
		WARN_ON_ONCE(1);
	}
}

__be32
nfsd4_open_downgrade(struct svc_rqst *rqstp,
		     struct nfsd4_compound_state *cstate, union nfsd4_op_u *u)
{
	struct nfsd4_open_downgrade *od = &u->open_downgrade;
	__be32 status;
	struct nfs4_ol_stateid *stp;
	struct nfsd_net *nn = net_generic(SVC_NET(rqstp), nfsd_net_id);

	dprintk("NFSD: nfsd4_open_downgrade on file %pd\n", 
			cstate->current_fh.fh_dentry);

	/* We don't yet support WANT bits: */
	if (od->od_deleg_want)
		dprintk("NFSD: %s: od_deleg_want=0x%x ignored\n", __func__,
			od->od_deleg_want);

	status = nfs4_preprocess_confirmed_seqid_op(cstate, od->od_seqid,
					&od->od_stateid, &stp, nn);
	if (status)
		goto out; 
	status = nfserr_inval;
	if (!test_access(od->od_share_access, stp)) {
		dprintk("NFSD: access not a subset of current bitmap: 0x%hhx, input access=%08x\n",
			stp->st_access_bmap, od->od_share_access);
		goto put_stateid;
	}
	if (!test_deny(od->od_share_deny, stp)) {
		dprintk("NFSD: deny not a subset of current bitmap: 0x%hhx, input deny=%08x\n",
			stp->st_deny_bmap, od->od_share_deny);
		goto put_stateid;
	}
	nfs4_stateid_downgrade(stp, od->od_share_access);
	reset_union_bmap_deny(od->od_share_deny, stp);
	nfs4_inc_and_copy_stateid(&od->od_stateid, &stp->st_stid);
	status = nfs_ok;
put_stateid:
	mutex_unlock(&stp->st_mutex);
	nfs4_put_stid(&stp->st_stid);
out:
	nfsd4_bump_seqid(cstate, status);
	return status;
}

static void nfsd4_close_open_stateid(struct nfs4_ol_stateid *s)
{
	struct nfs4_client *clp = s->st_stid.sc_client;
	bool unhashed;
	LIST_HEAD(reaplist);
	struct nfs4_ol_stateid *stp;

	spin_lock(&clp->cl_lock);
	unhashed = unhash_open_stateid(s, &reaplist);

	if (clp->cl_minorversion) {
		if (unhashed)
			put_ol_stateid_locked(s, &reaplist);
		spin_unlock(&clp->cl_lock);
		list_for_each_entry(stp, &reaplist, st_locks)
			nfs4_free_cpntf_statelist(clp->net, &stp->st_stid);
		free_ol_stateid_reaplist(&reaplist);
	} else {
		spin_unlock(&clp->cl_lock);
		free_ol_stateid_reaplist(&reaplist);
		if (unhashed)
			move_to_close_lru(s, clp->net);
	}
}

/*
 * nfs4_unlock_state() called after encode
 */
__be32
nfsd4_close(struct svc_rqst *rqstp, struct nfsd4_compound_state *cstate,
		union nfsd4_op_u *u)
{
	struct nfsd4_close *close = &u->close;
	__be32 status;
	struct nfs4_ol_stateid *stp;
	struct net *net = SVC_NET(rqstp);
	struct nfsd_net *nn = net_generic(net, nfsd_net_id);

	dprintk("NFSD: nfsd4_close on file %pd\n", 
			cstate->current_fh.fh_dentry);

	status = nfs4_preprocess_seqid_op(cstate, close->cl_seqid,
					&close->cl_stateid,
					NFS4_OPEN_STID|NFS4_CLOSED_STID,
					&stp, nn);
	nfsd4_bump_seqid(cstate, status);
	if (status)
		goto out; 

	stp->st_stid.sc_type = NFS4_CLOSED_STID;

	/*
	 * Technically we don't _really_ have to increment or copy it, since
	 * it should just be gone after this operation and we clobber the
	 * copied value below, but we continue to do so here just to ensure
	 * that racing ops see that there was a state change.
	 */
	nfs4_inc_and_copy_stateid(&close->cl_stateid, &stp->st_stid);

	nfsd4_close_open_stateid(stp);
	mutex_unlock(&stp->st_mutex);

	/* v4.1+ suggests that we send a special stateid in here, since the
	 * clients should just ignore this anyway. Since this is not useful
	 * for v4.0 clients either, we set it to the special close_stateid
	 * universally.
	 *
	 * See RFC5661 section 18.2.4, and RFC7530 section 16.2.5
	 */
	memcpy(&close->cl_stateid, &close_stateid, sizeof(close->cl_stateid));

	/* put reference from nfs4_preprocess_seqid_op */
	nfs4_put_stid(&stp->st_stid);
out:
	return status;
}

__be32
nfsd4_delegreturn(struct svc_rqst *rqstp, struct nfsd4_compound_state *cstate,
		  union nfsd4_op_u *u)
{
	struct nfsd4_delegreturn *dr = &u->delegreturn;
	struct nfs4_delegation *dp;
	stateid_t *stateid = &dr->dr_stateid;
	struct nfs4_stid *s;
	__be32 status;
	struct nfsd_net *nn = net_generic(SVC_NET(rqstp), nfsd_net_id);

	if ((status = fh_verify(rqstp, &cstate->current_fh, S_IFREG, 0)))
		return status;

	status = nfsd4_lookup_stateid(cstate, stateid, NFS4_DELEG_STID, &s, nn);
	if (status)
		goto out;
	dp = delegstateid(s);
	status = nfsd4_stid_check_stateid_generation(stateid, &dp->dl_stid, nfsd4_has_session(cstate));
	if (status)
		goto put_stateid;

	trace_nfsd_deleg_return(stateid);
	wake_up_var(d_inode(cstate->current_fh.fh_dentry));
	destroy_delegation(dp);
put_stateid:
	nfs4_put_stid(&dp->dl_stid);
out:
	return status;
}

/* last octet in a range */
static inline u64
last_byte_offset(u64 start, u64 len)
{
	u64 end;

	WARN_ON_ONCE(!len);
	end = start + len;
	return end > start ? end - 1: NFS4_MAX_UINT64;
}

/*
 * TODO: Linux file offsets are _signed_ 64-bit quantities, which means that
 * we can't properly handle lock requests that go beyond the (2^63 - 1)-th
 * byte, because of sign extension problems.  Since NFSv4 calls for 64-bit
 * locking, this prevents us from being completely protocol-compliant.  The
 * real solution to this problem is to start using unsigned file offsets in
 * the VFS, but this is a very deep change!
 */
static inline void
nfs4_transform_lock_offset(struct file_lock *lock)
{
	if (lock->fl_start < 0)
		lock->fl_start = OFFSET_MAX;
	if (lock->fl_end < 0)
		lock->fl_end = OFFSET_MAX;
}

static fl_owner_t
nfsd4_lm_get_owner(fl_owner_t owner)
{
	struct nfs4_lockowner *lo = (struct nfs4_lockowner *)owner;

	nfs4_get_stateowner(&lo->lo_owner);
	return owner;
}

static void
nfsd4_lm_put_owner(fl_owner_t owner)
{
	struct nfs4_lockowner *lo = (struct nfs4_lockowner *)owner;

	if (lo)
		nfs4_put_stateowner(&lo->lo_owner);
}

/* return pointer to struct nfs4_client if client is expirable */
static bool
nfsd4_lm_lock_expirable(struct file_lock *cfl)
{
	struct nfs4_lockowner *lo = (struct nfs4_lockowner *)cfl->fl_owner;
	struct nfs4_client *clp = lo->lo_owner.so_client;
	struct nfsd_net *nn;

	if (try_to_expire_client(clp)) {
		nn = net_generic(clp->net, nfsd_net_id);
		mod_delayed_work(laundry_wq, &nn->laundromat_work, 0);
		return true;
	}
	return false;
}

/* schedule laundromat to run immediately and wait for it to complete */
static void
nfsd4_lm_expire_lock(void)
{
	flush_workqueue(laundry_wq);
}

static void
nfsd4_lm_notify(struct file_lock *fl)
{
	struct nfs4_lockowner		*lo = (struct nfs4_lockowner *)fl->fl_owner;
	struct net			*net = lo->lo_owner.so_client->net;
	struct nfsd_net			*nn = net_generic(net, nfsd_net_id);
	struct nfsd4_blocked_lock	*nbl = container_of(fl,
						struct nfsd4_blocked_lock, nbl_lock);
	bool queue = false;

	/* An empty list means that something else is going to be using it */
	spin_lock(&nn->blocked_locks_lock);
	if (!list_empty(&nbl->nbl_list)) {
		list_del_init(&nbl->nbl_list);
		list_del_init(&nbl->nbl_lru);
		queue = true;
	}
	spin_unlock(&nn->blocked_locks_lock);

	if (queue) {
		trace_nfsd_cb_notify_lock(lo, nbl);
		nfsd4_run_cb(&nbl->nbl_cb);
	}
}

static const struct lock_manager_operations nfsd_posix_mng_ops  = {
	.lm_mod_owner = THIS_MODULE,
	.lm_notify = nfsd4_lm_notify,
	.lm_get_owner = nfsd4_lm_get_owner,
	.lm_put_owner = nfsd4_lm_put_owner,
	.lm_lock_expirable = nfsd4_lm_lock_expirable,
	.lm_expire_lock = nfsd4_lm_expire_lock,
};

static inline void
nfs4_set_lock_denied(struct file_lock *fl, struct nfsd4_lock_denied *deny)
{
	struct nfs4_lockowner *lo;

	if (fl->fl_lmops == &nfsd_posix_mng_ops) {
		lo = (struct nfs4_lockowner *) fl->fl_owner;
		xdr_netobj_dup(&deny->ld_owner, &lo->lo_owner.so_owner,
						GFP_KERNEL);
		if (!deny->ld_owner.data)
			/* We just don't care that much */
			goto nevermind;
		deny->ld_clientid = lo->lo_owner.so_client->cl_clientid;
	} else {
nevermind:
		deny->ld_owner.len = 0;
		deny->ld_owner.data = NULL;
		deny->ld_clientid.cl_boot = 0;
		deny->ld_clientid.cl_id = 0;
	}
	deny->ld_start = fl->fl_start;
	deny->ld_length = NFS4_MAX_UINT64;
	if (fl->fl_end != NFS4_MAX_UINT64)
		deny->ld_length = fl->fl_end - fl->fl_start + 1;        
	deny->ld_type = NFS4_READ_LT;
	if (fl->fl_type != F_RDLCK)
		deny->ld_type = NFS4_WRITE_LT;
}

static struct nfs4_lockowner *
find_lockowner_str_locked(struct nfs4_client *clp, struct xdr_netobj *owner)
{
	unsigned int strhashval = ownerstr_hashval(owner);
	struct nfs4_stateowner *so;

	lockdep_assert_held(&clp->cl_lock);

	list_for_each_entry(so, &clp->cl_ownerstr_hashtbl[strhashval],
			    so_strhash) {
		if (so->so_is_open_owner)
			continue;
		if (same_owner_str(so, owner))
			return lockowner(nfs4_get_stateowner(so));
	}
	return NULL;
}

static struct nfs4_lockowner *
find_lockowner_str(struct nfs4_client *clp, struct xdr_netobj *owner)
{
	struct nfs4_lockowner *lo;

	spin_lock(&clp->cl_lock);
	lo = find_lockowner_str_locked(clp, owner);
	spin_unlock(&clp->cl_lock);
	return lo;
}

static void nfs4_unhash_lockowner(struct nfs4_stateowner *sop)
{
	unhash_lockowner_locked(lockowner(sop));
}

static void nfs4_free_lockowner(struct nfs4_stateowner *sop)
{
	struct nfs4_lockowner *lo = lockowner(sop);

	kmem_cache_free(lockowner_slab, lo);
}

static const struct nfs4_stateowner_operations lockowner_ops = {
	.so_unhash =	nfs4_unhash_lockowner,
	.so_free =	nfs4_free_lockowner,
};

/*
 * Alloc a lock owner structure.
 * Called in nfsd4_lock - therefore, OPEN and OPEN_CONFIRM (if needed) has 
 * occurred. 
 *
 * strhashval = ownerstr_hashval
 */
static struct nfs4_lockowner *
alloc_init_lock_stateowner(unsigned int strhashval, struct nfs4_client *clp,
			   struct nfs4_ol_stateid *open_stp,
			   struct nfsd4_lock *lock)
{
	struct nfs4_lockowner *lo, *ret;

	lo = alloc_stateowner(lockowner_slab, &lock->lk_new_owner, clp);
	if (!lo)
		return NULL;
	INIT_LIST_HEAD(&lo->lo_blocked);
	INIT_LIST_HEAD(&lo->lo_owner.so_stateids);
	lo->lo_owner.so_is_open_owner = 0;
	lo->lo_owner.so_seqid = lock->lk_new_lock_seqid;
	lo->lo_owner.so_ops = &lockowner_ops;
	spin_lock(&clp->cl_lock);
	ret = find_lockowner_str_locked(clp, &lock->lk_new_owner);
	if (ret == NULL) {
		list_add(&lo->lo_owner.so_strhash,
			 &clp->cl_ownerstr_hashtbl[strhashval]);
		ret = lo;
	} else
		nfs4_free_stateowner(&lo->lo_owner);

	spin_unlock(&clp->cl_lock);
	return ret;
}

static struct nfs4_ol_stateid *
find_lock_stateid(const struct nfs4_lockowner *lo,
		  const struct nfs4_ol_stateid *ost)
{
	struct nfs4_ol_stateid *lst;

	lockdep_assert_held(&ost->st_stid.sc_client->cl_lock);

	/* If ost is not hashed, ost->st_locks will not be valid */
	if (!nfs4_ol_stateid_unhashed(ost))
		list_for_each_entry(lst, &ost->st_locks, st_locks) {
			if (lst->st_stateowner == &lo->lo_owner) {
				refcount_inc(&lst->st_stid.sc_count);
				return lst;
			}
		}
	return NULL;
}

static struct nfs4_ol_stateid *
init_lock_stateid(struct nfs4_ol_stateid *stp, struct nfs4_lockowner *lo,
		  struct nfs4_file *fp, struct inode *inode,
		  struct nfs4_ol_stateid *open_stp)
{
	struct nfs4_client *clp = lo->lo_owner.so_client;
	struct nfs4_ol_stateid *retstp;

	mutex_init(&stp->st_mutex);
	mutex_lock_nested(&stp->st_mutex, OPEN_STATEID_MUTEX);
retry:
	spin_lock(&clp->cl_lock);
	if (nfs4_ol_stateid_unhashed(open_stp))
		goto out_close;
	retstp = find_lock_stateid(lo, open_stp);
	if (retstp)
		goto out_found;
	refcount_inc(&stp->st_stid.sc_count);
	stp->st_stid.sc_type = NFS4_LOCK_STID;
	stp->st_stateowner = nfs4_get_stateowner(&lo->lo_owner);
	get_nfs4_file(fp);
	stp->st_stid.sc_file = fp;
	stp->st_access_bmap = 0;
	stp->st_deny_bmap = open_stp->st_deny_bmap;
	stp->st_openstp = open_stp;
	spin_lock(&fp->fi_lock);
	list_add(&stp->st_locks, &open_stp->st_locks);
	list_add(&stp->st_perstateowner, &lo->lo_owner.so_stateids);
	list_add(&stp->st_perfile, &fp->fi_stateids);
	spin_unlock(&fp->fi_lock);
	spin_unlock(&clp->cl_lock);
	return stp;
out_found:
	spin_unlock(&clp->cl_lock);
	if (nfsd4_lock_ol_stateid(retstp) != nfs_ok) {
		nfs4_put_stid(&retstp->st_stid);
		goto retry;
	}
	/* To keep mutex tracking happy */
	mutex_unlock(&stp->st_mutex);
	return retstp;
out_close:
	spin_unlock(&clp->cl_lock);
	mutex_unlock(&stp->st_mutex);
	return NULL;
}

static struct nfs4_ol_stateid *
find_or_create_lock_stateid(struct nfs4_lockowner *lo, struct nfs4_file *fi,
			    struct inode *inode, struct nfs4_ol_stateid *ost,
			    bool *new)
{
	struct nfs4_stid *ns = NULL;
	struct nfs4_ol_stateid *lst;
	struct nfs4_openowner *oo = openowner(ost->st_stateowner);
	struct nfs4_client *clp = oo->oo_owner.so_client;

	*new = false;
	spin_lock(&clp->cl_lock);
	lst = find_lock_stateid(lo, ost);
	spin_unlock(&clp->cl_lock);
	if (lst != NULL) {
		if (nfsd4_lock_ol_stateid(lst) == nfs_ok)
			goto out;
		nfs4_put_stid(&lst->st_stid);
	}
	ns = nfs4_alloc_stid(clp, stateid_slab, nfs4_free_lock_stateid);
	if (ns == NULL)
		return NULL;

	lst = init_lock_stateid(openlockstateid(ns), lo, fi, inode, ost);
	if (lst == openlockstateid(ns))
		*new = true;
	else
		nfs4_put_stid(ns);
out:
	return lst;
}

static int
check_lock_length(u64 offset, u64 length)
{
	return ((length == 0) || ((length != NFS4_MAX_UINT64) &&
		(length > ~offset)));
}

static void get_lock_access(struct nfs4_ol_stateid *lock_stp, u32 access)
{
	struct nfs4_file *fp = lock_stp->st_stid.sc_file;

	lockdep_assert_held(&fp->fi_lock);

	if (test_access(access, lock_stp))
		return;
	__nfs4_file_get_access(fp, access);
	set_access(access, lock_stp);
}

static __be32
lookup_or_create_lock_state(struct nfsd4_compound_state *cstate,
			    struct nfs4_ol_stateid *ost,
			    struct nfsd4_lock *lock,
			    struct nfs4_ol_stateid **plst, bool *new)
{
	__be32 status;
	struct nfs4_file *fi = ost->st_stid.sc_file;
	struct nfs4_openowner *oo = openowner(ost->st_stateowner);
	struct nfs4_client *cl = oo->oo_owner.so_client;
	struct inode *inode = d_inode(cstate->current_fh.fh_dentry);
	struct nfs4_lockowner *lo;
	struct nfs4_ol_stateid *lst;
	unsigned int strhashval;

	lo = find_lockowner_str(cl, &lock->lk_new_owner);
	if (!lo) {
		strhashval = ownerstr_hashval(&lock->lk_new_owner);
		lo = alloc_init_lock_stateowner(strhashval, cl, ost, lock);
		if (lo == NULL)
			return nfserr_jukebox;
	} else {
		/* with an existing lockowner, seqids must be the same */
		status = nfserr_bad_seqid;
		if (!cstate->minorversion &&
		    lock->lk_new_lock_seqid != lo->lo_owner.so_seqid)
			goto out;
	}

	lst = find_or_create_lock_stateid(lo, fi, inode, ost, new);
	if (lst == NULL) {
		status = nfserr_jukebox;
		goto out;
	}

	status = nfs_ok;
	*plst = lst;
out:
	nfs4_put_stateowner(&lo->lo_owner);
	return status;
}

/*
 *  LOCK operation 
 */
__be32
nfsd4_lock(struct svc_rqst *rqstp, struct nfsd4_compound_state *cstate,
	   union nfsd4_op_u *u)
{
	struct nfsd4_lock *lock = &u->lock;
	struct nfs4_openowner *open_sop = NULL;
	struct nfs4_lockowner *lock_sop = NULL;
	struct nfs4_ol_stateid *lock_stp = NULL;
	struct nfs4_ol_stateid *open_stp = NULL;
	struct nfs4_file *fp;
	struct nfsd_file *nf = NULL;
	struct nfsd4_blocked_lock *nbl = NULL;
	struct file_lock *file_lock = NULL;
	struct file_lock *conflock = NULL;
	__be32 status = 0;
	int lkflg;
	int err;
	bool new = false;
	unsigned char fl_type;
	unsigned int fl_flags = FL_POSIX;
	struct net *net = SVC_NET(rqstp);
	struct nfsd_net *nn = net_generic(net, nfsd_net_id);

	dprintk("NFSD: nfsd4_lock: start=%Ld length=%Ld\n",
		(long long) lock->lk_offset,
		(long long) lock->lk_length);

	if (check_lock_length(lock->lk_offset, lock->lk_length))
		 return nfserr_inval;

	if ((status = fh_verify(rqstp, &cstate->current_fh,
				S_IFREG, NFSD_MAY_LOCK))) {
		dprintk("NFSD: nfsd4_lock: permission denied!\n");
		return status;
	}

	if (lock->lk_is_new) {
		if (nfsd4_has_session(cstate))
			/* See rfc 5661 18.10.3: given clientid is ignored: */
			memcpy(&lock->lk_new_clientid,
				&cstate->clp->cl_clientid,
				sizeof(clientid_t));

		/* validate and update open stateid and open seqid */
		status = nfs4_preprocess_confirmed_seqid_op(cstate,
				        lock->lk_new_open_seqid,
		                        &lock->lk_new_open_stateid,
					&open_stp, nn);
		if (status)
			goto out;
		mutex_unlock(&open_stp->st_mutex);
		open_sop = openowner(open_stp->st_stateowner);
		status = nfserr_bad_stateid;
		if (!same_clid(&open_sop->oo_owner.so_client->cl_clientid,
						&lock->lk_new_clientid))
			goto out;
		status = lookup_or_create_lock_state(cstate, open_stp, lock,
							&lock_stp, &new);
	} else {
		status = nfs4_preprocess_seqid_op(cstate,
				       lock->lk_old_lock_seqid,
				       &lock->lk_old_lock_stateid,
				       NFS4_LOCK_STID, &lock_stp, nn);
	}
	if (status)
		goto out;
	lock_sop = lockowner(lock_stp->st_stateowner);

	lkflg = setlkflg(lock->lk_type);
	status = nfs4_check_openmode(lock_stp, lkflg);
	if (status)
		goto out;

	status = nfserr_grace;
	if (locks_in_grace(net) && !lock->lk_reclaim)
		goto out;
	status = nfserr_no_grace;
	if (!locks_in_grace(net) && lock->lk_reclaim)
		goto out;

	if (lock->lk_reclaim)
		fl_flags |= FL_RECLAIM;

	fp = lock_stp->st_stid.sc_file;
	switch (lock->lk_type) {
		case NFS4_READW_LT:
			if (nfsd4_has_session(cstate))
				fl_flags |= FL_SLEEP;
			fallthrough;
		case NFS4_READ_LT:
			spin_lock(&fp->fi_lock);
			nf = find_readable_file_locked(fp);
			if (nf)
				get_lock_access(lock_stp, NFS4_SHARE_ACCESS_READ);
			spin_unlock(&fp->fi_lock);
			fl_type = F_RDLCK;
			break;
		case NFS4_WRITEW_LT:
			if (nfsd4_has_session(cstate))
				fl_flags |= FL_SLEEP;
			fallthrough;
		case NFS4_WRITE_LT:
			spin_lock(&fp->fi_lock);
			nf = find_writeable_file_locked(fp);
			if (nf)
				get_lock_access(lock_stp, NFS4_SHARE_ACCESS_WRITE);
			spin_unlock(&fp->fi_lock);
			fl_type = F_WRLCK;
			break;
		default:
			status = nfserr_inval;
		goto out;
	}

	if (!nf) {
		status = nfserr_openmode;
		goto out;
	}

	/*
	 * Most filesystems with their own ->lock operations will block
	 * the nfsd thread waiting to acquire the lock.  That leads to
	 * deadlocks (we don't want every nfsd thread tied up waiting
	 * for file locks), so don't attempt blocking lock notifications
	 * on those filesystems:
	 */
	if (nf->nf_file->f_op->lock)
		fl_flags &= ~FL_SLEEP;

	nbl = find_or_allocate_block(lock_sop, &fp->fi_fhandle, nn);
	if (!nbl) {
		dprintk("NFSD: %s: unable to allocate block!\n", __func__);
		status = nfserr_jukebox;
		goto out;
	}

	file_lock = &nbl->nbl_lock;
	file_lock->fl_type = fl_type;
	file_lock->fl_owner = (fl_owner_t)lockowner(nfs4_get_stateowner(&lock_sop->lo_owner));
	file_lock->fl_pid = current->tgid;
	file_lock->fl_file = nf->nf_file;
	file_lock->fl_flags = fl_flags;
	file_lock->fl_lmops = &nfsd_posix_mng_ops;
	file_lock->fl_start = lock->lk_offset;
	file_lock->fl_end = last_byte_offset(lock->lk_offset, lock->lk_length);
	nfs4_transform_lock_offset(file_lock);

	conflock = locks_alloc_lock();
	if (!conflock) {
		dprintk("NFSD: %s: unable to allocate lock!\n", __func__);
		status = nfserr_jukebox;
		goto out;
	}

	if (fl_flags & FL_SLEEP) {
		nbl->nbl_time = ktime_get_boottime_seconds();
		spin_lock(&nn->blocked_locks_lock);
		list_add_tail(&nbl->nbl_list, &lock_sop->lo_blocked);
		list_add_tail(&nbl->nbl_lru, &nn->blocked_locks_lru);
		kref_get(&nbl->nbl_kref);
		spin_unlock(&nn->blocked_locks_lock);
	}

	err = vfs_lock_file(nf->nf_file, F_SETLK, file_lock, conflock);
	switch (err) {
	case 0: /* success! */
		nfs4_inc_and_copy_stateid(&lock->lk_resp_stateid, &lock_stp->st_stid);
		status = 0;
		if (lock->lk_reclaim)
			nn->somebody_reclaimed = true;
		break;
	case FILE_LOCK_DEFERRED:
		kref_put(&nbl->nbl_kref, free_nbl);
		nbl = NULL;
		fallthrough;
	case -EAGAIN:		/* conflock holds conflicting lock */
		status = nfserr_denied;
		dprintk("NFSD: nfsd4_lock: conflicting lock found!\n");
		nfs4_set_lock_denied(conflock, &lock->lk_denied);
		break;
	case -EDEADLK:
		status = nfserr_deadlock;
		break;
	default:
		dprintk("NFSD: nfsd4_lock: vfs_lock_file() failed! status %d\n",err);
		status = nfserrno(err);
		break;
	}
out:
	if (nbl) {
		/* dequeue it if we queued it before */
		if (fl_flags & FL_SLEEP) {
			spin_lock(&nn->blocked_locks_lock);
			if (!list_empty(&nbl->nbl_list) &&
			    !list_empty(&nbl->nbl_lru)) {
				list_del_init(&nbl->nbl_list);
				list_del_init(&nbl->nbl_lru);
				kref_put(&nbl->nbl_kref, free_nbl);
			}
			/* nbl can use one of lists to be linked to reaplist */
			spin_unlock(&nn->blocked_locks_lock);
		}
		free_blocked_lock(nbl);
	}
	if (nf)
		nfsd_file_put(nf);
	if (lock_stp) {
		/* Bump seqid manually if the 4.0 replay owner is openowner */
		if (cstate->replay_owner &&
		    cstate->replay_owner != &lock_sop->lo_owner &&
		    seqid_mutating_err(ntohl(status)))
			lock_sop->lo_owner.so_seqid++;

		/*
		 * If this is a new, never-before-used stateid, and we are
		 * returning an error, then just go ahead and release it.
		 */
		if (status && new)
			release_lock_stateid(lock_stp);

		mutex_unlock(&lock_stp->st_mutex);

		nfs4_put_stid(&lock_stp->st_stid);
	}
	if (open_stp)
		nfs4_put_stid(&open_stp->st_stid);
	nfsd4_bump_seqid(cstate, status);
	if (conflock)
		locks_free_lock(conflock);
	return status;
}

/*
 * The NFSv4 spec allows a client to do a LOCKT without holding an OPEN,
 * so we do a temporary open here just to get an open file to pass to
 * vfs_test_lock.
 */
static __be32 nfsd_test_lock(struct svc_rqst *rqstp, struct svc_fh *fhp, struct file_lock *lock)
{
	struct nfsd_file *nf;
	struct inode *inode;
	__be32 err;

	err = nfsd_file_acquire(rqstp, fhp, NFSD_MAY_READ, &nf);
	if (err)
		return err;
	inode = fhp->fh_dentry->d_inode;
	inode_lock(inode); /* to block new leases till after test_lock: */
	err = nfserrno(nfsd_open_break_lease(inode, NFSD_MAY_READ));
	if (err)
		goto out;
	lock->fl_file = nf->nf_file;
	err = nfserrno(vfs_test_lock(nf->nf_file, lock));
	lock->fl_file = NULL;
out:
	inode_unlock(inode);
	nfsd_file_put(nf);
	return err;
}

/*
 * LOCKT operation
 */
__be32
nfsd4_lockt(struct svc_rqst *rqstp, struct nfsd4_compound_state *cstate,
	    union nfsd4_op_u *u)
{
	struct nfsd4_lockt *lockt = &u->lockt;
	struct file_lock *file_lock = NULL;
	struct nfs4_lockowner *lo = NULL;
	__be32 status;
	struct nfsd_net *nn = net_generic(SVC_NET(rqstp), nfsd_net_id);

	if (locks_in_grace(SVC_NET(rqstp)))
		return nfserr_grace;

	if (check_lock_length(lockt->lt_offset, lockt->lt_length))
		 return nfserr_inval;

	if (!nfsd4_has_session(cstate)) {
		status = set_client(&lockt->lt_clientid, cstate, nn);
		if (status)
			goto out;
	}

	if ((status = fh_verify(rqstp, &cstate->current_fh, S_IFREG, 0)))
		goto out;

	file_lock = locks_alloc_lock();
	if (!file_lock) {
		dprintk("NFSD: %s: unable to allocate lock!\n", __func__);
		status = nfserr_jukebox;
		goto out;
	}

	switch (lockt->lt_type) {
		case NFS4_READ_LT:
		case NFS4_READW_LT:
			file_lock->fl_type = F_RDLCK;
			break;
		case NFS4_WRITE_LT:
		case NFS4_WRITEW_LT:
			file_lock->fl_type = F_WRLCK;
			break;
		default:
			dprintk("NFSD: nfs4_lockt: bad lock type!\n");
			status = nfserr_inval;
			goto out;
	}

	lo = find_lockowner_str(cstate->clp, &lockt->lt_owner);
	if (lo)
		file_lock->fl_owner = (fl_owner_t)lo;
	file_lock->fl_pid = current->tgid;
	file_lock->fl_flags = FL_POSIX;

	file_lock->fl_start = lockt->lt_offset;
	file_lock->fl_end = last_byte_offset(lockt->lt_offset, lockt->lt_length);

	nfs4_transform_lock_offset(file_lock);

	status = nfsd_test_lock(rqstp, &cstate->current_fh, file_lock);
	if (status)
		goto out;

	if (file_lock->fl_type != F_UNLCK) {
		status = nfserr_denied;
		nfs4_set_lock_denied(file_lock, &lockt->lt_denied);
	}
out:
	if (lo)
		nfs4_put_stateowner(&lo->lo_owner);
	if (file_lock)
		locks_free_lock(file_lock);
	return status;
}

__be32
nfsd4_locku(struct svc_rqst *rqstp, struct nfsd4_compound_state *cstate,
	    union nfsd4_op_u *u)
{
	struct nfsd4_locku *locku = &u->locku;
	struct nfs4_ol_stateid *stp;
	struct nfsd_file *nf = NULL;
	struct file_lock *file_lock = NULL;
	__be32 status;
	int err;
	struct nfsd_net *nn = net_generic(SVC_NET(rqstp), nfsd_net_id);

	dprintk("NFSD: nfsd4_locku: start=%Ld length=%Ld\n",
		(long long) locku->lu_offset,
		(long long) locku->lu_length);

	if (check_lock_length(locku->lu_offset, locku->lu_length))
		 return nfserr_inval;

	status = nfs4_preprocess_seqid_op(cstate, locku->lu_seqid,
					&locku->lu_stateid, NFS4_LOCK_STID,
					&stp, nn);
	if (status)
		goto out;
	nf = find_any_file(stp->st_stid.sc_file);
	if (!nf) {
		status = nfserr_lock_range;
		goto put_stateid;
	}
	file_lock = locks_alloc_lock();
	if (!file_lock) {
		dprintk("NFSD: %s: unable to allocate lock!\n", __func__);
		status = nfserr_jukebox;
		goto put_file;
	}

	file_lock->fl_type = F_UNLCK;
	file_lock->fl_owner = (fl_owner_t)lockowner(nfs4_get_stateowner(stp->st_stateowner));
	file_lock->fl_pid = current->tgid;
	file_lock->fl_file = nf->nf_file;
	file_lock->fl_flags = FL_POSIX;
	file_lock->fl_lmops = &nfsd_posix_mng_ops;
	file_lock->fl_start = locku->lu_offset;

	file_lock->fl_end = last_byte_offset(locku->lu_offset,
						locku->lu_length);
	nfs4_transform_lock_offset(file_lock);

	err = vfs_lock_file(nf->nf_file, F_SETLK, file_lock, NULL);
	if (err) {
		dprintk("NFSD: nfs4_locku: vfs_lock_file failed!\n");
		goto out_nfserr;
	}
	nfs4_inc_and_copy_stateid(&locku->lu_stateid, &stp->st_stid);
put_file:
	nfsd_file_put(nf);
put_stateid:
	mutex_unlock(&stp->st_mutex);
	nfs4_put_stid(&stp->st_stid);
out:
	nfsd4_bump_seqid(cstate, status);
	if (file_lock)
		locks_free_lock(file_lock);
	return status;

out_nfserr:
	status = nfserrno(err);
	goto put_file;
}

/*
 * returns
 * 	true:  locks held by lockowner
 * 	false: no locks held by lockowner
 */
static bool
check_for_locks(struct nfs4_file *fp, struct nfs4_lockowner *lowner)
{
	struct file_lock *fl;
	int status = false;
	struct nfsd_file *nf = find_any_file(fp);
	struct inode *inode;
	struct file_lock_context *flctx;

	if (!nf) {
		/* Any valid lock stateid should have some sort of access */
		WARN_ON_ONCE(1);
		return status;
	}

	inode = file_inode(nf->nf_file);
	flctx = locks_inode_context(inode);

	if (flctx && !list_empty_careful(&flctx->flc_posix)) {
		spin_lock(&flctx->flc_lock);
		list_for_each_entry(fl, &flctx->flc_posix, fl_list) {
			if (fl->fl_owner == (fl_owner_t)lowner) {
				status = true;
				break;
			}
		}
		spin_unlock(&flctx->flc_lock);
	}
	nfsd_file_put(nf);
	return status;
}

/**
 * nfsd4_release_lockowner - process NFSv4.0 RELEASE_LOCKOWNER operations
 * @rqstp: RPC transaction
 * @cstate: NFSv4 COMPOUND state
 * @u: RELEASE_LOCKOWNER arguments
 *
 * The lockowner's so_count is bumped when a lock record is added
 * or when copying a conflicting lock. The latter case is brief,
 * but can lead to fleeting false positives when looking for
 * locks-in-use.
 *
 * Return values:
 *   %nfs_ok: lockowner released or not found
 *   %nfserr_locks_held: lockowner still in use
 *   %nfserr_stale_clientid: clientid no longer active
 *   %nfserr_expired: clientid not recognized
 */
__be32
nfsd4_release_lockowner(struct svc_rqst *rqstp,
			struct nfsd4_compound_state *cstate,
			union nfsd4_op_u *u)
{
	struct nfsd4_release_lockowner *rlockowner = &u->release_lockowner;
	struct nfsd_net *nn = net_generic(SVC_NET(rqstp), nfsd_net_id);
	clientid_t *clid = &rlockowner->rl_clientid;
	struct nfs4_ol_stateid *stp;
	struct nfs4_lockowner *lo;
	struct nfs4_client *clp;
	LIST_HEAD(reaplist);
	__be32 status;

	dprintk("nfsd4_release_lockowner clientid: (%08x/%08x):\n",
		clid->cl_boot, clid->cl_id);

	status = set_client(clid, cstate, nn);
	if (status)
		return status;
	clp = cstate->clp;

	spin_lock(&clp->cl_lock);
	lo = find_lockowner_str_locked(clp, &rlockowner->rl_owner);
	if (!lo) {
		spin_unlock(&clp->cl_lock);
		return nfs_ok;
	}
	if (atomic_read(&lo->lo_owner.so_count) != 2) {
		spin_unlock(&clp->cl_lock);
		nfs4_put_stateowner(&lo->lo_owner);
		return nfserr_locks_held;
	}
	unhash_lockowner_locked(lo);
	while (!list_empty(&lo->lo_owner.so_stateids)) {
		stp = list_first_entry(&lo->lo_owner.so_stateids,
				       struct nfs4_ol_stateid,
				       st_perstateowner);
		WARN_ON(!unhash_lock_stateid(stp));
		put_ol_stateid_locked(stp, &reaplist);
	}
	spin_unlock(&clp->cl_lock);

	free_ol_stateid_reaplist(&reaplist);
	remove_blocked_locks(lo);
	nfs4_put_stateowner(&lo->lo_owner);
	return nfs_ok;
}

static inline struct nfs4_client_reclaim *
alloc_reclaim(void)
{
	return kmalloc(sizeof(struct nfs4_client_reclaim), GFP_KERNEL);
}

bool
nfs4_has_reclaimed_state(struct xdr_netobj name, struct nfsd_net *nn)
{
	struct nfs4_client_reclaim *crp;

	crp = nfsd4_find_reclaim_client(name, nn);
	return (crp && crp->cr_clp);
}

/*
 * failure => all reset bets are off, nfserr_no_grace...
 *
 * The caller is responsible for freeing name.data if NULL is returned (it
 * will be freed in nfs4_remove_reclaim_record in the normal case).
 */
struct nfs4_client_reclaim *
nfs4_client_to_reclaim(struct xdr_netobj name, struct xdr_netobj princhash,
		struct nfsd_net *nn)
{
	unsigned int strhashval;
	struct nfs4_client_reclaim *crp;

	crp = alloc_reclaim();
	if (crp) {
		strhashval = clientstr_hashval(name);
		INIT_LIST_HEAD(&crp->cr_strhash);
		list_add(&crp->cr_strhash, &nn->reclaim_str_hashtbl[strhashval]);
		crp->cr_name.data = name.data;
		crp->cr_name.len = name.len;
		crp->cr_princhash.data = princhash.data;
		crp->cr_princhash.len = princhash.len;
		crp->cr_clp = NULL;
		nn->reclaim_str_hashtbl_size++;
	}
	return crp;
}

void
nfs4_remove_reclaim_record(struct nfs4_client_reclaim *crp, struct nfsd_net *nn)
{
	list_del(&crp->cr_strhash);
	kfree(crp->cr_name.data);
	kfree(crp->cr_princhash.data);
	kfree(crp);
	nn->reclaim_str_hashtbl_size--;
}

void
nfs4_release_reclaim(struct nfsd_net *nn)
{
	struct nfs4_client_reclaim *crp = NULL;
	int i;

	for (i = 0; i < CLIENT_HASH_SIZE; i++) {
		while (!list_empty(&nn->reclaim_str_hashtbl[i])) {
			crp = list_entry(nn->reclaim_str_hashtbl[i].next,
			                struct nfs4_client_reclaim, cr_strhash);
			nfs4_remove_reclaim_record(crp, nn);
		}
	}
	WARN_ON_ONCE(nn->reclaim_str_hashtbl_size);
}

/*
 * called from OPEN, CLAIM_PREVIOUS with a new clientid. */
struct nfs4_client_reclaim *
nfsd4_find_reclaim_client(struct xdr_netobj name, struct nfsd_net *nn)
{
	unsigned int strhashval;
	struct nfs4_client_reclaim *crp = NULL;

	strhashval = clientstr_hashval(name);
	list_for_each_entry(crp, &nn->reclaim_str_hashtbl[strhashval], cr_strhash) {
		if (compare_blob(&crp->cr_name, &name) == 0) {
			return crp;
		}
	}
	return NULL;
}

__be32
nfs4_check_open_reclaim(struct nfs4_client *clp)
{
	if (test_bit(NFSD4_CLIENT_RECLAIM_COMPLETE, &clp->cl_flags))
		return nfserr_no_grace;

	if (nfsd4_client_record_check(clp))
		return nfserr_reclaim_bad;

	return nfs_ok;
}

/*
 * Since the lifetime of a delegation isn't limited to that of an open, a
 * client may quite reasonably hang on to a delegation as long as it has
 * the inode cached.  This becomes an obvious problem the first time a
 * client's inode cache approaches the size of the server's total memory.
 *
 * For now we avoid this problem by imposing a hard limit on the number
 * of delegations, which varies according to the server's memory size.
 */
static void
set_max_delegations(void)
{
	/*
	 * Allow at most 4 delegations per megabyte of RAM.  Quick
	 * estimates suggest that in the worst case (where every delegation
	 * is for a different inode), a delegation could take about 1.5K,
	 * giving a worst case usage of about 6% of memory.
	 */
	max_delegations = nr_free_buffer_pages() >> (20 - 2 - PAGE_SHIFT);
}

static int nfs4_state_create_net(struct net *net)
{
	struct nfsd_net *nn = net_generic(net, nfsd_net_id);
	int i;

	nn->conf_id_hashtbl = kmalloc_array(CLIENT_HASH_SIZE,
					    sizeof(struct list_head),
					    GFP_KERNEL);
	if (!nn->conf_id_hashtbl)
		goto err;
	nn->unconf_id_hashtbl = kmalloc_array(CLIENT_HASH_SIZE,
					      sizeof(struct list_head),
					      GFP_KERNEL);
	if (!nn->unconf_id_hashtbl)
		goto err_unconf_id;
	nn->sessionid_hashtbl = kmalloc_array(SESSION_HASH_SIZE,
					      sizeof(struct list_head),
					      GFP_KERNEL);
	if (!nn->sessionid_hashtbl)
		goto err_sessionid;

	for (i = 0; i < CLIENT_HASH_SIZE; i++) {
		INIT_LIST_HEAD(&nn->conf_id_hashtbl[i]);
		INIT_LIST_HEAD(&nn->unconf_id_hashtbl[i]);
	}
	for (i = 0; i < SESSION_HASH_SIZE; i++)
		INIT_LIST_HEAD(&nn->sessionid_hashtbl[i]);
	nn->conf_name_tree = RB_ROOT;
	nn->unconf_name_tree = RB_ROOT;
	nn->boot_time = ktime_get_real_seconds();
	nn->grace_ended = false;
	nn->nfsd4_manager.block_opens = true;
	INIT_LIST_HEAD(&nn->nfsd4_manager.list);
	INIT_LIST_HEAD(&nn->client_lru);
	INIT_LIST_HEAD(&nn->close_lru);
	INIT_LIST_HEAD(&nn->del_recall_lru);
	spin_lock_init(&nn->client_lock);
	spin_lock_init(&nn->s2s_cp_lock);
	idr_init(&nn->s2s_cp_stateids);

	spin_lock_init(&nn->blocked_locks_lock);
	INIT_LIST_HEAD(&nn->blocked_locks_lru);

	INIT_DELAYED_WORK(&nn->laundromat_work, laundromat_main);
	INIT_WORK(&nn->nfsd_shrinker_work, nfsd4_state_shrinker_worker);
	get_net(net);

	nn->nfsd_client_shrinker.scan_objects = nfsd4_state_shrinker_scan;
	nn->nfsd_client_shrinker.count_objects = nfsd4_state_shrinker_count;
	nn->nfsd_client_shrinker.seeks = DEFAULT_SEEKS;

	if (register_shrinker(&nn->nfsd_client_shrinker, "nfsd-client"))
		goto err_shrinker;
	return 0;

err_shrinker:
	put_net(net);
	kfree(nn->sessionid_hashtbl);
err_sessionid:
	kfree(nn->unconf_id_hashtbl);
err_unconf_id:
	kfree(nn->conf_id_hashtbl);
err:
	return -ENOMEM;
}

static void
nfs4_state_destroy_net(struct net *net)
{
	int i;
	struct nfs4_client *clp = NULL;
	struct nfsd_net *nn = net_generic(net, nfsd_net_id);

	for (i = 0; i < CLIENT_HASH_SIZE; i++) {
		while (!list_empty(&nn->conf_id_hashtbl[i])) {
			clp = list_entry(nn->conf_id_hashtbl[i].next, struct nfs4_client, cl_idhash);
			destroy_client(clp);
		}
	}

	WARN_ON(!list_empty(&nn->blocked_locks_lru));

	for (i = 0; i < CLIENT_HASH_SIZE; i++) {
		while (!list_empty(&nn->unconf_id_hashtbl[i])) {
			clp = list_entry(nn->unconf_id_hashtbl[i].next, struct nfs4_client, cl_idhash);
			destroy_client(clp);
		}
	}

	kfree(nn->sessionid_hashtbl);
	kfree(nn->unconf_id_hashtbl);
	kfree(nn->conf_id_hashtbl);
	put_net(net);
}

int
nfs4_state_start_net(struct net *net)
{
	struct nfsd_net *nn = net_generic(net, nfsd_net_id);
	int ret;

	ret = nfs4_state_create_net(net);
	if (ret)
		return ret;
	locks_start_grace(net, &nn->nfsd4_manager);
	nfsd4_client_tracking_init(net);
	if (nn->track_reclaim_completes && nn->reclaim_str_hashtbl_size == 0)
		goto skip_grace;
	printk(KERN_INFO "NFSD: starting %lld-second grace period (net %x)\n",
	       nn->nfsd4_grace, net->ns.inum);
	trace_nfsd_grace_start(nn);
	queue_delayed_work(laundry_wq, &nn->laundromat_work, nn->nfsd4_grace * HZ);
	return 0;

skip_grace:
	printk(KERN_INFO "NFSD: no clients to reclaim, skipping NFSv4 grace period (net %x)\n",
			net->ns.inum);
	queue_delayed_work(laundry_wq, &nn->laundromat_work, nn->nfsd4_lease * HZ);
	nfsd4_end_grace(nn);
	return 0;
}

/* initialization to perform when the nfsd service is started: */

int
nfs4_state_start(void)
{
	int ret;

	ret = rhltable_init(&nfs4_file_rhltable, &nfs4_file_rhash_params);
	if (ret)
		return ret;

	ret = nfsd4_create_callback_queue();
	if (ret) {
		rhltable_destroy(&nfs4_file_rhltable);
		return ret;
	}

	set_max_delegations();
	return 0;
}

void
nfs4_state_shutdown_net(struct net *net)
{
	struct nfs4_delegation *dp = NULL;
	struct list_head *pos, *next, reaplist;
	struct nfsd_net *nn = net_generic(net, nfsd_net_id);

	unregister_shrinker(&nn->nfsd_client_shrinker);
	cancel_work(&nn->nfsd_shrinker_work);
	cancel_delayed_work_sync(&nn->laundromat_work);
	locks_end_grace(&nn->nfsd4_manager);

	INIT_LIST_HEAD(&reaplist);
	spin_lock(&state_lock);
	list_for_each_safe(pos, next, &nn->del_recall_lru) {
		dp = list_entry (pos, struct nfs4_delegation, dl_recall_lru);
		WARN_ON(!unhash_delegation_locked(dp));
		list_add(&dp->dl_recall_lru, &reaplist);
	}
	spin_unlock(&state_lock);
	list_for_each_safe(pos, next, &reaplist) {
		dp = list_entry (pos, struct nfs4_delegation, dl_recall_lru);
		list_del_init(&dp->dl_recall_lru);
		destroy_unhashed_deleg(dp);
	}

	nfsd4_client_tracking_exit(net);
	nfs4_state_destroy_net(net);
#ifdef CONFIG_NFSD_V4_2_INTER_SSC
	nfsd4_ssc_shutdown_umount(nn);
#endif
}

void
nfs4_state_shutdown(void)
{
	nfsd4_destroy_callback_queue();
	rhltable_destroy(&nfs4_file_rhltable);
}

static void
get_stateid(struct nfsd4_compound_state *cstate, stateid_t *stateid)
{
	if (HAS_CSTATE_FLAG(cstate, CURRENT_STATE_ID_FLAG) &&
	    CURRENT_STATEID(stateid))
		memcpy(stateid, &cstate->current_stateid, sizeof(stateid_t));
}

static void
put_stateid(struct nfsd4_compound_state *cstate, stateid_t *stateid)
{
	if (cstate->minorversion) {
		memcpy(&cstate->current_stateid, stateid, sizeof(stateid_t));
		SET_CSTATE_FLAG(cstate, CURRENT_STATE_ID_FLAG);
	}
}

void
clear_current_stateid(struct nfsd4_compound_state *cstate)
{
	CLEAR_CSTATE_FLAG(cstate, CURRENT_STATE_ID_FLAG);
}

/*
 * functions to set current state id
 */
void
nfsd4_set_opendowngradestateid(struct nfsd4_compound_state *cstate,
		union nfsd4_op_u *u)
{
	put_stateid(cstate, &u->open_downgrade.od_stateid);
}

void
nfsd4_set_openstateid(struct nfsd4_compound_state *cstate,
		union nfsd4_op_u *u)
{
	put_stateid(cstate, &u->open.op_stateid);
}

void
nfsd4_set_closestateid(struct nfsd4_compound_state *cstate,
		union nfsd4_op_u *u)
{
	put_stateid(cstate, &u->close.cl_stateid);
}

void
nfsd4_set_lockstateid(struct nfsd4_compound_state *cstate,
		union nfsd4_op_u *u)
{
	put_stateid(cstate, &u->lock.lk_resp_stateid);
}

/*
 * functions to consume current state id
 */

void
nfsd4_get_opendowngradestateid(struct nfsd4_compound_state *cstate,
		union nfsd4_op_u *u)
{
	get_stateid(cstate, &u->open_downgrade.od_stateid);
}

void
nfsd4_get_delegreturnstateid(struct nfsd4_compound_state *cstate,
		union nfsd4_op_u *u)
{
	get_stateid(cstate, &u->delegreturn.dr_stateid);
}

void
nfsd4_get_freestateid(struct nfsd4_compound_state *cstate,
		union nfsd4_op_u *u)
{
	get_stateid(cstate, &u->free_stateid.fr_stateid);
}

void
nfsd4_get_setattrstateid(struct nfsd4_compound_state *cstate,
		union nfsd4_op_u *u)
{
	get_stateid(cstate, &u->setattr.sa_stateid);
}

void
nfsd4_get_closestateid(struct nfsd4_compound_state *cstate,
		union nfsd4_op_u *u)
{
	get_stateid(cstate, &u->close.cl_stateid);
}

void
nfsd4_get_lockustateid(struct nfsd4_compound_state *cstate,
		union nfsd4_op_u *u)
{
	get_stateid(cstate, &u->locku.lu_stateid);
}

void
nfsd4_get_readstateid(struct nfsd4_compound_state *cstate,
		union nfsd4_op_u *u)
{
	get_stateid(cstate, &u->read.rd_stateid);
}

void
nfsd4_get_writestateid(struct nfsd4_compound_state *cstate,
		union nfsd4_op_u *u)
{
	get_stateid(cstate, &u->write.wr_stateid);
}

/**
 * nfsd4_deleg_getattr_conflict - Recall if GETATTR causes conflict
 * @rqstp: RPC transaction context
 * @inode: file to be checked for a conflict
 *
 * This function is called when there is a conflict between a write
 * delegation and a change/size GETATTR from another client. The server
 * must either use the CB_GETATTR to get the current values of the
 * attributes from the client that holds the delegation or recall the
 * delegation before replying to the GETATTR. See RFC 8881 section
 * 18.7.4.
 *
 * The current implementation does not support CB_GETATTR yet. However
 * this can avoid recalling the delegation could be added in follow up
 * work.
 *
 * Returns 0 if there is no conflict; otherwise an nfs_stat
 * code is returned.
 */
__be32
nfsd4_deleg_getattr_conflict(struct svc_rqst *rqstp, struct inode *inode)
{
	__be32 status;
	struct file_lock_context *ctx;
	struct file_lock *fl;
	struct nfs4_delegation *dp;

	ctx = locks_inode_context(inode);
	if (!ctx)
		return 0;
	spin_lock(&ctx->flc_lock);
	list_for_each_entry(fl, &ctx->flc_lease, fl_list) {
		if (fl->fl_flags == FL_LAYOUT)
			continue;
		if (fl->fl_lmops != &nfsd_lease_mng_ops) {
			/*
			 * non-nfs lease, if it's a lease with F_RDLCK then
			 * we are done; there isn't any write delegation
			 * on this inode
			 */
			if (fl->fl_type == F_RDLCK)
				break;
			goto break_lease;
		}
		if (fl->fl_type == F_WRLCK) {
			dp = fl->fl_owner;
			if (dp->dl_recall.cb_clp == *(rqstp->rq_lease_breaker)) {
				spin_unlock(&ctx->flc_lock);
				return 0;
			}
break_lease:
			spin_unlock(&ctx->flc_lock);
			nfsd_stats_wdeleg_getattr_inc();
			status = nfserrno(nfsd_open_break_lease(inode, NFSD_MAY_READ));
			if (status != nfserr_jukebox ||
					!nfsd_wait_for_delegreturn(rqstp, inode))
				return status;
			return 0;
		}
		break;
	}
	spin_unlock(&ctx->flc_lock);
	return 0;
}<|MERGE_RESOLUTION|>--- conflicted
+++ resolved
@@ -682,7 +682,6 @@
 static struct nfsd_file *find_any_file_locked(struct nfs4_file *f)
 {
 	lockdep_assert_held(&f->fi_lock);
-<<<<<<< HEAD
 
 	if (f->fi_fds[O_RDWR])
 		return f->fi_fds[O_RDWR];
@@ -690,24 +689,6 @@
 		return f->fi_fds[O_WRONLY];
 	if (f->fi_fds[O_RDONLY])
 		return f->fi_fds[O_RDONLY];
-	return NULL;
-}
-
-static struct nfsd_file *find_deleg_file_locked(struct nfs4_file *f)
-{
-	lockdep_assert_held(&f->fi_lock);
-
-	if (f->fi_deleg_file)
-		return f->fi_deleg_file;
-=======
-
-	if (f->fi_fds[O_RDWR])
-		return f->fi_fds[O_RDWR];
-	if (f->fi_fds[O_WRONLY])
-		return f->fi_fds[O_WRONLY];
-	if (f->fi_fds[O_RDONLY])
-		return f->fi_fds[O_RDONLY];
->>>>>>> 98817289
 	return NULL;
 }
 
@@ -2720,11 +2701,7 @@
 	ds = delegstateid(st);
 	nf = st->sc_file;
 	spin_lock(&nf->fi_lock);
-<<<<<<< HEAD
-	file = find_deleg_file_locked(nf);
-=======
 	file = nf->fi_deleg_file;
->>>>>>> 98817289
 	if (!file)
 		goto out;
 
