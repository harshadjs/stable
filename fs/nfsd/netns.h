/* SPDX-License-Identifier: GPL-2.0-or-later */
/*
 * per net namespace data structures for nfsd
 *
 * Copyright (C) 2012, Jeff Layton <jlayton@redhat.com>
 */

#ifndef __NFSD_NETNS_H__
#define __NFSD_NETNS_H__

#include <net/net_namespace.h>
#include <net/netns/generic.h>
#include <linux/filelock.h>
#include <linux/nfs4.h>
#include <linux/percpu_counter.h>
#include <linux/siphash.h>
#include <linux/sunrpc/stats.h>

/* Hash tables for nfs4_clientid state */
#define CLIENT_HASH_BITS                 4
#define CLIENT_HASH_SIZE                (1 << CLIENT_HASH_BITS)
#define CLIENT_HASH_MASK                (CLIENT_HASH_SIZE - 1)

#define SESSION_HASH_SIZE	512

struct cld_net;
struct nfsd4_client_tracking_ops;

enum {
	/* cache misses due only to checksum comparison failures */
	NFSD_STATS_PAYLOAD_MISSES,
	/* amount of memory (in bytes) currently consumed by the DRC */
	NFSD_STATS_DRC_MEM_USAGE,
	NFSD_STATS_RC_HITS,		/* repcache hits */
	NFSD_STATS_RC_MISSES,		/* repcache misses */
	NFSD_STATS_RC_NOCACHE,		/* uncached reqs */
	NFSD_STATS_FH_STALE,		/* FH stale error */
	NFSD_STATS_IO_READ,		/* bytes returned to read requests */
	NFSD_STATS_IO_WRITE,		/* bytes passed in write requests */
#ifdef CONFIG_NFSD_V4
	NFSD_STATS_FIRST_NFS4_OP,	/* count of individual nfsv4 operations */
	NFSD_STATS_LAST_NFS4_OP = NFSD_STATS_FIRST_NFS4_OP + LAST_NFS4_OP,
#define NFSD_STATS_NFS4_OP(op)	(NFSD_STATS_FIRST_NFS4_OP + (op))
	NFSD_STATS_WDELEG_GETATTR,	/* count of getattr conflict with wdeleg */
#endif
	NFSD_STATS_COUNTERS_NUM
};

/*
 * Represents a nfsd "container". With respect to nfsv4 state tracking, the
 * fields of interest are the *_id_hashtbls and the *_name_tree. These track
 * the nfs4_client objects by either short or long form clientid.
 *
 * Each nfsd_net runs a nfs4_laundromat workqueue job when necessary to clean
 * up expired clients and delegations within the container.
 */
struct nfsd_net {
	struct cld_net *cld_net;

	struct cache_detail *svc_expkey_cache;
	struct cache_detail *svc_export_cache;

	struct cache_detail *idtoname_cache;
	struct cache_detail *nametoid_cache;

	struct lock_manager nfsd4_manager;
	bool grace_ended;
	time64_t boot_time;

	struct dentry *nfsd_client_dir;

	/*
	 * reclaim_str_hashtbl[] holds known client info from previous reset/reboot
	 * used in reboot/reset lease grace period processing
	 *
	 * conf_id_hashtbl[], and conf_name_tree hold confirmed
	 * setclientid_confirmed info.
	 *
	 * unconf_str_hastbl[] and unconf_name_tree hold unconfirmed
	 * setclientid info.
	 */
	struct list_head *reclaim_str_hashtbl;
	int reclaim_str_hashtbl_size;
	struct list_head *conf_id_hashtbl;
	struct rb_root conf_name_tree;
	struct list_head *unconf_id_hashtbl;
	struct rb_root unconf_name_tree;
	struct list_head *sessionid_hashtbl;
	/*
	 * client_lru holds client queue ordered by nfs4_client.cl_time
	 * for lease renewal.
	 *
	 * close_lru holds (open) stateowner queue ordered by nfs4_stateowner.so_time
	 * for last close replay.
	 *
	 * All of the above fields are protected by the client_mutex.
	 */
	struct list_head client_lru;
	struct list_head close_lru;
	struct list_head del_recall_lru;

	/* protected by blocked_locks_lock */
	struct list_head blocked_locks_lru;

	struct delayed_work laundromat_work;

	/* client_lock protects the client lru list and session hash table */
	spinlock_t client_lock;

	/* protects blocked_locks_lru */
	spinlock_t blocked_locks_lock;

	struct file *rec_file;
	bool in_grace;
	const struct nfsd4_client_tracking_ops *client_tracking_ops;

	time64_t nfsd4_lease;
	time64_t nfsd4_grace;
	bool somebody_reclaimed;

	bool track_reclaim_completes;
	atomic_t nr_reclaim_complete;

	bool nfsd_net_up;
	bool lockd_up;

	seqlock_t writeverf_lock;
	unsigned char writeverf[8];

	/*
	 * Max number of connections this nfsd container will allow. Defaults
	 * to '0' which is means that it bases this on the number of threads.
	 */
	unsigned int max_connections;

	u32 clientid_base;
	u32 clientid_counter;
	u32 clverifier_counter;

	struct svc_info nfsd_info;
#define nfsd_serv nfsd_info.serv


	/*
	 * clientid and stateid data for construction of net unique COPY
	 * stateids.
	 */
	u32		s2s_cp_cl_id;
	struct idr	s2s_cp_stateids;
	spinlock_t	s2s_cp_lock;

	/*
	 * Version information
	 */
	bool *nfsd_versions;
	bool *nfsd4_minorversions;

	/*
	 * Duplicate reply cache
	 */
	struct nfsd_drc_bucket   *drc_hashtbl;

	/* max number of entries allowed in the cache */
	unsigned int             max_drc_entries;

	/* number of significant bits in the hash value */
	unsigned int             maskbits;
	unsigned int             drc_hashsize;

	/*
	 * Stats and other tracking of on the duplicate reply cache.
	 * The longest_chain* fields are modified with only the per-bucket
	 * cache lock, which isn't really safe and should be fixed if we want
	 * these statistics to be completely accurate.
	 */

	/* total number of entries */
	atomic_t                 num_drc_entries;

	/* Per-netns stats counters */
	struct percpu_counter    counter[NFSD_STATS_COUNTERS_NUM];
<<<<<<< HEAD
=======

	/* sunrpc svc stats */
	struct svc_stat          nfsd_svcstats;
>>>>>>> 1b4861e3

	/* longest hash chain seen */
	unsigned int             longest_chain;

	/* size of cache when we saw the longest hash chain */
	unsigned int             longest_chain_cachesize;

	struct shrinker		*nfsd_reply_cache_shrinker;

	/* tracking server-to-server copy mounts */
	spinlock_t              nfsd_ssc_lock;
	struct list_head        nfsd_ssc_mount_list;
	wait_queue_head_t       nfsd_ssc_waitq;

	/* utsname taken from the process that starts the server */
	char			nfsd_name[UNX_MAXNODENAME+1];

	struct nfsd_fcache_disposal *fcache_disposal;

	siphash_key_t		siphash_key;

	atomic_t		nfs4_client_count;
	int			nfs4_max_clients;

	atomic_t		nfsd_courtesy_clients;
	struct shrinker		*nfsd_client_shrinker;
	struct work_struct	nfsd_shrinker_work;

	/* last time an admin-revoke happened for NFSv4.0 */
	time64_t		nfs40_last_revoke;

};

/* Simple check to find out if a given net was properly initialized */
#define nfsd_netns_ready(nn) ((nn)->sessionid_hashtbl)

extern void nfsd_netns_free_versions(struct nfsd_net *nn);

extern unsigned int nfsd_net_id;

void nfsd_copy_write_verifier(__be32 verf[2], struct nfsd_net *nn);
void nfsd_reset_write_verifier(struct nfsd_net *nn);
#endif /* __NFSD_NETNS_H__ */<|MERGE_RESOLUTION|>--- conflicted
+++ resolved
@@ -179,12 +179,9 @@
 
 	/* Per-netns stats counters */
 	struct percpu_counter    counter[NFSD_STATS_COUNTERS_NUM];
-<<<<<<< HEAD
-=======
 
 	/* sunrpc svc stats */
 	struct svc_stat          nfsd_svcstats;
->>>>>>> 1b4861e3
 
 	/* longest hash chain seen */
 	unsigned int             longest_chain;
