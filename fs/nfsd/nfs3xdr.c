// SPDX-License-Identifier: GPL-2.0
/*
 * XDR support for nfsd/protocol version 3.
 *
 * Copyright (C) 1995, 1996, 1997 Olaf Kirch <okir@monad.swb.de>
 *
 * 2003-08-09 Jamie Lokier: Use htonl() for nanoseconds, not htons()!
 */

#include <linux/namei.h>
#include <linux/sunrpc/svc_xprt.h>
#include "xdr3.h"
#include "auth.h"
#include "netns.h"
#include "vfs.h"

/*
 * Force construction of an empty post-op attr
 */
static const struct svc_fh nfs3svc_null_fh = {
	.fh_no_wcc	= true,
};

/*
 * time_delta. {1, 0} means the server is accurate only
 * to the nearest second.
 */
static const struct timespec64 nfs3svc_time_delta = {
	.tv_sec		= 1,
	.tv_nsec	= 0,
};

/*
 * Mapping of S_IF* types to NFS file types
 */
static const u32 nfs3_ftypes[] = {
	NF3NON,  NF3FIFO, NF3CHR, NF3BAD,
	NF3DIR,  NF3BAD,  NF3BLK, NF3BAD,
	NF3REG,  NF3BAD,  NF3LNK, NF3BAD,
	NF3SOCK, NF3BAD,  NF3LNK, NF3BAD,
};


/*
 * Basic NFSv3 data types (RFC 1813 Sections 2.5 and 2.6)
 */

static __be32 *
encode_nfstime3(__be32 *p, const struct timespec64 *time)
{
	*p++ = cpu_to_be32((u32)time->tv_sec);
	*p++ = cpu_to_be32(time->tv_nsec);

	return p;
}

static bool
svcxdr_decode_nfstime3(struct xdr_stream *xdr, struct timespec64 *timep)
{
	__be32 *p;

	p = xdr_inline_decode(xdr, XDR_UNIT * 2);
	if (!p)
		return false;
	timep->tv_sec = be32_to_cpup(p++);
	timep->tv_nsec = be32_to_cpup(p);

	return true;
}

/**
 * svcxdr_decode_nfs_fh3 - Decode an NFSv3 file handle
 * @xdr: XDR stream positioned at an undecoded NFSv3 FH
 * @fhp: OUT: filled-in server file handle
 *
 * Return values:
 *  %false: The encoded file handle was not valid
 *  %true: @fhp has been initialized
 */
bool
svcxdr_decode_nfs_fh3(struct xdr_stream *xdr, struct svc_fh *fhp)
{
	__be32 *p;
	u32 size;

	if (xdr_stream_decode_u32(xdr, &size) < 0)
		return false;
	if (size == 0 || size > NFS3_FHSIZE)
		return false;
	p = xdr_inline_decode(xdr, size);
	if (!p)
		return false;
	fh_init(fhp, NFS3_FHSIZE);
	fhp->fh_handle.fh_size = size;
	memcpy(&fhp->fh_handle.fh_raw, p, size);

	return true;
}

/**
 * svcxdr_encode_nfsstat3 - Encode an NFSv3 status code
 * @xdr: XDR stream
 * @status: status value to encode
 *
 * Return values:
 *   %false: Send buffer space was exhausted
 *   %true: Success
 */
bool
svcxdr_encode_nfsstat3(struct xdr_stream *xdr, __be32 status)
{
	__be32 *p;

	p = xdr_reserve_space(xdr, sizeof(status));
	if (!p)
		return false;
	*p = status;

	return true;
}

static bool
svcxdr_encode_nfs_fh3(struct xdr_stream *xdr, const struct svc_fh *fhp)
{
	u32 size = fhp->fh_handle.fh_size;
	__be32 *p;

	p = xdr_reserve_space(xdr, XDR_UNIT + size);
	if (!p)
		return false;
	*p++ = cpu_to_be32(size);
	if (size)
		p[XDR_QUADLEN(size) - 1] = 0;
	memcpy(p, &fhp->fh_handle.fh_raw, size);

	return true;
}

static bool
svcxdr_encode_post_op_fh3(struct xdr_stream *xdr, const struct svc_fh *fhp)
{
	if (xdr_stream_encode_item_present(xdr) < 0)
		return false;
	if (!svcxdr_encode_nfs_fh3(xdr, fhp))
		return false;

	return true;
}

static bool
svcxdr_encode_cookieverf3(struct xdr_stream *xdr, const __be32 *verf)
{
	__be32 *p;

	p = xdr_reserve_space(xdr, NFS3_COOKIEVERFSIZE);
	if (!p)
		return false;
	memcpy(p, verf, NFS3_COOKIEVERFSIZE);

	return true;
}

static bool
svcxdr_encode_writeverf3(struct xdr_stream *xdr, const __be32 *verf)
{
	__be32 *p;

	p = xdr_reserve_space(xdr, NFS3_WRITEVERFSIZE);
	if (!p)
		return false;
	memcpy(p, verf, NFS3_WRITEVERFSIZE);

	return true;
}

static bool
svcxdr_decode_filename3(struct xdr_stream *xdr, char **name, unsigned int *len)
{
	u32 size, i;
	__be32 *p;
	char *c;

	if (xdr_stream_decode_u32(xdr, &size) < 0)
		return false;
	if (size == 0 || size > NFS3_MAXNAMLEN)
		return false;
	p = xdr_inline_decode(xdr, size);
	if (!p)
		return false;

	*len = size;
	*name = (char *)p;
	for (i = 0, c = *name; i < size; i++, c++) {
		if (*c == '\0' || *c == '/')
			return false;
	}

	return true;
}

static bool
svcxdr_decode_diropargs3(struct xdr_stream *xdr, struct svc_fh *fhp,
			 char **name, unsigned int *len)
{
	return svcxdr_decode_nfs_fh3(xdr, fhp) &&
		svcxdr_decode_filename3(xdr, name, len);
}

static bool
svcxdr_decode_sattr3(struct svc_rqst *rqstp, struct xdr_stream *xdr,
		     struct iattr *iap)
{
	u32 set_it;

	iap->ia_valid = 0;

	if (xdr_stream_decode_bool(xdr, &set_it) < 0)
		return false;
	if (set_it) {
		u32 mode;

		if (xdr_stream_decode_u32(xdr, &mode) < 0)
			return false;
		iap->ia_valid |= ATTR_MODE;
		iap->ia_mode = mode;
	}
	if (xdr_stream_decode_bool(xdr, &set_it) < 0)
		return false;
	if (set_it) {
		u32 uid;

		if (xdr_stream_decode_u32(xdr, &uid) < 0)
			return false;
		iap->ia_uid = make_kuid(nfsd_user_namespace(rqstp), uid);
		if (uid_valid(iap->ia_uid))
			iap->ia_valid |= ATTR_UID;
	}
	if (xdr_stream_decode_bool(xdr, &set_it) < 0)
		return false;
	if (set_it) {
		u32 gid;

		if (xdr_stream_decode_u32(xdr, &gid) < 0)
			return false;
		iap->ia_gid = make_kgid(nfsd_user_namespace(rqstp), gid);
		if (gid_valid(iap->ia_gid))
			iap->ia_valid |= ATTR_GID;
	}
	if (xdr_stream_decode_bool(xdr, &set_it) < 0)
		return false;
	if (set_it) {
		u64 newsize;

		if (xdr_stream_decode_u64(xdr, &newsize) < 0)
			return false;
		iap->ia_valid |= ATTR_SIZE;
		iap->ia_size = newsize;
	}
	if (xdr_stream_decode_u32(xdr, &set_it) < 0)
		return false;
	switch (set_it) {
	case DONT_CHANGE:
		break;
	case SET_TO_SERVER_TIME:
		iap->ia_valid |= ATTR_ATIME;
		break;
	case SET_TO_CLIENT_TIME:
		if (!svcxdr_decode_nfstime3(xdr, &iap->ia_atime))
			return false;
		iap->ia_valid |= ATTR_ATIME | ATTR_ATIME_SET;
		break;
	default:
		return false;
	}
	if (xdr_stream_decode_u32(xdr, &set_it) < 0)
		return false;
	switch (set_it) {
	case DONT_CHANGE:
		break;
	case SET_TO_SERVER_TIME:
		iap->ia_valid |= ATTR_MTIME;
		break;
	case SET_TO_CLIENT_TIME:
		if (!svcxdr_decode_nfstime3(xdr, &iap->ia_mtime))
			return false;
		iap->ia_valid |= ATTR_MTIME | ATTR_MTIME_SET;
		break;
	default:
		return false;
	}

	return true;
}

static bool
svcxdr_decode_sattrguard3(struct xdr_stream *xdr, struct nfsd3_sattrargs *args)
{
	__be32 *p;
	u32 check;

	if (xdr_stream_decode_bool(xdr, &check) < 0)
		return false;
	if (check) {
		p = xdr_inline_decode(xdr, XDR_UNIT * 2);
		if (!p)
			return false;
		args->check_guard = 1;
		args->guardtime = be32_to_cpup(p);
	} else
		args->check_guard = 0;

	return true;
}

static bool
svcxdr_decode_specdata3(struct xdr_stream *xdr, struct nfsd3_mknodargs *args)
{
	__be32 *p;

	p = xdr_inline_decode(xdr, XDR_UNIT * 2);
	if (!p)
		return false;
	args->major = be32_to_cpup(p++);
	args->minor = be32_to_cpup(p);

	return true;
}

static bool
svcxdr_decode_devicedata3(struct svc_rqst *rqstp, struct xdr_stream *xdr,
			  struct nfsd3_mknodargs *args)
{
	return svcxdr_decode_sattr3(rqstp, xdr, &args->attrs) &&
		svcxdr_decode_specdata3(xdr, args);
}

static bool
svcxdr_encode_fattr3(struct svc_rqst *rqstp, struct xdr_stream *xdr,
		     const struct svc_fh *fhp, const struct kstat *stat)
{
	struct user_namespace *userns = nfsd_user_namespace(rqstp);
	__be32 *p;
	u64 fsid;

	p = xdr_reserve_space(xdr, XDR_UNIT * 21);
	if (!p)
		return false;

	*p++ = cpu_to_be32(nfs3_ftypes[(stat->mode & S_IFMT) >> 12]);
	*p++ = cpu_to_be32((u32)(stat->mode & S_IALLUGO));
	*p++ = cpu_to_be32((u32)stat->nlink);
	*p++ = cpu_to_be32((u32)from_kuid_munged(userns, stat->uid));
	*p++ = cpu_to_be32((u32)from_kgid_munged(userns, stat->gid));
	if (S_ISLNK(stat->mode) && stat->size > NFS3_MAXPATHLEN)
		p = xdr_encode_hyper(p, (u64)NFS3_MAXPATHLEN);
	else
		p = xdr_encode_hyper(p, (u64)stat->size);

	/* used */
	p = xdr_encode_hyper(p, ((u64)stat->blocks) << 9);

	/* rdev */
	*p++ = cpu_to_be32((u32)MAJOR(stat->rdev));
	*p++ = cpu_to_be32((u32)MINOR(stat->rdev));

	switch(fsid_source(fhp)) {
	case FSIDSOURCE_FSID:
		fsid = (u64)fhp->fh_export->ex_fsid;
		break;
	case FSIDSOURCE_UUID:
		fsid = ((u64 *)fhp->fh_export->ex_uuid)[0];
		fsid ^= ((u64 *)fhp->fh_export->ex_uuid)[1];
		break;
	default:
		fsid = (u64)huge_encode_dev(fhp->fh_dentry->d_sb->s_dev);
	}
	p = xdr_encode_hyper(p, fsid);

	/* fileid */
	p = xdr_encode_hyper(p, stat->ino);

	p = encode_nfstime3(p, &stat->atime);
	p = encode_nfstime3(p, &stat->mtime);
	encode_nfstime3(p, &stat->ctime);

	return true;
}

static bool
svcxdr_encode_wcc_attr(struct xdr_stream *xdr, const struct svc_fh *fhp)
{
	__be32 *p;

	p = xdr_reserve_space(xdr, XDR_UNIT * 6);
	if (!p)
		return false;
	p = xdr_encode_hyper(p, (u64)fhp->fh_pre_size);
	p = encode_nfstime3(p, &fhp->fh_pre_mtime);
	encode_nfstime3(p, &fhp->fh_pre_ctime);

	return true;
}

static bool
svcxdr_encode_pre_op_attr(struct xdr_stream *xdr, const struct svc_fh *fhp)
{
	if (!fhp->fh_pre_saved) {
		if (xdr_stream_encode_item_absent(xdr) < 0)
			return false;
		return true;
	}

	if (xdr_stream_encode_item_present(xdr) < 0)
		return false;
	return svcxdr_encode_wcc_attr(xdr, fhp);
}

/**
 * svcxdr_encode_post_op_attr - Encode NFSv3 post-op attributes
 * @rqstp: Context of a completed RPC transaction
 * @xdr: XDR stream
 * @fhp: File handle to encode
 *
 * Return values:
 *   %false: Send buffer space was exhausted
 *   %true: Success
 */
bool
svcxdr_encode_post_op_attr(struct svc_rqst *rqstp, struct xdr_stream *xdr,
			   const struct svc_fh *fhp)
{
	struct dentry *dentry = fhp->fh_dentry;
	struct kstat stat;

	/*
	 * The inode may be NULL if the call failed because of a
	 * stale file handle. In this case, no attributes are
	 * returned.
	 */
	if (fhp->fh_no_wcc || !dentry || !d_really_is_positive(dentry))
		goto no_post_op_attrs;
	if (fh_getattr(fhp, &stat) != nfs_ok)
		goto no_post_op_attrs;

	if (xdr_stream_encode_item_present(xdr) < 0)
		return false;
	lease_get_mtime(d_inode(dentry), &stat.mtime);
	if (!svcxdr_encode_fattr3(rqstp, xdr, fhp, &stat))
		return false;

	return true;

no_post_op_attrs:
	return xdr_stream_encode_item_absent(xdr) > 0;
}

/*
 * Encode weak cache consistency data
 */
static bool
svcxdr_encode_wcc_data(struct svc_rqst *rqstp, struct xdr_stream *xdr,
		       const struct svc_fh *fhp)
{
	struct dentry *dentry = fhp->fh_dentry;

	if (!dentry || !d_really_is_positive(dentry) || !fhp->fh_post_saved)
		goto neither;

	/* before */
	if (!svcxdr_encode_pre_op_attr(xdr, fhp))
		return false;

	/* after */
	if (xdr_stream_encode_item_present(xdr) < 0)
		return false;
	if (!svcxdr_encode_fattr3(rqstp, xdr, fhp, &fhp->fh_post_attr))
		return false;

	return true;

neither:
	if (xdr_stream_encode_item_absent(xdr) < 0)
		return false;
	if (!svcxdr_encode_post_op_attr(rqstp, xdr, fhp))
		return false;

	return true;
}

<<<<<<< HEAD
/*
 * Fill in the pre_op attr for the wcc data
 */
void fill_pre_wcc(struct svc_fh *fhp)
{
	struct inode    *inode;
	struct kstat	stat;
	bool v4 = (fhp->fh_maxsize == NFS4_FHSIZE);
	__be32 err;

	if (fhp->fh_no_wcc || fhp->fh_pre_saved)
		return;
	inode = d_inode(fhp->fh_dentry);
	err = fh_getattr(fhp, &stat);
	if (err) {
		/* Grab the times from inode anyway */
		stat.mtime = inode->i_mtime;
		stat.ctime = inode->i_ctime;
		stat.size  = inode->i_size;
	}
	if (v4)
		fhp->fh_pre_change = nfsd4_change_attribute(&stat, inode);

	fhp->fh_pre_mtime = stat.mtime;
	fhp->fh_pre_ctime = stat.ctime;
	fhp->fh_pre_size  = stat.size;
	fhp->fh_pre_saved = true;
}

/*
 * Fill in the post_op attr for the wcc data
 */
void fill_post_wcc(struct svc_fh *fhp)
{
	bool v4 = (fhp->fh_maxsize == NFS4_FHSIZE);
	struct inode *inode = d_inode(fhp->fh_dentry);
	__be32 err;

	if (fhp->fh_no_wcc)
		return;

	if (fhp->fh_post_saved)
		printk("nfsd: inode locked twice during operation.\n");

	err = fh_getattr(fhp, &fhp->fh_post_attr);
	if (err) {
		fhp->fh_post_saved = false;
		fhp->fh_post_attr.ctime = inode->i_ctime;
	} else
		fhp->fh_post_saved = true;
	if (v4)
		fhp->fh_post_change =
			nfsd4_change_attribute(&fhp->fh_post_attr, inode);
}

=======
>>>>>>> d60c95ef
/*
 * XDR decode functions
 */

bool
nfs3svc_decode_fhandleargs(struct svc_rqst *rqstp, struct xdr_stream *xdr)
{
	struct nfsd_fhandle *args = rqstp->rq_argp;

	return svcxdr_decode_nfs_fh3(xdr, &args->fh);
}

bool
nfs3svc_decode_sattrargs(struct svc_rqst *rqstp, struct xdr_stream *xdr)
{
	struct nfsd3_sattrargs *args = rqstp->rq_argp;

	return svcxdr_decode_nfs_fh3(xdr, &args->fh) &&
		svcxdr_decode_sattr3(rqstp, xdr, &args->attrs) &&
		svcxdr_decode_sattrguard3(xdr, args);
}

bool
nfs3svc_decode_diropargs(struct svc_rqst *rqstp, struct xdr_stream *xdr)
{
	struct nfsd3_diropargs *args = rqstp->rq_argp;

	return svcxdr_decode_diropargs3(xdr, &args->fh, &args->name, &args->len);
}

bool
nfs3svc_decode_accessargs(struct svc_rqst *rqstp, struct xdr_stream *xdr)
{
	struct nfsd3_accessargs *args = rqstp->rq_argp;

	if (!svcxdr_decode_nfs_fh3(xdr, &args->fh))
		return false;
	if (xdr_stream_decode_u32(xdr, &args->access) < 0)
		return false;

	return true;
}

bool
nfs3svc_decode_readargs(struct svc_rqst *rqstp, struct xdr_stream *xdr)
{
	struct nfsd3_readargs *args = rqstp->rq_argp;

	if (!svcxdr_decode_nfs_fh3(xdr, &args->fh))
		return false;
	if (xdr_stream_decode_u64(xdr, &args->offset) < 0)
		return false;
	if (xdr_stream_decode_u32(xdr, &args->count) < 0)
		return false;

	return true;
}

bool
nfs3svc_decode_writeargs(struct svc_rqst *rqstp, struct xdr_stream *xdr)
{
	struct nfsd3_writeargs *args = rqstp->rq_argp;
	u32 max_blocksize = svc_max_payload(rqstp);

	if (!svcxdr_decode_nfs_fh3(xdr, &args->fh))
		return false;
	if (xdr_stream_decode_u64(xdr, &args->offset) < 0)
		return false;
	if (xdr_stream_decode_u32(xdr, &args->count) < 0)
		return false;
	if (xdr_stream_decode_u32(xdr, &args->stable) < 0)
		return false;

	/* opaque data */
	if (xdr_stream_decode_u32(xdr, &args->len) < 0)
		return false;

	/* request sanity */
	if (args->count != args->len)
<<<<<<< HEAD
		return 0;
=======
		return false;
>>>>>>> d60c95ef
	if (args->count > max_blocksize) {
		args->count = max_blocksize;
		args->len = max_blocksize;
	}
<<<<<<< HEAD
	if (!xdr_stream_subsegment(xdr, &args->payload, args->count))
		return 0;

	return 1;
=======

	return xdr_stream_subsegment(xdr, &args->payload, args->count);
>>>>>>> d60c95ef
}

bool
nfs3svc_decode_createargs(struct svc_rqst *rqstp, struct xdr_stream *xdr)
{
	struct nfsd3_createargs *args = rqstp->rq_argp;

	if (!svcxdr_decode_diropargs3(xdr, &args->fh, &args->name, &args->len))
		return false;
	if (xdr_stream_decode_u32(xdr, &args->createmode) < 0)
		return false;
	switch (args->createmode) {
	case NFS3_CREATE_UNCHECKED:
	case NFS3_CREATE_GUARDED:
		return svcxdr_decode_sattr3(rqstp, xdr, &args->attrs);
	case NFS3_CREATE_EXCLUSIVE:
		args->verf = xdr_inline_decode(xdr, NFS3_CREATEVERFSIZE);
		if (!args->verf)
			return false;
		break;
	default:
		return false;
	}
	return true;
}

bool
nfs3svc_decode_mkdirargs(struct svc_rqst *rqstp, struct xdr_stream *xdr)
{
	struct nfsd3_createargs *args = rqstp->rq_argp;

	return svcxdr_decode_diropargs3(xdr, &args->fh,
					&args->name, &args->len) &&
		svcxdr_decode_sattr3(rqstp, xdr, &args->attrs);
}

bool
nfs3svc_decode_symlinkargs(struct svc_rqst *rqstp, struct xdr_stream *xdr)
{
	struct nfsd3_symlinkargs *args = rqstp->rq_argp;
	struct kvec *head = rqstp->rq_arg.head;

	if (!svcxdr_decode_diropargs3(xdr, &args->ffh, &args->fname, &args->flen))
		return false;
	if (!svcxdr_decode_sattr3(rqstp, xdr, &args->attrs))
		return false;
	if (xdr_stream_decode_u32(xdr, &args->tlen) < 0)
		return false;

	/* symlink_data */
	args->first.iov_len = head->iov_len - xdr_stream_pos(xdr);
	args->first.iov_base = xdr_inline_decode(xdr, args->tlen);
	return args->first.iov_base != NULL;
}

bool
nfs3svc_decode_mknodargs(struct svc_rqst *rqstp, struct xdr_stream *xdr)
{
	struct nfsd3_mknodargs *args = rqstp->rq_argp;

	if (!svcxdr_decode_diropargs3(xdr, &args->fh, &args->name, &args->len))
		return false;
	if (xdr_stream_decode_u32(xdr, &args->ftype) < 0)
		return false;
	switch (args->ftype) {
	case NF3CHR:
	case NF3BLK:
		return svcxdr_decode_devicedata3(rqstp, xdr, args);
	case NF3SOCK:
	case NF3FIFO:
		return svcxdr_decode_sattr3(rqstp, xdr, &args->attrs);
	case NF3REG:
	case NF3DIR:
	case NF3LNK:
		/* Valid XDR but illegal file types */
		break;
	default:
		return false;
	}

	return true;
}

bool
nfs3svc_decode_renameargs(struct svc_rqst *rqstp, struct xdr_stream *xdr)
{
	struct nfsd3_renameargs *args = rqstp->rq_argp;

	return svcxdr_decode_diropargs3(xdr, &args->ffh,
					&args->fname, &args->flen) &&
		svcxdr_decode_diropargs3(xdr, &args->tfh,
					 &args->tname, &args->tlen);
}

bool
nfs3svc_decode_linkargs(struct svc_rqst *rqstp, struct xdr_stream *xdr)
{
	struct nfsd3_linkargs *args = rqstp->rq_argp;

	return svcxdr_decode_nfs_fh3(xdr, &args->ffh) &&
		svcxdr_decode_diropargs3(xdr, &args->tfh,
					 &args->tname, &args->tlen);
}

bool
nfs3svc_decode_readdirargs(struct svc_rqst *rqstp, struct xdr_stream *xdr)
{
	struct nfsd3_readdirargs *args = rqstp->rq_argp;

	if (!svcxdr_decode_nfs_fh3(xdr, &args->fh))
		return false;
	if (xdr_stream_decode_u64(xdr, &args->cookie) < 0)
		return false;
	args->verf = xdr_inline_decode(xdr, NFS3_COOKIEVERFSIZE);
	if (!args->verf)
		return false;
	if (xdr_stream_decode_u32(xdr, &args->count) < 0)
		return false;

	return true;
}

bool
nfs3svc_decode_readdirplusargs(struct svc_rqst *rqstp, struct xdr_stream *xdr)
{
	struct nfsd3_readdirargs *args = rqstp->rq_argp;
	u32 dircount;

	if (!svcxdr_decode_nfs_fh3(xdr, &args->fh))
		return false;
	if (xdr_stream_decode_u64(xdr, &args->cookie) < 0)
		return false;
	args->verf = xdr_inline_decode(xdr, NFS3_COOKIEVERFSIZE);
	if (!args->verf)
		return false;
	/* dircount is ignored */
	if (xdr_stream_decode_u32(xdr, &dircount) < 0)
		return false;
	if (xdr_stream_decode_u32(xdr, &args->count) < 0)
		return false;

	return true;
}

bool
nfs3svc_decode_commitargs(struct svc_rqst *rqstp, struct xdr_stream *xdr)
{
	struct nfsd3_commitargs *args = rqstp->rq_argp;

	if (!svcxdr_decode_nfs_fh3(xdr, &args->fh))
		return false;
	if (xdr_stream_decode_u64(xdr, &args->offset) < 0)
		return false;
	if (xdr_stream_decode_u32(xdr, &args->count) < 0)
		return false;

	return true;
}

/*
 * XDR encode functions
 */

/* GETATTR */
bool
nfs3svc_encode_getattrres(struct svc_rqst *rqstp, struct xdr_stream *xdr)
{
	struct nfsd3_attrstat *resp = rqstp->rq_resp;

	if (!svcxdr_encode_nfsstat3(xdr, resp->status))
		return false;
	switch (resp->status) {
	case nfs_ok:
		lease_get_mtime(d_inode(resp->fh.fh_dentry), &resp->stat.mtime);
		if (!svcxdr_encode_fattr3(rqstp, xdr, &resp->fh, &resp->stat))
			return false;
		break;
	}

	return true;
}

/* SETATTR, REMOVE, RMDIR */
bool
nfs3svc_encode_wccstat(struct svc_rqst *rqstp, struct xdr_stream *xdr)
{
	struct nfsd3_attrstat *resp = rqstp->rq_resp;

	return svcxdr_encode_nfsstat3(xdr, resp->status) &&
		svcxdr_encode_wcc_data(rqstp, xdr, &resp->fh);
}

/* LOOKUP */
bool
nfs3svc_encode_lookupres(struct svc_rqst *rqstp, struct xdr_stream *xdr)
{
	struct nfsd3_diropres *resp = rqstp->rq_resp;

	if (!svcxdr_encode_nfsstat3(xdr, resp->status))
		return false;
	switch (resp->status) {
	case nfs_ok:
		if (!svcxdr_encode_nfs_fh3(xdr, &resp->fh))
			return false;
		if (!svcxdr_encode_post_op_attr(rqstp, xdr, &resp->fh))
			return false;
		if (!svcxdr_encode_post_op_attr(rqstp, xdr, &resp->dirfh))
			return false;
		break;
	default:
		if (!svcxdr_encode_post_op_attr(rqstp, xdr, &resp->dirfh))
			return false;
	}

	return true;
}

/* ACCESS */
bool
nfs3svc_encode_accessres(struct svc_rqst *rqstp, struct xdr_stream *xdr)
{
	struct nfsd3_accessres *resp = rqstp->rq_resp;

	if (!svcxdr_encode_nfsstat3(xdr, resp->status))
		return false;
	switch (resp->status) {
	case nfs_ok:
		if (!svcxdr_encode_post_op_attr(rqstp, xdr, &resp->fh))
			return false;
		if (xdr_stream_encode_u32(xdr, resp->access) < 0)
			return false;
		break;
	default:
		if (!svcxdr_encode_post_op_attr(rqstp, xdr, &resp->fh))
			return false;
	}

	return true;
}

/* READLINK */
bool
nfs3svc_encode_readlinkres(struct svc_rqst *rqstp, struct xdr_stream *xdr)
{
	struct nfsd3_readlinkres *resp = rqstp->rq_resp;
	struct kvec *head = rqstp->rq_res.head;

	if (!svcxdr_encode_nfsstat3(xdr, resp->status))
		return false;
	switch (resp->status) {
	case nfs_ok:
		if (!svcxdr_encode_post_op_attr(rqstp, xdr, &resp->fh))
			return false;
		if (xdr_stream_encode_u32(xdr, resp->len) < 0)
			return false;
		xdr_write_pages(xdr, resp->pages, 0, resp->len);
		if (svc_encode_result_payload(rqstp, head->iov_len, resp->len) < 0)
			return false;
		break;
	default:
		if (!svcxdr_encode_post_op_attr(rqstp, xdr, &resp->fh))
			return false;
	}

	return true;
}

/* READ */
bool
nfs3svc_encode_readres(struct svc_rqst *rqstp, struct xdr_stream *xdr)
{
	struct nfsd3_readres *resp = rqstp->rq_resp;
	struct kvec *head = rqstp->rq_res.head;

	if (!svcxdr_encode_nfsstat3(xdr, resp->status))
		return false;
	switch (resp->status) {
	case nfs_ok:
		if (!svcxdr_encode_post_op_attr(rqstp, xdr, &resp->fh))
			return false;
		if (xdr_stream_encode_u32(xdr, resp->count) < 0)
			return false;
		if (xdr_stream_encode_bool(xdr, resp->eof) < 0)
			return false;
		if (xdr_stream_encode_u32(xdr, resp->count) < 0)
			return false;
		xdr_write_pages(xdr, resp->pages, rqstp->rq_res.page_base,
				resp->count);
		if (svc_encode_result_payload(rqstp, head->iov_len, resp->count) < 0)
			return false;
		break;
	default:
		if (!svcxdr_encode_post_op_attr(rqstp, xdr, &resp->fh))
			return false;
	}

	return true;
}

/* WRITE */
bool
nfs3svc_encode_writeres(struct svc_rqst *rqstp, struct xdr_stream *xdr)
{
	struct nfsd3_writeres *resp = rqstp->rq_resp;

	if (!svcxdr_encode_nfsstat3(xdr, resp->status))
		return false;
	switch (resp->status) {
	case nfs_ok:
		if (!svcxdr_encode_wcc_data(rqstp, xdr, &resp->fh))
			return false;
		if (xdr_stream_encode_u32(xdr, resp->count) < 0)
			return false;
		if (xdr_stream_encode_u32(xdr, resp->committed) < 0)
			return false;
		if (!svcxdr_encode_writeverf3(xdr, resp->verf))
			return false;
		break;
	default:
		if (!svcxdr_encode_wcc_data(rqstp, xdr, &resp->fh))
			return false;
	}

	return true;
}

/* CREATE, MKDIR, SYMLINK, MKNOD */
bool
nfs3svc_encode_createres(struct svc_rqst *rqstp, struct xdr_stream *xdr)
{
	struct nfsd3_diropres *resp = rqstp->rq_resp;

	if (!svcxdr_encode_nfsstat3(xdr, resp->status))
		return false;
	switch (resp->status) {
	case nfs_ok:
		if (!svcxdr_encode_post_op_fh3(xdr, &resp->fh))
			return false;
		if (!svcxdr_encode_post_op_attr(rqstp, xdr, &resp->fh))
			return false;
		if (!svcxdr_encode_wcc_data(rqstp, xdr, &resp->dirfh))
			return false;
		break;
	default:
		if (!svcxdr_encode_wcc_data(rqstp, xdr, &resp->dirfh))
			return false;
	}

	return true;
}

/* RENAME */
bool
nfs3svc_encode_renameres(struct svc_rqst *rqstp, struct xdr_stream *xdr)
{
	struct nfsd3_renameres *resp = rqstp->rq_resp;

	return svcxdr_encode_nfsstat3(xdr, resp->status) &&
		svcxdr_encode_wcc_data(rqstp, xdr, &resp->ffh) &&
		svcxdr_encode_wcc_data(rqstp, xdr, &resp->tfh);
}

/* LINK */
bool
nfs3svc_encode_linkres(struct svc_rqst *rqstp, struct xdr_stream *xdr)
{
	struct nfsd3_linkres *resp = rqstp->rq_resp;

	return svcxdr_encode_nfsstat3(xdr, resp->status) &&
		svcxdr_encode_post_op_attr(rqstp, xdr, &resp->fh) &&
		svcxdr_encode_wcc_data(rqstp, xdr, &resp->tfh);
}

/* READDIR */
bool
nfs3svc_encode_readdirres(struct svc_rqst *rqstp, struct xdr_stream *xdr)
{
	struct nfsd3_readdirres *resp = rqstp->rq_resp;
	struct xdr_buf *dirlist = &resp->dirlist;

	if (!svcxdr_encode_nfsstat3(xdr, resp->status))
		return false;
	switch (resp->status) {
	case nfs_ok:
		if (!svcxdr_encode_post_op_attr(rqstp, xdr, &resp->fh))
			return false;
		if (!svcxdr_encode_cookieverf3(xdr, resp->verf))
			return false;
		xdr_write_pages(xdr, dirlist->pages, 0, dirlist->len);
		/* no more entries */
		if (xdr_stream_encode_item_absent(xdr) < 0)
			return false;
		if (xdr_stream_encode_bool(xdr, resp->common.err == nfserr_eof) < 0)
			return false;
		break;
	default:
		if (!svcxdr_encode_post_op_attr(rqstp, xdr, &resp->fh))
			return false;
	}

	return true;
}

static __be32
compose_entry_fh(struct nfsd3_readdirres *cd, struct svc_fh *fhp,
		 const char *name, int namlen, u64 ino)
{
	struct svc_export	*exp;
	struct dentry		*dparent, *dchild;
	__be32 rv = nfserr_noent;

	dparent = cd->fh.fh_dentry;
	exp  = cd->fh.fh_export;

	if (isdotent(name, namlen)) {
		if (namlen == 2) {
			dchild = dget_parent(dparent);
			/*
			 * Don't return filehandle for ".." if we're at
			 * the filesystem or export root:
			 */
			if (dchild == dparent)
				goto out;
			if (dparent == exp->ex_path.dentry)
				goto out;
		} else
			dchild = dget(dparent);
	} else
		dchild = lookup_positive_unlocked(name, dparent, namlen);
	if (IS_ERR(dchild))
		return rv;
	if (d_mountpoint(dchild))
		goto out;
	if (dchild->d_inode->i_ino != ino)
		goto out;
	rv = fh_compose(fhp, exp, dchild, &cd->fh);
out:
	dput(dchild);
	return rv;
}

/**
 * nfs3svc_encode_cookie3 - Encode a directory offset cookie
 * @resp: readdir result context
 * @offset: offset cookie to encode
 *
 * The buffer space for the offset cookie has already been reserved
 * by svcxdr_encode_entry3_common().
 */
void nfs3svc_encode_cookie3(struct nfsd3_readdirres *resp, u64 offset)
{
	__be64 cookie = cpu_to_be64(offset);

	if (!resp->cookie_offset)
		return;
	write_bytes_to_xdr_buf(&resp->dirlist, resp->cookie_offset, &cookie,
			       sizeof(cookie));
	resp->cookie_offset = 0;
}

static bool
svcxdr_encode_entry3_common(struct nfsd3_readdirres *resp, const char *name,
			    int namlen, loff_t offset, u64 ino)
{
	struct xdr_buf *dirlist = &resp->dirlist;
	struct xdr_stream *xdr = &resp->xdr;

	if (xdr_stream_encode_item_present(xdr) < 0)
		return false;
	/* fileid */
	if (xdr_stream_encode_u64(xdr, ino) < 0)
		return false;
	/* name */
	if (xdr_stream_encode_opaque(xdr, name, min(namlen, NFS3_MAXNAMLEN)) < 0)
		return false;
	/* cookie */
	resp->cookie_offset = dirlist->len;
	if (xdr_stream_encode_u64(xdr, OFFSET_MAX) < 0)
		return false;

	return true;
}

/**
 * nfs3svc_encode_entry3 - encode one NFSv3 READDIR entry
 * @data: directory context
 * @name: name of the object to be encoded
 * @namlen: length of that name, in bytes
 * @offset: the offset of the previous entry
 * @ino: the fileid of this entry
 * @d_type: unused
 *
 * Return values:
 *   %0: Entry was successfully encoded.
 *   %-EINVAL: An encoding problem occured, secondary status code in resp->common.err
 *
 * On exit, the following fields are updated:
 *   - resp->xdr
 *   - resp->common.err
 *   - resp->cookie_offset
 */
int nfs3svc_encode_entry3(void *data, const char *name, int namlen,
			  loff_t offset, u64 ino, unsigned int d_type)
{
	struct readdir_cd *ccd = data;
	struct nfsd3_readdirres *resp = container_of(ccd,
						     struct nfsd3_readdirres,
						     common);
	unsigned int starting_length = resp->dirlist.len;

	/* The offset cookie for the previous entry */
	nfs3svc_encode_cookie3(resp, offset);

	if (!svcxdr_encode_entry3_common(resp, name, namlen, offset, ino))
		goto out_toosmall;

	xdr_commit_encode(&resp->xdr);
	resp->common.err = nfs_ok;
	return 0;

out_toosmall:
	resp->cookie_offset = 0;
	resp->common.err = nfserr_toosmall;
	resp->dirlist.len = starting_length;
	return -EINVAL;
}

static bool
svcxdr_encode_entry3_plus(struct nfsd3_readdirres *resp, const char *name,
			  int namlen, u64 ino)
{
	struct xdr_stream *xdr = &resp->xdr;
	struct svc_fh *fhp = &resp->scratch;
	bool result;

	result = false;
	fh_init(fhp, NFS3_FHSIZE);
	if (compose_entry_fh(resp, fhp, name, namlen, ino) != nfs_ok)
		goto out_noattrs;

	if (!svcxdr_encode_post_op_attr(resp->rqstp, xdr, fhp))
		goto out;
	if (!svcxdr_encode_post_op_fh3(xdr, fhp))
		goto out;
	result = true;

out:
	fh_put(fhp);
	return result;

out_noattrs:
	if (xdr_stream_encode_item_absent(xdr) < 0)
		return false;
	if (xdr_stream_encode_item_absent(xdr) < 0)
		return false;
	return true;
}

/**
 * nfs3svc_encode_entryplus3 - encode one NFSv3 READDIRPLUS entry
 * @data: directory context
 * @name: name of the object to be encoded
 * @namlen: length of that name, in bytes
 * @offset: the offset of the previous entry
 * @ino: the fileid of this entry
 * @d_type: unused
 *
 * Return values:
 *   %0: Entry was successfully encoded.
 *   %-EINVAL: An encoding problem occured, secondary status code in resp->common.err
 *
 * On exit, the following fields are updated:
 *   - resp->xdr
 *   - resp->common.err
 *   - resp->cookie_offset
 */
int nfs3svc_encode_entryplus3(void *data, const char *name, int namlen,
			      loff_t offset, u64 ino, unsigned int d_type)
{
	struct readdir_cd *ccd = data;
	struct nfsd3_readdirres *resp = container_of(ccd,
						     struct nfsd3_readdirres,
						     common);
	unsigned int starting_length = resp->dirlist.len;

	/* The offset cookie for the previous entry */
	nfs3svc_encode_cookie3(resp, offset);

	if (!svcxdr_encode_entry3_common(resp, name, namlen, offset, ino))
		goto out_toosmall;
	if (!svcxdr_encode_entry3_plus(resp, name, namlen, ino))
		goto out_toosmall;

	xdr_commit_encode(&resp->xdr);
	resp->common.err = nfs_ok;
	return 0;

out_toosmall:
	resp->cookie_offset = 0;
	resp->common.err = nfserr_toosmall;
	resp->dirlist.len = starting_length;
	return -EINVAL;
}

static bool
svcxdr_encode_fsstat3resok(struct xdr_stream *xdr,
			   const struct nfsd3_fsstatres *resp)
{
	const struct kstatfs *s = &resp->stats;
	u64 bs = s->f_bsize;
	__be32 *p;

	p = xdr_reserve_space(xdr, XDR_UNIT * 13);
	if (!p)
		return false;
	p = xdr_encode_hyper(p, bs * s->f_blocks);	/* total bytes */
	p = xdr_encode_hyper(p, bs * s->f_bfree);	/* free bytes */
	p = xdr_encode_hyper(p, bs * s->f_bavail);	/* user available bytes */
	p = xdr_encode_hyper(p, s->f_files);		/* total inodes */
	p = xdr_encode_hyper(p, s->f_ffree);		/* free inodes */
	p = xdr_encode_hyper(p, s->f_ffree);		/* user available inodes */
	*p = cpu_to_be32(resp->invarsec);		/* mean unchanged time */

	return true;
}

/* FSSTAT */
bool
nfs3svc_encode_fsstatres(struct svc_rqst *rqstp, struct xdr_stream *xdr)
{
	struct nfsd3_fsstatres *resp = rqstp->rq_resp;

	if (!svcxdr_encode_nfsstat3(xdr, resp->status))
		return false;
	switch (resp->status) {
	case nfs_ok:
		if (!svcxdr_encode_post_op_attr(rqstp, xdr, &nfs3svc_null_fh))
			return false;
		if (!svcxdr_encode_fsstat3resok(xdr, resp))
			return false;
		break;
	default:
		if (!svcxdr_encode_post_op_attr(rqstp, xdr, &nfs3svc_null_fh))
			return false;
	}

	return true;
}

static bool
svcxdr_encode_fsinfo3resok(struct xdr_stream *xdr,
			   const struct nfsd3_fsinfores *resp)
{
	__be32 *p;

	p = xdr_reserve_space(xdr, XDR_UNIT * 12);
	if (!p)
		return false;
	*p++ = cpu_to_be32(resp->f_rtmax);
	*p++ = cpu_to_be32(resp->f_rtpref);
	*p++ = cpu_to_be32(resp->f_rtmult);
	*p++ = cpu_to_be32(resp->f_wtmax);
	*p++ = cpu_to_be32(resp->f_wtpref);
	*p++ = cpu_to_be32(resp->f_wtmult);
	*p++ = cpu_to_be32(resp->f_dtpref);
	p = xdr_encode_hyper(p, resp->f_maxfilesize);
	p = encode_nfstime3(p, &nfs3svc_time_delta);
	*p = cpu_to_be32(resp->f_properties);

	return true;
}

/* FSINFO */
bool
nfs3svc_encode_fsinfores(struct svc_rqst *rqstp, struct xdr_stream *xdr)
{
	struct nfsd3_fsinfores *resp = rqstp->rq_resp;

	if (!svcxdr_encode_nfsstat3(xdr, resp->status))
		return false;
	switch (resp->status) {
	case nfs_ok:
		if (!svcxdr_encode_post_op_attr(rqstp, xdr, &nfs3svc_null_fh))
			return false;
		if (!svcxdr_encode_fsinfo3resok(xdr, resp))
			return false;
		break;
	default:
		if (!svcxdr_encode_post_op_attr(rqstp, xdr, &nfs3svc_null_fh))
			return false;
	}

	return true;
}

static bool
svcxdr_encode_pathconf3resok(struct xdr_stream *xdr,
			     const struct nfsd3_pathconfres *resp)
{
	__be32 *p;

	p = xdr_reserve_space(xdr, XDR_UNIT * 6);
	if (!p)
		return false;
	*p++ = cpu_to_be32(resp->p_link_max);
	*p++ = cpu_to_be32(resp->p_name_max);
	p = xdr_encode_bool(p, resp->p_no_trunc);
	p = xdr_encode_bool(p, resp->p_chown_restricted);
	p = xdr_encode_bool(p, resp->p_case_insensitive);
	xdr_encode_bool(p, resp->p_case_preserving);

	return true;
}

/* PATHCONF */
bool
nfs3svc_encode_pathconfres(struct svc_rqst *rqstp, struct xdr_stream *xdr)
{
	struct nfsd3_pathconfres *resp = rqstp->rq_resp;

	if (!svcxdr_encode_nfsstat3(xdr, resp->status))
		return false;
	switch (resp->status) {
	case nfs_ok:
		if (!svcxdr_encode_post_op_attr(rqstp, xdr, &nfs3svc_null_fh))
			return false;
		if (!svcxdr_encode_pathconf3resok(xdr, resp))
			return false;
		break;
	default:
		if (!svcxdr_encode_post_op_attr(rqstp, xdr, &nfs3svc_null_fh))
			return false;
	}

	return true;
}

/* COMMIT */
bool
nfs3svc_encode_commitres(struct svc_rqst *rqstp, struct xdr_stream *xdr)
{
	struct nfsd3_commitres *resp = rqstp->rq_resp;

	if (!svcxdr_encode_nfsstat3(xdr, resp->status))
		return false;
	switch (resp->status) {
	case nfs_ok:
		if (!svcxdr_encode_wcc_data(rqstp, xdr, &resp->fh))
			return false;
		if (!svcxdr_encode_writeverf3(xdr, resp->verf))
			return false;
		break;
	default:
		if (!svcxdr_encode_wcc_data(rqstp, xdr, &resp->fh))
			return false;
	}

	return true;
}

/*
 * XDR release functions
 */
void
nfs3svc_release_fhandle(struct svc_rqst *rqstp)
{
	struct nfsd3_attrstat *resp = rqstp->rq_resp;

	fh_put(&resp->fh);
}

void
nfs3svc_release_fhandle2(struct svc_rqst *rqstp)
{
	struct nfsd3_fhandle_pair *resp = rqstp->rq_resp;

	fh_put(&resp->fh1);
	fh_put(&resp->fh2);
}<|MERGE_RESOLUTION|>--- conflicted
+++ resolved
@@ -487,64 +487,6 @@
 	return true;
 }
 
-<<<<<<< HEAD
-/*
- * Fill in the pre_op attr for the wcc data
- */
-void fill_pre_wcc(struct svc_fh *fhp)
-{
-	struct inode    *inode;
-	struct kstat	stat;
-	bool v4 = (fhp->fh_maxsize == NFS4_FHSIZE);
-	__be32 err;
-
-	if (fhp->fh_no_wcc || fhp->fh_pre_saved)
-		return;
-	inode = d_inode(fhp->fh_dentry);
-	err = fh_getattr(fhp, &stat);
-	if (err) {
-		/* Grab the times from inode anyway */
-		stat.mtime = inode->i_mtime;
-		stat.ctime = inode->i_ctime;
-		stat.size  = inode->i_size;
-	}
-	if (v4)
-		fhp->fh_pre_change = nfsd4_change_attribute(&stat, inode);
-
-	fhp->fh_pre_mtime = stat.mtime;
-	fhp->fh_pre_ctime = stat.ctime;
-	fhp->fh_pre_size  = stat.size;
-	fhp->fh_pre_saved = true;
-}
-
-/*
- * Fill in the post_op attr for the wcc data
- */
-void fill_post_wcc(struct svc_fh *fhp)
-{
-	bool v4 = (fhp->fh_maxsize == NFS4_FHSIZE);
-	struct inode *inode = d_inode(fhp->fh_dentry);
-	__be32 err;
-
-	if (fhp->fh_no_wcc)
-		return;
-
-	if (fhp->fh_post_saved)
-		printk("nfsd: inode locked twice during operation.\n");
-
-	err = fh_getattr(fhp, &fhp->fh_post_attr);
-	if (err) {
-		fhp->fh_post_saved = false;
-		fhp->fh_post_attr.ctime = inode->i_ctime;
-	} else
-		fhp->fh_post_saved = true;
-	if (v4)
-		fhp->fh_post_change =
-			nfsd4_change_attribute(&fhp->fh_post_attr, inode);
-}
-
-=======
->>>>>>> d60c95ef
 /*
  * XDR decode functions
  */
@@ -624,24 +566,13 @@
 
 	/* request sanity */
 	if (args->count != args->len)
-<<<<<<< HEAD
-		return 0;
-=======
-		return false;
->>>>>>> d60c95ef
+		return false;
 	if (args->count > max_blocksize) {
 		args->count = max_blocksize;
 		args->len = max_blocksize;
 	}
-<<<<<<< HEAD
-	if (!xdr_stream_subsegment(xdr, &args->payload, args->count))
-		return 0;
-
-	return 1;
-=======
 
 	return xdr_stream_subsegment(xdr, &args->payload, args->count);
->>>>>>> d60c95ef
 }
 
 bool
