--- conflicted
+++ resolved
@@ -85,21 +85,11 @@
 				char *name, int len, struct nfsd_attrs *attrs,
 				int type, dev_t rdev, struct svc_fh *res);
 __be32		nfsd_access(struct svc_rqst *, struct svc_fh *, u32 *, u32 *);
-<<<<<<< HEAD
-__be32		do_nfsd_create(struct svc_rqst *, struct svc_fh *,
-				char *name, int len, struct iattr *attrs,
-				struct svc_fh *res, int createmode,
-				u32 *verifier, bool *truncp, bool *created);
-__be32		nfsd_commit(struct svc_rqst *rqst, struct svc_fh *fhp,
-				u64 offset, u32 count, __be32 *verf);
-#endif /* CONFIG_NFSD_V3 */
-=======
 __be32		nfsd_create_setattr(struct svc_rqst *rqstp, struct svc_fh *fhp,
 				struct svc_fh *resfhp, struct nfsd_attrs *iap);
 __be32		nfsd_commit(struct svc_rqst *rqst, struct svc_fh *fhp,
 				struct nfsd_file *nf, u64 offset, u32 count,
 				__be32 *verf);
->>>>>>> d60c95ef
 #ifdef CONFIG_NFSD_V4
 __be32		nfsd_getxattr(struct svc_rqst *rqstp, struct svc_fh *fhp,
 			    char *name, void **bufp, int *lenp);
