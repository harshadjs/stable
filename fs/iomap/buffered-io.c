// SPDX-License-Identifier: GPL-2.0
/*
 * Copyright (C) 2010 Red Hat, Inc.
 * Copyright (C) 2016-2019 Christoph Hellwig.
 */
#include <linux/module.h>
#include <linux/compiler.h>
#include <linux/fs.h>
#include <linux/iomap.h>
#include <linux/pagemap.h>
#include <linux/uio.h>
#include <linux/buffer_head.h>
#include <linux/dax.h>
#include <linux/writeback.h>
#include <linux/list_sort.h>
#include <linux/swap.h>
#include <linux/bio.h>
#include <linux/sched/signal.h>
#include <linux/migrate.h>
#include "trace.h"

#include "../internal.h"

#define IOEND_BATCH_SIZE	4096

typedef int (*iomap_punch_t)(struct inode *inode, loff_t offset, loff_t length);
/*
 * Structure allocated for each folio to track per-block uptodate, dirty state
 * and I/O completions.
 */
struct iomap_folio_state {
	atomic_t		read_bytes_pending;
	atomic_t		write_bytes_pending;
	spinlock_t		state_lock;

	/*
	 * Each block has two bits in this bitmap:
	 * Bits [0..blocks_per_folio) has the uptodate status.
	 * Bits [b_p_f...(2*b_p_f))   has the dirty status.
	 */
	unsigned long		state[];
};

static struct bio_set iomap_ioend_bioset;

static inline bool ifs_is_fully_uptodate(struct folio *folio,
		struct iomap_folio_state *ifs)
{
	struct inode *inode = folio->mapping->host;

	return bitmap_full(ifs->state, i_blocks_per_folio(inode, folio));
}

static inline bool ifs_block_is_uptodate(struct iomap_folio_state *ifs,
		unsigned int block)
{
	return test_bit(block, ifs->state);
}

static void ifs_set_range_uptodate(struct folio *folio,
		struct iomap_folio_state *ifs, size_t off, size_t len)
{
	struct inode *inode = folio->mapping->host;
	unsigned int first_blk = off >> inode->i_blkbits;
	unsigned int last_blk = (off + len - 1) >> inode->i_blkbits;
	unsigned int nr_blks = last_blk - first_blk + 1;
	unsigned long flags;

	spin_lock_irqsave(&ifs->state_lock, flags);
	bitmap_set(ifs->state, first_blk, nr_blks);
	if (ifs_is_fully_uptodate(folio, ifs))
		folio_mark_uptodate(folio);
	spin_unlock_irqrestore(&ifs->state_lock, flags);
}

static void iomap_set_range_uptodate(struct folio *folio, size_t off,
		size_t len)
{
	struct iomap_folio_state *ifs = folio->private;

	if (ifs)
		ifs_set_range_uptodate(folio, ifs, off, len);
	else
		folio_mark_uptodate(folio);
}

static inline bool ifs_block_is_dirty(struct folio *folio,
		struct iomap_folio_state *ifs, int block)
{
	struct inode *inode = folio->mapping->host;
	unsigned int blks_per_folio = i_blocks_per_folio(inode, folio);

	return test_bit(block + blks_per_folio, ifs->state);
}

static void ifs_clear_range_dirty(struct folio *folio,
		struct iomap_folio_state *ifs, size_t off, size_t len)
{
	struct inode *inode = folio->mapping->host;
	unsigned int blks_per_folio = i_blocks_per_folio(inode, folio);
	unsigned int first_blk = (off >> inode->i_blkbits);
	unsigned int last_blk = (off + len - 1) >> inode->i_blkbits;
	unsigned int nr_blks = last_blk - first_blk + 1;
	unsigned long flags;

	spin_lock_irqsave(&ifs->state_lock, flags);
	bitmap_clear(ifs->state, first_blk + blks_per_folio, nr_blks);
	spin_unlock_irqrestore(&ifs->state_lock, flags);
}

static void iomap_clear_range_dirty(struct folio *folio, size_t off, size_t len)
{
	struct iomap_folio_state *ifs = folio->private;

	if (ifs)
		ifs_clear_range_dirty(folio, ifs, off, len);
}

static void ifs_set_range_dirty(struct folio *folio,
		struct iomap_folio_state *ifs, size_t off, size_t len)
{
	struct inode *inode = folio->mapping->host;
	unsigned int blks_per_folio = i_blocks_per_folio(inode, folio);
	unsigned int first_blk = (off >> inode->i_blkbits);
	unsigned int last_blk = (off + len - 1) >> inode->i_blkbits;
	unsigned int nr_blks = last_blk - first_blk + 1;
	unsigned long flags;

	spin_lock_irqsave(&ifs->state_lock, flags);
	bitmap_set(ifs->state, first_blk + blks_per_folio, nr_blks);
	spin_unlock_irqrestore(&ifs->state_lock, flags);
}

static void iomap_set_range_dirty(struct folio *folio, size_t off, size_t len)
{
	struct iomap_folio_state *ifs = folio->private;

	if (ifs)
		ifs_set_range_dirty(folio, ifs, off, len);
}

static struct iomap_folio_state *ifs_alloc(struct inode *inode,
		struct folio *folio, unsigned int flags)
{
	struct iomap_folio_state *ifs = folio->private;
	unsigned int nr_blocks = i_blocks_per_folio(inode, folio);
	gfp_t gfp;

	if (ifs || nr_blocks <= 1)
		return ifs;

	if (flags & IOMAP_NOWAIT)
		gfp = GFP_NOWAIT;
	else
		gfp = GFP_NOFS | __GFP_NOFAIL;

	/*
	 * ifs->state tracks two sets of state flags when the
	 * filesystem block size is smaller than the folio size.
	 * The first state tracks per-block uptodate and the
	 * second tracks per-block dirty state.
	 */
	ifs = kzalloc(struct_size(ifs, state,
		      BITS_TO_LONGS(2 * nr_blocks)), gfp);
	if (!ifs)
		return ifs;

	spin_lock_init(&ifs->state_lock);
	if (folio_test_uptodate(folio))
		bitmap_set(ifs->state, 0, nr_blocks);
	if (folio_test_dirty(folio))
		bitmap_set(ifs->state, nr_blocks, nr_blocks);
	folio_attach_private(folio, ifs);

	return ifs;
}

static void ifs_free(struct folio *folio)
{
	struct iomap_folio_state *ifs = folio_detach_private(folio);

	if (!ifs)
		return;
	WARN_ON_ONCE(atomic_read(&ifs->read_bytes_pending));
	WARN_ON_ONCE(atomic_read(&ifs->write_bytes_pending));
	WARN_ON_ONCE(ifs_is_fully_uptodate(folio, ifs) !=
			folio_test_uptodate(folio));
	kfree(ifs);
}

/*
 * Calculate the range inside the folio that we actually need to read.
 */
static void iomap_adjust_read_range(struct inode *inode, struct folio *folio,
		loff_t *pos, loff_t length, size_t *offp, size_t *lenp)
{
	struct iomap_folio_state *ifs = folio->private;
	loff_t orig_pos = *pos;
	loff_t isize = i_size_read(inode);
	unsigned block_bits = inode->i_blkbits;
	unsigned block_size = (1 << block_bits);
	size_t poff = offset_in_folio(folio, *pos);
	size_t plen = min_t(loff_t, folio_size(folio) - poff, length);
	unsigned first = poff >> block_bits;
	unsigned last = (poff + plen - 1) >> block_bits;

	/*
	 * If the block size is smaller than the page size, we need to check the
	 * per-block uptodate status and adjust the offset and length if needed
	 * to avoid reading in already uptodate ranges.
	 */
	if (ifs) {
		unsigned int i;

		/* move forward for each leading block marked uptodate */
		for (i = first; i <= last; i++) {
			if (!ifs_block_is_uptodate(ifs, i))
				break;
			*pos += block_size;
			poff += block_size;
			plen -= block_size;
			first++;
		}

		/* truncate len if we find any trailing uptodate block(s) */
		for ( ; i <= last; i++) {
			if (ifs_block_is_uptodate(ifs, i)) {
				plen -= (last - i + 1) * block_size;
				last = i - 1;
				break;
			}
		}
	}

	/*
	 * If the extent spans the block that contains the i_size, we need to
	 * handle both halves separately so that we properly zero data in the
	 * page cache for blocks that are entirely outside of i_size.
	 */
	if (orig_pos <= isize && orig_pos + length > isize) {
		unsigned end = offset_in_folio(folio, isize - 1) >> block_bits;

		if (first <= end && last > end)
			plen -= (last - end) * block_size;
	}

	*offp = poff;
	*lenp = plen;
}

static void iomap_finish_folio_read(struct folio *folio, size_t offset,
		size_t len, int error)
{
	struct iomap_folio_state *ifs = folio->private;

	if (unlikely(error)) {
		folio_clear_uptodate(folio);
		folio_set_error(folio);
	} else {
		iomap_set_range_uptodate(folio, offset, len);
	}

	if (!ifs || atomic_sub_and_test(len, &ifs->read_bytes_pending))
		folio_unlock(folio);
}

static void iomap_read_end_io(struct bio *bio)
{
	int error = blk_status_to_errno(bio->bi_status);
	struct folio_iter fi;

	bio_for_each_folio_all(fi, bio)
		iomap_finish_folio_read(fi.folio, fi.offset, fi.length, error);
	bio_put(bio);
}

struct iomap_readpage_ctx {
	struct folio		*cur_folio;
	bool			cur_folio_in_bio;
	struct bio		*bio;
	struct readahead_control *rac;
};

/**
 * iomap_read_inline_data - copy inline data into the page cache
 * @iter: iteration structure
 * @folio: folio to copy to
 *
 * Copy the inline data in @iter into @folio and zero out the rest of the folio.
 * Only a single IOMAP_INLINE extent is allowed at the end of each file.
 * Returns zero for success to complete the read, or the usual negative errno.
 */
static int iomap_read_inline_data(const struct iomap_iter *iter,
		struct folio *folio)
{
	const struct iomap *iomap = iomap_iter_srcmap(iter);
	size_t size = i_size_read(iter->inode) - iomap->offset;
	size_t poff = offset_in_page(iomap->offset);
	size_t offset = offset_in_folio(folio, iomap->offset);
	void *addr;

	if (folio_test_uptodate(folio))
		return 0;

	if (WARN_ON_ONCE(size > PAGE_SIZE - poff))
		return -EIO;
	if (WARN_ON_ONCE(size > PAGE_SIZE -
			 offset_in_page(iomap->inline_data)))
		return -EIO;
	if (WARN_ON_ONCE(size > iomap->length))
		return -EIO;
	if (offset > 0)
		ifs_alloc(iter->inode, folio, iter->flags);

	addr = kmap_local_folio(folio, offset);
	memcpy(addr, iomap->inline_data, size);
	memset(addr + size, 0, PAGE_SIZE - poff - size);
	kunmap_local(addr);
	iomap_set_range_uptodate(folio, offset, PAGE_SIZE - poff);
	return 0;
}

static inline bool iomap_block_needs_zeroing(const struct iomap_iter *iter,
		loff_t pos)
{
	const struct iomap *srcmap = iomap_iter_srcmap(iter);

	return srcmap->type != IOMAP_MAPPED ||
		(srcmap->flags & IOMAP_F_NEW) ||
		pos >= i_size_read(iter->inode);
}

static loff_t iomap_readpage_iter(const struct iomap_iter *iter,
		struct iomap_readpage_ctx *ctx, loff_t offset)
{
	const struct iomap *iomap = &iter->iomap;
	loff_t pos = iter->pos + offset;
	loff_t length = iomap_length(iter) - offset;
	struct folio *folio = ctx->cur_folio;
	struct iomap_folio_state *ifs;
	loff_t orig_pos = pos;
	size_t poff, plen;
	sector_t sector;

	if (iomap->type == IOMAP_INLINE)
		return iomap_read_inline_data(iter, folio);

	/* zero post-eof blocks as the page may be mapped */
	ifs = ifs_alloc(iter->inode, folio, iter->flags);
	iomap_adjust_read_range(iter->inode, folio, &pos, length, &poff, &plen);
	if (plen == 0)
		goto done;

	if (iomap_block_needs_zeroing(iter, pos)) {
		folio_zero_range(folio, poff, plen);
		iomap_set_range_uptodate(folio, poff, plen);
		goto done;
	}

	ctx->cur_folio_in_bio = true;
	if (ifs)
		atomic_add(plen, &ifs->read_bytes_pending);

	sector = iomap_sector(iomap, pos);
	if (!ctx->bio ||
	    bio_end_sector(ctx->bio) != sector ||
	    !bio_add_folio(ctx->bio, folio, plen, poff)) {
		gfp_t gfp = mapping_gfp_constraint(folio->mapping, GFP_KERNEL);
		gfp_t orig_gfp = gfp;
		unsigned int nr_vecs = DIV_ROUND_UP(length, PAGE_SIZE);

		if (ctx->bio)
			submit_bio(ctx->bio);

		if (ctx->rac) /* same as readahead_gfp_mask */
			gfp |= __GFP_NORETRY | __GFP_NOWARN;
		ctx->bio = bio_alloc(iomap->bdev, bio_max_segs(nr_vecs),
				     REQ_OP_READ, gfp);
		/*
		 * If the bio_alloc fails, try it again for a single page to
		 * avoid having to deal with partial page reads.  This emulates
		 * what do_mpage_read_folio does.
		 */
		if (!ctx->bio) {
			ctx->bio = bio_alloc(iomap->bdev, 1, REQ_OP_READ,
					     orig_gfp);
		}
		if (ctx->rac)
			ctx->bio->bi_opf |= REQ_RAHEAD;
		ctx->bio->bi_iter.bi_sector = sector;
		ctx->bio->bi_end_io = iomap_read_end_io;
		bio_add_folio_nofail(ctx->bio, folio, plen, poff);
	}

done:
	/*
	 * Move the caller beyond our range so that it keeps making progress.
	 * For that, we have to include any leading non-uptodate ranges, but
	 * we can skip trailing ones as they will be handled in the next
	 * iteration.
	 */
	return pos - orig_pos + plen;
}

int iomap_read_folio(struct folio *folio, const struct iomap_ops *ops)
{
	struct iomap_iter iter = {
		.inode		= folio->mapping->host,
		.pos		= folio_pos(folio),
		.len		= folio_size(folio),
	};
	struct iomap_readpage_ctx ctx = {
		.cur_folio	= folio,
	};
	int ret;

	trace_iomap_readpage(iter.inode, 1);

	while ((ret = iomap_iter(&iter, ops)) > 0)
		iter.processed = iomap_readpage_iter(&iter, &ctx, 0);

	if (ret < 0)
		folio_set_error(folio);

	if (ctx.bio) {
		submit_bio(ctx.bio);
		WARN_ON_ONCE(!ctx.cur_folio_in_bio);
	} else {
		WARN_ON_ONCE(ctx.cur_folio_in_bio);
		folio_unlock(folio);
	}

	/*
	 * Just like mpage_readahead and block_read_full_folio, we always
	 * return 0 and just set the folio error flag on errors.  This
	 * should be cleaned up throughout the stack eventually.
	 */
	return 0;
}
EXPORT_SYMBOL_GPL(iomap_read_folio);

static loff_t iomap_readahead_iter(const struct iomap_iter *iter,
		struct iomap_readpage_ctx *ctx)
{
	loff_t length = iomap_length(iter);
	loff_t done, ret;

	for (done = 0; done < length; done += ret) {
		if (ctx->cur_folio &&
		    offset_in_folio(ctx->cur_folio, iter->pos + done) == 0) {
			if (!ctx->cur_folio_in_bio)
				folio_unlock(ctx->cur_folio);
			ctx->cur_folio = NULL;
		}
		if (!ctx->cur_folio) {
			ctx->cur_folio = readahead_folio(ctx->rac);
			ctx->cur_folio_in_bio = false;
		}
		ret = iomap_readpage_iter(iter, ctx, done);
		if (ret <= 0)
			return ret;
	}

	return done;
}

/**
 * iomap_readahead - Attempt to read pages from a file.
 * @rac: Describes the pages to be read.
 * @ops: The operations vector for the filesystem.
 *
 * This function is for filesystems to call to implement their readahead
 * address_space operation.
 *
 * Context: The @ops callbacks may submit I/O (eg to read the addresses of
 * blocks from disc), and may wait for it.  The caller may be trying to
 * access a different page, and so sleeping excessively should be avoided.
 * It may allocate memory, but should avoid costly allocations.  This
 * function is called with memalloc_nofs set, so allocations will not cause
 * the filesystem to be reentered.
 */
void iomap_readahead(struct readahead_control *rac, const struct iomap_ops *ops)
{
	struct iomap_iter iter = {
		.inode	= rac->mapping->host,
		.pos	= readahead_pos(rac),
		.len	= readahead_length(rac),
	};
	struct iomap_readpage_ctx ctx = {
		.rac	= rac,
	};

	trace_iomap_readahead(rac->mapping->host, readahead_count(rac));

	while (iomap_iter(&iter, ops) > 0)
		iter.processed = iomap_readahead_iter(&iter, &ctx);

	if (ctx.bio)
		submit_bio(ctx.bio);
	if (ctx.cur_folio) {
		if (!ctx.cur_folio_in_bio)
			folio_unlock(ctx.cur_folio);
	}
}
EXPORT_SYMBOL_GPL(iomap_readahead);

/*
 * iomap_is_partially_uptodate checks whether blocks within a folio are
 * uptodate or not.
 *
 * Returns true if all blocks which correspond to the specified part
 * of the folio are uptodate.
 */
bool iomap_is_partially_uptodate(struct folio *folio, size_t from, size_t count)
{
	struct iomap_folio_state *ifs = folio->private;
	struct inode *inode = folio->mapping->host;
	unsigned first, last, i;

	if (!ifs)
		return false;

	/* Caller's range may extend past the end of this folio */
	count = min(folio_size(folio) - from, count);

	/* First and last blocks in range within folio */
	first = from >> inode->i_blkbits;
	last = (from + count - 1) >> inode->i_blkbits;

	for (i = first; i <= last; i++)
		if (!ifs_block_is_uptodate(ifs, i))
			return false;
	return true;
}
EXPORT_SYMBOL_GPL(iomap_is_partially_uptodate);

/**
 * iomap_get_folio - get a folio reference for writing
 * @iter: iteration structure
 * @pos: start offset of write
 * @len: Suggested size of folio to create.
 *
 * Returns a locked reference to the folio at @pos, or an error pointer if the
 * folio could not be obtained.
 */
struct folio *iomap_get_folio(struct iomap_iter *iter, loff_t pos, size_t len)
{
	fgf_t fgp = FGP_WRITEBEGIN | FGP_NOFS;

	if (iter->flags & IOMAP_NOWAIT)
		fgp |= FGP_NOWAIT;
	fgp |= fgf_set_order(len);

	return __filemap_get_folio(iter->inode->i_mapping, pos >> PAGE_SHIFT,
			fgp, mapping_gfp_mask(iter->inode->i_mapping));
}
EXPORT_SYMBOL_GPL(iomap_get_folio);

bool iomap_release_folio(struct folio *folio, gfp_t gfp_flags)
{
	trace_iomap_release_folio(folio->mapping->host, folio_pos(folio),
			folio_size(folio));

	/*
	 * If the folio is dirty, we refuse to release our metadata because
	 * it may be partially dirty.  Once we track per-block dirty state,
	 * we can release the metadata if every block is dirty.
	 */
	if (folio_test_dirty(folio))
		return false;
	ifs_free(folio);
	return true;
}
EXPORT_SYMBOL_GPL(iomap_release_folio);

void iomap_invalidate_folio(struct folio *folio, size_t offset, size_t len)
{
	trace_iomap_invalidate_folio(folio->mapping->host,
					folio_pos(folio) + offset, len);

	/*
	 * If we're invalidating the entire folio, clear the dirty state
	 * from it and release it to avoid unnecessary buildup of the LRU.
	 */
	if (offset == 0 && len == folio_size(folio)) {
		WARN_ON_ONCE(folio_test_writeback(folio));
		folio_cancel_dirty(folio);
<<<<<<< HEAD
		iomap_page_release(folio);
=======
		ifs_free(folio);
>>>>>>> bd3a9e57
	}
}
EXPORT_SYMBOL_GPL(iomap_invalidate_folio);

bool iomap_dirty_folio(struct address_space *mapping, struct folio *folio)
{
	struct inode *inode = mapping->host;
	size_t len = folio_size(folio);

	ifs_alloc(inode, folio, 0);
	iomap_set_range_dirty(folio, 0, len);
	return filemap_dirty_folio(mapping, folio);
}
EXPORT_SYMBOL_GPL(iomap_dirty_folio);

static void
iomap_write_failed(struct inode *inode, loff_t pos, unsigned len)
{
	loff_t i_size = i_size_read(inode);

	/*
	 * Only truncate newly allocated pages beyoned EOF, even if the
	 * write started inside the existing inode size.
	 */
	if (pos + len > i_size)
		truncate_pagecache_range(inode, max(pos, i_size),
					 pos + len - 1);
}

static int iomap_read_folio_sync(loff_t block_start, struct folio *folio,
		size_t poff, size_t plen, const struct iomap *iomap)
{
	struct bio_vec bvec;
	struct bio bio;

	bio_init(&bio, iomap->bdev, &bvec, 1, REQ_OP_READ);
	bio.bi_iter.bi_sector = iomap_sector(iomap, block_start);
	bio_add_folio_nofail(&bio, folio, plen, poff);
	return submit_bio_wait(&bio);
}

static int __iomap_write_begin(const struct iomap_iter *iter, loff_t pos,
		size_t len, struct folio *folio)
{
	const struct iomap *srcmap = iomap_iter_srcmap(iter);
	struct iomap_folio_state *ifs;
	loff_t block_size = i_blocksize(iter->inode);
	loff_t block_start = round_down(pos, block_size);
	loff_t block_end = round_up(pos + len, block_size);
	unsigned int nr_blocks = i_blocks_per_folio(iter->inode, folio);
	size_t from = offset_in_folio(folio, pos), to = from + len;
	size_t poff, plen;

	/*
	 * If the write or zeroing completely overlaps the current folio, then
	 * entire folio will be dirtied so there is no need for
	 * per-block state tracking structures to be attached to this folio.
	 * For the unshare case, we must read in the ondisk contents because we
	 * are not changing pagecache contents.
	 */
	if (!(iter->flags & IOMAP_UNSHARE) && pos <= folio_pos(folio) &&
	    pos + len >= folio_pos(folio) + folio_size(folio))
		return 0;

	ifs = ifs_alloc(iter->inode, folio, iter->flags);
	if ((iter->flags & IOMAP_NOWAIT) && !ifs && nr_blocks > 1)
		return -EAGAIN;

	if (folio_test_uptodate(folio))
		return 0;
	folio_clear_error(folio);

	do {
		iomap_adjust_read_range(iter->inode, folio, &block_start,
				block_end - block_start, &poff, &plen);
		if (plen == 0)
			break;

		if (!(iter->flags & IOMAP_UNSHARE) &&
		    (from <= poff || from >= poff + plen) &&
		    (to <= poff || to >= poff + plen))
			continue;

		if (iomap_block_needs_zeroing(iter, block_start)) {
			if (WARN_ON_ONCE(iter->flags & IOMAP_UNSHARE))
				return -EIO;
			folio_zero_segments(folio, poff, from, to, poff + plen);
		} else {
			int status;

			if (iter->flags & IOMAP_NOWAIT)
				return -EAGAIN;

			status = iomap_read_folio_sync(block_start, folio,
					poff, plen, srcmap);
			if (status)
				return status;
		}
		iomap_set_range_uptodate(folio, poff, plen);
	} while ((block_start += plen) < block_end);

	return 0;
}

static struct folio *__iomap_get_folio(struct iomap_iter *iter, loff_t pos,
		size_t len)
{
	const struct iomap_folio_ops *folio_ops = iter->iomap.folio_ops;

	if (folio_ops && folio_ops->get_folio)
		return folio_ops->get_folio(iter, pos, len);
	else
		return iomap_get_folio(iter, pos, len);
}

static void __iomap_put_folio(struct iomap_iter *iter, loff_t pos, size_t ret,
		struct folio *folio)
{
	const struct iomap_folio_ops *folio_ops = iter->iomap.folio_ops;

	if (folio_ops && folio_ops->put_folio) {
		folio_ops->put_folio(iter->inode, pos, ret, folio);
	} else {
		folio_unlock(folio);
		folio_put(folio);
	}
}

static int iomap_write_begin_inline(const struct iomap_iter *iter,
		struct folio *folio)
{
	/* needs more work for the tailpacking case; disable for now */
	if (WARN_ON_ONCE(iomap_iter_srcmap(iter)->offset != 0))
		return -EIO;
	return iomap_read_inline_data(iter, folio);
}

static int iomap_write_begin(struct iomap_iter *iter, loff_t pos,
		size_t len, struct folio **foliop)
{
	const struct iomap_folio_ops *folio_ops = iter->iomap.folio_ops;
	const struct iomap *srcmap = iomap_iter_srcmap(iter);
	struct folio *folio;
	int status = 0;

	BUG_ON(pos + len > iter->iomap.offset + iter->iomap.length);
	if (srcmap != &iter->iomap)
		BUG_ON(pos + len > srcmap->offset + srcmap->length);

	if (fatal_signal_pending(current))
		return -EINTR;

	if (!mapping_large_folio_support(iter->inode->i_mapping))
		len = min_t(size_t, len, PAGE_SIZE - offset_in_page(pos));

	folio = __iomap_get_folio(iter, pos, len);
	if (IS_ERR(folio))
		return PTR_ERR(folio);

	/*
	 * Now we have a locked folio, before we do anything with it we need to
	 * check that the iomap we have cached is not stale. The inode extent
	 * mapping can change due to concurrent IO in flight (e.g.
	 * IOMAP_UNWRITTEN state can change and memory reclaim could have
	 * reclaimed a previously partially written page at this index after IO
	 * completion before this write reaches this file offset) and hence we
	 * could do the wrong thing here (zero a page range incorrectly or fail
	 * to zero) and corrupt data.
	 */
	if (folio_ops && folio_ops->iomap_valid) {
		bool iomap_valid = folio_ops->iomap_valid(iter->inode,
							 &iter->iomap);
		if (!iomap_valid) {
			iter->iomap.flags |= IOMAP_F_STALE;
			status = 0;
			goto out_unlock;
		}
	}

	if (pos + len > folio_pos(folio) + folio_size(folio))
		len = folio_pos(folio) + folio_size(folio) - pos;

	if (srcmap->type == IOMAP_INLINE)
		status = iomap_write_begin_inline(iter, folio);
	else if (srcmap->flags & IOMAP_F_BUFFER_HEAD)
		status = __block_write_begin_int(folio, pos, len, NULL, srcmap);
	else
		status = __iomap_write_begin(iter, pos, len, folio);

	if (unlikely(status))
		goto out_unlock;

	*foliop = folio;
	return 0;

out_unlock:
	__iomap_put_folio(iter, pos, 0, folio);
	iomap_write_failed(iter->inode, pos, len);

	return status;
}

static size_t __iomap_write_end(struct inode *inode, loff_t pos, size_t len,
		size_t copied, struct folio *folio)
{
	flush_dcache_folio(folio);

	/*
	 * The blocks that were entirely written will now be uptodate, so we
	 * don't have to worry about a read_folio reading them and overwriting a
	 * partial write.  However, if we've encountered a short write and only
	 * partially written into a block, it will not be marked uptodate, so a
	 * read_folio might come in and destroy our partial write.
	 *
	 * Do the simplest thing and just treat any short write to a
	 * non-uptodate page as a zero-length write, and force the caller to
	 * redo the whole thing.
	 */
	if (unlikely(copied < len && !folio_test_uptodate(folio)))
		return 0;
	iomap_set_range_uptodate(folio, offset_in_folio(folio, pos), len);
	iomap_set_range_dirty(folio, offset_in_folio(folio, pos), copied);
	filemap_dirty_folio(inode->i_mapping, folio);
	return copied;
}

static size_t iomap_write_end_inline(const struct iomap_iter *iter,
		struct folio *folio, loff_t pos, size_t copied)
{
	const struct iomap *iomap = &iter->iomap;
	void *addr;

	WARN_ON_ONCE(!folio_test_uptodate(folio));
	BUG_ON(!iomap_inline_data_valid(iomap));

	flush_dcache_folio(folio);
	addr = kmap_local_folio(folio, pos);
	memcpy(iomap_inline_data(iomap, pos), addr, copied);
	kunmap_local(addr);

	mark_inode_dirty(iter->inode);
	return copied;
}

/* Returns the number of bytes copied.  May be 0.  Cannot be an errno. */
static size_t iomap_write_end(struct iomap_iter *iter, loff_t pos, size_t len,
		size_t copied, struct folio *folio)
{
	const struct iomap *srcmap = iomap_iter_srcmap(iter);
	loff_t old_size = iter->inode->i_size;
	size_t ret;

	if (srcmap->type == IOMAP_INLINE) {
		ret = iomap_write_end_inline(iter, folio, pos, copied);
	} else if (srcmap->flags & IOMAP_F_BUFFER_HEAD) {
		ret = block_write_end(NULL, iter->inode->i_mapping, pos, len,
				copied, &folio->page, NULL);
	} else {
		ret = __iomap_write_end(iter->inode, pos, len, copied, folio);
	}

	/*
	 * Update the in-memory inode size after copying the data into the page
	 * cache.  It's up to the file system to write the updated size to disk,
	 * preferably after I/O completion so that no stale data is exposed.
	 */
	if (pos + ret > old_size) {
		i_size_write(iter->inode, pos + ret);
		iter->iomap.flags |= IOMAP_F_SIZE_CHANGED;
	}
	__iomap_put_folio(iter, pos, ret, folio);

	if (old_size < pos)
		pagecache_isize_extended(iter->inode, old_size, pos);
	if (ret < len)
		iomap_write_failed(iter->inode, pos + ret, len - ret);
	return ret;
}

static loff_t iomap_write_iter(struct iomap_iter *iter, struct iov_iter *i)
{
	loff_t length = iomap_length(iter);
	size_t chunk = PAGE_SIZE << MAX_PAGECACHE_ORDER;
	loff_t pos = iter->pos;
	ssize_t written = 0;
	long status = 0;
	struct address_space *mapping = iter->inode->i_mapping;
	unsigned int bdp_flags = (iter->flags & IOMAP_NOWAIT) ? BDP_ASYNC : 0;

	do {
		struct folio *folio;
		size_t offset;		/* Offset into folio */
		size_t bytes;		/* Bytes to write to folio */
		size_t copied;		/* Bytes copied from user */

		bytes = iov_iter_count(i);
retry:
		offset = pos & (chunk - 1);
		bytes = min(chunk - offset, bytes);
		status = balance_dirty_pages_ratelimited_flags(mapping,
							       bdp_flags);
		if (unlikely(status))
			break;

		if (bytes > length)
			bytes = length;

		/*
		 * Bring in the user page that we'll copy from _first_.
		 * Otherwise there's a nasty deadlock on copying from the
		 * same page as we're writing to, without it being marked
		 * up-to-date.
		 *
		 * For async buffered writes the assumption is that the user
		 * page has already been faulted in. This can be optimized by
		 * faulting the user page.
		 */
		if (unlikely(fault_in_iov_iter_readable(i, bytes) == bytes)) {
			status = -EFAULT;
			break;
		}

		status = iomap_write_begin(iter, pos, bytes, &folio);
		if (unlikely(status))
			break;
		if (iter->iomap.flags & IOMAP_F_STALE)
			break;

		offset = offset_in_folio(folio, pos);
		if (bytes > folio_size(folio) - offset)
			bytes = folio_size(folio) - offset;

		if (mapping_writably_mapped(mapping))
			flush_dcache_folio(folio);

		copied = copy_folio_from_iter_atomic(folio, offset, bytes, i);
		status = iomap_write_end(iter, pos, bytes, copied, folio);

		if (unlikely(copied != status))
			iov_iter_revert(i, copied - status);

		cond_resched();
		if (unlikely(status == 0)) {
			/*
			 * A short copy made iomap_write_end() reject the
			 * thing entirely.  Might be memory poisoning
			 * halfway through, might be a race with munmap,
			 * might be severe memory pressure.
			 */
			if (chunk > PAGE_SIZE)
				chunk /= 2;
			if (copied) {
				bytes = copied;
				goto retry;
			}
		} else {
			pos += status;
			written += status;
			length -= status;
		}
	} while (iov_iter_count(i) && length);

	if (status == -EAGAIN) {
		iov_iter_revert(i, written);
		return -EAGAIN;
	}
	return written ? written : status;
}

ssize_t
iomap_file_buffered_write(struct kiocb *iocb, struct iov_iter *i,
		const struct iomap_ops *ops)
{
	struct iomap_iter iter = {
		.inode		= iocb->ki_filp->f_mapping->host,
		.pos		= iocb->ki_pos,
		.len		= iov_iter_count(i),
		.flags		= IOMAP_WRITE,
	};
	ssize_t ret;

	if (iocb->ki_flags & IOCB_NOWAIT)
		iter.flags |= IOMAP_NOWAIT;

	while ((ret = iomap_iter(&iter, ops)) > 0)
		iter.processed = iomap_write_iter(&iter, i);

	if (unlikely(iter.pos == iocb->ki_pos))
		return ret;
	ret = iter.pos - iocb->ki_pos;
	iocb->ki_pos = iter.pos;
	return ret;
}
EXPORT_SYMBOL_GPL(iomap_file_buffered_write);

static int iomap_write_delalloc_ifs_punch(struct inode *inode,
		struct folio *folio, loff_t start_byte, loff_t end_byte,
		iomap_punch_t punch)
{
	unsigned int first_blk, last_blk, i;
	loff_t last_byte;
	u8 blkbits = inode->i_blkbits;
	struct iomap_folio_state *ifs;
	int ret = 0;

	/*
	 * When we have per-block dirty tracking, there can be
	 * blocks within a folio which are marked uptodate
	 * but not dirty. In that case it is necessary to punch
	 * out such blocks to avoid leaking any delalloc blocks.
	 */
	ifs = folio->private;
	if (!ifs)
		return ret;

	last_byte = min_t(loff_t, end_byte - 1,
			folio_pos(folio) + folio_size(folio) - 1);
	first_blk = offset_in_folio(folio, start_byte) >> blkbits;
	last_blk = offset_in_folio(folio, last_byte) >> blkbits;
	for (i = first_blk; i <= last_blk; i++) {
		if (!ifs_block_is_dirty(folio, ifs, i)) {
			ret = punch(inode, folio_pos(folio) + (i << blkbits),
				    1 << blkbits);
			if (ret)
				return ret;
		}
	}

	return ret;
}


static int iomap_write_delalloc_punch(struct inode *inode, struct folio *folio,
		loff_t *punch_start_byte, loff_t start_byte, loff_t end_byte,
		iomap_punch_t punch)
{
	int ret = 0;

	if (!folio_test_dirty(folio))
		return ret;

	/* if dirty, punch up to offset */
	if (start_byte > *punch_start_byte) {
		ret = punch(inode, *punch_start_byte,
				start_byte - *punch_start_byte);
		if (ret)
			return ret;
	}

	/* Punch non-dirty blocks within folio */
	ret = iomap_write_delalloc_ifs_punch(inode, folio, start_byte,
			end_byte, punch);
	if (ret)
		return ret;

	/*
	 * Make sure the next punch start is correctly bound to
	 * the end of this data range, not the end of the folio.
	 */
	*punch_start_byte = min_t(loff_t, end_byte,
				folio_pos(folio) + folio_size(folio));

	return ret;
}

/*
 * Scan the data range passed to us for dirty page cache folios. If we find a
 * dirty folio, punch out the preceding range and update the offset from which
 * the next punch will start from.
 *
 * We can punch out storage reservations under clean pages because they either
 * contain data that has been written back - in which case the delalloc punch
 * over that range is a no-op - or they have been read faults in which case they
 * contain zeroes and we can remove the delalloc backing range and any new
 * writes to those pages will do the normal hole filling operation...
 *
 * This makes the logic simple: we only need to keep the delalloc extents only
 * over the dirty ranges of the page cache.
 *
 * This function uses [start_byte, end_byte) intervals (i.e. open ended) to
 * simplify range iterations.
 */
static int iomap_write_delalloc_scan(struct inode *inode,
		loff_t *punch_start_byte, loff_t start_byte, loff_t end_byte,
		iomap_punch_t punch)
{
	while (start_byte < end_byte) {
		struct folio	*folio;
		int ret;

		/* grab locked page */
		folio = filemap_lock_folio(inode->i_mapping,
				start_byte >> PAGE_SHIFT);
		if (IS_ERR(folio)) {
			start_byte = ALIGN_DOWN(start_byte, PAGE_SIZE) +
					PAGE_SIZE;
			continue;
		}

<<<<<<< HEAD
		/* if dirty, punch up to offset */
		if (folio_test_dirty(folio)) {
			if (start_byte > *punch_start_byte) {
				int	error;

				error = punch(inode, *punch_start_byte,
						start_byte - *punch_start_byte);
				if (error) {
					folio_unlock(folio);
					folio_put(folio);
					return error;
				}
			}

			/*
			 * Make sure the next punch start is correctly bound to
			 * the end of this data range, not the end of the folio.
			 */
			*punch_start_byte = min_t(loff_t, end_byte,
					folio_pos(folio) + folio_size(folio));
=======
		ret = iomap_write_delalloc_punch(inode, folio, punch_start_byte,
						 start_byte, end_byte, punch);
		if (ret) {
			folio_unlock(folio);
			folio_put(folio);
			return ret;
>>>>>>> bd3a9e57
		}

		/* move offset to start of next folio in range */
		start_byte = folio_next_index(folio) << PAGE_SHIFT;
		folio_unlock(folio);
		folio_put(folio);
	}
	return 0;
}

/*
 * Punch out all the delalloc blocks in the range given except for those that
 * have dirty data still pending in the page cache - those are going to be
 * written and so must still retain the delalloc backing for writeback.
 *
 * As we are scanning the page cache for data, we don't need to reimplement the
 * wheel - mapping_seek_hole_data() does exactly what we need to identify the
 * start and end of data ranges correctly even for sub-folio block sizes. This
 * byte range based iteration is especially convenient because it means we
 * don't have to care about variable size folios, nor where the start or end of
 * the data range lies within a folio, if they lie within the same folio or even
 * if there are multiple discontiguous data ranges within the folio.
 *
 * It should be noted that mapping_seek_hole_data() is not aware of EOF, and so
 * can return data ranges that exist in the cache beyond EOF. e.g. a page fault
 * spanning EOF will initialise the post-EOF data to zeroes and mark it up to
 * date. A write page fault can then mark it dirty. If we then fail a write()
 * beyond EOF into that up to date cached range, we allocate a delalloc block
 * beyond EOF and then have to punch it out. Because the range is up to date,
 * mapping_seek_hole_data() will return it, and we will skip the punch because
 * the folio is dirty. THis is incorrect - we always need to punch out delalloc
 * beyond EOF in this case as writeback will never write back and covert that
 * delalloc block beyond EOF. Hence we limit the cached data scan range to EOF,
 * resulting in always punching out the range from the EOF to the end of the
 * range the iomap spans.
 *
 * Intervals are of the form [start_byte, end_byte) (i.e. open ended) because it
 * matches the intervals returned by mapping_seek_hole_data(). i.e. SEEK_DATA
 * returns the start of a data range (start_byte), and SEEK_HOLE(start_byte)
 * returns the end of the data range (data_end). Using closed intervals would
 * require sprinkling this code with magic "+ 1" and "- 1" arithmetic and expose
 * the code to subtle off-by-one bugs....
 */
static int iomap_write_delalloc_release(struct inode *inode,
		loff_t start_byte, loff_t end_byte, iomap_punch_t punch)
{
	loff_t punch_start_byte = start_byte;
	loff_t scan_end_byte = min(i_size_read(inode), end_byte);
	int error = 0;

	/*
	 * Lock the mapping to avoid races with page faults re-instantiating
	 * folios and dirtying them via ->page_mkwrite whilst we walk the
	 * cache and perform delalloc extent removal. Failing to do this can
	 * leave dirty pages with no space reservation in the cache.
	 */
	filemap_invalidate_lock(inode->i_mapping);
	while (start_byte < scan_end_byte) {
		loff_t		data_end;

		start_byte = mapping_seek_hole_data(inode->i_mapping,
				start_byte, scan_end_byte, SEEK_DATA);
		/*
		 * If there is no more data to scan, all that is left is to
		 * punch out the remaining range.
		 */
		if (start_byte == -ENXIO || start_byte == scan_end_byte)
			break;
		if (start_byte < 0) {
			error = start_byte;
			goto out_unlock;
		}
		WARN_ON_ONCE(start_byte < punch_start_byte);
		WARN_ON_ONCE(start_byte > scan_end_byte);

		/*
		 * We find the end of this contiguous cached data range by
		 * seeking from start_byte to the beginning of the next hole.
		 */
		data_end = mapping_seek_hole_data(inode->i_mapping, start_byte,
				scan_end_byte, SEEK_HOLE);
		if (data_end < 0) {
			error = data_end;
			goto out_unlock;
		}
		WARN_ON_ONCE(data_end <= start_byte);
		WARN_ON_ONCE(data_end > scan_end_byte);

		error = iomap_write_delalloc_scan(inode, &punch_start_byte,
				start_byte, data_end, punch);
		if (error)
			goto out_unlock;

		/* The next data search starts at the end of this one. */
		start_byte = data_end;
	}

	if (punch_start_byte < end_byte)
		error = punch(inode, punch_start_byte,
				end_byte - punch_start_byte);
out_unlock:
	filemap_invalidate_unlock(inode->i_mapping);
	return error;
}

/*
 * When a short write occurs, the filesystem may need to remove reserved space
 * that was allocated in ->iomap_begin from it's ->iomap_end method. For
 * filesystems that use delayed allocation, we need to punch out delalloc
 * extents from the range that are not dirty in the page cache. As the write can
 * race with page faults, there can be dirty pages over the delalloc extent
 * outside the range of a short write but still within the delalloc extent
 * allocated for this iomap.
 *
 * This function uses [start_byte, end_byte) intervals (i.e. open ended) to
 * simplify range iterations.
 *
 * The punch() callback *must* only punch delalloc extents in the range passed
 * to it. It must skip over all other types of extents in the range and leave
 * them completely unchanged. It must do this punch atomically with respect to
 * other extent modifications.
 *
 * The punch() callback may be called with a folio locked to prevent writeback
 * extent allocation racing at the edge of the range we are currently punching.
 * The locked folio may or may not cover the range being punched, so it is not
 * safe for the punch() callback to lock folios itself.
 *
 * Lock order is:
 *
 * inode->i_rwsem (shared or exclusive)
 *   inode->i_mapping->invalidate_lock (exclusive)
 *     folio_lock()
 *       ->punch
 *         internal filesystem allocation lock
 */
int iomap_file_buffered_write_punch_delalloc(struct inode *inode,
		struct iomap *iomap, loff_t pos, loff_t length,
		ssize_t written, iomap_punch_t punch)
{
	loff_t			start_byte;
	loff_t			end_byte;
	unsigned int		blocksize = i_blocksize(inode);

	if (iomap->type != IOMAP_DELALLOC)
		return 0;

	/* If we didn't reserve the blocks, we're not allowed to punch them. */
	if (!(iomap->flags & IOMAP_F_NEW))
		return 0;

	/*
	 * start_byte refers to the first unused block after a short write. If
	 * nothing was written, round offset down to point at the first block in
	 * the range.
	 */
	if (unlikely(!written))
		start_byte = round_down(pos, blocksize);
	else
		start_byte = round_up(pos + written, blocksize);
	end_byte = round_up(pos + length, blocksize);

	/* Nothing to do if we've written the entire delalloc extent */
	if (start_byte >= end_byte)
		return 0;

	return iomap_write_delalloc_release(inode, start_byte, end_byte,
					punch);
}
EXPORT_SYMBOL_GPL(iomap_file_buffered_write_punch_delalloc);

static loff_t iomap_unshare_iter(struct iomap_iter *iter)
{
	struct iomap *iomap = &iter->iomap;
	const struct iomap *srcmap = iomap_iter_srcmap(iter);
	loff_t pos = iter->pos;
	loff_t length = iomap_length(iter);
	loff_t written = 0;

	/* don't bother with blocks that are not shared to start with */
	if (!(iomap->flags & IOMAP_F_SHARED))
		return length;
	/* don't bother with holes or unwritten extents */
	if (srcmap->type == IOMAP_HOLE || srcmap->type == IOMAP_UNWRITTEN)
		return length;

	do {
		struct folio *folio;
		int status;
		size_t offset;
		size_t bytes = min_t(u64, SIZE_MAX, length);

		status = iomap_write_begin(iter, pos, bytes, &folio);
		if (unlikely(status))
			return status;
		if (iomap->flags & IOMAP_F_STALE)
			break;

		offset = offset_in_folio(folio, pos);
		if (bytes > folio_size(folio) - offset)
			bytes = folio_size(folio) - offset;

		bytes = iomap_write_end(iter, pos, bytes, bytes, folio);
		if (WARN_ON_ONCE(bytes == 0))
			return -EIO;

		cond_resched();

		pos += bytes;
		written += bytes;
		length -= bytes;

		balance_dirty_pages_ratelimited(iter->inode->i_mapping);
	} while (length > 0);

	return written;
}

int
iomap_file_unshare(struct inode *inode, loff_t pos, loff_t len,
		const struct iomap_ops *ops)
{
	struct iomap_iter iter = {
		.inode		= inode,
		.pos		= pos,
		.len		= len,
		.flags		= IOMAP_WRITE | IOMAP_UNSHARE,
	};
	int ret;

	while ((ret = iomap_iter(&iter, ops)) > 0)
		iter.processed = iomap_unshare_iter(&iter);
	return ret;
}
EXPORT_SYMBOL_GPL(iomap_file_unshare);

static loff_t iomap_zero_iter(struct iomap_iter *iter, bool *did_zero)
{
	const struct iomap *srcmap = iomap_iter_srcmap(iter);
	loff_t pos = iter->pos;
	loff_t length = iomap_length(iter);
	loff_t written = 0;

	/* already zeroed?  we're done. */
	if (srcmap->type == IOMAP_HOLE || srcmap->type == IOMAP_UNWRITTEN)
		return length;

	do {
		struct folio *folio;
		int status;
		size_t offset;
		size_t bytes = min_t(u64, SIZE_MAX, length);

		status = iomap_write_begin(iter, pos, bytes, &folio);
		if (status)
			return status;
		if (iter->iomap.flags & IOMAP_F_STALE)
			break;

		offset = offset_in_folio(folio, pos);
		if (bytes > folio_size(folio) - offset)
			bytes = folio_size(folio) - offset;

		folio_zero_range(folio, offset, bytes);
		folio_mark_accessed(folio);

		bytes = iomap_write_end(iter, pos, bytes, bytes, folio);
		if (WARN_ON_ONCE(bytes == 0))
			return -EIO;

		pos += bytes;
		length -= bytes;
		written += bytes;
	} while (length > 0);

	if (did_zero)
		*did_zero = true;
	return written;
}

int
iomap_zero_range(struct inode *inode, loff_t pos, loff_t len, bool *did_zero,
		const struct iomap_ops *ops)
{
	struct iomap_iter iter = {
		.inode		= inode,
		.pos		= pos,
		.len		= len,
		.flags		= IOMAP_ZERO,
	};
	int ret;

	while ((ret = iomap_iter(&iter, ops)) > 0)
		iter.processed = iomap_zero_iter(&iter, did_zero);
	return ret;
}
EXPORT_SYMBOL_GPL(iomap_zero_range);

int
iomap_truncate_page(struct inode *inode, loff_t pos, bool *did_zero,
		const struct iomap_ops *ops)
{
	unsigned int blocksize = i_blocksize(inode);
	unsigned int off = pos & (blocksize - 1);

	/* Block boundary? Nothing to do */
	if (!off)
		return 0;
	return iomap_zero_range(inode, pos, blocksize - off, did_zero, ops);
}
EXPORT_SYMBOL_GPL(iomap_truncate_page);

static loff_t iomap_folio_mkwrite_iter(struct iomap_iter *iter,
		struct folio *folio)
{
	loff_t length = iomap_length(iter);
	int ret;

	if (iter->iomap.flags & IOMAP_F_BUFFER_HEAD) {
		ret = __block_write_begin_int(folio, iter->pos, length, NULL,
					      &iter->iomap);
		if (ret)
			return ret;
		block_commit_write(&folio->page, 0, length);
	} else {
		WARN_ON_ONCE(!folio_test_uptodate(folio));
		folio_mark_dirty(folio);
	}

	return length;
}

vm_fault_t iomap_page_mkwrite(struct vm_fault *vmf, const struct iomap_ops *ops)
{
	struct iomap_iter iter = {
		.inode		= file_inode(vmf->vma->vm_file),
		.flags		= IOMAP_WRITE | IOMAP_FAULT,
	};
	struct folio *folio = page_folio(vmf->page);
	ssize_t ret;

	folio_lock(folio);
	ret = folio_mkwrite_check_truncate(folio, iter.inode);
	if (ret < 0)
		goto out_unlock;
	iter.pos = folio_pos(folio);
	iter.len = ret;
	while ((ret = iomap_iter(&iter, ops)) > 0)
		iter.processed = iomap_folio_mkwrite_iter(&iter, folio);

	if (ret < 0)
		goto out_unlock;
	folio_wait_stable(folio);
	return VM_FAULT_LOCKED;
out_unlock:
	folio_unlock(folio);
	return vmf_fs_error(ret);
}
EXPORT_SYMBOL_GPL(iomap_page_mkwrite);

static void iomap_finish_folio_write(struct inode *inode, struct folio *folio,
		size_t len, int error)
{
	struct iomap_folio_state *ifs = folio->private;

	if (error) {
		folio_set_error(folio);
		mapping_set_error(inode->i_mapping, error);
	}

	WARN_ON_ONCE(i_blocks_per_folio(inode, folio) > 1 && !ifs);
	WARN_ON_ONCE(ifs && atomic_read(&ifs->write_bytes_pending) <= 0);

	if (!ifs || atomic_sub_and_test(len, &ifs->write_bytes_pending))
		folio_end_writeback(folio);
}

/*
 * We're now finished for good with this ioend structure.  Update the page
 * state, release holds on bios, and finally free up memory.  Do not use the
 * ioend after this.
 */
static u32
iomap_finish_ioend(struct iomap_ioend *ioend, int error)
{
	struct inode *inode = ioend->io_inode;
	struct bio *bio = &ioend->io_inline_bio;
	struct bio *last = ioend->io_bio, *next;
	u64 start = bio->bi_iter.bi_sector;
	loff_t offset = ioend->io_offset;
	bool quiet = bio_flagged(bio, BIO_QUIET);
	u32 folio_count = 0;

	for (bio = &ioend->io_inline_bio; bio; bio = next) {
		struct folio_iter fi;

		/*
		 * For the last bio, bi_private points to the ioend, so we
		 * need to explicitly end the iteration here.
		 */
		if (bio == last)
			next = NULL;
		else
			next = bio->bi_private;

		/* walk all folios in bio, ending page IO on them */
		bio_for_each_folio_all(fi, bio) {
			iomap_finish_folio_write(inode, fi.folio, fi.length,
					error);
			folio_count++;
		}
		bio_put(bio);
	}
	/* The ioend has been freed by bio_put() */

	if (unlikely(error && !quiet)) {
		printk_ratelimited(KERN_ERR
"%s: writeback error on inode %lu, offset %lld, sector %llu",
			inode->i_sb->s_id, inode->i_ino, offset, start);
	}
	return folio_count;
}

/*
 * Ioend completion routine for merged bios. This can only be called from task
 * contexts as merged ioends can be of unbound length. Hence we have to break up
 * the writeback completions into manageable chunks to avoid long scheduler
 * holdoffs. We aim to keep scheduler holdoffs down below 10ms so that we get
 * good batch processing throughput without creating adverse scheduler latency
 * conditions.
 */
void
iomap_finish_ioends(struct iomap_ioend *ioend, int error)
{
	struct list_head tmp;
	u32 completions;

	might_sleep();

	list_replace_init(&ioend->io_list, &tmp);
	completions = iomap_finish_ioend(ioend, error);

	while (!list_empty(&tmp)) {
		if (completions > IOEND_BATCH_SIZE * 8) {
			cond_resched();
			completions = 0;
		}
		ioend = list_first_entry(&tmp, struct iomap_ioend, io_list);
		list_del_init(&ioend->io_list);
		completions += iomap_finish_ioend(ioend, error);
	}
}
EXPORT_SYMBOL_GPL(iomap_finish_ioends);

/*
 * We can merge two adjacent ioends if they have the same set of work to do.
 */
static bool
iomap_ioend_can_merge(struct iomap_ioend *ioend, struct iomap_ioend *next)
{
	if (ioend->io_bio->bi_status != next->io_bio->bi_status)
		return false;
	if ((ioend->io_flags & IOMAP_F_SHARED) ^
	    (next->io_flags & IOMAP_F_SHARED))
		return false;
	if ((ioend->io_type == IOMAP_UNWRITTEN) ^
	    (next->io_type == IOMAP_UNWRITTEN))
		return false;
	if (ioend->io_offset + ioend->io_size != next->io_offset)
		return false;
	/*
	 * Do not merge physically discontiguous ioends. The filesystem
	 * completion functions will have to iterate the physical
	 * discontiguities even if we merge the ioends at a logical level, so
	 * we don't gain anything by merging physical discontiguities here.
	 *
	 * We cannot use bio->bi_iter.bi_sector here as it is modified during
	 * submission so does not point to the start sector of the bio at
	 * completion.
	 */
	if (ioend->io_sector + (ioend->io_size >> 9) != next->io_sector)
		return false;
	return true;
}

void
iomap_ioend_try_merge(struct iomap_ioend *ioend, struct list_head *more_ioends)
{
	struct iomap_ioend *next;

	INIT_LIST_HEAD(&ioend->io_list);

	while ((next = list_first_entry_or_null(more_ioends, struct iomap_ioend,
			io_list))) {
		if (!iomap_ioend_can_merge(ioend, next))
			break;
		list_move_tail(&next->io_list, &ioend->io_list);
		ioend->io_size += next->io_size;
	}
}
EXPORT_SYMBOL_GPL(iomap_ioend_try_merge);

static int
iomap_ioend_compare(void *priv, const struct list_head *a,
		const struct list_head *b)
{
	struct iomap_ioend *ia = container_of(a, struct iomap_ioend, io_list);
	struct iomap_ioend *ib = container_of(b, struct iomap_ioend, io_list);

	if (ia->io_offset < ib->io_offset)
		return -1;
	if (ia->io_offset > ib->io_offset)
		return 1;
	return 0;
}

void
iomap_sort_ioends(struct list_head *ioend_list)
{
	list_sort(NULL, ioend_list, iomap_ioend_compare);
}
EXPORT_SYMBOL_GPL(iomap_sort_ioends);

static void iomap_writepage_end_bio(struct bio *bio)
{
	struct iomap_ioend *ioend = bio->bi_private;

	iomap_finish_ioend(ioend, blk_status_to_errno(bio->bi_status));
}

/*
 * Submit the final bio for an ioend.
 *
 * If @error is non-zero, it means that we have a situation where some part of
 * the submission process has failed after we've marked pages for writeback
 * and unlocked them.  In this situation, we need to fail the bio instead of
 * submitting it.  This typically only happens on a filesystem shutdown.
 */
static int
iomap_submit_ioend(struct iomap_writepage_ctx *wpc, struct iomap_ioend *ioend,
		int error)
{
	ioend->io_bio->bi_private = ioend;
	ioend->io_bio->bi_end_io = iomap_writepage_end_bio;

	if (wpc->ops->prepare_ioend)
		error = wpc->ops->prepare_ioend(ioend, error);
	if (error) {
		/*
		 * If we're failing the IO now, just mark the ioend with an
		 * error and finish it.  This will run IO completion immediately
		 * as there is only one reference to the ioend at this point in
		 * time.
		 */
		ioend->io_bio->bi_status = errno_to_blk_status(error);
		bio_endio(ioend->io_bio);
		return error;
	}

	submit_bio(ioend->io_bio);
	return 0;
}

static struct iomap_ioend *
iomap_alloc_ioend(struct inode *inode, struct iomap_writepage_ctx *wpc,
		loff_t offset, sector_t sector, struct writeback_control *wbc)
{
	struct iomap_ioend *ioend;
	struct bio *bio;

	bio = bio_alloc_bioset(wpc->iomap.bdev, BIO_MAX_VECS,
			       REQ_OP_WRITE | wbc_to_write_flags(wbc),
			       GFP_NOFS, &iomap_ioend_bioset);
	bio->bi_iter.bi_sector = sector;
	wbc_init_bio(wbc, bio);

	ioend = container_of(bio, struct iomap_ioend, io_inline_bio);
	INIT_LIST_HEAD(&ioend->io_list);
	ioend->io_type = wpc->iomap.type;
	ioend->io_flags = wpc->iomap.flags;
	ioend->io_inode = inode;
	ioend->io_size = 0;
	ioend->io_folios = 0;
	ioend->io_offset = offset;
	ioend->io_bio = bio;
	ioend->io_sector = sector;
	return ioend;
}

/*
 * Allocate a new bio, and chain the old bio to the new one.
 *
 * Note that we have to perform the chaining in this unintuitive order
 * so that the bi_private linkage is set up in the right direction for the
 * traversal in iomap_finish_ioend().
 */
static struct bio *
iomap_chain_bio(struct bio *prev)
{
	struct bio *new;

	new = bio_alloc(prev->bi_bdev, BIO_MAX_VECS, prev->bi_opf, GFP_NOFS);
	bio_clone_blkg_association(new, prev);
	new->bi_iter.bi_sector = bio_end_sector(prev);

	bio_chain(prev, new);
	bio_get(prev);		/* for iomap_finish_ioend */
	submit_bio(prev);
	return new;
}

static bool
iomap_can_add_to_ioend(struct iomap_writepage_ctx *wpc, loff_t offset,
		sector_t sector)
{
	if ((wpc->iomap.flags & IOMAP_F_SHARED) !=
	    (wpc->ioend->io_flags & IOMAP_F_SHARED))
		return false;
	if (wpc->iomap.type != wpc->ioend->io_type)
		return false;
	if (offset != wpc->ioend->io_offset + wpc->ioend->io_size)
		return false;
	if (sector != bio_end_sector(wpc->ioend->io_bio))
		return false;
	/*
	 * Limit ioend bio chain lengths to minimise IO completion latency. This
	 * also prevents long tight loops ending page writeback on all the
	 * folios in the ioend.
	 */
	if (wpc->ioend->io_folios >= IOEND_BATCH_SIZE)
		return false;
	return true;
}

/*
 * Test to see if we have an existing ioend structure that we could append to
 * first; otherwise finish off the current ioend and start another.
 */
static void
iomap_add_to_ioend(struct inode *inode, loff_t pos, struct folio *folio,
		struct iomap_folio_state *ifs, struct iomap_writepage_ctx *wpc,
		struct writeback_control *wbc, struct list_head *iolist)
{
	sector_t sector = iomap_sector(&wpc->iomap, pos);
	unsigned len = i_blocksize(inode);
	size_t poff = offset_in_folio(folio, pos);

	if (!wpc->ioend || !iomap_can_add_to_ioend(wpc, pos, sector)) {
		if (wpc->ioend)
			list_add(&wpc->ioend->io_list, iolist);
		wpc->ioend = iomap_alloc_ioend(inode, wpc, pos, sector, wbc);
	}

	if (!bio_add_folio(wpc->ioend->io_bio, folio, len, poff)) {
		wpc->ioend->io_bio = iomap_chain_bio(wpc->ioend->io_bio);
		bio_add_folio_nofail(wpc->ioend->io_bio, folio, len, poff);
	}

	if (ifs)
		atomic_add(len, &ifs->write_bytes_pending);
	wpc->ioend->io_size += len;
	wbc_account_cgroup_owner(wbc, &folio->page, len);
}

/*
 * We implement an immediate ioend submission policy here to avoid needing to
 * chain multiple ioends and hence nest mempool allocations which can violate
 * the forward progress guarantees we need to provide. The current ioend we're
 * adding blocks to is cached in the writepage context, and if the new block
 * doesn't append to the cached ioend, it will create a new ioend and cache that
 * instead.
 *
 * If a new ioend is created and cached, the old ioend is returned and queued
 * locally for submission once the entire page is processed or an error has been
 * detected.  While ioends are submitted immediately after they are completed,
 * batching optimisations are provided by higher level block plugging.
 *
 * At the end of a writeback pass, there will be a cached ioend remaining on the
 * writepage context that the caller will need to submit.
 */
static int
iomap_writepage_map(struct iomap_writepage_ctx *wpc,
		struct writeback_control *wbc, struct inode *inode,
		struct folio *folio, u64 end_pos)
{
	struct iomap_folio_state *ifs = folio->private;
	struct iomap_ioend *ioend, *next;
	unsigned len = i_blocksize(inode);
	unsigned nblocks = i_blocks_per_folio(inode, folio);
	u64 pos = folio_pos(folio);
	int error = 0, count = 0, i;
	LIST_HEAD(submit_list);

	WARN_ON_ONCE(end_pos <= pos);

	if (!ifs && nblocks > 1) {
		ifs = ifs_alloc(inode, folio, 0);
		iomap_set_range_dirty(folio, 0, end_pos - pos);
	}

	WARN_ON_ONCE(ifs && atomic_read(&ifs->write_bytes_pending) != 0);

	/*
	 * Walk through the folio to find areas to write back. If we
	 * run off the end of the current map or find the current map
	 * invalid, grab a new one.
	 */
	for (i = 0; i < nblocks && pos < end_pos; i++, pos += len) {
		if (ifs && !ifs_block_is_dirty(folio, ifs, i))
			continue;

		error = wpc->ops->map_blocks(wpc, inode, pos);
		if (error)
			break;
		trace_iomap_writepage_map(inode, &wpc->iomap);
		if (WARN_ON_ONCE(wpc->iomap.type == IOMAP_INLINE))
			continue;
		if (wpc->iomap.type == IOMAP_HOLE)
			continue;
		iomap_add_to_ioend(inode, pos, folio, ifs, wpc, wbc,
				 &submit_list);
		count++;
	}
	if (count)
		wpc->ioend->io_folios++;

	WARN_ON_ONCE(!wpc->ioend && !list_empty(&submit_list));
	WARN_ON_ONCE(!folio_test_locked(folio));
	WARN_ON_ONCE(folio_test_writeback(folio));
	WARN_ON_ONCE(folio_test_dirty(folio));

	/*
	 * We cannot cancel the ioend directly here on error.  We may have
	 * already set other pages under writeback and hence we have to run I/O
	 * completion to mark the error state of the pages under writeback
	 * appropriately.
	 */
	if (unlikely(error)) {
		/*
		 * Let the filesystem know what portion of the current page
		 * failed to map. If the page hasn't been added to ioend, it
		 * won't be affected by I/O completion and we must unlock it
		 * now.
		 */
		if (wpc->ops->discard_folio)
			wpc->ops->discard_folio(folio, pos);
		if (!count) {
			folio_unlock(folio);
			goto done;
		}
	}

	/*
	 * We can have dirty bits set past end of file in page_mkwrite path
	 * while mapping the last partial folio. Hence it's better to clear
	 * all the dirty bits in the folio here.
	 */
	iomap_clear_range_dirty(folio, 0, folio_size(folio));
	folio_start_writeback(folio);
	folio_unlock(folio);

	/*
	 * Preserve the original error if there was one; catch
	 * submission errors here and propagate into subsequent ioend
	 * submissions.
	 */
	list_for_each_entry_safe(ioend, next, &submit_list, io_list) {
		int error2;

		list_del_init(&ioend->io_list);
		error2 = iomap_submit_ioend(wpc, ioend, error);
		if (error2 && !error)
			error = error2;
	}

	/*
	 * We can end up here with no error and nothing to write only if we race
	 * with a partial page truncate on a sub-page block sized filesystem.
	 */
	if (!count)
		folio_end_writeback(folio);
done:
	mapping_set_error(inode->i_mapping, error);
	return error;
}

/*
 * Write out a dirty page.
 *
 * For delalloc space on the page, we need to allocate space and flush it.
 * For unwritten space on the page, we need to start the conversion to
 * regular allocated space.
 */
static int iomap_do_writepage(struct folio *folio,
		struct writeback_control *wbc, void *data)
{
	struct iomap_writepage_ctx *wpc = data;
	struct inode *inode = folio->mapping->host;
	u64 end_pos, isize;

	trace_iomap_writepage(inode, folio_pos(folio), folio_size(folio));

	/*
	 * Refuse to write the folio out if we're called from reclaim context.
	 *
	 * This avoids stack overflows when called from deeply used stacks in
	 * random callers for direct reclaim or memcg reclaim.  We explicitly
	 * allow reclaim from kswapd as the stack usage there is relatively low.
	 *
	 * This should never happen except in the case of a VM regression so
	 * warn about it.
	 */
	if (WARN_ON_ONCE((current->flags & (PF_MEMALLOC|PF_KSWAPD)) ==
			PF_MEMALLOC))
		goto redirty;

	/*
	 * Is this folio beyond the end of the file?
	 *
	 * The folio index is less than the end_index, adjust the end_pos
	 * to the highest offset that this folio should represent.
	 * -----------------------------------------------------
	 * |			file mapping	       | <EOF> |
	 * -----------------------------------------------------
	 * | Page ... | Page N-2 | Page N-1 |  Page N  |       |
	 * ^--------------------------------^----------|--------
	 * |     desired writeback range    |      see else    |
	 * ---------------------------------^------------------|
	 */
	isize = i_size_read(inode);
	end_pos = folio_pos(folio) + folio_size(folio);
	if (end_pos > isize) {
		/*
		 * Check whether the page to write out is beyond or straddles
		 * i_size or not.
		 * -------------------------------------------------------
		 * |		file mapping		        | <EOF>  |
		 * -------------------------------------------------------
		 * | Page ... | Page N-2 | Page N-1 |  Page N   | Beyond |
		 * ^--------------------------------^-----------|---------
		 * |				    |      Straddles     |
		 * ---------------------------------^-----------|--------|
		 */
		size_t poff = offset_in_folio(folio, isize);
		pgoff_t end_index = isize >> PAGE_SHIFT;

		/*
		 * Skip the page if it's fully outside i_size, e.g.
		 * due to a truncate operation that's in progress.  We've
		 * cleaned this page and truncate will finish things off for
		 * us.
		 *
		 * Note that the end_index is unsigned long.  If the given
		 * offset is greater than 16TB on a 32-bit system then if we
		 * checked if the page is fully outside i_size with
		 * "if (page->index >= end_index + 1)", "end_index + 1" would
		 * overflow and evaluate to 0.  Hence this page would be
		 * redirtied and written out repeatedly, which would result in
		 * an infinite loop; the user program performing this operation
		 * would hang.  Instead, we can detect this situation by
		 * checking if the page is totally beyond i_size or if its
		 * offset is just equal to the EOF.
		 */
		if (folio->index > end_index ||
		    (folio->index == end_index && poff == 0))
			goto unlock;

		/*
		 * The page straddles i_size.  It must be zeroed out on each
		 * and every writepage invocation because it may be mmapped.
		 * "A file is mapped in multiples of the page size.  For a file
		 * that is not a multiple of the page size, the remaining
		 * memory is zeroed when mapped, and writes to that region are
		 * not written out to the file."
		 */
		folio_zero_segment(folio, poff, folio_size(folio));
		end_pos = isize;
	}

	return iomap_writepage_map(wpc, wbc, inode, folio, end_pos);

redirty:
	folio_redirty_for_writepage(wbc, folio);
unlock:
	folio_unlock(folio);
	return 0;
}

int
iomap_writepages(struct address_space *mapping, struct writeback_control *wbc,
		struct iomap_writepage_ctx *wpc,
		const struct iomap_writeback_ops *ops)
{
	int			ret;

	wpc->ops = ops;
	ret = write_cache_pages(mapping, wbc, iomap_do_writepage, wpc);
	if (!wpc->ioend)
		return ret;
	return iomap_submit_ioend(wpc, wpc->ioend, ret);
}
EXPORT_SYMBOL_GPL(iomap_writepages);

static int __init iomap_init(void)
{
	return bioset_init(&iomap_ioend_bioset, 4 * (PAGE_SIZE / SECTOR_SIZE),
			   offsetof(struct iomap_ioend, io_inline_bio),
			   BIOSET_NEED_BVECS);
}
fs_initcall(iomap_init);<|MERGE_RESOLUTION|>--- conflicted
+++ resolved
@@ -585,11 +585,7 @@
 	if (offset == 0 && len == folio_size(folio)) {
 		WARN_ON_ONCE(folio_test_writeback(folio));
 		folio_cancel_dirty(folio);
-<<<<<<< HEAD
-		iomap_page_release(folio);
-=======
 		ifs_free(folio);
->>>>>>> bd3a9e57
 	}
 }
 EXPORT_SYMBOL_GPL(iomap_invalidate_folio);
@@ -1089,35 +1085,12 @@
 			continue;
 		}
 
-<<<<<<< HEAD
-		/* if dirty, punch up to offset */
-		if (folio_test_dirty(folio)) {
-			if (start_byte > *punch_start_byte) {
-				int	error;
-
-				error = punch(inode, *punch_start_byte,
-						start_byte - *punch_start_byte);
-				if (error) {
-					folio_unlock(folio);
-					folio_put(folio);
-					return error;
-				}
-			}
-
-			/*
-			 * Make sure the next punch start is correctly bound to
-			 * the end of this data range, not the end of the folio.
-			 */
-			*punch_start_byte = min_t(loff_t, end_byte,
-					folio_pos(folio) + folio_size(folio));
-=======
 		ret = iomap_write_delalloc_punch(inode, folio, punch_start_byte,
 						 start_byte, end_byte, punch);
 		if (ret) {
 			folio_unlock(folio);
 			folio_put(folio);
 			return ret;
->>>>>>> bd3a9e57
 		}
 
 		/* move offset to start of next folio in range */
